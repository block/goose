default:
  @just --list --unsorted

test *FLAGS:
  uv run pytest tests -m "not integration" {{FLAGS}}

integration *FLAGS:
  uv run pytest tests -m integration {{FLAGS}}

format:
  #!/usr/bin/env bash
  UVX_PATH="$(which uvx)"

  if [ -z "$UVX_PATH" ]; then
    echo "[error]: unable to find uvx"
    exit 1
  fi
  eval "$UVX_PATH ruff format ."
  eval "$UVX_PATH ruff check . --fix"


coverage *FLAGS:
  uv run coverage run -m pytest tests -m "not integration" {{FLAGS}}
  uv run coverage report
  uv run coverage lcov -o lcov.info

docs:
  uv sync && uv run mkdocs serve

install-hooks:
  #!/usr/bin/env bash
  HOOKS_DIR="$(git rev-parse --git-path hooks)"

  if [ ! -d "$HOOKS_DIR" ]; then
    mkdir -p "$HOOKS_DIR"
  fi

  cat > "$HOOKS_DIR/pre-commit" <<EOF
  #!/usr/bin/env bash

  just format
  EOF

  if [ ! -f "$HOOKS_DIR/pre-commit" ]; then
    echo "[error]: failed to create pre-commit hook at $HOOKS_DIR/pre-commit"
    exit 1
  fi
  echo "installed pre-commit hook to $HOOKS_DIR"
  chmod +x "$HOOKS_DIR/pre-commit"

ai-exchange-version:
  curl -s https://pypi.org/pypi/ai-exchange/json | jq -r .info.version

# bump project version, push, create pr
release version:
  uvx --from=toml-cli toml set --toml-path=pyproject.toml project.version {{version}}
  ai_exchange_version=$(just ai-exchange-version) && sed -i '' 's/ai-exchange>=.*/ai-exchange>='"${ai_exchange_version}"'\",/' pyproject.toml
  git checkout -b release-version-{{version}}
  git add pyproject.toml
  git commit -m "chore(release): release version {{version}}"

tag_version:
  grep 'version' pyproject.toml | cut -d '"' -f 2

tag:
  git tag v$(just tag_version)

# this will kick of ci for release
# use this when release branch is merged to main
tag-push:
  just tag
  git push origin tag v$(just tag_version)

<<<<<<< HEAD

langfuse-server:
  ./scripts/setup_langfuse.sh
=======
# get commit messages for a release
release-notes:
  git log --pretty=format:"- %s" v$(just tag_version)..HEAD
>>>>>>> b214a173
<|MERGE_RESOLUTION|>--- conflicted
+++ resolved
@@ -71,12 +71,9 @@
   just tag
   git push origin tag v$(just tag_version)
 
-<<<<<<< HEAD
-
-langfuse-server:
-  ./scripts/setup_langfuse.sh
-=======
 # get commit messages for a release
 release-notes:
   git log --pretty=format:"- %s" v$(just tag_version)..HEAD
->>>>>>> b214a173
+
+langfuse-server:
+  ./scripts/setup_langfuse.sh