---
<<<<<<< HEAD
title: "AI, But Make It Local With Goose and Ollama"
description: Integrate Goose with Ollama and learn how they work together under the hood.
=======
title: "Goose, But Make It Local With Ollama"
description: Integrate Goose with Ollama for a fully local experience
>>>>>>> 401cc314
authors: 
    - tania
---

![blog cover](gooselocalollama.png)

On the [Goosing Around](https://youtube.com/playlist?list=PLyMFt_U2IX4uFFhd_2TD9-tlJkgHMMb6F&feature=shared) stream series, host [Rizel Scarlett](https://www.linkedin.com/in/rizel-bobb-semple/) [demonstrated how to use Goose locally with Ollama](https://youtube.com/watch?v=WG10r2N0IwM?feature=share) to interact with LLMs directly on your device. Her guest, [Parth Sareen](https://www.linkedin.com/in/parthsareen/), an experienced software engineer with a focus on building frameworks and systems for AI/ML, showed us the magic of structured outputs and how Goose and Ollama work together under the hood.

<!--truncate-->

Goose serves as an on-machine AI agent that can interact with your applications and tools through extensions, providing the framework and interface for AI-powered workflows. Ollama enables running large language models locally with a simple API, handling the optimization of models to run efficiently on consumer hardware.

Together, they create a self-contained AI agent workflow that puts advanced capabilities directly in the hands of developers.

# Getting Started
Before diving deep into various capabilities, Rizel walked us through how to set yourself up for success by integrating Goose with Ollama. To follow along, you can download Goose [here](https://block.github.io/goose/) and follow a step-by-step walk through in the [Configure LLM Provider](https://block.github.io/goose/docs/getting-started/providers) guide.

If you have any questions or get stuck, feel free to chat with us on [Discord](https://discord.gg/block-opensource) or post an issue/discussion on [GitHub](https://github.com/block/goose/). Thanks for reading!

# Why Go Local?
Using cloud-based LLMs and providers make it so you don't need substantial computing resources, so why go local? Here's some benefits you may want to consider:

- **True data privacy** since your conversations never leave your device. You have complete control over sensitive information. As Parth emphasized during the discussion, "Your data stays with you, period."
- **Offline capability** transforms when and where you can use AI. "I use Ollama all the time on planes—it's a lot of fun!" Parth shared, highlighting how local models free you from the constraints of internet connectivity.
- **Direct control over model behavior** means you can fine-tune parameters without subscription fees or API limits. Open source models allow you to get a closer look at what's happening behind the scenes.

Personal use cases like development assistance, personal knowledge management, education, and content management are but some examples that can benefit from working locally and offline. You can keep research and sensitive data private, and utilize Goose when you have limited connectivity.

# Can My Machine Handle This?
This question came up repeatedly, and the answer is more encouraging than you think. As Parth pointed out, "You don't need to run the largest models to get excellent results." The requirements you'll want to look out for on your device boils down to this:

- **RAM is key**: 32GB is a solid baseline for larger models and outputs.
- **For MacBooks, RAM is your primary concern** given the unified memory architecture.
- **For Windows/Linux, GPU memory is more important** for acceleration

Many use cases can work with smaller, more efficient models that run on modest hardware. Models optimized for efficiency can deliver impressive performance even on standard laptops! Just start with a smaller model to test your workflow, then scale up as you need. This way you can figure out if you need the beefy hardware or not.

# The Magic of Structured Outputs
Ollama supports [structured outputs](https://ollama.com/blog/structured-outputs), making it possible to constrain a model’s output to a specific format—essentially teaching models to respond in specific formats like JSON. Parth explained the concept with an elegant analogy: "It's like teaching someone math operations. You show them how to add, subtract, multiply, and then they can solve different problems following those patterns."

Parth showed us how these structured outputs can dramatically improve reliability. By constraining the model to respond within specific parameters, you get more consistent, predictable results. This structured approach ensures the model's response can be reliably parsed and integrated into applications—all while running locally on your device.

Here's an example of how to structure an output from the livestream:

```json
// Example of image analysis with structured output
{
  "scene": "sunset over mountains",
  "objects": [
    {
      "type": "sun",
      "attributes": ["orange", "setting", "partially visible"],
      "confidence": 0.95
    },
    {
      "type": "mountains",
      "attributes": ["silhouetted", "range", "distant"],
      "confidence": 0.92
    },
    {
      "type": "sky",
      "attributes": ["gradient", "orange to purple", "clear"],
      "confidence": 0.98
    }
  ],
  "mood": "peaceful",
  "lighting": "golden hour",
  "composition": "rule of thirds"
}
```
As Parth walked through these examples, he shared key practices to ensure you get the most out of local LLMs:

1. **For precision tasks, lower the temperature**. Setting it to 0 makes responses more deterministic and factual.
2. **Use structured outputs whenever possible**, be explicit about the format you want in your prompts.
3. **Be mindful of context windows**, local models have limits on how much information they can process at once.
4. **Experiment with different models**! Each has strengths and weaknesses you'll want to explore for your needs.
5. **For larger documents, chunk them** into manageable pieces, this helps a lot when you're working with larger files.

# It's About The Freedom To Choose
While there are trade-offs in terms of raw processing power when you go local vs cloud, you don't have to choose one over the other. As Parth summarized during the livestream: "Local AI isn't about replacing cloud options—it's about having the freedom to choose the right approach for your specific needs."

The benefits of owning your AI experience can be compelling for a variety of use cases. Whether you're a developer building tools, a writer working with confidential material, or simply someone who values privacy and control, I hope the Goose-Ollama integration offers a glimpse into how a local experience can benefit you, and explore a future where sophisticated AI is as personal and private as the data on your hard drive.

To try out Goose, you can download Goose [here](https://block.github.io/goose/). You can also get a walkthrough on configuring Ollama with Goose in our [docs](https://block.github.io/goose/docs/getting-started/providers). If you have any questions or get stuck, feel free to chat with us on [Discord](https://discord.gg/block-opensource) or post an issue/discussion on [GitHub](https://github.com/block/goose/). Thanks for reading!

<head>
  <meta property="og:title" content="Goosing Around: AI, But Make It Local With Goose and Ollama" />
  <meta property="og:type" content="article" />
  <meta property="og:url" content="https://block.github.io/goose/blog/2025/03/13/goose-ollama-local" />
  <meta property="og:description" content="Integrate Goose with Ollama and learn how they work together under the hood." />
  <meta property="og:image" content="http://block.github.io/goose/assets/images/gooselocalollama-2658db92d8e9d0fa947fb570d08fa7dc.png" />
  <meta name="twitter:card" content="summary_large_image" />
  <meta property="twitter:domain" content="block.github.io/goose" />
  <meta name="twitter:title" content="Goosing Around: AI, But Make It Local With Goose and Ollama" />
  <meta name="twitter:description" content="Integrate Goose with Ollama and learn how they work together under the hood." />
  <meta name="twitter:image" content="http://block.github.io/goose/assets/images/gooselocalollama-2658db92d8e9d0fa947fb570d08fa7dc.png" />
</head><|MERGE_RESOLUTION|>--- conflicted
+++ resolved
@@ -1,18 +1,13 @@
 ---
-<<<<<<< HEAD
 title: "AI, But Make It Local With Goose and Ollama"
-description: Integrate Goose with Ollama and learn how they work together under the hood.
-=======
-title: "Goose, But Make It Local With Ollama"
-description: Integrate Goose with Ollama for a fully local experience
->>>>>>> 401cc314
+description: Integrate Goose with Ollama for a fully local experience.
 authors: 
     - tania
 ---
 
-![blog cover](gooselocalollama.png)
+![blog cover](gooseollama.png)
 
-On the [Goosing Around](https://youtube.com/playlist?list=PLyMFt_U2IX4uFFhd_2TD9-tlJkgHMMb6F&feature=shared) stream series, host [Rizel Scarlett](https://www.linkedin.com/in/rizel-bobb-semple/) [demonstrated how to use Goose locally with Ollama](https://youtube.com/watch?v=WG10r2N0IwM?feature=share) to interact with LLMs directly on your device. Her guest, [Parth Sareen](https://www.linkedin.com/in/parthsareen/), an experienced software engineer with a focus on building frameworks and systems for AI/ML, showed us the magic of structured outputs and how Goose and Ollama work together under the hood.
+On the [Goosing Around](https://youtube.com/playlist?list=PLyMFt_U2IX4uFFhd_2TD9-tlJkgHMMb6F&feature=shared) stream series, host [Rizel Scarlett](https://www.linkedin.com/in/rizel-bobb-semple/) [demonstrated how to use Goose locally with Ollama](https://youtube.com/watch?v=WG10r2N0IwM?feature=share) for a fully local experience on your device. Her guest, [Parth Sareen](https://www.linkedin.com/in/parthsareen/), an experienced software engineer with a focus on building frameworks and systems for AI/ML, showed us the magic of structured outputs and how Goose and Ollama work together under the hood.
 
 <!--truncate-->
 
@@ -41,7 +36,7 @@
 - **For MacBooks, RAM is your primary concern** given the unified memory architecture.
 - **For Windows/Linux, GPU memory is more important** for acceleration
 
-Many use cases can work with smaller, more efficient models that run on modest hardware. Models optimized for efficiency can deliver impressive performance even on standard laptops! Just start with a smaller model to test your workflow, then scale up as you need. This way you can figure out if you need the beefy hardware or not.
+Use cases can start with smaller, more efficient models that run on modest hardware. Models optimized for efficiency can deliver impressive performance even on standard laptops! Just start with a smaller model to test your workflow, then scale up as you need. This way you can figure out if you need the beefy hardware or not.
 
 # The Magic of Structured Outputs
 Ollama supports [structured outputs](https://ollama.com/blog/structured-outputs), making it possible to constrain a model’s output to a specific format—essentially teaching models to respond in specific formats like JSON. Parth explained the concept with an elegant analogy: "It's like teaching someone math operations. You show them how to add, subtract, multiply, and then they can solve different problems following those patterns."
@@ -87,19 +82,17 @@
 # It's About The Freedom To Choose
 While there are trade-offs in terms of raw processing power when you go local vs cloud, you don't have to choose one over the other. As Parth summarized during the livestream: "Local AI isn't about replacing cloud options—it's about having the freedom to choose the right approach for your specific needs."
 
-The benefits of owning your AI experience can be compelling for a variety of use cases. Whether you're a developer building tools, a writer working with confidential material, or simply someone who values privacy and control, I hope the Goose-Ollama integration offers a glimpse into how a local experience can benefit you, and explore a future where sophisticated AI is as personal and private as the data on your hard drive.
-
-To try out Goose, you can download Goose [here](https://block.github.io/goose/). You can also get a walkthrough on configuring Ollama with Goose in our [docs](https://block.github.io/goose/docs/getting-started/providers). If you have any questions or get stuck, feel free to chat with us on [Discord](https://discord.gg/block-opensource) or post an issue/discussion on [GitHub](https://github.com/block/goose/). Thanks for reading!
+The benefits of owning your AI experience can be compelling for a variety of use cases. Whether you're a developer building tools, a writer working with confidential material, or simply someone who values privacy and control, I hope the Goose-Ollama integration offers a glimpse into how a local experience can benefit you, and explore a future where sophisticated AI is as personal and private as the data on your hard drive. Thanks for reading!
 
 <head>
   <meta property="og:title" content="Goosing Around: AI, But Make It Local With Goose and Ollama" />
   <meta property="og:type" content="article" />
   <meta property="og:url" content="https://block.github.io/goose/blog/2025/03/13/goose-ollama-local" />
-  <meta property="og:description" content="Integrate Goose with Ollama and learn how they work together under the hood." />
-  <meta property="og:image" content="http://block.github.io/goose/assets/images/gooselocalollama-2658db92d8e9d0fa947fb570d08fa7dc.png" />
+  <meta property="og:description" content="Integrate Goose with Ollama for a fully local experience." />
+  <meta property="og:image" content="http://block.github.io/goose/assets/images/gooseollama.png" />
   <meta name="twitter:card" content="summary_large_image" />
   <meta property="twitter:domain" content="block.github.io/goose" />
   <meta name="twitter:title" content="Goosing Around: AI, But Make It Local With Goose and Ollama" />
-  <meta name="twitter:description" content="Integrate Goose with Ollama and learn how they work together under the hood." />
-  <meta name="twitter:image" content="http://block.github.io/goose/assets/images/gooselocalollama-2658db92d8e9d0fa947fb570d08fa7dc.png" />
+  <meta name="twitter:description" content="Integrate Goose with Ollama for a fully local experience." />
+  <meta name="twitter:image" content="http://block.github.io/goose/assets/images/gooseollama.png" />
 </head>