--- conflicted
+++ resolved
@@ -100,17 +100,12 @@
           {
             from: '/docs',
             to: '/docs/category/getting-started'
-<<<<<<< HEAD
           },
           {
             from: '/v1/extensions',
             to: '/extensions'
           }
         ],
-=======
-          }
-        ]
->>>>>>> eb9b7fa5
       },
     ],
     tailwindPlugin,
@@ -133,22 +128,18 @@
           position: "left",
         },
         {
-          to: "https://block.github.io/goose/v1/extensions/",
-          label: "Extensions",
-          position: "left",
-        },
-        {
-          to: "/docs/category/getting-started",
-          position: "left",
-          label: "Docs",
-        },
-        {
-<<<<<<< HEAD
           to: "/extensions",
           label: "Extensions",
-=======
+          position: "left",
+        },
+        {
+          to: "/docs/category/getting-started",
+          position: "left",
+          label: "Docs",
+        },
+        
+        {
           to: "/docs/category/tutorials",
->>>>>>> eb9b7fa5
           position: "left",
           label: "Tutorials",
         },
