--- conflicted
+++ resolved
@@ -283,7 +283,11 @@
   --ifm-alert-border-color: var(--ifm-color-video-alert-border);
 }
 
-<<<<<<< HEAD
+.aspect-ratio{
+  aspect-ratio: 16 / 9;
+  width: 100%;
+}
+
 .navbar {
   border-bottom: 1px solid var(--border-divider);
 }
@@ -328,9 +332,5 @@
   }
 }
 .container {
-=======
-.aspect-ratio{
-  aspect-ratio: 16 / 9;
->>>>>>> eb9b7fa5
   width: 100%;
 }