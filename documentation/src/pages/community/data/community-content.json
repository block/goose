--- conflicted
+++ resolved
@@ -32,7 +32,6 @@
       "hacktoberfest": true
     },
     {
-<<<<<<< HEAD
       "title": "Best Practices for Using Goose in Enterprise Environments",
       "author": {
         "name": "Anudhyan Datta",
@@ -42,7 +41,9 @@
       "url": "https://anudhyan.hashnode.dev/best-practices-for-using-goose-in-enterprise-environments",
       "submittedDate": "2025-10-15",
       "tags": ["hacktoberfest", "goose", "enterprise"],
-=======
+      "hacktoberfest": true
+    },
+    {
       "title": "Getting started with Goose on Windows",
       "author": {
         "name": "Halimah",
@@ -53,7 +54,6 @@
       "thumbnail": "https://i.imgur.com/WEZXcBD.png",
       "submittedDate": "2025-10-14",
       "tags": ["hacktoberfest"],
->>>>>>> 37726060
       "hacktoberfest": true
     }
   ]
