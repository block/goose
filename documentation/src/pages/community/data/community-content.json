{
  "title": "🎃 Community Content Contributions",
  "description": "Amazing blog posts, videos, and tutorials created by our community for goose!",
  "lastUpdated": "2025-10-15",
  "hacktoberfestYear": 2025,
  "submissionUrl": "https://github.com/block/goose/issues/4705",
  "submissions": [
    {
      "title": "Hacktoberfest 2025: Contributing to goose",
      "author": {
        "name": "Tania Chakraborty",
        "handle": "taniandjerry"
      },
      "type": "blog",
      "url": "https://block.github.io/goose/blog/2025/09/26/hacktoberfest-2025",
      "thumbnail": "https://images.unsplash.com/photo-1522071820081-009f0129c71c?w=400&h=225&fit=crop&crop=entropy&auto=format",
      "submittedDate": "2025-09-26",
      "tags": ["hacktoberfest", "open-source"],
      "hacktoberfest": true
    },
    {
      "title": "Running Goose in Containers (Without Losing Your Mind)",
      "author": {
        "name": "Rupam Golui",
        "handle": "Itz-Agasta"
      },
      "type": "blog",
      "url": "https://dev.to/agasta/running-goose-in-containers-without-losing-your-mind-3m8",
      "thumbnail": "https://images.unsplash.com/photo-1759560397953-8221761119ec?w=400&h=225&fit=crop&crop=entropy&auto=format",
      "submittedDate": "2025-10-04",
      "tags": ["hacktoberfest"],
      "hacktoberfest": true
    },
    {
      "title": "Goose with Goose Docs MCP",
      "author": {
        "name": "Dakshata Mishra",
        "handle": "the-matrixneo"
      },
      "type": "video",
      "url": "https://www.youtube.com/shorts/Qidl20e-HOc",
      "submittedDate": "2025-10-13",
      "tags": ["hacktoberfest"],
      "hacktoberfest": true
    },
    {
      "title": "Best Practices for Using Goose in Enterprise Environments",
      "author": {
        "name": "Anudhyan Datta",
        "handle": "Anudhyan"
      },
      "type": "blog",
      "url": "https://anudhyan.hashnode.dev/best-practices-for-using-goose-in-enterprise-environments",
      "submittedDate": "2025-10-15",
      "tags": ["hacktoberfest", "enterprise"],
      "hacktoberfest": true
    },
    {
      "title": "Getting started with Goose on Windows",
      "author": {
        "name": "Halimah",
        "handle": "lymah123"
      },
      "type": "blog",
      "url": "https://dev.to/lymah/getting-started-with-goose-on-windows-30bh",
      "thumbnail": "https://i.imgur.com/WEZXcBD.png",
      "submittedDate": "2025-10-14",
      "tags": ["hacktoberfest"],
      "hacktoberfest": true
    },
    {
      "title": "Best Practices for Prompt Engineering with goose",
      "author": {
        "name": "Halimah",
        "handle": "lymah123"
      },
      "type": "blog",
      "url": "https://dev.to/lymah/best-practices-for-prompt-engineering-with-goose-3m6h",
      "thumbnail": "https://i.imgur.com/Shsi56O.png",
      "submittedDate": "2025-10-16",
      "tags": ["hacktoberfest"],
      "hacktoberfest": true
    },
    {
      "title": "Deep Dive into goose's Extension System and Model Context Protocol (MCP)",
      "author": {
        "name": "Halimah",
        "handle": "lymah123"
      },
      "type": "blog",
      "url": "https://dev.to/lymah/deep-dive-into-gooses-extension-system-and-model-context-protocol-mcp-3ehl",
      "thumbnail": "https://i.imgur.com/uim8eHi.png",
      "submittedDate": "2025-10-21",
      "tags": ["hacktoberfest"],
      "hacktoberfest": true
    },
    {
      "title": "Configuring goose for Team Environments and Shared Workflows",
      "author": {
        "name": "Halimah",
        "handle": "lymah123"
      },
      "type": "blog",
      "url": "https://dev.to/lymah/configuring-goose-for-team-environments-and-shared-workflows-5ehn",
      "thumbnail": "https://i.imgur.com/pltI1bv.jpeg",
      "submittedDate": "2025-10-26",
      "tags": ["hacktoberfest"],
      "hacktoberfest": true
    },
    {
      "title": "Adopting goose in the Enterprise: A Guide to Security, Scalability, and Governance",
      "author": {
        "name": "M A Sai Adithyaa",
        "handle": "M-A-SAIADITHYAA"
      },
      "type": "blog",
      "url": "https://goose123.hashnode.dev/adopting-goose-in-the-enterprise-a-guide-to-security-scalability-and-governance",
      "submittedDate": "2025-10-26",
      "tags": ["hacktoberfest"],
      "hacktoberfest": true
    },
    {
      "title": "Creating and Sharing Effective goose Recipes",
      "author": {
        "name": "Shreyansh Singh Gautam",
        "handle": "Shreyanshsingh23"
      },
      "type": "blog",
      "url": "https://medium.com/@shreyanshrewa/creating-and-sharing-effective-goose-recipes-abf9767d5128",
      "thumbnail": "https://images.unsplash.com/photo-1555949963-aa79dcee981c?w=400&h=225&fit=crop&crop=entropy&auto=format",
      "submittedDate": "2025-10-29",
      "tags": ["hacktoberfest"],
      "hacktoberfest": true
    },
    {
      "title": "Goose with Context7 MCP",
      "author": {
        "name": "Dakshata Mishra",
        "handle": "the-matrixneo"
      },
      "type": "video",
      "url": "https://www.youtube.com/shorts/EmLcx5gKHsE",
      "submittedDate": "2025-10-29",
      "tags": ["hacktoberfest"],
      "hacktoberfest": true
    },
    {
      "title": "Stop Chasing Stale Docs: Creating Automated Documentation Workflows with goose",
      "author": {
        "name": "Anudhyan Datta",
        "handle": "Anudhyan"
      },
      "type": "blog",
      "url": "https://anudhyan.hashnode.dev/stop-chasing-stale-docs-creating-automated-documentation-workflows-with-goose",
      "submittedDate": "2025-10-29",
      "tags": ["hacktoberfest"],
      "hacktoberfest": true
    },
    {
      "title": "Building Effective Prompts and Workflows for Code Review with goose",
      "author": {
        "name": "Halimah",
        "handle": "lymah123"
      },
      "type": "blog",
      "url": "https://dev.to/lymah/building-effective-prompts-and-workflows-for-code-review-with-goose-51m1",
      "thumbnail": "https://i.imgur.com/2cRXct5.png",
      "submittedDate": "2025-10-29",
      "tags": ["hacktoberfest"],
      "hacktoberfest": true
    },
    {
      "title": "Optimizing Goose performance on Windows",
      "author": {
        "name": "Mohammed Thaha",
        "handle": "mohammed-thaha"
      },
      "type": "blog",
      "url": "https://dev.to/mohammed_thaha/boosting-goose-performance-on-windows-real-benchmarks-power-tweaks-and-results-54gf",
      "thumbnail": "https://media2.dev.to/dynamic/image/width=400,height=225,fit=cover,gravity=auto,format=auto/https%3A%2F%2Fdev-to-uploads.s3.amazonaws.com%2Fuploads%2Farticles%2Fkxdtne8rxn4l2nctajv1.png",
      "submittedDate": "2025-10-29",
      "tags": ["hacktoberfest"],
      "hacktoberfest": true
    },
    {
      "title": "Goose with Neon MCP",
      "author": {
        "name": "Dakshata Mishra",
        "handle": "the-matrixneo"
      },
      "type": "video",
      "url": "https://www.youtube.com/shorts/IxUPo2QDg_8",
      "submittedDate": "2025-10-29",
      "tags": ["hacktoberfest"],
      "hacktoberfest": true
    },
    {
<<<<<<< HEAD
      "title": "Goose with apify MCP",
      "author": {
        "name": "abhi",
        "handle": "Better-Boy"
      },
      "type": "video",
      "url": "https://youtube.com/shorts/XhA2YqjNF7M",
=======
      "title": "Building Custom Tools and Extensions for goose: A Developer's Guide",
      "author": {
        "name": "Anudhyan Datta",
        "handle": "Anudhyan"
      },
      "type": "blog",
      "url": "https://anudhyan.hashnode.dev/building-custom-tools-and-extensions-for-goose-a-developers-guide",
      "submittedDate": "2025-10-30",
      "tags": ["hacktoberfest", "mcp"],
      "hacktoberfest": true
    },
    {
      "title": "Managing goose Configurations Across Multiple Projects",
      "author": {
        "name": "Halimah",
        "handle": "lymah123"
      },
      "type": "blog",
      "url": "https://dev.to/lymah/managing-goose-configurations-across-multiple-projects-58i3",
      "thumbnail": "https://i.imgur.com/VvM8sMR.png",
>>>>>>> 1fb72dc8
      "submittedDate": "2025-10-30",
      "tags": ["hacktoberfest"],
      "hacktoberfest": true
    }
  ]
}<|MERGE_RESOLUTION|>--- conflicted
+++ resolved
@@ -19,7 +19,7 @@
       "hacktoberfest": true
     },
     {
-      "title": "Running Goose in Containers (Without Losing Your Mind)",
+      "title": "Running goose in Containers (Without Losing Your Mind)",
       "author": {
         "name": "Rupam Golui",
         "handle": "Itz-Agasta"
@@ -32,7 +32,7 @@
       "hacktoberfest": true
     },
     {
-      "title": "Goose with Goose Docs MCP",
+      "title": "Goose with goose Docs MCP",
       "author": {
         "name": "Dakshata Mishra",
         "handle": "the-matrixneo"
@@ -44,7 +44,7 @@
       "hacktoberfest": true
     },
     {
-      "title": "Best Practices for Using Goose in Enterprise Environments",
+      "title": "Best Practices for Using goose in Enterprise Environments",
       "author": {
         "name": "Anudhyan Datta",
         "handle": "Anudhyan"
@@ -56,7 +56,7 @@
       "hacktoberfest": true
     },
     {
-      "title": "Getting started with Goose on Windows",
+      "title": "Getting started with goose on Windows",
       "author": {
         "name": "Halimah",
         "handle": "lymah123"
@@ -133,7 +133,7 @@
       "hacktoberfest": true
     },
     {
-      "title": "Goose with Context7 MCP",
+      "title": "goose with Context7 MCP",
       "author": {
         "name": "Dakshata Mishra",
         "handle": "the-matrixneo"
@@ -170,7 +170,7 @@
       "hacktoberfest": true
     },
     {
-      "title": "Optimizing Goose performance on Windows",
+      "title": "Optimizing goose Performance on Windows",
       "author": {
         "name": "Mohammed Thaha",
         "handle": "mohammed-thaha"
@@ -183,7 +183,7 @@
       "hacktoberfest": true
     },
     {
-      "title": "Goose with Neon MCP",
+      "title": "goose with Neon MCP",
       "author": {
         "name": "Dakshata Mishra",
         "handle": "the-matrixneo"
@@ -195,15 +195,18 @@
       "hacktoberfest": true
     },
     {
-<<<<<<< HEAD
-      "title": "Goose with apify MCP",
+      "title": "goose with Apify MCP",
       "author": {
         "name": "abhi",
         "handle": "Better-Boy"
       },
       "type": "video",
       "url": "https://youtube.com/shorts/XhA2YqjNF7M",
-=======
+      "submittedDate": "2025-10-30",
+      "tags": ["hacktoberfest"],
+      "hacktoberfest": true
+    },
+      {
       "title": "Building Custom Tools and Extensions for goose: A Developer's Guide",
       "author": {
         "name": "Anudhyan Datta",
@@ -224,7 +227,6 @@
       "type": "blog",
       "url": "https://dev.to/lymah/managing-goose-configurations-across-multiple-projects-58i3",
       "thumbnail": "https://i.imgur.com/VvM8sMR.png",
->>>>>>> 1fb72dc8
       "submittedDate": "2025-10-30",
       "tags": ["hacktoberfest"],
       "hacktoberfest": true
