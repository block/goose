--- conflicted
+++ resolved
@@ -15,7 +15,7 @@
       "url": "https://block.github.io/goose/blog/2025/09/26/hacktoberfest-2025",
       "thumbnail": "https://images.unsplash.com/photo-1522071820081-009f0129c71c?w=400&h=225&fit=crop&crop=entropy&auto=format",
       "submittedDate": "2025-09-26",
-      "tags": ["hacktoberfest", "open-source", "contributing"],
+      "tags": ["hacktoberfest", "open-source"],
       "hacktoberfest": true
     },
     {
@@ -52,7 +52,7 @@
       "type": "blog",
       "url": "https://anudhyan.hashnode.dev/best-practices-for-using-goose-in-enterprise-environments",
       "submittedDate": "2025-10-15",
-      "tags": ["hacktoberfest", "goose", "enterprise"],
+      "tags": ["hacktoberfest", "enterprise"],
       "hacktoberfest": true
     },
     {
@@ -195,7 +195,6 @@
       "hacktoberfest": true
     },
     {
-<<<<<<< HEAD
       "title": "Building Custom Tools and Extensions for goose: A Developer's Guide",
       "author": {
         "name": "Anudhyan Datta",
@@ -204,8 +203,10 @@
       "type": "blog",
       "url": "https://anudhyan.hashnode.dev/building-custom-tools-and-extensions-for-goose-a-developers-guide",
       "submittedDate": "2025-10-30",
-      "tags": ["hacktoberfest", "goose", "extensions", "mcp"],
-=======
+      "tags": ["hacktoberfest", "mcp"],
+      "hacktoberfest": true
+    },
+    {
       "title": "Managing goose Configurations Across Multiple Projects",
       "author": {
         "name": "Halimah",
@@ -216,7 +217,6 @@
       "thumbnail": "https://i.imgur.com/VvM8sMR.png",
       "submittedDate": "2025-10-30",
       "tags": ["hacktoberfest"],
->>>>>>> f0bc6cb5
       "hacktoberfest": true
     }
   ]
