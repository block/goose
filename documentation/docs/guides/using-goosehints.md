---
title: Using Goosehints
sidebar_position: 3
---

# Providing Hints to Goose

`.goosehints` is a text file used to provide additional context about your project and improve the communication with Goose. The use of `goosehints` ensures that Goose understands your requirements better and can execute tasks more effectively.

:::info Developer extension required
<<<<<<< HEAD
To make use of the hints file, you need to have the `developer` extension [enabled](../configuration/managing-extensions).
=======
To make use of the hints file, you need to have the `developer` extension [enabled](https://block.github.io/goose/v1/docs/configuration/managing-extensions#built-in-extensions).
>>>>>>> 5018a5c6
:::

This guide will walk you through creating and using your `.goosehints` file to streamline your workflow with custom instructions and context.

## Creating your `.goosehints` file

Create a file named `.goosehints` and save the file in `~/.config/goose/.goosehints`. If saved here, Goose will use this file for every session with you.

:::tip
You can also save `.goosehints` local to any directory. In this case, Goose will utilize the hints when working in that directory.
:::

The `.goosehints` file can include any instructions or contextual details relevant to your projects.

A good time to consider adding a `.goosehints` file is when you find yourself repeating prompts, or providing the same kind of instructions multiple times. It's also a great way to provide a lot of context which might be better suited in a file.

## Setting up hints

The `.goosehints` file supports natural language and also follows [jinja templating rules][jinja-guide], so you can leverage templating to insert file contents or variables.

Here are some ways people have used hints to provide additional context to Goose:

- **Decision-Making**: Specify if Goose should autonomously make changes or confirm actions with you first.

- **Validation Routines**: Provide test cases or validation methods that Goose should perform to ensure changes meet project specifications.

- **Feedback Loop**: Include steps that allow Goose to receive feedback and iteratively improve its suggestions.

- **Point to more detailed documentation**: Indicate important files like `README.md`, `CONTRIBUTING.md`, or others that Goose should consult for detailed explanations.

Like prompts, this is not an extensive list to shape your `.goosehints` file. You can include as much context as you need.

Example `.goosehints` file:

```jinja
This is a simple example JavaScript web application that uses the Express.js framework. View [Express documentation](https://expressjs.com/) for extended guidance.

Go through the README.md for information on how to build and test it as needed.

Make sure to confirm all changes with me before applying.

Use the following custom values when needed:
{%include custom-config.js%}

Run tests with `npm run test` ideally after each change.
```

## Best practices

- **Keep file updated**: Regularly update the `.goosehints` file to reflect any changes in project protocols or priorities.
- **Be concise**: Make sure the content is straightforward and to the point, ensuring Goose can quickly parse and act on the information.


[jinja-guide]: https://jinja.palletsprojects.com/en/stable/<|MERGE_RESOLUTION|>--- conflicted
+++ resolved
@@ -8,11 +8,8 @@
 `.goosehints` is a text file used to provide additional context about your project and improve the communication with Goose. The use of `goosehints` ensures that Goose understands your requirements better and can execute tasks more effectively.
 
 :::info Developer extension required
-<<<<<<< HEAD
 To make use of the hints file, you need to have the `developer` extension [enabled](../configuration/managing-extensions).
-=======
-To make use of the hints file, you need to have the `developer` extension [enabled](https://block.github.io/goose/v1/docs/configuration/managing-extensions#built-in-extensions).
->>>>>>> 5018a5c6
+
 :::
 
 This guide will walk you through creating and using your `.goosehints` file to streamline your workflow with custom instructions and context.
