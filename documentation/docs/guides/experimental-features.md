--- conflicted
+++ resolved
@@ -2,13 +2,54 @@
 
 Goose is an open source project that is constantly being improved, and new features are added regularly. Some of these features are considered experimental, meaning they are still in development and may not be fully stable or ready for production use. This guide covers how to enable and use experimental features in Goose, as well as how to provide feedback on them.
 
+:::note
+Experimental features are new capabilities that are still being tested and refined. While they can provide additional functionality, they may be less stable than standard features.
+:::
+
+## Enabling Experimental Features
+
+To access experimental features, run:
+
+```sh
+goose configure
+```
+
+Select "Goose Settings" from the menu:
+
+```sh
+┌ goose-configure
+│
+◆ What would you like to configure?
+| ○ Configure Providers
+| ○ Add Extension
+| ○ Toggle Extensions
+| ○ Remove Extension
+// highlight-next-line
+| ● Goose Settings (Set the Goose Mode, Tool Output, Experiment and more)
+└
+```
+
+Then select "Toggle Experiment" option in the menu:
+   ```sh
+   ┌   goose-configure 
+   │
+   ◇  What would you like to configure?
+   │  Goose Settings 
+   │
+   ◆  What setting would you like to configure?
+   │  ○ Goose Mode 
+   │  ○ Tool Output 
+   // highlight-next-line
+   │  ● Toggle Experiment (Enable or disable an experiment feature)
+   └  
+   ```
+
 ## Available Experimental Features
 
 :::note
-There are no experimental features at this time!
+The list of experimental features may change as Goose development progresses. Some features may be promoted to stable features, while others might be modified or removed.This section will be updated with specific experimental features as they become available
 :::
 
-<<<<<<< HEAD
 ### Ollama Tool Shim
 
 The Ollama tool shim is an experimental feature that enables tool calling capabilities for language models that don't natively support tool calling (like DeepSeek). It works by instructing the primary model to output json for intended tool usage, the interpretive model uses ollama structured outputs to translate the primary model's message into valid json, and then that json is translated into valid tool calls to be invoked.
@@ -34,11 +75,6 @@
   GOOSE_TOOLSHIM=1 GOOSE_TOOLSHIM_MODEL=llama3.2 cargo run --bin goose session
   ```
 
-=======
-:::note
-The list of experimental features may change as Goose development progresses. Some features may be promoted to stable features, while others might be modified or removed.This section will be updated with specific experimental features as they become available
-:::
->>>>>>> 5c0222dd
 
 ## Feedback
 
