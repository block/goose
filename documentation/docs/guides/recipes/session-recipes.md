---
sidebar_position: 1
title: Shareable Recipes
description: "Share a Goose session setup (including tools, goals, and instructions) as a reusable recipe that others can launch with a single click"
---

import Tabs from '@theme/Tabs';
import TabItem from '@theme/TabItem';

Sometimes you finish a task in Goose and realize, "Hey, this setup could be useful again." Maybe you have curated a great combination of tools, defined a clear goal, and want to preserve that flow. Or maybe you're trying to help someone else replicate what you just did without walking them through it step by step. 

You can turn your current Goose session into a reusable recipe that includes the tools, goals, and setup you're using right now and package it into a new Agent that others (or future you) can launch with a single click.

## Create Recipe

<Tabs>
  <TabItem value="ui" label="Goose Desktop" default>
   :::warning
<<<<<<< HEAD
   You cannot create a recipe from an existing recipe session, but you can view or [edit the recipe](#edit-recipe).
   :::

   1. While in the session you want to save as a recipe, click the gear icon `⚙️` in the top right corner  
   2. Select **Make Agent from this session**  
=======
   You cannot create a recipe from an existing recipe session - the "Make recipe from this session" option will be disabled.
   :::

   1. While in the session you want to save as a recipe, click the menu icon **⋮** in the top right corner  
   2. Select **Make recipe from this session**
>>>>>>> 147085ac
   3. In the dialog that appears:
      - Provide a **title** for the recipe
      - Provide a **description**
      - A set of **instructions** will also be automatically generated. Review and edit as needed.
      - Provide an optional initial **prompt** to display in the chat box.
      - Some **activities** will be automatically generated. Add or remove as needed. 
   4. Copy the recipe URL and use it however you like (e.g., share it with teammates, drop it in documentation, or keep it for yourself)

  </TabItem>

  <TabItem value="cli" label="Goose CLI">
   :::warning
   You cannot create a recipe from an existing recipe session - the `/recipe` command will not work.
   :::

   ### Create a Recipe File

   Recipe files can be either JSON (.json) or YAML (.yaml) files. While in a [session](/docs/guides/managing-goose-sessions#start-session), run this command to generate a recipe.yaml file in your current directory:

   ```sh
   /recipe
   ```

   If you want to specify a different name, you can provide it as an argument:

   ```sh
   /recipe my-custom-recipe.yaml
   ```

   <details>
   <summary>recipe file structure</summary>

   ```yaml
   # Required fields
   version: 1.0.0
   title: $title
   description: $description
   instructions: $instructions    # Define the model's behavior

   # Optional fields
   prompt: $prompt                # Initial message to start with
   extensions:                    # Tools the recipe needs
   - $extensions
   activities:                    # Example prompts to display in the Desktop app
   - $activities
   settings:                      # Additional settings
     goose_provider: $provider    # Provider to use for this recipe
     goose_model: $model          # Specific model to use for this recipe
     temperature: $temperature    # Model temperature setting for this recipe (0.0 to 1.0)
   ```
   </details>

   ### Optional Parameters

   You may add parameters to a recipe, which will require users to fill in data when running the recipe. Parameters can be added to any part of the recipe (instructions, prompt, activities, etc).

   To use parameters:
   1. Add template variables using `{{ variable_name }}` syntax in your recipe content
   2. Define each parameter in the `parameters` section of your YAML file

   <details>
   <summary>Example recipe with parameters</summary>

   ```yaml
   version: 1.0.0
   title: "{{ project_name }} Code Review" # Wrap the value in quotes if it starts with template syntax to avoid YAML parsing errors
   description: Automated code review for {{ project_name }} with {{ language }} focus
   instructions: |
      You are a code reviewer specialized in {{ language }} development.
      Apply the following standards:
      - Complexity threshold: {{ complexity_threshold }}
      - Required test coverage: {{ test_coverage }}%
      - Style guide: {{ style_guide }}
   activities:
   - "Review {{ language }} code for complexity"
   - "Check test coverage against {{ test_coverage }}% requirement"
   - "Verify {{ style_guide }} compliance"
   settings:                     
     goose_provider: "anthropic"   
     goose_model: "claude-3-sonnet"          
     temperature: 0.7 
   parameters:
   - key: project_name
     input_type: string
     requirement: required # could be required, optional or user_prompt
     description: name of the project
   - key: language
     input_type: string
     requirement: required
     description: language of the code
   - key: complexity_threshold
     input_type: number
     requirement: optional
     default: 20 # default is required for optional parameters
     description: a threshold that defines the maximum allowed complexity
   - key: test_coverage
     input_type: number
     requirement: optional
     default: 80
     description: the minimum test coverage threshold in percentage
   - key: style_guide
     input_type: string
     description: style guide name
     requirement: user_prompt
     # If style_guide param value is not specified in the command, user will be prompted to provide a value, even in non-interactive mode
   ```
   </details>

   See the [Recipe Reference Guide](/docs/guides/recipes/recipe-reference) for more information about recipe fields. 

   ### Validate Recipe

   [Exit the session](/docs/guides/managing-goose-sessions#exit-session) and run:

   ```sh
   goose recipe validate recipe.yaml
   ```

Validation ensures that:
   - All required fields are present
   - Parameters are properly formatted
   - Referenced extensions exist and are valid
   - The YAML/JSON syntax is correct

   ### Share Your Recipe

   Now that your recipe is created, you can share it with CLI users by directly sending them the recipe file or converting it to a shareable deep link for Desktop users:

   ```sh
   goose recipe deeplink recipe.yaml
   ```

   </TabItem> 


  <TabItem value="generator" label="Recipe Generator">
    Use the online [Recipe Generator](https://block.github.io/goose/recipe-generator) tool to create a recipe. First choose your preferred format:

    - **URL Format**: Generates a shareable link that opens a session in the Goose Desktop app
    - **YAML Format**: Generates YAML content that you can save to file and then run in the Goose CLI app

    Then fill out the recipe form by providing:
      - A **title** for the recipe
      - A **description**
      - A set of **instructions** for the recipe.
      - An optional inital **prompt**:
        - In the Desktop app, the prompt displays in the chat box.
        - In the CLI app, the prompt provides the initial message to run. Note that a prompt is required to run the recipe in headless (non-interactive) mode.
      - A set of optional **activities** to display in the Desktop app.
      - YAML format only: Optional **author** contact information and **extensions** the recipe usess.

  </TabItem>
</Tabs>

## Edit Recipe
<Tabs>
  <TabItem value="ui" label="Goose Desktop" default>

   1. While in the session created from a recipe, click the gear icon `⚙️` in the top right corner  
   2. Select **View recipe**  
   3. In the dialog that appears, you can edit the:
      - Title
      - Description
      - Instructions
      - Initial prompt
      - Activities
   4. Copy the new recipe URL. The original recipe and your current session are not affected by your edits.
   5. Use and share the URL for your new recipe. 

  </TabItem>

  <TabItem value="cli" label="Goose CLI">
  Once the recipe file is created, you can open it with your preferred text editor and modify the value of any field.

</TabItem> 
</Tabs>

## Use Recipe

<Tabs>
  <TabItem value="ui" label="Goose Desktop" default>

   There are two ways to use a recipe in Goose Desktop:

   1. **Direct Link**
      - Click a recipe link shared with you
      - The recipe will automatically open in Goose Desktop

   2. **Manual URL Entry**
      - Copy a recipe URL
      - Paste it into your browser's address bar
      - You will see a prompt to "Open Goose"
      - Goose Desktop will open with the recipe

  :::note Privacy & Isolation
  - Each person gets their own private session
  - No data is shared between users
  - Your session won't affect the original recipe creator's session
  :::
  </TabItem>

  <TabItem value="cli" label="Goose CLI">

   ### Configure Recipe Location

  Recipes can be stored locally on your device or in a GitHub repository. Configure your recipe repository using either the `goose configure` command or [config file](/docs/guides/config-file#global-settings).

  :::tip Repository Structure
  - Each recipe should be in its own directory
  - Directory name matches the recipe name you use in commands
  - Recipe file can be either recipe.yaml or recipe.json
  :::

   <Tabs>
     <TabItem value="configure" label="Using goose configure" default>

       Run the configure command:
       ```sh
       goose configure
       ```

       You'll see the following prompts:

       ```sh
       ┌  goose-configure 
       │
       ◆  What would you like to configure?
       │  ○ Configure Providers 
       │  ○ Add Extension 
       │  ○ Toggle Extensions 
       │  ○ Remove Extension 
       // highlight-start
       │  ● Goose Settings (Set the Goose Mode, Tool Output, Tool Permissions, Experiment, Goose recipe github repo and more)
       // highlight-end
       │
       ◇  What would you like to configure?
       │  Goose Settings 
       │
       ◆  What setting would you like to configure?
       │  ○ Goose Mode 
       │  ○ Tool Permission 
       │  ○ Tool Output 
       │  ○ Toggle Experiment 
       // highlight-start
       │  ● Goose recipe github repo (Goose will pull recipes from this repo if not found locally.)
       // highlight-end
       └  
       ┌  goose-configure 
       │
       ◇  What would you like to configure?
       │  Goose Settings 
       │
       ◇  What setting would you like to configure?
       │  Goose recipe github repo 
       │
       ◆  Enter your Goose Recipe GitHub repo (owner/repo): eg: my_org/goose-recipes
       // highlight-start
       │  squareup/goose-recipes (default)
       // highlight-end
       └  
       ```

     </TabItem>

     <TabItem value="config" label="Using config file">

       Add to your config file:
       ```yaml title="~/.config/goose/config.yaml"
       GOOSE_RECIPE_GITHUB_REPO: "owner/repo"
       ```

     </TabItem>
   </Tabs>

   ### Run a Recipe

   <Tabs>
     <TabItem value="local" label="Local Recipe" default>

       **Basic Usage** - Run once and exit (see [run options](/docs/guides/goose-cli-commands#run-options) and [recipe commands](/docs/guides/goose-cli-commands#recipe) for more):
       ```sh
       # Using recipe file in current directory
       goose run --recipe recipe.yaml

       # Using full path
       goose run --recipe ./recipes/my-recipe.yaml
       ```

       **Preview Recipe** - Use the [`explain`](/docs/guides/goose-cli-commands#run-options) command to view details before running:
 
       **Interactive Mode** - Start an interactive session:
       ```sh
       goose run --recipe recipe.yaml --interactive
       ```
       The interactive mode will prompt for required values:
       ```sh
       ◆ Enter value for required parameter 'language':
       │ Python
       │
       ◆ Enter value for required parameter 'style_guide':
       │ PEP8
       ```

       **With Parameters** - Supply parameter values when running recipes. See the [`run` command documentation](/docs/guides/goose-cli-commands#run-options) for detailed examples and options.

       Basic example:
       ```sh
       goose run --recipe recipe.yaml --params language=Python
       ```

     </TabItem>

     <TabItem value="github" label="GitHub Recipe">

       Once you've configured your GitHub repository, you can run recipes by name:

       **Basic Usage** - Run recipes from your configured repo using the recipe name that matches its directory (see [run options](/docs/guides/goose-cli-commands#run-options) and [recipe commands](/docs/guides/goose-cli-commands#recipe) for more):

       ```sh
       goose run --recipe recipe-name
       ```

       For example, if your repository structure is:
       ```
       my-repo/
       ├── code-review/
       │   └── recipe.yaml
       └── setup-project/
           └── recipe.yaml
       ```
       
       You would run the following command to run the code review recipe:
       ```sh
       goose run --recipe code-review
       ```

      **Preview Recipe** - Use the [`explain`](/docs/guides/goose-cli-commands#run-options) command to view details before running:

       **Interactive Mode** - With parameter prompts:
       ```sh
       goose run --recipe code-review --interactive
       ```
       The interactive mode will prompt for required values:
       ```sh
       ◆ Enter value for required parameter 'project_name':
       │ MyProject
       │
       ◆ Enter value for required parameter 'language':
       │ Python
       ```

       **With Parameters** - Supply parameter values when running recipes. See the [`run` command documentation](/docs/guides/goose-cli-commands#run-options) for detailed examples and options.

     </TabItem>
   </Tabs>
  :::note Privacy & Isolation
  - Each person gets their own private session
  - No data is shared between users
  - Your session won't affect the original recipe creator's session
  :::

  ### Schedule a Recipe
  Automate Goose recipes by running them on a schedule.

  **Create a schedule** - Create a scheduled cron job that runs the recipe on the specified cadence. 

  ```bash
  # Add a new scheduled recipe which runs every day at 9 AM
  goose schedule add --id daily-report --cron "0 0 9 * * *" --recipe-source ./recipes/daily-report.yaml
  ```
  The [cron expression](https://en.wikipedia.org/wiki/Cron#Cron_expression) follows the format "seconds minutes hours day-of-month month day-of-week".

  See the [`schedule` command documentation](/docs/guides/goose-cli-commands#schedule) for detailed examples and options.

   </TabItem>
</Tabs>

## Core Components

 A recipe needs these core components:

   - **Instructions**: Define the agent's behavior and capabilities
      - Acts as the agent's mission statement
      - Makes the agent ready for any relevant task
      - Required if no prompt is provided

   - **Prompt** (Optional): Starts the conversation automatically
      - Without a prompt, the agent waits for user input
      - Useful for specific, immediate tasks
      - Required if no instructions are provided

   - **Activities**: Example tasks that appear as clickable bubbles
      - Help users understand what the recipe can do
      - Make it easy to get started

## What's Included

A recipe captures:

- AI instructions (goal/purpose)  
- Suggested activities (examples for the user to click)  
- Enabled extensions and their configurations  
- Project folder or file context  
- Initial setup (but not full conversation history)
- The model and provider to use when running the recipe (optional)


To protect your privacy and system integrity, Goose excludes:

- Global and local memory  
- API keys and personal credentials  
- System-level Goose settings  


This means others may need to supply their own credentials or memory context if the recipe depends on those elements.

## Learn More
Check out the [Goose Recipes](/docs/guides/recipes) guide for more docs, tools, and resources to help you master Goose recipes.<|MERGE_RESOLUTION|>--- conflicted
+++ resolved
@@ -16,19 +16,11 @@
 <Tabs>
   <TabItem value="ui" label="Goose Desktop" default>
    :::warning
-<<<<<<< HEAD
    You cannot create a recipe from an existing recipe session, but you can view or [edit the recipe](#edit-recipe).
    :::
 
-   1. While in the session you want to save as a recipe, click the gear icon `⚙️` in the top right corner  
-   2. Select **Make Agent from this session**  
-=======
-   You cannot create a recipe from an existing recipe session - the "Make recipe from this session" option will be disabled.
-   :::
-
    1. While in the session you want to save as a recipe, click the menu icon **⋮** in the top right corner  
    2. Select **Make recipe from this session**
->>>>>>> 147085ac
    3. In the dialog that appears:
       - Provide a **title** for the recipe
       - Provide a **description**
