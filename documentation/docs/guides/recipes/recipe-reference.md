--- conflicted
+++ resolved
@@ -1,20 +1,10 @@
 ---
 sidebar_position: 2
 title: Recipe Reference Guide
-<<<<<<< HEAD
 description: Complete technical reference for creating and customizing recipes in goose
 ---
 
-import Tabs from '@theme/Tabs';
-import TabItem from '@theme/TabItem';
-
-Recipes are reusable Goose configurations that package up a specific setup so it can be easily shared and launched by others.
-=======
-description: Complete technical reference for creating and customizing recipes in goose via the CLI.
----
-
 Recipes are reusable goose configurations that package up a specific setup so it can be easily shared and launched by others.
->>>>>>> d9633ff1
 
 ## Recipe File Format
 
