--- conflicted
+++ resolved
@@ -93,7 +93,6 @@
    <details>
    <summary>Example recipe with parameters</summary>
       
-<<<<<<< HEAD
    ```yaml title="code-review.yaml"
    version: 1.0.0
    title: '{{ project_name }} Code Review' # Wrap the value in quotes if it starts with {{ to avoid YAML parsing errors
@@ -104,76 +103,36 @@
       - Complexity threshold: {{ complexity_threshold }}
       - Required test coverage: {{ test_coverage }}%
       - Style guide: {{ style_guide }}
-   activities:
-   - "Review {{ language }} code for complexity"
-   - "Check test coverage against {{ test_coverage }}% requirement"
-   - "Verify {{ style_guide }} compliance"
-   parameters:
-   - key: project_name
-     input_type: string
-     requirement: required # could be required, optional or user_prompt
-     description: name of the project
-   - key: language
-     input_type: string
-     requirement: required
-     description: language of the code
-   - key: complexity_threshold
-     input_type: number
-     requirement: optional
-     default: 20 # default is required for optional parameters
-     description: a threshold that defines the maximum allowed complexity
-   - key: test_coverage
-     input_type: number
-     requirement: optional
-     default: 80
-     description: the minimum test coverage threshold in percentage
-   - key: style_guide
-     input_type: string
-     description: style guide name
-     requirement: user_prompt
-   # If style_guide param value is not specified in the command, user will be prompted to provide a value, even in non-interactive mode
- 
-```
-
-=======
-      ```yaml title="code-review.yaml"
-      version: 1.0.0
-      title: {{ project_name }} Code Review
-      description: Automated code review for {{ project_name }} with {{ language }} focus
+      activities:
+      - "Review {{ language }} code for complexity"
+      - "Check test coverage against {{ test_coverage }}% requirement"
+      - "Verify {{ style_guide }} compliance"
       parameters:
-         - key: project_name
-           input_type: string
-           description: Name of the project
-           requirement: required
-         - key: language
-           input_type: string
-           description: Language of the code change
-           requirement: required
-         - key: complexity_threshold
-           input_type: number
-           description: The complexity threshold
-           requirement: optional
-         - key: test_coverage
-           input_type: number
-           description: Percentage Test coverage 
-           requirement: optional
-         - key: style_guide
-           input_type: string
-           description: Style guide to use
-           requirement: user_prompt
-      instructions: |
-      You are a code reviewer specialized in {{ language }} development.
-         Apply the following standards:
-         - Complexity threshold: {{ complexity_threshold }}
-         - Required test coverage: {{ test_coverage }}%
-         - Style guide: {{ style_guide }}
-      activities:
-         - "Review {{ language }} code for complexity"
-         - "Check test coverage against {{ test_coverage }}% requirement"
-         - "Verify {{ style_guide }} compliance"
+      - key: project_name
+        input_type: string
+        requirement: required # could be required, optional or user_prompt
+        description: name of the project
+      - key: language
+        input_type: string
+        requirement: required
+        description: language of the code
+      - key: complexity_threshold
+        input_type: number
+        requirement: optional
+        default: 20 # default is required for optional parameters
+        description: a threshold that defines the maximum allowed complexity
+      - key: test_coverage
+        input_type: number
+        requirement: optional
+        default: 80
+        description: the minimum test coverage threshold in percentage
+      - key: style_guide
+        input_type: string
+        description: style guide name
+        requirement: user_prompt
+         # If style_guide param value is not specified in the command, user will be prompted to provide a value, even in non-interactive mode
       ```
   
->>>>>>> 9e8a7be6
    </details>
 
    When someone runs a recipe that contains template parameters, they will need to provide the parameters:
