--- conflicted
+++ resolved
@@ -787,11 +787,7 @@
 
 ---
 
-<<<<<<< HEAD
 If you have any questions or need help with a specific provider, feel free to reach out to us on [Discord](https://discord.gg/goose-oss) or on the [Goose repo](https://github.com/block/goose).
-=======
-If you have any questions or need help with a specific provider, feel free to reach out to us on [Discord](https://discord.gg/block-opensource) or on the [goose repo](https://github.com/block/goose).
->>>>>>> 45baa9fc
 
 
 [providers]: /docs/getting-started/providers
