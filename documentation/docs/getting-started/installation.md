--- conflicted
+++ resolved
@@ -40,23 +40,11 @@
         :::
       </TabItem>
       <TabItem value="ui" label="Goose Desktop">
-<<<<<<< HEAD
         Install Goose directly from the browser or with [Homebrew](https://brew.sh/).
+        
         <h3 style={{ marginTop: '1rem' }}>Option 1: Install via Download</h3>
-        To install Goose, click the **button** below:
-        <div className="pill-button">
-          <Link
-            className="button button--primary button--lg"
-            to="https://github.com/block/goose/releases/download/stable/Goose.zip"
-          >
-            <IconDownload />
-            download goose desktop for macOS
-          </Link>
-        </div>
-=======
         <DesktopInstallButtons/>
 
->>>>>>> 38d5357c
         <div style={{ marginTop: '1rem' }}>
           1. Unzip the downloaded zip file.
           2. Run the executable file to launch the Goose desktop application.
