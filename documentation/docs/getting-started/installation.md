--- conflicted
+++ resolved
@@ -19,11 +19,7 @@
 
     <Tabs groupId="interface">
       <TabItem value="cli" label="Goose CLI" default>
-<<<<<<< HEAD
         Run the following command to install the latest version of Goose on macOS:
-=======
-        Run the following command to install the latest version of Goose:
->>>>>>> 654e5c6e
 
         ```sh
         curl -fsSL https://github.com/block/goose/releases/download/stable/download_cli.sh | bash
