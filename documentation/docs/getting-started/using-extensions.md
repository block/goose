--- conflicted
+++ resolved
@@ -274,15 +274,12 @@
 
 ```
   </TabItem>
-<<<<<<< HEAD
   <TabItem value="ui" label="Goose Desktop">
  
   1. Click `...` in the top right corner of the Goose Desktop.
   2. Select `Advanced Settings` from the menu.
   3. Under `Extensions`, click `Add custom extension`.
   4. On the `Add custom extension` modal, enter the necessary details
-     - Choose the extension type from either `Standard IO` or `Server-sent Events`
-     - If you chose `Standard IO`,  add the `Command`. Otherwise, add the SSE `Endpoint`
      - If adding an environment variable, click `Add` button to the right of the variable
      - The `Timeout` field lets you set how long Goose should wait for a tool call from this extension to complete
   5. Click `Add` button
@@ -293,15 +290,7 @@
     * **Name**: `Knowledge Graph Memory` (_set this to whatever you want_)
     * **Description**: `maps and stores complex relationships between concepts` (_set this to whatever you want_)
     * **Command**: `npx -y @modelcontextprotocol/server-memory`
-   #### Example of adding the Pieces MCP Server:
-    * **Type**: `SSE`
-    * **ID**: `pieces-mcp` (_set this to whatever you want_)
-    * **Name**: `Pieces` (_set this to whatever you want_)
-    * **Description**: `Provides access to your Pieces Long-Term Memory. You need to have Pieces installed to use this.` (_set this to whatever you want_)
-    * **Endpoint**: `http://localhost:39300/model_context_protocol/2024-11-05/sse`
-  </TabItem>
-=======
->>>>>>> b47530d5
+  </TabItem>
 </Tabs>
 
 ### Config Entry
