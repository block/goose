--- conflicted
+++ resolved
@@ -60,7 +60,6 @@
 serde_with = "3"
 which = "6.0"
 glob = "0.3"
-<<<<<<< HEAD
 lru = "0.12"
 tree-sitter = "0.24"
 tree-sitter-python = "0.23"
@@ -71,12 +70,10 @@
 tree-sitter-kotlin-ng = "1.1.0"
 streaming-iterator = "0.1"
 rayon = "1.10"
-=======
 # TODO: Fork mpatch or replace with a custom implementation using `similar` crate
 # for fuzzy patch matching. Current crate has limited maintenance (single maintainer,
 # ~1000 downloads). Pinned to exact version to prevent supply chain attacks.
 mpatch = "=0.2.0"
->>>>>>> 4eff96f1
 
 
 [dev-dependencies]
