--- conflicted
+++ resolved
@@ -12,12 +12,7 @@
 
 [dependencies]
 goose = { path = "../goose" }
-<<<<<<< HEAD
-mcp-core = { path = "../mcp-core" }
 rmcp = { version = "0.7.0", features = ["server", "client", "transport-io", "macros"] }
-=======
-rmcp = { version = "0.6.0", features = ["server", "client", "transport-io", "macros"] }
->>>>>>> dee7f79f
 anyhow = "1.0.94"
 tokio = { version = "1", features = ["full"] }
 tokio-stream = { version = "0.1", features = ["io-util"] }
