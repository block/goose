mod google_labels;
mod oauth_pkce;
pub mod storage;

use anyhow::{Context, Error};
use base64::Engine;
use indoc::indoc;
use lazy_static::lazy_static;
use mcp_core::tool::ToolAnnotations;
use oauth_pkce::PkceOAuth2Client;
use regex::Regex;
use serde_json::{json, Value};
use std::io::Cursor;
use std::{env, fs, future::Future, path::Path, pin::Pin, sync::Arc};
use storage::CredentialsManager;

use mcp_core::content::Content;
use mcp_core::{
    handler::{PromptError, ResourceError, ToolError},
    prompt::Prompt,
    protocol::ServerCapabilities,
    resource::Resource,
    tool::Tool,
};
use mcp_server::router::CapabilitiesBuilder;
use mcp_server::Router;

use google_docs1::{self, Docs};
use google_drive3::common::ReadSeek;
use google_drive3::{
    self,
    api::{Comment, File, FileShortcutDetails, Permission, Reply, Scope},
    hyper_rustls::{self, HttpsConnector},
    hyper_util::{self, client::legacy::connect::HttpConnector},
    DriveHub,
};
use google_labels::DriveLabelsHub;
use google_sheets4::{self, Sheets};
use http_body_util::BodyExt;

// Constants for credential storage
pub const KEYCHAIN_SERVICE: &str = "mcp_google_drive";
pub const KEYCHAIN_USERNAME: &str = "oauth_credentials";
pub const KEYCHAIN_DISK_FALLBACK_ENV: &str = "GOOGLE_DRIVE_DISK_FALLBACK";

const GOOGLE_DRIVE_SCOPES: Scope = Scope::Full;

#[derive(Debug)]
enum FileOperation {
    Create { name: String },
    Update { file_id: String },
}
#[derive(PartialEq)]
enum PaginationState {
    Start,
    Next(String),
    End,
}
const PERMISSIONTYPE: &[&str] = &["user", "group", "domain", "anyone"];
const ROLES: &[&str] = &[
    "owner",
    "organizer",
    "fileOrganizer",
    "writer",
    "commenter",
    "reader",
];

lazy_static! {
    static ref GOOGLE_DRIVE_ID_REGEX: Regex =
        Regex::new(r"^(?:https:\/\/)(?:[\w-]+\.)?google\.com\/(?:[^\/]+\/)*d\/([a-zA-Z0-9_-]+)")
            .unwrap();
}

fn extract_google_drive_id(url: &str) -> Option<&str> {
    GOOGLE_DRIVE_ID_REGEX
        .captures(url)
        .and_then(|caps| caps.get(1).map(|m| m.as_str()))
}

pub struct GoogleDriveRouter {
    tools: Vec<Tool>,
    instructions: String,
    drive: DriveHub<HttpsConnector<HttpConnector>>,
    drive_labels: DriveLabelsHub<HttpsConnector<HttpConnector>>,
    sheets: Sheets<HttpsConnector<HttpConnector>>,
    docs: Docs<HttpsConnector<HttpConnector>>,
    credentials_manager: Arc<CredentialsManager>,
}

impl GoogleDriveRouter {
    async fn google_auth() -> (
        DriveHub<HttpsConnector<HttpConnector>>,
        DriveLabelsHub<HttpsConnector<HttpConnector>>,
        Sheets<HttpsConnector<HttpConnector>>,
        Docs<HttpsConnector<HttpConnector>>,
        Arc<CredentialsManager>,
    ) {
        let keyfile_path_str = env::var("GOOGLE_DRIVE_OAUTH_PATH")
            .unwrap_or_else(|_| "./gcp-oauth.keys.json".to_string());
        let credentials_path_str = env::var("GOOGLE_DRIVE_CREDENTIALS_PATH")
            .unwrap_or_else(|_| "./gdrive-server-credentials.json".to_string());

        let expanded_keyfile = shellexpand::tilde(keyfile_path_str.as_str());
        let keyfile_path = Path::new(expanded_keyfile.as_ref());

        let expanded_credentials = shellexpand::tilde(credentials_path_str.as_str());
        let credentials_path = expanded_credentials.to_string();

        tracing::info!(
            credentials_path = credentials_path_str,
            keyfile_path = keyfile_path_str,
            "Google Drive MCP server authentication config paths"
        );

        if let Ok(oauth_config) = env::var("GOOGLE_DRIVE_OAUTH_CONFIG") {
            // Ensure the parent directory exists (create_dir_all is idempotent)
            if let Some(parent) = keyfile_path.parent() {
                if let Err(e) = fs::create_dir_all(parent) {
                    tracing::error!(
                        "Failed to create parent directories for {}: {}",
                        keyfile_path.display(),
                        e
                    );
                }
            }

            // Check if the file exists and whether its content matches
            // in every other case we attempt to overwrite
            let need_to_write = match fs::read_to_string(keyfile_path) {
                Ok(existing) if existing == oauth_config => false,
                Ok(_) | Err(_) => true,
            };

            // Overwrite the file if needed
            if need_to_write {
                if let Err(e) = fs::write(keyfile_path, &oauth_config) {
                    tracing::error!(
                        "Failed to write OAuth config to {}: {}",
                        keyfile_path.display(),
                        e
                    );
                } else {
                    tracing::debug!(
                        "Wrote Google Drive MCP server OAuth config to {}",
                        keyfile_path.display()
                    );
                }
            }
        }

        // Check if we should fall back to disk, must be explicitly enabled
        let fallback_to_disk = match env::var(KEYCHAIN_DISK_FALLBACK_ENV) {
            Ok(value) => value.to_lowercase() == "true",
            Err(_) => false,
        };

        // Create a credentials manager for storing tokens securely
        let credentials_manager = Arc::new(CredentialsManager::new(
            credentials_path.clone(),
            fallback_to_disk,
            KEYCHAIN_SERVICE.to_string(),
            KEYCHAIN_USERNAME.to_string(),
        ));

        // Read the OAuth credentials from the keyfile
        match fs::read_to_string(keyfile_path) {
            Ok(_) => {
                // Create the PKCE OAuth2 client
                let auth = PkceOAuth2Client::new(keyfile_path, credentials_manager.clone())
                    .expect("Failed to create OAuth2 client");

                // Create the HTTP client
                let client = hyper_util::client::legacy::Client::builder(
                    hyper_util::rt::TokioExecutor::new(),
                )
                .build(
                    hyper_rustls::HttpsConnectorBuilder::new()
                        .with_native_roots()
                        .unwrap()
                        .https_or_http()
                        .enable_http1()
                        .build(),
                );

                let drive_hub = DriveHub::new(client.clone(), auth.clone());
                let drive_labels_hub = DriveLabelsHub::new(client.clone(), auth.clone());
                let sheets_hub = Sheets::new(client.clone(), auth.clone());
                let docs_hub = Docs::new(client, auth);

                // Create and return the DriveHub, Sheets and our PKCE OAuth2 client
                (
                    drive_hub,
                    drive_labels_hub,
                    sheets_hub,
                    docs_hub,
                    credentials_manager,
                )
            }
            Err(e) => {
                tracing::error!(
                    "Failed to read OAuth config from {}: {}",
                    keyfile_path.display(),
                    e
                );
                panic!("Failed to read OAuth config: {}", e);
            }
        }
    }

    pub async fn new() -> Self {
        // handle auth
        let (drive, drive_labels, sheets, docs, credentials_manager) = Self::google_auth().await;

        let search_tool = Tool::new(
            "search".to_string(),
            indoc! {r#"
                Search for files in google drive by name, given an input search query. At least one of ('name', 'mimeType', or 'parent') are required.
            "#}
            .to_string(),
            json!({
              "type": "object",
              "properties": {
                "name": {
                    "type": "string",
                    "description": "String to search for in the file's name.",
                },
                "mimeType": {
                    "type": "string",
                    "description": "MIME type to constrain the search to.",
                },
                "parent": {
                    "type": "string",
                    "description": "ID of a folder to limit the search to",
                },
                "driveId": {
                    "type": "string",
                    "description": "ID of a shared drive to constrain the search to when using the corpus 'drive'.",
                },
                "corpora": {
                    "type": "string",
                    "description": "Which corpus to search, either 'user' (default), 'drive' (requires a driveID) or 'allDrives'",
                },
                "pageSize": {
                    "type": "number",
                    "description": "How many items to return from the search query, default 10, max 100",
                }
              },
            }),
            Some(ToolAnnotations {
                    title: Some("Search GDrive".to_string()),
                    read_only_hint: true,
                    destructive_hint: false,
                    idempotent_hint: false,
                    open_world_hint: false,
                }),
        );

        let read_tool = Tool::new(
            "read".to_string(),
            indoc! {r#"
                Read a file from google drive using the file URI or the full google drive URL.
                One of URI or URL MUST is required.

                Optionally include base64 encoded images, false by default.

                Example extracting URIs from URLs:
                Given "https://docs.google.com/document/d/1QG8d8wtWe7ZfmG93sW-1h2WXDJDUkOi-9hDnvJLmWrc/edit?tab=t.0#heading=h.5v419d3h97tr"
                Pass in "gdrive:///1QG8d8wtWe7ZfmG93sW-1h2WXDJDUkOi-9hDnvJLmWrc"
                Do not include any other path parameters when using URI.
            "#}
            .to_string(),
            json!({
              "type": "object",
              "properties": {
                  "uri": {
                      "type": "string",
                      "description": "google drive uri of the file to read, use this when you have the file URI",
                  },
                  "url": {
                      "type": "string",
                      "description": "the full google drive URL to read the file from, use this when the user gives a full https url",
                  },
                  "includeImages": {
                      "type": "boolean",
                      "description": "Whether or not to include images as base64 encoded strings, defaults to false",
                  }
              },
            }),
            Some(ToolAnnotations {
                title: Some("Read GDrive".to_string()),
                read_only_hint: true,
                destructive_hint: false,
                idempotent_hint: false,
                open_world_hint: false,
            }),
        );

        let create_file_tool = Tool::new(
            "create_file".to_string(),
            indoc! {r#"
                Create a new file, including Document, Spreadsheet, Slides, folder, or shortcut, in Google Drive.
            "#}
            .to_string(),
            json!({
              "type": "object",
              "properties": {
                  "name": {
                      "type": "string",
                      "description": "Name of the file to create",
                  },
                  "mimeType": {
                      "type": "string",
                      "description": "The MIME type of the file.",
                  },
                  "body": {
                      "type": "string",
                      "description": "Text content for the file (required for document and spreadsheet types)",
                  },
                  "path": {
                      "type": "string",
                      "description": "Path to a file to upload (required for slides type)",
                  },
                  "parentId": {
                      "type": "string",
                      "description": "ID of the parent folder in which to create the file (default: creates files in the root of 'My Drive')",
                  },
                  "targetId": {
                      "type": "string",
                      "description": "ID of the file to target when creating a shortcut",
                  },
                  "allowSharedDrives": {
                      "type": "boolean",
                      "description": "Whether to allow access to shared drives or just your personal drive (default: false)",
                  }
              },
              "required": ["name", "mimeType"],
            }),
            Some(ToolAnnotations {
                title: Some("Create new file in GDrive".to_string()),
                read_only_hint: false,
                destructive_hint: false,
                idempotent_hint: false,
                open_world_hint: false,
            }),
        );

        let move_file_tool = Tool::new(
            "move_file".to_string(),
            indoc! {r#"
                Move a Google Drive file, folder, or shortcut to a new parent folder. You cannot move a folder to a different drive.
            "#}
            .to_string(),
            json!({
              "type": "object",
              "properties": {
                  "fileId": {
                      "type": "string",
                      "description": "The ID of the file to update.",
                  },
                  "currentFolderId": {
                      "type": "string",
                      "description": "The ID of the current parent folder.",
                  },
                  "newFolderId": {
                      "type": "string",
                      "description": "The ID of the folder to move the file to.",
                  },
              },
              "required": ["fileId", "currentFolderId", "newFolderId"],
            }),
            Some(ToolAnnotations {
                title: Some("Move file".to_string()),
                read_only_hint: false,
                destructive_hint: true,
                idempotent_hint: false,
                open_world_hint: false,
            }),
        );

        let update_file_tool = Tool::new(
            "update_file".to_string(),
            indoc! {r#"
                Update an existing file in Google Drive with new content.
            "#}
            .to_string(),
            json!({
              "type": "object",
              "properties": {
                  "fileId": {
                      "type": "string",
                      "description": "The ID of the file to update.",
                  },
                  "mimeType": {
                      "type": "string",
                      "description": "The MIME type of the file.",
                  },
                  "body": {
                      "type": "string",
                      "description": "Plain text body of the file to upload. Mutually exclusive with path (required for Google Document and Google Spreadsheet types).",
                  },
                  "path": {
                      "type": "string",
                      "description": "Path to a local file to use to update the Google Drive file. Mutually exclusive with body (required for Google Slides type)",
                  },
                  "allowSharedDrives": {
                      "type": "boolean",
                      "description": "Whether to allow access to shared drives or just your personal drive (default: false)",
                  }
              },
              "required": ["fileId", "mimeType"],
            }),
            Some(ToolAnnotations {
                title: Some("Update a file".to_string()),
                read_only_hint: false,
                destructive_hint: true,
                idempotent_hint: false,
                open_world_hint: false,
            }),
        );

        let sheets_tool = Tool::new(
            "sheets_tool".to_string(),
            indoc! {r#"
                Work with Google Sheets data using various operations.
                Supports operations:
                - list_sheets: List all sheets in a spreadsheet
                - get_columns: Get column headers from a specific sheet
                - get_values: Get values from a range
                - update_values: Update values in a range
                - update_cell: Update a single cell value
                - add_sheet: Add a new sheet (tab) to a spreadsheet
                - clear_values: Clear values from a range
            "#}
            .to_string(),
            json!({
              "type": "object",
              "properties": {
                  "spreadsheetId": {
                      "type": "string",
                      "description": "The ID of the spreadsheet to work with",
                  },
                  "operation": {
                      "type": "string",
                      "enum": ["list_sheets", "get_columns", "get_values", "update_values", "update_cell", "add_sheet", "clear_values"],
                      "description": "The operation to perform on the spreadsheet",
                  },
                  "sheetName": {
                      "type": "string",
                      "description": "The name of the sheet to work with (optional for some operations)",
                  },
                  "range": {
                      "type": "string",
                      "description": "The A1 notation of the range to retrieve or update values (e.g., 'Sheet1!A1:D10')",
                  },
                  "values": {
                      "type": "string",
                      "description": "CSV formatted data for update operations (required for update_values)",
                  },
                  "cell": {
                      "type": "string",
                      "description": "The A1 notation of the cell to update (e.g., 'Sheet1!A1') for update_cell operation",
                  },
                  "value": {
                      "type": "string",
                      "description": "The value to set in the cell for update_cell operation",
                  },
                  "title": {
                      "type": "string",
                      "description": "Title for the new sheet (required for add_sheet)",
                  },
                  "valueInputOption": {
                      "type": "string",
                      "enum": ["RAW", "USER_ENTERED"],
                      "description": "How input data should be interpreted (default: USER_ENTERED)",
                  }
              },
              "required": ["spreadsheetId", "operation"],
            }),
            None,
        );

        let docs_tool = Tool::new(
            "docs_tool".to_string(),
            indoc! {r#"
                Work with Google Docs data using various operations.
                Supports operations:
                - get_document: Get the full document content
                - insert_text: Insert text at a specific location
                - append_text: Append text to the end of the document
                - replace_text: Replace all instances of text
                - create_paragraph: Create a new paragraph
                - delete_content: Delete content between positions
            "#}
            .to_string(),
            json!({
              "type": "object",
              "properties": {
                  "documentId": {
                      "type": "string",
                      "description": "The ID of the document to work with",
                  },
                  "operation": {
                      "type": "string",
                      "enum": ["get_document", "insert_text", "append_text", "replace_text", "create_paragraph", "delete_content"],
                      "description": "The operation to perform on the document",
                  },
                  "text": {
                      "type": "string",
                      "description": "The text to insert, append, or use for replacement",
                  },
                  "replaceText": {
                      "type": "string",
                      "description": "The text to be replaced",
                  },
                  "position": {
                      "type": "number",
                      "description": "The position in the document (index) for operations that require a position",
                  },
                  "startPosition": {
                      "type": "number",
                      "description": "The start position for delete_content operation",
                  },
                  "endPosition": {
                      "type": "number",
                      "description": "The end position for delete_content operation",
                  }
              },
              "required": ["documentId", "operation"],
            }),
            None,
        );

        let get_comments_tool = Tool::new(
            "get_comments".to_string(),
            indoc! {r#"
                List comments for a file in google drive.
            "#}
            .to_string(),
            json!({
              "type": "object",
              "properties": {
                "fileId": {
                    "type": "string",
                    "description": "Id of the file to list comments for.",
                }
              },
              "required": ["fileId"],
            }),
            Some(ToolAnnotations {
                title: Some("List file comments".to_string()),
                read_only_hint: true,
                destructive_hint: false,
                idempotent_hint: false,
                open_world_hint: false,
            }),
        );

        let manage_comment_tool = Tool::new(
            "manage_comment".to_string(),
            indoc! {r#"
                Manage comment for a Google Drive file.
                
                Supports the operations:
                - create: Create a comment for the latest revision of a Google Drive file. The Google Drive API only supports unanchored comments (they don't refer to a specific location in the file).
                - reply: Add a reply to a comment thread, or resolve a comment.
            "#}
            .to_string(),
            json!({
              "type": "object",
              "properties": {
                "fileId": {
                    "type": "string",
                    "description": "Id of the file.",
                },
                "operation": {
                    "type": "string",
                    "description": "Desired comment management operation.",
                    "enum": ["create", "reply"],
                },
                "content": {
                    "type": "string",
                    "description": "Content of the comment to create or reply.",
                },
                "commentId": {
                    "type": "string",
                    "description": "Id of the comment to which you'd like to reply. ",
                },
                "resolveComment": {
                    "type": "boolean",
                    "description": "Whether to resolve the comment in reply. Defaults to false.",
                }
              },
              "required": ["fileId", "operation", "content"],
            }),
            Some(ToolAnnotations {
                title: Some("Manage file comment".to_string()),
                read_only_hint: false,
                destructive_hint: false,
                idempotent_hint: false,
                open_world_hint: false,
            }),
        );

        let list_drives_tool = Tool::new(
            "list_drives".to_string(),
            indoc! {r#"
                List shared Google drives.
            "#}
            .to_string(),
            json!({
              "type": "object",
              "properties": {
                "name_contains": {
                    "type": "string",
                    "description": "Optional name to search for when listing drives.",
                }
              },
            }),
            Some(ToolAnnotations {
                title: Some("List shared google drives".to_string()),
                read_only_hint: true,
                destructive_hint: false,
                idempotent_hint: false,
                open_world_hint: false,
            }),
        );

        let get_permissions_tool = Tool::new(
            "get_permissions".to_string(),
            indoc! {r#"
                List sharing permissions for a file, folder, or shared drive.
            "#}
            .to_string(),
            json!({
              "type": "object",
              "properties": {
                "fileId": {
                    "type": "string",
                    "description": "Id of the file, folder, or shared drive.",
                }
              },
              "required": ["fileId"],
            }),
            Some(ToolAnnotations {
                title: Some("List sharing permissions".to_string()),
                read_only_hint: true,
                destructive_hint: false,
                idempotent_hint: false,
                open_world_hint: false,
            }),
        );

        let sharing_tool = Tool::new(
            "sharing".to_string(),
            indoc! {r#"
                Manage sharing for a Google Drive file or folder.

                Supports the operations:
                - create: Create a new permission for a 'type' identified by the 'target' param to have the 'role' privileges.
                - update: Update an existing permission to a different role. (You cannot change the type or to whom it is targeted).
                - delete: Delete an existing permission.
            "#}
            .to_string(),
            json!({
              "type": "object",
              "properties": {
                "fileId": {
                    "type": "string",
                    "description": "Id of the file or folder.",
                },
                "operation": {
                    "type": "string",
                    "description": "Desired sharing operation.",
                    "enum": ["create", "update", "delete"],
                },
                "permissionId": {
                    "type": "string",
                    "description": "Permission Id for delete or update operations.",
                },
                "role": {
                    "type": "string",
                    "description": "Role to apply to permission for create or update operations.",
                    "enum": ["owner", "organizer", "fileOrganizer", "writer", "commenter", "reader"]
                },
                "type": {
                    "type": "string",
                    "description": "Type of permission to create or update.",
                    "enum": ["user", "group", "domain", "anyone"],
                },
                "target": {
                    "type": "string",
                    "description": "For the user and group types, the email address. For a domain type, the domain name. (The anyone type does not require a target). Required for the create operation.",
                },
                "emailMessage": {
                    "type": "string",
                    "description": "Email notification message to send to users and groups.",
                },
              },
              "required": ["fileId", "operation"],
            }),
            Some(ToolAnnotations {
                title: Some("Manage file sharing".to_string()),
                read_only_hint: false,
                destructive_hint: false,
                idempotent_hint: false,
                open_world_hint: false,
            }),
        );

        let list_labels_tool = Tool::new(
            "list_labels".to_string(),
            indoc! {r#"
                List labels available in Google Drive.
            "#}
            .to_string(),
            json!({
              "type": "object",
              "properties": {
              },
            }),
            Some(ToolAnnotations {
                title: Some("List labels".to_string()),
                read_only_hint: true,
                destructive_hint: false,
                idempotent_hint: false,
                open_world_hint: false,
            }),
        );

        let instructions = indoc::formatdoc! {r#"
            Google Drive MCP Server Instructions

            ## Overview
            The Google Drive MCP server provides tools for interacting with Google Drive files, Google Sheets, and Google Docs:
            1. search - Find files in your Google Drive
            2. read - Read file contents directly using a uri in the `gdrive:///uri` format
            3. move_file - Move a file to a new location in Google Drive
            4. list_drives - List the shared drives to which you have access
            5. get_permissions - List the permissions of a file or folder
            6. sharing - Share a file or folder with others
            7. get_comments - List a file or folder's comments
<<<<<<< HEAD
            8. create_comment - Create a comment on a file or folder
            9. reply - Reply to a comment on a file or folder
            10. create_file - Create a new file
            11. update_file - Update a existing file
            12. sheets_tool - Work with Google Sheets data using various operations
            13. docs_tool - Work with Google Docs data using various operations
            14. list_labels - List the labels available in Google Drive
=======
            8. manage_comment - Manage comment for a Google Drive file.
            9. create_file - Create a new file
            10. update_file - Update a existing file
            11. sheets_tool - Work with Google Sheets data using various operations
            12. docs_tool - Work with Google Docs data using various operations
>>>>>>> 8ba40bdc

            ## Available Tools

            ### 1. Search Tool
            Search for files in Google Drive, by name and ordered by most recently viewedByMeTime.
            A corpora parameter controls which corpus is searched.
            Returns: List of files with their names, MIME types, and IDs

            ### 2. Read File Tool
            Read a file's contents using its ID, and optionally include images as base64 encoded data.
            The default is to exclude images, to include images set includeImages to true in the query.

            Example mappings for Google Drive resources to `gdrive:///$URI` format:
            - Google Document File:
              Example URL: https://docs.google.com/document/d/1QG8d8wtWe7ZfmG93sW-1h2WXDJDUkOi-9hDnvJLmWrc/edit?tab=t.0#heading=h.5v419d3h97tr
              URI Format: gdrive:///1QG8d8wtWe7ZfmG93sW-1h2WXDJDUkOi-9hDnvJLmWrc

            - Google Sheet:
              Example URL: https://docs.google.com/spreadsheets/d/1J5KHqWsGFzweuiQboX7dlm8Ejv90Po16ocEBahzCt4W/edit?gid=1249300797#gid=1249300797
              URI Format: gdrive:///1J5KHqWsGFzweuiQboX7dlm8Ejv90Po16ocEBahzCt4W

            - Google Slides:
              Example URL: https://docs.google.com/presentation/d/1zXWqsGpHJEu40oqb1omh68sW9liu7EKFBCdnPaJVoQ5et/edit#slide=id.p1
              URI Format: gdrive:///1zXWqsGpHJEu40oqb1omh68sW9liu7EKFBCdnPaJVoQ5et

            Images take up a large amount of context, this should only be used if a
            user explicity needs the image data.

            Limitations: Google Sheets exporting only supports reading the first sheet. This is an important limitation that should
            be communicated to the user whenever dealing with a Google Sheet (mimeType: application/vnd.google-apps.spreadsheet).

            #### File Format Handling
            The read file tool's output will be converted:
            - Google Docs → Markdown
            - Google Sheets → CSV
            - Google Presentations → Plain text
            - Text/JSON files → UTF-8 text
            - Binary files → Base64 encoded

            ### 3. Move File Tool
            Move a file from its current folder to a new folder, including folders on another drive.

            ### 4. List Drives Tool
            Lists the user's available Shared Drives.

            ### 5. Get Permissions Tool
            Lists the permissions for a file or folder. Permissions in Google
            Drive consist of a type ('user', 'group', 'domain', 'anyone') and a role
            ('owner', 'organizer', 'fileOrganizer', 'writer', 'commenter',
            'reader').

            ### 6. Sharing Tool
            Create a new permission, update the role on an existing permission,
            or delete a permission. User, group, and domain permissions should
            have a provided "target" email address or domain name.

            ### 7. Get Comments Tool
            Lists the comments for a Google Workspace file.

            ### 8. Manage Comment Tool
            Create or reply comment for a Google Drive file.
            
            ### 9. Create File Tool
            Create any kind of file, including Google Workspace files (Docs, Sheets, or Slides) directly in Google Drive.
            - For Google Docs: Converts Markdown text to a Google Document
            - For Google Sheets: Converts CSV text to a Google Spreadsheet
            - For Google Slides: Converts a PowerPoint file to Google Slides (requires a path to the powerpoint file)
            - Other: No file conversion.

            *Note*: All updates overwrite the existing content with the new
            content provided. To modify specific parts of the document, you must
            include the changes as part of the entire document.

            ### 10. Update File Tool
            Replace the entire contents of an existing file with new content, including Google Workspace files (Docs, Sheets, or Slides).
            - For Google Docs: Updates with new Markdown text
            - For Google Sheets: Updates with new CSV text
            - For Google Slides: Updates with a new PowerPoint file (requires a path to the powerpoint file)
            - Other: No file conversion.

            ### 11. Sheets Tool
            Work with Google Sheets data using various operations:
            - list_sheets: List all sheets in a spreadsheet
            - get_columns: Get column headers from a specific sheet
            - get_values: Get values from a range
            - update_values: Update values in a range (requires CSV formatted data)
            - update_cell: Update a single cell value
            - add_sheet: Add a new sheet (tab) to a spreadsheet
            - clear_values: Clear values from a range

            For update_values operation, provide CSV formatted data in the values parameter.
            Each line represents a row, with values separated by commas.
            Example: "John,Doe,30\nJane,Smith,25"

            For update_cell operation, provide the cell reference (e.g., 'Sheet1!A1') and the value to set.

            Parameters:
            - spreadsheetId: The ID of the spreadsheet (can be obtained from search results)
            - operation: The operation to perform (one of the operations listed above)
            - sheetName: The name of the sheet to work with (optional for some operations)
            - range: The A1 notation of the range to retrieve or update values (e.g., 'Sheet1!A1:D10')
            - values: CSV formatted data for update operations
            - cell: The A1 notation of the cell to update (e.g., 'Sheet1!A1') for update_cell operation
            - value: The value to set in the cell for update_cell operation
            - title: Title for the new sheet (required for add_sheet operation)
            - valueInputOption: How input data should be interpreted (RAW or USER_ENTERED)

            ### 12. Docs Tool
            Work with Google Docs data using various operations:
            - get_document: Get the full document content
            - insert_text: Insert text at a specific location
            - append_text: Append text to the end of the document
            - replace_text: Replace all instances of text
            - create_paragraph: Create a new paragraph
            - delete_content: Delete content between positions

            Parameters:
            - documentId: The ID of the document (can be obtained from search results)
            - operation: The operation to perform (one of the operations listed above)
            - text: The text to insert, append, or use for replacement
            - replaceText: The text to be replaced (for replace_text operation)
            - position: The position in the document (index) for operations that require a position
            - startPosition: The start position for delete_content operation
            - endPosition: The end position for delete_content operation

            ### 14. List Labels
            Lists all labels available in Google Drive. These labels can then be
            added or removed from files, by ID.

            ## Common Usage Pattern

            1. First, search for the file you want to read, searching by name.
            2. Then, use the file URI from the search results to read its contents.
            3. For Google Sheets, use the sheets_tool with the appropriate operation.
            4. For Google Docs, use the docs_tool with the appropriate operation.

            ## Best Practices
            1. Always use search first to find the correct file URI
            2. Search results include file types (MIME types) to help identify the right file
            3. Search is limited to 10 results per query, so use specific search terms
            4. When updating sheet values, format the data as CSV with one row per line

            ## Error Handling
            If you encounter errors:
            1. Verify the file URI is correct
            2. Ensure you have access to the file
            3. Check if the file format is supported
            4. Verify the server is properly configured

            Remember: Always use the tools in sequence - search first to get the file URI, then read to access the contents.
        "#};

        Self {
            tools: vec![
                search_tool,
                read_tool,
                create_file_tool,
                move_file_tool,
                update_file_tool,
                sheets_tool,
                docs_tool,
                get_comments_tool,
                manage_comment_tool,
                list_drives_tool,
                get_permissions_tool,
                sharing_tool,
                list_labels_tool,
            ],
            instructions,
            drive,
            drive_labels,
            sheets,
            docs,
            credentials_manager,
        }
    }

    // Implement search tool functionality
    async fn search(&self, params: Value) -> Result<Vec<Content>, ToolError> {
        let name = params.get("name").and_then(|q| q.as_str());
        let mime_type = params.get("mimeType").and_then(|q| q.as_str());
        let drive_id = params.get("driveId").and_then(|q| q.as_str());
        let parent = params.get("parent").and_then(|q| q.as_str());

        // extract corpora query parameter, validate options, or default to "user"
        let corpus = params
            .get("corpora")
            .and_then(|c| c.as_str())
            .map(|s| {
                if ["user", "drive", "allDrives"].contains(&s) {
                    Ok(s)
                } else {
                    Err(ToolError::InvalidParameters(format!(
                        "corpora must be either 'user', 'drive', or 'allDrives', got {}",
                        s
                    )))
                }
            })
            .unwrap_or(Ok("user"))?;

        // extract pageSize, and convert it to an i32, default to 10
        let page_size: i32 = params
            .get("pageSize")
            .map(|s| {
                s.as_i64()
                    .and_then(|n| i32::try_from(n).ok())
                    .ok_or_else(|| ToolError::InvalidParameters(format!("Invalid pageSize: {}", s)))
                    .and_then(|n| {
                        if (0..=100).contains(&n) {
                            Ok(n)
                        } else {
                            Err(ToolError::InvalidParameters(format!(
                                "pageSize must be between 0 and 100, got {}",
                                n
                            )))
                        }
                    })
            })
            .unwrap_or(Ok(10))?;

        let mut query = Vec::new();
        if let Some(n) = name {
            query.push(
                format!(
                    "name contains '{}'",
                    n.replace('\\', "\\\\").replace('\'', "\\'")
                )
                .to_string(),
            );
        }
        if let Some(m) = mime_type {
            query.push(format!("mimeType = '{}'", m).to_string());
        }
        if let Some(p) = parent {
            query.push(format!("'{}' in parents", p).to_string());
        }
        let query_string = query.join(" and ");
        if query_string.is_empty() {
            return Err(ToolError::InvalidParameters(
                "No query provided. Please include one of ('name', 'mimeType', 'parent')."
                    .to_string(),
            ));
        }
        let mut builder = self
            .drive
            .files()
            .list()
            .corpora(corpus)
            .q(query_string.as_str())
            .order_by("viewedByMeTime desc")
            .param("fields", "files(id, name, mimeType, modifiedTime, size)")
            .page_size(page_size)
            .supports_all_drives(true)
            .include_items_from_all_drives(true)
            .clear_scopes() // Scope::MeetReadonly is the default, remove it
            .add_scope(GOOGLE_DRIVE_SCOPES);
        // You can only use the drive_id param when the corpus is "drive".
        if let (Some(d), "drive") = (drive_id, corpus) {
            builder = builder.drive_id(d);
        }
        let result = builder.doit().await;

        match result {
            Err(e) => Err(ToolError::ExecutionError(format!(
                "Failed to execute google drive search query '{}', {}.",
                query_string.as_str(),
                e
            ))),
            Ok(r) => {
                let content =
                    r.1.files
                        .map(|files| {
                            files.into_iter().map(|f| {
                                format!(
                                    "{} ({}) (uri: {})",
                                    f.name.unwrap_or_default(),
                                    f.mime_type.unwrap_or_default(),
                                    f.id.unwrap_or_default()
                                )
                            })
                        })
                        .into_iter()
                        .flatten()
                        .collect::<Vec<_>>()
                        .join("\n");

                Ok(vec![Content::text(content.to_string()).with_priority(0.3)])
            }
        }
    }

    async fn fetch_file_metadata(&self, uri: &str) -> Result<File, ToolError> {
        self.drive
            .files()
            .get(uri)
            .param("fields", "mimeType")
            .supports_all_drives(true)
            .clear_scopes()
            .add_scope(GOOGLE_DRIVE_SCOPES)
            .doit()
            .await
            .map_err(|e| {
                ToolError::ExecutionError(format!(
                    "Failed to execute Google Drive get query, {}.",
                    e
                ))
            })
            .map(|r| r.1)
    }

    fn strip_image_body(&self, input: &str) -> String {
        let image_regex = Regex::new(r"<data:image/[a-zA-Z0-9.-]+;base64,[^>]+>").unwrap();
        image_regex.replace_all(input, "").to_string()
    }

    // Helper function that processes one captured image.
    // It decodes the base64 data, resizes the image if its width exceeds `max_width`,
    // and then returns a new image tag (always output as PNG).
    // logic copied from developer/mod.rs
    fn process_image(&self, caps: &regex::Captures, max_width: u32) -> Result<Content, Error> {
        let base64_data = &caps["data"];

        // Decode the Base64 data.
        let image_bytes = base64::prelude::BASE64_STANDARD
            .decode(base64_data)
            .context("Failed to decode base64 image data")?;

        // Load the image from the decoded bytes.
        let img = xcap::image::load_from_memory(&image_bytes)
            .context("Failed to load image from memory")?;

        // Resize the image if necessary.
        let mut processed_image = img;
        if processed_image.width() > max_width {
            let scale = max_width as f32 / processed_image.width() as f32;
            let new_height = (processed_image.height() as f32 * scale) as u32;
            processed_image = xcap::image::DynamicImage::ImageRgba8(xcap::image::imageops::resize(
                &processed_image,
                max_width,
                new_height,
                xcap::image::imageops::FilterType::Lanczos3,
            ));
        }

        // Write the processed image to an in-memory buffer in PNG format.
        let mut buffer: Vec<u8> = Vec::new();
        processed_image
            .write_to(&mut Cursor::new(&mut buffer), xcap::image::ImageFormat::Png)
            .context("Failed to write processed image to buffer")?;

        // Re-encode the buffer back into a Base64 string.
        let data = base64::prelude::BASE64_STANDARD.encode(&buffer);
        Ok(Content::image(data, "image/png"))
    }

    /// Resizes all base64-encoded images found in the input string.
    /// If any image fails to process, an error is returned.
    fn resize_images(&self, input: &str) -> Result<Vec<Content>, Error> {
        // Regex to match and capture the MIME type and Base64 data.
        let image_regex =
            Regex::new(r"<data:image/(?P<mime>[a-zA-Z0-9.+-]+);base64,(?P<data>[^>]+)>")
                .context("Failed to compile regex")?;

        let mut result: Vec<Content> = Vec::new();

        // Iterate over all matches, process them, and rebuild the output string.
        for caps in image_regex.captures_iter(input) {
            let processed_tag = self
                .process_image(&caps, 768)
                .context("Failed to process one of the images")?;
            result.push(processed_tag);
        }

        Ok(result)
    }

    // Downloading content with alt=media only works if the file is stored in Drive.
    // To download Google Docs, Sheets, and Slides use files.export instead.
    async fn export_google_file(
        &self,
        uri: &str,
        mime_type: &str,
        include_images: bool,
    ) -> Result<Vec<Content>, ToolError> {
        let export_mime_type = match mime_type {
            "application/vnd.google-apps.document" => "text/markdown",
            "application/vnd.google-apps.spreadsheet" => "text/csv",
            "application/vnd.google-apps.presentation" => "text/plain",
            _ => "text/plain",
        };

        let result = self
            .drive
            .files()
            .export(uri, export_mime_type)
            .param("alt", "media")
            .clear_scopes()
            .add_scope(GOOGLE_DRIVE_SCOPES)
            .doit()
            .await;

        match result {
            Err(e) => Err(ToolError::ExecutionError(format!(
                "Failed to execute google drive export for {}, {}.",
                uri, e
            ))),
            Ok(r) => {
                if let Ok(body) = r.into_body().collect().await {
                    if let Ok(response) = String::from_utf8(body.to_bytes().to_vec()) {
                        if !include_images {
                            let content = self.strip_image_body(&response);
                            Ok(vec![Content::text(content).with_priority(0.1)])
                        } else {
                            let images = self.resize_images(&response).map_err(|e| {
                                ToolError::ExecutionError(format!(
                                    "Failed to resize image(s): {}",
                                    e
                                ))
                            })?;

                            let content = self.strip_image_body(&response);
                            Ok(std::iter::once(Content::text(content).with_priority(0.1))
                                .chain(images.iter().cloned())
                                .collect::<Vec<Content>>())
                        }
                    } else {
                        Err(ToolError::ExecutionError(format!(
                            "Failed to export google drive to string, {}.",
                            uri,
                        )))
                    }
                } else {
                    Err(ToolError::ExecutionError(format!(
                        "Failed to export google drive document, {}.",
                        uri,
                    )))
                }
            }
        }
    }

    // handle for files we can use files.get on
    async fn get_google_file(
        &self,
        uri: &str,
        mime_type: &str,
        include_images: bool,
    ) -> Result<Vec<Content>, ToolError> {
        let result = self
            .drive
            .files()
            .get(uri)
            .param("alt", "media")
            .clear_scopes()
            .add_scope(GOOGLE_DRIVE_SCOPES)
            .doit()
            .await;

        match result {
            Err(e) => Err(ToolError::ExecutionError(format!(
                "Failed to execute google drive export for {}, {}.",
                uri, e
            ))),
            Ok(r) => {
                if mime_type.starts_with("text/") || mime_type == "application/json" {
                    if let Ok(body) = r.0.into_body().collect().await {
                        if let Ok(response) = String::from_utf8(body.to_bytes().to_vec()) {
                            if !include_images {
                                let content = self.strip_image_body(&response);
                                Ok(vec![Content::text(content).with_priority(0.1)])
                            } else {
                                let images = self.resize_images(&response).map_err(|e| {
                                    ToolError::ExecutionError(format!(
                                        "Failed to resize image(s): {}",
                                        e
                                    ))
                                })?;

                                let content = self.strip_image_body(&response);
                                Ok(std::iter::once(Content::text(content).with_priority(0.1))
                                    .chain(images.iter().cloned())
                                    .collect::<Vec<Content>>())
                            }
                        } else {
                            Err(ToolError::ExecutionError(format!(
                                "Failed to convert google drive to string, {}.",
                                uri,
                            )))
                        }
                    } else {
                        Err(ToolError::ExecutionError(format!(
                            "Failed to get google drive document, {}.",
                            uri,
                        )))
                    }
                } else {
                    //TODO: handle base64 image case, see typscript mcp-gdrive
                    Err(ToolError::ExecutionError(format!(
                        "Suported mimeType {}, for {}",
                        mime_type, uri,
                    )))
                }
            }
        }
    }

    async fn read(&self, params: Value) -> Result<Vec<Content>, ToolError> {
        let (maybe_uri, maybe_url) = (
            params.get("uri").and_then(|q| q.as_str()),
            params.get("url").and_then(|q| q.as_str()),
        );

        let drive_uri = match (maybe_uri, maybe_url) {
            (Some(uri), None) => {
                let drive_uri = uri.replace("gdrive:///", "");

                // Validation: check for / path separators as invalid uris
                if drive_uri.contains('/') {
                    return Err(ToolError::InvalidParameters(format!(
                        "The uri '{}' contains extra '/'. Only the base URI is allowed.",
                        uri
                    )));
                }

                drive_uri
            }
            (None, Some(url)) => {
                if let Some(drive_uri) = extract_google_drive_id(url) {
                    drive_uri.to_string()
                } else {
                    return Err(ToolError::InvalidParameters(format!(
                        "Failed to extract valid google drive URI from {}",
                        url
                    )));
                }
            }
            (Some(_), Some(_)) => {
                return Err(ToolError::InvalidParameters(
                    "Only one of 'uri' or 'url' should be provided".to_string(),
                ));
            }
            (None, None) => {
                return Err(ToolError::InvalidParameters(
                    "Either 'uri' or 'url' must be provided".to_string(),
                ));
            }
        };

        let include_images = params
            .get("includeImages")
            .and_then(|i| i.as_bool())
            .unwrap_or(false);

        let metadata = self.fetch_file_metadata(&drive_uri).await?;
        let mime_type = metadata.mime_type.ok_or_else(|| {
            ToolError::ExecutionError(format!(
                "Missing mime type in file metadata for {}.",
                drive_uri
            ))
        })?;

        // Handle Google Docs export
        if mime_type.starts_with("application/vnd.google-apps") {
            self.export_google_file(&drive_uri, &mime_type, include_images)
                .await
        } else {
            self.get_google_file(&drive_uri, &mime_type, include_images)
                .await
        }
    }

    // Implement sheets_tool functionality
    async fn sheets_tool(&self, params: Value) -> Result<Vec<Content>, ToolError> {
        let spreadsheet_id = params.get("spreadsheetId").and_then(|q| q.as_str()).ok_or(
            ToolError::InvalidParameters("The spreadsheetId is required".to_string()),
        )?;

        let operation = params.get("operation").and_then(|q| q.as_str()).ok_or(
            ToolError::InvalidParameters("The operation is required".to_string()),
        )?;

        match operation {
            "list_sheets" => {
                // Get spreadsheet metadata to list all sheets
                let result = self
                    .sheets
                    .spreadsheets()
                    .get(spreadsheet_id)
                    .clear_scopes()
                    .add_scope(GOOGLE_DRIVE_SCOPES)
                    .doit()
                    .await;

                match result {
                    Err(e) => Err(ToolError::ExecutionError(format!(
                        "Failed to execute Google Sheets get query, {}.",
                        e
                    ))),
                    Ok(r) => {
                        let spreadsheet = r.1;
                        let sheets = spreadsheet.sheets.unwrap_or_default();
                        let sheets_info = sheets
                            .into_iter()
                            .filter_map(|sheet| {
                                let properties = sheet.properties?;
                                let title = properties.title?;
                                let sheet_id = properties.sheet_id?;
                                let grid_properties = properties.grid_properties?;
                                Some(format!(
                                    "Sheet: {} (ID: {}, Rows: {}, Columns: {})",
                                    title,
                                    sheet_id,
                                    grid_properties.row_count.unwrap_or(0),
                                    grid_properties.column_count.unwrap_or(0)
                                ))
                            })
                            .collect::<Vec<String>>()
                            .join("\n");

                        Ok(vec![Content::text(sheets_info).with_priority(0.1)])
                    }
                }
            },
            "get_columns" => {
                // Get the sheet name if provided, otherwise we'll use the first sheet
                let sheet_name = params
                    .get("sheetName")
                    .and_then(|q| q.as_str())
                    .map(|s| format!("{}!1:1", s))
                    .unwrap_or_else(|| "1:1".to_string()); // Default to first row of first sheet

                let result = self
                    .sheets
                    .spreadsheets()
                    .values_get(spreadsheet_id, &sheet_name)
                    .clear_scopes()
                    .add_scope(GOOGLE_DRIVE_SCOPES)
                    .doit()
                    .await;

                match result {
                    Err(e) => Err(ToolError::ExecutionError(format!(
                        "Failed to execute Google Sheets get_columns query, {}.",
                        e
                    ))),
                    Ok(r) => {
                        let value_range = r.1;
                        // Extract just the headers (first row)
                        let headers = match value_range.values {
                            Some(mut values) if !values.is_empty() => {
                                // Take the first row only
                                let headers = values.remove(0);
                                let header_values: Vec<String> = headers
                                    .into_iter()
                                    .map(|cell| cell.as_str().unwrap_or_default().to_string())
                                    .collect();
                                header_values.join(", ")
                            }
                            _ => "No headers found".to_string(),
                        };

                        Ok(vec![Content::text(headers).with_priority(0.1)])
                    }
                }
            },
            "get_values" => {
                let range = params
                    .get("range")
                    .and_then(|q| q.as_str())
                    .ok_or(ToolError::InvalidParameters(
                        "The range is required for get_values operation".to_string(),
                    ))?;

                let result = self
                    .sheets
                    .spreadsheets()
                    .values_get(spreadsheet_id, range)
                    .clear_scopes()
                    .add_scope(GOOGLE_DRIVE_SCOPES)
                    .doit()
                    .await;

                match result {
                    Err(e) => Err(ToolError::ExecutionError(format!(
                        "Failed to execute Google Sheets values_get query, {}.",
                        e
                    ))),
                    Ok(r) => {
                        let value_range = r.1;
                        // Convert the values to a CSV string
                        let csv_content = match value_range.values {
                            Some(values) => {
                                let mut csv_string = String::new();
                                for row in values {
                                    let row_values: Vec<String> = row
                                        .into_iter()
                                        .map(|cell| cell.as_str().unwrap_or_default().to_string())
                                        .collect();
                                    csv_string.push_str(&row_values.join(","));
                                    csv_string.push('\n');
                                }
                                csv_string
                            }
                            None => "No data found".to_string(),
                        };

                        Ok(vec![Content::text(csv_content).with_priority(0.1)])
                    }
                }
            },
            "update_values" => {
                let range = params
                    .get("range")
                    .and_then(|q| q.as_str())
                    .ok_or(ToolError::InvalidParameters(
                        "The range is required for update_values operation".to_string(),
                    ))?;

                let values_csv = params
                    .get("values")
                    .and_then(|q| q.as_str())
                    .ok_or(ToolError::InvalidParameters(
                        "The values parameter is required for update_values operation".to_string(),
                    ))?;

                // Parse the CSV data into a 2D array of values
                let mut values: Vec<Vec<serde_json::Value>> = Vec::new();
                for line in values_csv.lines() {
                    let row: Vec<serde_json::Value> = line
                        .split(',')
                        .map(|cell| serde_json::Value::String(cell.trim().to_string()))
                        .collect();
                    if !row.is_empty() {
                        values.push(row);
                    }
                }

                // Determine the input option (default to USER_ENTERED)
                let value_input_option = params
                    .get("valueInputOption")
                    .and_then(|q| q.as_str())
                    .unwrap_or("USER_ENTERED");

                // Create the ValueRange objec
                let value_range = google_sheets4::api::ValueRange {
                    range: Some(range.to_string()),
                    values: Some(values),
                    major_dimension: None,
                };

                // Update the values
                let result = self
                    .sheets
                    .spreadsheets()
                    .values_update(value_range, spreadsheet_id, range)
                    .value_input_option(value_input_option)
                    .clear_scopes()
                    .add_scope(GOOGLE_DRIVE_SCOPES)
                    .doit()
                    .await;

                match result {
                    Err(e) => Err(ToolError::ExecutionError(format!(
                        "Failed to execute Google Sheets values_update query, {}.",
                        e
                    ))),
                    Ok(r) => {
                        let update_response = r.1;
                        let updated_cells = update_response.updated_cells.unwrap_or(0);
                        let updated_rows = update_response.updated_rows.unwrap_or(0);
                        let updated_columns = update_response.updated_columns.unwrap_or(0);
                        let updated_range = update_response.updated_range.unwrap_or_default();

                        let response = format!(
                            "Successfully updated values in range '{}'. Updated {} cells across {} rows and {} columns.",
                            updated_range, updated_cells, updated_rows, updated_columns
                        );

                        Ok(vec![Content::text(response).with_priority(0.1)])
                    }
                }
            },
            "update_cell" => {
                let cell = params
                    .get("cell")
                    .and_then(|q| q.as_str())
                    .ok_or(ToolError::InvalidParameters(
                        "The cell parameter is required for update_cell operation".to_string(),
                    ))?;

                let value = params
                    .get("value")
                    .and_then(|q| q.as_str())
                    .ok_or(ToolError::InvalidParameters(
                        "The value parameter is required for update_cell operation".to_string(),
                    ))?;

                // Determine the input option (default to USER_ENTERED)
                let value_input_option = params
                    .get("valueInputOption")
                    .and_then(|q| q.as_str())
                    .unwrap_or("USER_ENTERED");

                // Create a single-cell ValueRange objec
                let value_range = google_sheets4::api::ValueRange {
                    range: Some(cell.to_string()),
                    values: Some(vec![vec![serde_json::Value::String(value.to_string())]]),
                    major_dimension: None,
                };

                // Update the cell value
                let result = self
                    .sheets
                    .spreadsheets()
                    .values_update(value_range, spreadsheet_id, cell)
                    .value_input_option(value_input_option)
                    .clear_scopes()
                    .add_scope(GOOGLE_DRIVE_SCOPES)
                    .doit()
                    .await;

                match result {
                    Err(e) => Err(ToolError::ExecutionError(format!(
                        "Failed to execute Google Sheets update_cell operation, {}.",
                        e
                    ))),
                    Ok(r) => {
                        let update_response = r.1;
                        let updated_range = update_response.updated_range.unwrap_or_default();

                        Ok(vec![Content::text(format!(
                            "Successfully updated cell '{}' with value '{}'.",
                            updated_range, value
                        )).with_priority(0.1)])
                    }
                }
            },
            "add_sheet" => {
                let title = params
                    .get("title")
                    .and_then(|q| q.as_str())
                    .ok_or(ToolError::InvalidParameters(
                        "The title parameter is required for add_sheet operation".to_string(),
                    ))?;

                // Create the AddSheetReques
                let add_sheet_request = google_sheets4::api::AddSheetRequest {
                    properties: Some(google_sheets4::api::SheetProperties {
                        title: Some(title.to_string()),
                        sheet_id: None, // Google will auto-assign a sheet ID
                        index: None,
                        sheet_type: None,
                        grid_properties: None,
                        hidden: None,
                        tab_color: None,
                        right_to_left: None,
                        data_source_sheet_properties: None,
                        tab_color_style: None,
                    }),
                };

                // Create the BatchUpdateSpreadsheetReques
                let batch_update_request = google_sheets4::api::BatchUpdateSpreadsheetRequest {
                    requests: Some(vec![google_sheets4::api::Request {
                        add_sheet: Some(add_sheet_request),
                        ..google_sheets4::api::Request::default()
                    }]),
                    include_spreadsheet_in_response: Some(true),
                    response_ranges: None,
                    response_include_grid_data: None,
                };

                // Execute the batch update
                let result = self
                    .sheets
                    .spreadsheets()
                    .batch_update(batch_update_request, spreadsheet_id)
                    .clear_scopes()
                    .add_scope(GOOGLE_DRIVE_SCOPES)
                    .doit()
                    .await;

                match result {
                    Err(e) => Err(ToolError::ExecutionError(format!(
                        "Failed to execute Google Sheets add_sheet operation, {}.",
                        e
                    ))),
                    Ok(r) => {
                        let response = r.1;
                        let replies = response.replies.unwrap_or_default();

                        if let Some(first_reply) = replies.first() {
                            if let Some(add_sheet_response) = &first_reply.add_sheet {
                                if let Some(properties) = &add_sheet_response.properties {
                                    let sheet_id = properties.sheet_id.unwrap_or(0);
                                    let title = properties.title.as_deref().unwrap_or("Unknown");

                                    let response = format!(
                                        "Successfully added new sheet '{}' with ID {}.",
                                        title, sheet_id
                                    );

                                    return Ok(vec![Content::text(response).with_priority(0.1)]);
                                }
                            }
                        }

                        // Generic success message if we couldn't extract specific details
                        Ok(vec![Content::text(format!(
                            "Successfully added new sheet '{}'.",
                            title
                        )).with_priority(0.1)])
                    }
                }
            },
            "clear_values" => {
                let range = params
                    .get("range")
                    .and_then(|q| q.as_str())
                    .ok_or(ToolError::InvalidParameters(
                        "The range is required for clear_values operation".to_string(),
                    ))?;

                // Create the ClearValuesReques
                let clear_values_request = google_sheets4::api::ClearValuesRequest::default();

                // Execute the clear values reques
                let result = self
                    .sheets
                    .spreadsheets()
                    .values_clear(clear_values_request, spreadsheet_id, range)
                    .clear_scopes()
                    .add_scope(GOOGLE_DRIVE_SCOPES)
                    .doit()
                    .await;

                match result {
                    Err(e) => Err(ToolError::ExecutionError(format!(
                        "Failed to execute Google Sheets clear_values operation, {}.",
                        e
                    ))),
                    Ok(r) => {
                        let response = r.1;
                        let cleared_range = response.cleared_range.unwrap_or_default();

                        Ok(vec![Content::text(format!(
                            "Successfully cleared values in range '{}'.",
                            cleared_range
                        )).with_priority(0.1)])
                    }
                }
            },
            _ => Err(ToolError::InvalidParameters(format!(
                "Invalid operation: {}. Supported operations are: list_sheets, get_columns, get_values, update_values, update_cell, add_sheet, clear_values",
                operation
            ))),
        }
    }

    async fn read_google_resource(&self, uri: String) -> Result<String, ResourceError> {
        self.read(json!({"uri": uri}))
            .await
            .map_err(|e| ResourceError::ExecutionError(e.to_string()))
            .map(|contents| {
                contents
                    .into_iter()
                    .map(|content| content.as_text().unwrap_or_default().to_string())
                    .collect::<Vec<_>>()
                    .join("\n")
            })
    }

    async fn list_google_resources(&self, params: Value) -> Vec<Resource> {
        let next_page_token = params.get("cursor").and_then(|q| q.as_str());

        let mut query = self
            .drive
            .files()
            .list()
            .order_by("viewedByMeTime desc")
            .page_size(10)
            .param("fields", "nextPageToken, files(id, name, mimeType)")
            .supports_all_drives(true)
            .include_items_from_all_drives(true)
            .clear_scopes() // Scope::MeetReadonly is the default, remove it
            .add_scope(GOOGLE_DRIVE_SCOPES);

        // add a next token if we have one
        if let Some(token) = next_page_token {
            query = query.page_token(token)
        }

        let result = query.doit().await;

        match result {
            Err(_) => {
                //Err(ResourceError::ExecutionError(format!(
                //    "Failed to execute google drive list query, {}.",
                //    e,
                //)));
                vec![]
            }
            Ok(r) => {
                r.1.files
                    .map(|files| {
                        files.into_iter().map(|f| Resource {
                            uri: f.id.unwrap_or_default(),
                            mime_type: f.mime_type.unwrap_or_default(),
                            name: f.name.unwrap_or_default(),
                            description: None,
                            annotations: None,
                        })
                    })
                    .into_iter()
                    .flatten()
                    .collect::<Vec<_>>()
            }
        }
    }

    #[allow(clippy::too_many_arguments)]
    async fn upload_to_drive(
        &self,
        operation: FileOperation,
        content: Box<dyn ReadSeek>,
        source_mime_type: &str,
        target_mime_type: &str,
        parent: Option<&str>,
        support_all_drives: bool,
        target_id: Option<&str>,
    ) -> Result<Vec<Content>, ToolError> {
        let mut req = File {
            mime_type: Some(target_mime_type.to_string()),
            ..Default::default()
        };

        let builder = self.drive.files();

        let result = match operation {
            FileOperation::Create { ref name } => {
                req.name = Some(name.to_string());

                // we only accept parent_id from create tool calls
                if let Some(p) = parent {
                    req.parents = Some(vec![p.to_string()]);
                }

                if let Some(t) = target_id {
                    req.shortcut_details = Some(FileShortcutDetails {
                        target_id: Some(t.to_string()),
                        ..Default::default()
                    });
                }

                builder
                    .create(req)
                    .use_content_as_indexable_text(true)
                    .supports_all_drives(support_all_drives)
                    .clear_scopes()
                    .add_scope(GOOGLE_DRIVE_SCOPES)
                    .upload(content, source_mime_type.parse().unwrap())
                    .await
            }
            FileOperation::Update { ref file_id } => {
                builder
                    .update(req, file_id)
                    .use_content_as_indexable_text(true)
                    .clear_scopes()
                    .add_scope(GOOGLE_DRIVE_SCOPES)
                    .supports_all_drives(support_all_drives)
                    .upload(content, source_mime_type.parse().unwrap())
                    .await
            }
        };

        match result {
            Err(e) => Err(ToolError::ExecutionError(format!(
                "Failed to upload google drive file {:?}, {}.",
                operation, e
            ))),
            Ok(r) => Ok(vec![Content::text(format!(
                "{} ({}) (uri: {})",
                r.1.name.unwrap_or_default(),
                r.1.mime_type.unwrap_or_default(),
                r.1.id.unwrap_or_default()
            ))]),
        }
    }

    async fn create_file(&self, params: Value) -> Result<Vec<Content>, ToolError> {
        // Extract common parameters
        let filename =
            params
                .get("name")
                .and_then(|q| q.as_str())
                .ok_or(ToolError::InvalidParameters(
                    "The name param is required".to_string(),
                ))?;

        let mime_type =
            params
                .get("mimeType")
                .and_then(|q| q.as_str())
                .ok_or(ToolError::InvalidParameters(
                    "The mimeType param is required".to_string(),
                ))?;

        let parent_id = params.get("parentId").and_then(|q| q.as_str());
        let target_id = params.get("targetId").and_then(|q| q.as_str());
        let body = params.get("body").and_then(|q| q.as_str());
        let path = params.get("path").and_then(|q| q.as_str());

        let allow_shared_drives = params
            .get("allowSharedDrives")
            .and_then(|q| q.as_bool())
            .unwrap_or_default();

        // Determine source and target MIME types based on file_type
        let (source_mime_type, target_mime_type, reader): (String, String, Box<dyn ReadSeek>) =
            match mime_type {
                "application/vnd.google-apps.document" => {
                    if body.is_none() {
                        return Err(ToolError::InvalidParameters(
                            "The body param is required for google document file type".to_string(),
                        ));
                    }

                    (
                        "text/markdown".to_string(),
                        mime_type.to_string(),
                        Box::new(Cursor::new(body.unwrap().as_bytes().to_owned())),
                    )
                }
                "application/vnd.google-apps.spreadsheet" => {
                    if body.is_none() {
                        return Err(ToolError::InvalidParameters(
                            "The body param is required for google spreadsheet file type"
                                .to_string(),
                        ));
                    }

                    (
                        "text/csv".to_string(),
                        mime_type.to_string(),
                        Box::new(Cursor::new(body.unwrap().as_bytes().to_owned())),
                    )
                }
                "application/vnd.google-apps.presentation" => {
                    if path.is_none() {
                        return Err(ToolError::InvalidParameters(
                            "The path param is required for google slides file type".to_string(),
                        ));
                    }

                    let file = std::fs::File::open(path.unwrap()).map_err(|e| {
                        ToolError::ExecutionError(
                            format!("Error opening {}: {}", path.unwrap(), e).to_string(),
                        )
                    })?;

                    (
                        "application/vnd.openxmlformats-officedocument.presentationml.presentation"
                            .to_string(),
                        mime_type.to_string(),
                        Box::new(file),
                    )
                }
                "application/vnd.google-apps.folder" => {
                    let emptybuf: [u8; 0] = [];
                    let empty_stream = Cursor::new(emptybuf);
                    (
                        mime_type.to_string(),
                        mime_type.to_string(),
                        Box::new(empty_stream),
                    )
                }
                "application/vnd.google-apps.shortcut" => {
                    if target_id.is_none() {
                        return Err(ToolError::InvalidParameters(
                            "The targetId param is required when creating a shortcut".to_string(),
                        ));
                    }
                    let emptybuf: [u8; 0] = [];
                    let empty_stream = Cursor::new(emptybuf);
                    (
                        mime_type.to_string(),
                        mime_type.to_string(),
                        Box::new(empty_stream),
                    )
                }

                _ => {
                    let reader: Box<dyn ReadSeek> = match (body, path) {
                        (None, None) | (Some(_), Some(_)) => {
                            return Err(ToolError::InvalidParameters(
                                "Either the body or path param is required".to_string(),
                            ))
                        }
                        (Some(b), None) => Box::new(Cursor::new(b.as_bytes().to_owned())),
                        (None, Some(p)) => Box::new(std::fs::File::open(p).map_err(|e| {
                            ToolError::ExecutionError(
                                format!("Error opening {}: {}", p, e).to_string(),
                            )
                        })?),
                    };
                    (mime_type.to_string(), mime_type.to_string(), reader)
                }
            };

        // Upload the file to Google Drive
        self.upload_to_drive(
            FileOperation::Create {
                name: filename.to_string(),
            },
            reader,
            &source_mime_type,
            &target_mime_type,
            parent_id,
            allow_shared_drives,
            target_id,
        )
        .await
    }

    async fn move_file(&self, params: Value) -> Result<Vec<Content>, ToolError> {
        let file_id =
            params
                .get("fileId")
                .and_then(|q| q.as_str())
                .ok_or(ToolError::InvalidParameters(
                    "The fileId param is required".to_string(),
                ))?;
        let current_folder_id = params
            .get("currentFolderId")
            .and_then(|q| q.as_str())
            .ok_or(ToolError::InvalidParameters(
                "The currentFolderId param is required".to_string(),
            ))?;
        let new_folder_id = params.get("newFolderId").and_then(|q| q.as_str()).ok_or(
            ToolError::InvalidParameters("The newFolderId param is required".to_string()),
        )?;
        let req = File::default();
        let result = self
            .drive
            .files()
            .update(req, file_id)
            .add_parents(new_folder_id)
            .remove_parents(current_folder_id)
            .clear_scopes()
            .add_scope(GOOGLE_DRIVE_SCOPES)
            .supports_all_drives(true)
            .doit_without_upload()
            .await;

        match result {
            Err(e) => Err(ToolError::ExecutionError(format!(
                "Failed to move google drive file {}, {}.",
                file_id, e
            ))),
            Ok(r) => Ok(vec![Content::text(format!(
                "{} ({}) (uri: {})",
                r.1.name.unwrap_or_default(),
                r.1.mime_type.unwrap_or_default(),
                r.1.id.unwrap_or_default()
            ))]),
        }
    }

    async fn update_file(&self, params: Value) -> Result<Vec<Content>, ToolError> {
        let file_id =
            params
                .get("fileId")
                .and_then(|q| q.as_str())
                .ok_or(ToolError::InvalidParameters(
                    "The fileId param is required".to_string(),
                ))?;

        let mime_type =
            params
                .get("mimeType")
                .and_then(|q| q.as_str())
                .ok_or(ToolError::InvalidParameters(
                    "The mimeType param is required".to_string(),
                ))?;

        let body = params.get("body").and_then(|q| q.as_str());
        let path = params.get("path").and_then(|q| q.as_str());

        // Determine source and target MIME types based on file_type
        let (source_mime_type, target_mime_type, reader): (String, String, Box<dyn ReadSeek>) =
            match mime_type {
                "application/vnd.google-apps.document" => {
                    if body.is_none() {
                        return Err(ToolError::InvalidParameters(
                            "The body param is required for google document file type".to_string(),
                        ));
                    }

                    (
                        "text/markdown".to_string(),
                        mime_type.to_string(),
                        Box::new(Cursor::new(body.unwrap().as_bytes().to_owned())),
                    )
                }
                "application/vnd.google-apps.spreadsheet" => {
                    if body.is_none() {
                        return Err(ToolError::InvalidParameters(
                            "The body param is required for google spreadsheet file type"
                                .to_string(),
                        ));
                    }

                    (
                        "text/csv".to_string(),
                        mime_type.to_string(),
                        Box::new(Cursor::new(body.unwrap().as_bytes().to_owned())),
                    )
                }
                "application/vnd.google-apps.presentation" => {
                    if path.is_none() {
                        return Err(ToolError::InvalidParameters(
                            "The path param is required for google slides file type".to_string(),
                        ));
                    }

                    let file = std::fs::File::open(path.unwrap()).map_err(|e| {
                        ToolError::ExecutionError(
                            format!("Error opening {}: {}", path.unwrap(), e).to_string(),
                        )
                    })?;

                    (
                        "application/vnd.openxmlformats-officedocument.presentationml.presentation"
                            .to_string(),
                        mime_type.to_string(),
                        Box::new(file),
                    )
                }
                _ => {
                    let reader: Box<dyn ReadSeek> = match (body, path) {
                        (None, None) | (Some(_), Some(_)) => {
                            return Err(ToolError::InvalidParameters(
                                "Either the body or path param is required".to_string(),
                            ))
                        }
                        (Some(b), None) => Box::new(Cursor::new(b.as_bytes().to_owned())),
                        (None, Some(p)) => Box::new(std::fs::File::open(p).map_err(|e| {
                            ToolError::ExecutionError(
                                format!("Error opening {}: {}", p, e).to_string(),
                            )
                        })?),
                    };
                    (mime_type.to_string(), mime_type.to_string(), reader)
                }
            };

        let allow_shared_drives = params
            .get("allowSharedDrives")
            .and_then(|q| q.as_bool())
            .unwrap_or_default();

        self.upload_to_drive(
            FileOperation::Update {
                file_id: file_id.to_string(),
            },
            reader,
            &source_mime_type,
            &target_mime_type,
            None,
            allow_shared_drives,
            None,
        )
        .await
    }

    async fn get_comments(&self, params: Value) -> Result<Vec<Content>, ToolError> {
        let file_id =
            params
                .get("fileId")
                .and_then(|q| q.as_str())
                .ok_or(ToolError::InvalidParameters(
                    "The fileId param is required".to_string(),
                ))?;

        let mut results: Vec<String> = Vec::new();
        let mut state = PaginationState::Start;
        while state != PaginationState::End {
            let mut comment_list = self
                .drive
                .comments()
                .list(file_id)
                // 100 is the maximum according to the API.
                .page_size(100)
                .param("fields", "*")
                .clear_scopes()
                .add_scope(GOOGLE_DRIVE_SCOPES);
            if let PaginationState::Next(pt) = state {
                comment_list = comment_list.page_token(&pt);
            }
            let result = comment_list.doit().await;
            match result {
                Err(e) => {
                    return Err(ToolError::ExecutionError(format!(
                        "Failed to execute google drive comment list, {}.",
                        e
                    )))
                }
                Ok(r) => {
                    let mut content =
                        r.1.comments
                            .map(|comments| {
                                comments.into_iter().map(|c| {
                                    format!(
                                        "Author:{:?} Quoted File Content: {:?} Content: {} Replies: {:?} (created time: {}) (modified time: {})(anchor: {}) (resolved: {}) (id: {})",
                                        c.author.unwrap_or_default(),
                                        c.quoted_file_content.unwrap_or_default(),
                                        c.content.unwrap_or_default(),
                                        c.replies.unwrap_or_default(),
                                        c.created_time.unwrap_or_default(),
                                        c.modified_time.unwrap_or_default(),
                                        c.anchor.unwrap_or_default(),
                                        c.resolved.unwrap_or_default(),
                                        c.id.unwrap_or_default()
                                    )
                                })
                            })
                            .into_iter()
                            .flatten()
                            .collect::<Vec<_>>();
                    results.append(&mut content);
                    state = match r.1.next_page_token {
                        Some(npt) => PaginationState::Next(npt),
                        None => PaginationState::End,
                    }
                }
            }
        }
        Ok(vec![Content::text(results.join("\n"))])
    }

    async fn manage_comment(&self, params: Value) -> Result<Vec<Content>, ToolError> {
        let file_id =
            params
                .get("fileId")
                .and_then(|q| q.as_str())
                .ok_or(ToolError::InvalidParameters(
                    "The fileId param is required".to_string(),
                ))?;
        let operation = params.get("operation").and_then(|q| q.as_str()).ok_or(
            ToolError::InvalidParameters("The operation is required".to_string()),
        )?;
        let content =
            params
                .get("content")
                .and_then(|q| q.as_str())
                .ok_or(ToolError::InvalidParameters(
                    "The content param is required if the action is create".to_string(),
                ))?;

        match operation {
            "create" => {
                let req = Comment {
                    content: Some(content.to_string()),
                    ..Default::default()
                };
                let result = self
                    .drive
                    .comments()
                    .create(req, file_id)
                    .clear_scopes() // Scope::MeetReadonly is the default, remove it
                    .add_scope(GOOGLE_DRIVE_SCOPES)
                    .param("fields", "*")
                    // .param("fields", "action, author, content, createdTime, id")
                    .doit()
                    .await;
                match result {
                    Err(e) => Err(ToolError::ExecutionError(format!(
                        "Failed to add comment for google drive file {}, {}.",
                        file_id, e
                    ))),
                    Ok(r) => Ok(vec![Content::text(format!(
                        "Author: {:?} Content: {} Created: {} uri: {} quoted_content: {:?}",
                        r.1.author.unwrap_or_default(),
                        r.1.content.unwrap_or_default(),
                        r.1.created_time.unwrap_or_default(),
                        r.1.id.unwrap_or_default(),
                        r.1.quoted_file_content.unwrap_or_default()
                    ))]),
                }
            }
            "reply" => {
                let comment_id = params.get("commentId").and_then(|q| q.as_str()).ok_or(
                    ToolError::InvalidParameters(
                        "The commentId param is required for reply".to_string(),
                    ),
                )?;

                let resolve_comment = params
                    .get("resolveComment")
                    .and_then(|q| q.as_bool())
                    .unwrap_or(false);

                let mut req = Reply {
                    content: Some(content.to_string()),
                    ..Default::default()
                };

                if resolve_comment {
                    req.action = Some("resolve".to_string());
                }
                let result = self
                    .drive
                    .replies()
                    .create(req, file_id, comment_id)
                    .clear_scopes() // Scope::MeetReadonly is the default, remove it
                    .add_scope(GOOGLE_DRIVE_SCOPES)
                    .param("fields", "action, author, content, createdTime, id")
                    .doit()
                    .await;
                match result {
                    Err(e) => Err(ToolError::ExecutionError(format!(
                        "Failed to manage reply to comment {} for google drive file {}, {}.",
                        comment_id, file_id, e
                    ))),
                    Ok(r) => Ok(vec![Content::text(format!(
                        "Action: {} Author: {:?} Content: {} Created: {} uri: {}",
                        r.1.action.unwrap_or_default(),
                        r.1.author.unwrap_or_default(),
                        r.1.content.unwrap_or_default(),
                        r.1.created_time.unwrap_or_default(),
                        r.1.id.unwrap_or_default()
                    ))]),
                }
            }
            _ => Err(ToolError::InvalidParameters(format!(
                "Invalid operation: {}. Supported operations are: create, reply",
                operation
            ))),
        }
    }

    async fn docs_tool(&self, params: Value) -> Result<Vec<Content>, ToolError> {
        let document_id = params.get("documentId").and_then(|q| q.as_str()).ok_or(
            ToolError::InvalidParameters("The documentId is required".to_string()),
        )?;

        let operation = params.get("operation").and_then(|q| q.as_str()).ok_or(
            ToolError::InvalidParameters("The operation is required".to_string()),
        )?;

        match operation {
            "get_document" => {
                // Get the document content
                let result = self
                    .docs
                    .documents()
                    .get(document_id)
                    .clear_scopes()
                    .add_scope(GOOGLE_DRIVE_SCOPES)
                    .doit()
                    .await;

                match result {
                    Err(e) => Err(ToolError::ExecutionError(format!(
                        "Failed to execute Google Docs get query, {}.",
                        e
                    ))),
                    Ok(r) => {
                        let document = r.1;
                        let title = document.title.unwrap_or_default();

                        // Extract the document content as text
                        let mut content = String::new();
                        content.push_str(&format!("# {}\n\n", title));

                        if let Some(body) = document.body {
                            if let Some(content_items) = body.content {
                                for item in content_items {
                                    if let Some(paragraph) = item.paragraph {
                                        if let Some(elements) = paragraph.elements {
                                            for element in elements {
                                                if let Some(text_run) = element.text_run {
                                                    if let Some(text) = text_run.content {
                                                        content.push_str(&text);
                                                    }
                                                }
                                            }
                                        }
                                    }
                                }
                            }
                        }

                        Ok(vec![Content::text(content).with_priority(0.1)])
                    }
                }
            },
            "insert_text" => {
                let text = params.get("text").and_then(|q| q.as_str()).ok_or(
                    ToolError::InvalidParameters("The text parameter is required for insert_text operation".to_string()),
                )?;

                let position = params.get("position").and_then(|q| q.as_i64()).ok_or(
                    ToolError::InvalidParameters("The position parameter is required for insert_text operation".to_string()),
                )?;

                // Create the insert text request
                let insert_text_request = google_docs1::api::InsertTextRequest {
                    text: Some(text.to_string()),
                    location: Some(google_docs1::api::Location {
                        index: Some(position.try_into().unwrap()),
                        segment_id: None,
                    }),
                    end_of_segment_location: None,
                };

                // Create the batch update request
                let batch_update_request = google_docs1::api::BatchUpdateDocumentRequest {
                    requests: Some(vec![google_docs1::api::Request {
                        insert_text: Some(insert_text_request),
                        ..google_docs1::api::Request::default()
                    }]),
                    write_control: None,
                };

                // Execute the batch update
                let result = self
                    .docs
                    .documents()
                    .batch_update(batch_update_request, document_id)
                    .clear_scopes()
                    .add_scope(GOOGLE_DRIVE_SCOPES)
                    .doit()
                    .await;

                match result {
                    Err(e) => Err(ToolError::ExecutionError(format!(
                        "Failed to execute Google Docs insert_text operation, {}.",
                        e
                    ))),
                    Ok(_) => {
                        Ok(vec![Content::text(format!(
                            "Successfully inserted text at position {}.",
                            position
                        )).with_priority(0.1)])
                    }
                }
            },
            "append_text" => {
                let text = params.get("text").and_then(|q| q.as_str()).ok_or(
                    ToolError::InvalidParameters("The text parameter is required for append_text operation".to_string()),
                )?;

                // First, get the document to find the end position
                let get_result = self
                    .docs
                    .documents()
                    .get(document_id)
                    .clear_scopes()
                    .add_scope(GOOGLE_DRIVE_SCOPES)
                    .doit()
                    .await;

                let end_index = match get_result {
                    Err(e) => {
                        return Err(ToolError::ExecutionError(format!(
                            "Failed to get document to determine end position, {}.",
                            e
                        )));
                    },
                    Ok(r) => {
                        let document = r.1;
                        if let Some(body) = document.body {
                            body.content.and_then(|content| {
                                content.last().and_then(|last_item| {
                                    last_item.end_index
                                })
                            }).unwrap_or(1) // Default to 1 if we can't determine the end position
                        } else {
                            1 // Default to 1 if there's no body
                        }
                    }
                };

                // Create the insert text request at the end position
                let insert_text_request = google_docs1::api::InsertTextRequest {
                    text: Some(text.to_string()),
                    location: Some(google_docs1::api::Location {
                        index: Some(end_index - 1), // -1 because end_index is one past the last character
                        segment_id: None,
                    }),
                    end_of_segment_location: None,
                };

                // Create the batch update request
                let batch_update_request = google_docs1::api::BatchUpdateDocumentRequest {
                    requests: Some(vec![google_docs1::api::Request {
                        insert_text: Some(insert_text_request),
                        ..google_docs1::api::Request::default()
                    }]),
                    write_control: None,
                };

                // Execute the batch update
                let result = self
                    .docs
                    .documents()
                    .batch_update(batch_update_request, document_id)
                    .clear_scopes()
                    .add_scope(GOOGLE_DRIVE_SCOPES)
                    .doit()
                    .await;

                match result {
                    Err(e) => Err(ToolError::ExecutionError(format!(
                        "Failed to execute Google Docs append_text operation, {}.",
                        e
                    ))),
                    Ok(_) => {
                        Ok(vec![Content::text("Successfully appended text to the document.").with_priority(0.1)])
                    }
                }
            },
            "replace_text" => {
                let text = params.get("text").and_then(|q| q.as_str()).ok_or(
                    ToolError::InvalidParameters("The text parameter is required for replace_text operation".to_string()),
                )?;

                let replace_text = params.get("replaceText").and_then(|q| q.as_str()).ok_or(
                    ToolError::InvalidParameters("The replaceText parameter is required for replace_text operation".to_string()),
                )?;

                // Create the replace all text request
                let replace_all_text_request = google_docs1::api::ReplaceAllTextRequest {
                    contains_text: Some(google_docs1::api::SubstringMatchCriteria {
                        text: Some(replace_text.to_string()),
                        match_case: Some(true),
                    }),
                    replace_text: Some(text.to_string()),
                };

                // Create the batch update request
                let batch_update_request = google_docs1::api::BatchUpdateDocumentRequest {
                    requests: Some(vec![google_docs1::api::Request {
                        replace_all_text: Some(replace_all_text_request),
                        ..google_docs1::api::Request::default()
                    }]),
                    write_control: None,
                };

                // Execute the batch update
                let result = self
                    .docs
                    .documents()
                    .batch_update(batch_update_request, document_id)
                    .clear_scopes()
                    .add_scope(GOOGLE_DRIVE_SCOPES)
                    .doit()
                    .await;

                match result {
                    Err(e) => Err(ToolError::ExecutionError(format!(
                        "Failed to execute Google Docs replace_text operation, {}.",
                        e
                    ))),
                    Ok(r) => {
                        let response = r.1;
                        let replacements = response
                            .replies
                            .and_then(|replies| {
                                replies.first().and_then(|reply| {
                                    reply.replace_all_text.as_ref().map(|replace_response| {
                                        replace_response.occurrences_changed.unwrap_or(0)
                                    })
                                })
                            })
                            .unwrap_or(0);

                        Ok(vec![Content::text(format!(
                            "Successfully replaced {} occurrences of '{}' with '{}'.",
                            replacements, replace_text, text
                        )).with_priority(0.1)])
                    }
                }
            },
            "create_paragraph" => {
                let text = params.get("text").and_then(|q| q.as_str()).ok_or(
                    ToolError::InvalidParameters("The text parameter is required for create_paragraph operation".to_string()),
                )?;

                // Get the end position of the document
                let get_result = self
                    .docs
                    .documents()
                    .get(document_id)
                    .clear_scopes()
                    .add_scope(GOOGLE_DRIVE_SCOPES)
                    .doit()
                    .await;

                let end_index = match get_result {
                    Err(e) => {
                        return Err(ToolError::ExecutionError(format!(
                            "Failed to get document to determine end position, {}.",
                            e
                        )));
                    },
                    Ok(r) => {
                        let document = r.1;
                        if let Some(body) = document.body {
                            body.content.and_then(|content| {
                                content.last().and_then(|last_item| {
                                    last_item.end_index
                                })
                            }).unwrap_or(1) // Default to 1 if we can't determine the end position
                        } else {
                            1 // Default to 1 if there's no body
                        }
                    }
                };

                // Create the insert text request with a newline at the end
                let insert_text_request = google_docs1::api::InsertTextRequest {
                    text: Some(format!("\n{}", text)),
                    location: Some(google_docs1::api::Location {
                        index: Some(end_index - 1), // -1 because end_index is one past the last character
                        segment_id: None,
                    }),
                    end_of_segment_location: None,
                };

                // Create the batch update request
                let batch_update_request = google_docs1::api::BatchUpdateDocumentRequest {
                    requests: Some(vec![google_docs1::api::Request {
                        insert_text: Some(insert_text_request),
                        ..google_docs1::api::Request::default()
                    }]),
                    write_control: None,
                };

                // Execute the batch update
                let result = self
                    .docs
                    .documents()
                    .batch_update(batch_update_request, document_id)
                    .clear_scopes()
                    .add_scope(GOOGLE_DRIVE_SCOPES)
                    .doit()
                    .await;

                match result {
                    Err(e) => Err(ToolError::ExecutionError(format!(
                        "Failed to execute Google Docs create_paragraph operation, {}.",
                        e
                    ))),
                    Ok(_) => {
                        Ok(vec![Content::text("Successfully created a new paragraph.").with_priority(0.1)])
                    }
                }
            },
            "delete_content" => {
                let start_position = params.get("startPosition").and_then(|q| q.as_i64()).ok_or(
                    ToolError::InvalidParameters("The startPosition parameter is required for delete_content operation".to_string()),
                )?;

                let end_position = params.get("endPosition").and_then(|q| q.as_i64()).ok_or(
                    ToolError::InvalidParameters("The endPosition parameter is required for delete_content operation".to_string()),
                )?;

                // Create the delete content range request
                let delete_content_range_request = google_docs1::api::DeleteContentRangeRequest {
                    range: Some(google_docs1::api::Range {
                        start_index: Some(start_position.try_into().unwrap()),
                        end_index: Some(end_position.try_into().unwrap()),
                        segment_id: None,
                    }),
                };

                // Create the batch update request
                let batch_update_request = google_docs1::api::BatchUpdateDocumentRequest {
                    requests: Some(vec![google_docs1::api::Request {
                        delete_content_range: Some(delete_content_range_request),
                        ..google_docs1::api::Request::default()
                    }]),
                    write_control: None,
                };

                // Execute the batch update
                let result = self
                    .docs
                    .documents()
                    .batch_update(batch_update_request, document_id)
                    .clear_scopes()
                    .add_scope(GOOGLE_DRIVE_SCOPES)
                    .doit()
                    .await;

                match result {
                    Err(e) => Err(ToolError::ExecutionError(format!(
                        "Failed to execute Google Docs delete_content operation, {}.",
                        e
                    ))),
                    Ok(_) => {
                        Ok(vec![Content::text(format!(
                            "Successfully deleted content from position {} to {}.",
                            start_position, end_position
                        )).with_priority(0.1)])
                    }
                }
            },
            _ => Err(ToolError::InvalidParameters(format!(
                "Invalid operation: {}. Supported operations are: get_document, insert_text, append_text, replace_text, create_paragraph, delete_content",
                operation
            ))),
        }
    }

    async fn list_drives(&self, params: Value) -> Result<Vec<Content>, ToolError> {
        let query = params.get("name_contains").and_then(|q| q.as_str());

        let mut results: Vec<String> = Vec::new();
        let mut state = PaginationState::Start;
        while state != PaginationState::End {
            let mut builder = self
                .drive
                .drives()
                .list()
                .page_size(100)
                .clear_scopes() // Scope::MeetReadonly is the default, remove it
                .add_scope(GOOGLE_DRIVE_SCOPES);
            if let Some(q) = query {
                builder = builder.q(format!("name contains '{}'", q).as_str());
            }
            if let PaginationState::Next(pt) = state {
                builder = builder.page_token(&pt);
            }
            let result = builder.doit().await;

            match result {
                Err(e) => {
                    return Err(ToolError::ExecutionError(format!(
                        "Failed to execute google drive list, {}.",
                        e
                    )))
                }
                Ok(r) => {
                    let mut content =
                        r.1.drives
                            .map(|drives| {
                                drives.into_iter().map(|f| {
                                    format!(
                                        "{} (capabilities: {:?}) (uri: {})",
                                        f.name.unwrap_or_default(),
                                        f.capabilities.unwrap_or_default(),
                                        f.id.unwrap_or_default()
                                    )
                                })
                            })
                            .into_iter()
                            .flatten()
                            .collect::<Vec<_>>();
                    results.append(&mut content);
                    state = match r.1.next_page_token {
                        Some(npt) => PaginationState::Next(npt),
                        None => PaginationState::End,
                    }
                }
            }
        }
        Ok(vec![Content::text(results.join("\n"))])
    }

    fn output_permission(&self, p: Permission) -> String {
        format!(
            "(display_name: {}) (domain: {}) (email_address: {}) (expiration_time: {}) (permission_details: {:?}) (role: {}) (type: {}) (uri: {})",
            p.display_name.unwrap_or_default(),
            p.domain.unwrap_or_default(),
            p.email_address.unwrap_or_default(),
            p.expiration_time.unwrap_or_default(),
            p.permission_details.unwrap_or_default(),
            p.role.unwrap_or_default(),
            p.type_.unwrap_or_default(),
            p.id.unwrap_or_default())
    }

    async fn get_permissions(&self, params: Value) -> Result<Vec<Content>, ToolError> {
        let file_id =
            params
                .get("fileId")
                .and_then(|q| q.as_str())
                .ok_or(ToolError::InvalidParameters(
                    "The fileId param is required".to_string(),
                ))?;

        let mut results: Vec<String> = Vec::new();
        let mut state = PaginationState::Start;
        while state != PaginationState::End {
            let mut builder = self
                .drive
                .permissions()
                .list(file_id)
                .param("fields", "permissions(displayName, domain, emailAddress, expirationTime, permissionDetails, role, type, id)")
                .supports_all_drives(true)
                .page_size(100)
                .clear_scopes() // Scope::MeetReadonly is the default, remove it
                .add_scope(GOOGLE_DRIVE_SCOPES);
            if let PaginationState::Next(pt) = state {
                builder = builder.page_token(&pt);
            }
            let result = builder.doit().await;

            match result {
                Err(e) => {
                    return Err(ToolError::ExecutionError(format!(
                        "Failed to execute google drive list, {}.",
                        e
                    )))
                }
                Ok(r) => {
                    let mut content =
                        r.1.permissions
                            .map(|perms| perms.into_iter().map(|p| self.output_permission(p)))
                            .into_iter()
                            .flatten()
                            .collect::<Vec<_>>();
                    results.append(&mut content);
                    state = match r.1.next_page_token {
                        Some(npt) => PaginationState::Next(npt),
                        None => PaginationState::End,
                    }
                }
            }
        }
        Ok(vec![Content::text(results.join("\n"))])
    }

    async fn sharing(&self, params: Value) -> Result<Vec<Content>, ToolError> {
        let file_id =
            params
                .get("fileId")
                .and_then(|q| q.as_str())
                .ok_or(ToolError::InvalidParameters(
                    "The fileId param is required".to_string(),
                ))?;
        let operation = params.get("operation").and_then(|q| q.as_str()).ok_or(
            ToolError::InvalidParameters("The operation is required".to_string()),
        )?;
        let permission_id = params.get("permissionId").and_then(|q| q.as_str());
        let role = params.get("role").and_then(|s| {
            s.as_str().map(|s| {
                if ROLES.contains(&s) {
                    Ok(s)
                } else {
                    Err(ToolError::InvalidParameters("Invalid role: must be one of ('owner', 'organizer', 'fileOrganizer', 'writer', 'commenter', 'reader')".to_string()))
                }
            })
        }).transpose()?;
        let permission_type = params.get("type").and_then(|s|
            s.as_str().map(|s| {
                if PERMISSIONTYPE.contains(&s) {
                    Ok(s)
                } else {
                    Err(ToolError::InvalidParameters("Invalid permission type: must be one of ('user', 'group', 'domain', 'anyone')".to_string()))
                }
            })
        ).transpose()?;
        let target = params.get("target").and_then(|s| s.as_str());
        let email_message = params.get("emailMessage").and_then(|s| s.as_str());

        match operation {
            "create" => {
                let (role, permission_type) = match (role, permission_type) {
                    (Some(r), Some(t)) => (r, t),
                    _ => {
                        return Err(ToolError::InvalidParameters(
                            "The 'create' operation requires the 'role' and 'type' parameters."
                                .to_string(),
                        ))
                    }
                };
                let mut req = Permission {
                    role: Some(role.to_string()),
                    type_: Some(permission_type.to_string()),
                    ..Default::default()
                };
                match (permission_type, target) {
                    ("user", Some(t)) | ("group", Some(t)) => {
                        req.email_address = Some(t.to_string())
                    }
                    ("domain", Some(d)) => req.domain = Some(d.to_string()),
                    ("anyone", None) => {}
                    (_, _) => {
                        return Err(ToolError::InvalidParameters(format!(
                            "The '{}' operation for type '{}' requires the 'target' parameter.",
                            operation, permission_type
                        )))
                    }
                }

                let mut builder = self
                    .drive
                    .permissions()
                    .create(req, file_id)
                    .supports_all_drives(true)
                    .clear_scopes()
                    .add_scope(GOOGLE_DRIVE_SCOPES);
                if let Some(msg) = email_message {
                    builder = builder.email_message(msg);
                }

                let result = builder.doit().await;
                match result {
                    Err(e) => Err(ToolError::ExecutionError(format!(
                        "Failed to manage sharing for google drive file {}, {}.",
                        file_id, e
                    ))),
                    Ok(r) => Ok(vec![Content::text(self.output_permission(r.1))]),
                }
            }
            "update" => {
                let (permission_id, role) = match (permission_id, role) {
                    (Some(p), Some(r)) => (p, r),
                    _ => {
                        return Err(ToolError::InvalidParameters(
                            "The 'update' operation requires the 'permissionId', and 'role'."
                                .to_string(),
                        ))
                    }
                };
                // A permission update requires a permissionId, which is also
                // the ID for that user, group, or domain. We don't _use_ the
                // permission type in the Permission req body, because the
                // update uses "patch semantics", and you can't patch a
                // permission from one user to another without changing its ID.
                let req = Permission {
                    role: Some(role.to_string()),
                    ..Default::default()
                };

                let result = self
                    .drive
                    .permissions()
                    .update(req, file_id, permission_id)
                    .supports_all_drives(true)
                    .clear_scopes()
                    .add_scope(GOOGLE_DRIVE_SCOPES)
                    .doit()
                    .await;
                match result {
                    Err(e) => Err(ToolError::ExecutionError(format!(
                        "Failed to manage sharing for google drive file {}, {}.",
                        file_id, e
                    ))),
                    Ok(r) => Ok(vec![Content::text(self.output_permission(r.1))]),
                }
            }
            "delete" => {
                let permission_id = permission_id.ok_or(ToolError::InvalidParameters(
                    "The 'delete' operation requires the 'permissionId'.".to_string(),
                ))?;

                let result = self
                    .drive
                    .permissions()
                    .delete(file_id, permission_id)
                    .supports_all_drives(true)
                    .clear_scopes()
                    .add_scope(GOOGLE_DRIVE_SCOPES)
                    .doit()
                    .await;
                match result {
                    Err(e) => Err(ToolError::ExecutionError(format!(
                        "Failed to manage sharing for google drive file {}, {}.",
                        file_id, e
                    ))),
                    Ok(_) => Ok(vec![Content::text(format!(
                        "Deleted permission: {} from file: {}",
                        file_id, permission_id
                    ))]),
                }
            }
            s => Err(ToolError::InvalidParameters(
                format!(
                    "Parameter 'operation' must be one of ('create', 'update', 'delete'); given {}",
                    s
                )
                .to_string(),
            )),
        }
    }

    async fn list_labels(&self, _params: Value) -> Result<Vec<Content>, ToolError> {
        let builder = self
            .drive_labels
            .labels()
            .list()
            .param("view", "LABEL_VIEW_FULL");

        let result = builder.doit().await;
        match result {
            Err(e) => Err(ToolError::ExecutionError(format!(
                "Failed to list labels for Google Drive {}",
                e
            ))),
            Ok(r) => {
                let content =
                    r.1.labels
                        .map(|labels| {
                            labels.into_iter().map(|l| {
                                format!(
                                    "name: {} label_type: {} properties: {:?} uri: {} fields: {:?}",
                                    l.name.unwrap_or_default(),
                                    l.label_type.unwrap_or_default(),
                                    l.properties.unwrap_or_default(),
                                    l.id.unwrap_or_default(),
                                    l.fields.unwrap_or_default()
                                )
                            })
                        })
                        .into_iter()
                        .flatten()
                        .collect::<Vec<_>>()
                        .join("\n");
                Ok(vec![Content::text(content.to_string()).with_priority(0.3)])
            }
        }
    }
}

impl Router for GoogleDriveRouter {
    fn name(&self) -> String {
        "google_drive".to_string()
    }

    fn instructions(&self) -> String {
        self.instructions.clone()
    }

    fn capabilities(&self) -> ServerCapabilities {
        CapabilitiesBuilder::new()
            .with_tools(false)
            .with_resources(false, false)
            .build()
    }

    fn list_tools(&self) -> Vec<Tool> {
        self.tools.clone()
    }

    fn call_tool(
        &self,
        tool_name: &str,
        arguments: Value,
    ) -> Pin<Box<dyn Future<Output = Result<Vec<Content>, ToolError>> + Send + 'static>> {
        let this = self.clone();
        let tool_name = tool_name.to_string();
        Box::pin(async move {
            match tool_name.as_str() {
                "search" => this.search(arguments).await,
                "read" => this.read(arguments).await,
                "create_file" => this.create_file(arguments).await,
                "move_file" => this.move_file(arguments).await,
                "update_file" => this.update_file(arguments).await,
                "sheets_tool" => this.sheets_tool(arguments).await,
                "docs_tool" => this.docs_tool(arguments).await,
                "manage_comment" => this.manage_comment(arguments).await,
                "get_comments" => this.get_comments(arguments).await,
                "list_drives" => this.list_drives(arguments).await,
                "get_permissions" => this.get_permissions(arguments).await,
                "sharing" => this.sharing(arguments).await,
                "list_labels" => this.list_labels(arguments).await,
                _ => Err(ToolError::NotFound(format!("Tool {} not found", tool_name))),
            }
        })
    }

    fn list_resources(&self) -> Vec<Resource> {
        tokio::task::block_in_place(|| {
            tokio::runtime::Handle::current()
                .block_on(async { self.list_google_resources(json!({})).await })
        })
    }

    fn read_resource(
        &self,
        uri: &str,
    ) -> Pin<Box<dyn Future<Output = Result<String, ResourceError>> + Send + 'static>> {
        let this = self.clone();
        let uri_clone = uri.to_string();
        Box::pin(async move { this.read_google_resource(uri_clone).await })
    }

    fn list_prompts(&self) -> Vec<Prompt> {
        vec![]
    }

    fn get_prompt(
        &self,
        prompt_name: &str,
    ) -> Pin<Box<dyn Future<Output = Result<String, PromptError>> + Send + 'static>> {
        let prompt_name = prompt_name.to_string();
        Box::pin(async move {
            Err(PromptError::NotFound(format!(
                "Prompt {} not found",
                prompt_name
            )))
        })
    }
}

impl Clone for GoogleDriveRouter {
    fn clone(&self) -> Self {
        Self {
            tools: self.tools.clone(),
            instructions: self.instructions.clone(),
            drive: self.drive.clone(),
            drive_labels: self.drive_labels.clone(),
            sheets: self.sheets.clone(),
            docs: self.docs.clone(),
            credentials_manager: self.credentials_manager.clone(),
        }
    }
}

#[cfg(test)]
mod tests {
    use super::*;

    #[test]
    fn test_document_url() {
        let url = "https://docs.google.com/document/d/1QG8d8wtWe7ZfmG93sW-1h2WXDJDUkOi-9hDnvJLmWrc/edit?tab=t.0#heading=h.5v419d3h97tr";
        assert_eq!(
            extract_google_drive_id(url),
            Some("1QG8d8wtWe7ZfmG93sW-1h2WXDJDUkOi-9hDnvJLmWrc")
        );
    }

    #[test]
    fn test_spreadsheets_url() {
        let url = "https://docs.google.com/spreadsheets/d/1J5KHqWsGFzweuiQboX7dlm8Ejv90Po16ocEBahzCt4W/edit?gid=1249300797#gid=1249300797";
        assert_eq!(
            extract_google_drive_id(url),
            Some("1J5KHqWsGFzweuiQboX7dlm8Ejv90Po16ocEBahzCt4W")
        );
    }

    #[test]
    fn test_slides_url() {
        let url = "https://docs.google.com/presentation/d/1zXWqsGpHJEu40oqb1omh68sW9liu7EKFBCdnPaJVoQ5et/edit#slide=id.p1";
        assert_eq!(
            extract_google_drive_id(url),
            Some("1zXWqsGpHJEu40oqb1omh68sW9liu7EKFBCdnPaJVoQ5et")
        );
    }

    #[test]
    fn test_missing_scheme() {
        let url = "docs.google.com/document/d/abcdef12345/edit";
        assert_eq!(extract_google_drive_id(url), None);
    }

    #[test]
    fn test_extra_path_segments() {
        let url = "https://drive.google.com/file/d/1abcdEFGH_ijklMNOpqrstUVwxyz-1234/view";
        assert_eq!(
            extract_google_drive_id(url),
            Some("1abcdEFGH_ijklMNOpqrstUVwxyz-1234")
        );
    }

    #[test]
    fn test_invalid_google_url() {
        let url = "https://example.com/d/12345";
        assert_eq!(extract_google_drive_id(url), None);
    }

    #[test]
    fn test_no_d_segment() {
        let url =
            "https://docs.google.com/document/1QG8d8wtWe7ZfmG93sW-1h2WXDJDUkOi-9hDnvJLmWrc/edit";
        assert_eq!(extract_google_drive_id(url), None);
    }
}<|MERGE_RESOLUTION|>--- conflicted
+++ resolved
@@ -740,21 +740,12 @@
             5. get_permissions - List the permissions of a file or folder
             6. sharing - Share a file or folder with others
             7. get_comments - List a file or folder's comments
-<<<<<<< HEAD
-            8. create_comment - Create a comment on a file or folder
-            9. reply - Reply to a comment on a file or folder
-            10. create_file - Create a new file
-            11. update_file - Update a existing file
-            12. sheets_tool - Work with Google Sheets data using various operations
-            13. docs_tool - Work with Google Docs data using various operations
-            14. list_labels - List the labels available in Google Drive
-=======
             8. manage_comment - Manage comment for a Google Drive file.
             9. create_file - Create a new file
             10. update_file - Update a existing file
             11. sheets_tool - Work with Google Sheets data using various operations
             12. docs_tool - Work with Google Docs data using various operations
->>>>>>> 8ba40bdc
+            13. list_labels - List the labels available in Google Drive
 
             ## Available Tools
 
