--- conflicted
+++ resolved
@@ -1,20 +1,12 @@
-<<<<<<< HEAD
 mod oauth_pkce;
 mod storage;
-=======
-mod token_storage;
->>>>>>> 22c8b32c
 
 use indoc::indoc;
 use oauth_pkce::PkceOAuth2Client;
 use regex::Regex;
 use serde_json::{json, Value};
 use std::{env, fs, future::Future, path::Path, pin::Pin, sync::Arc};
-<<<<<<< HEAD
 use storage::CredentialsManager;
-=======
-use token_storage::{CredentialsManager, KeychainTokenStorage};
->>>>>>> 22c8b32c
 
 use mcp_core::content::Content;
 use mcp_core::{
@@ -103,53 +95,19 @@
                 }
             }
         }
-
         // Create a credentials manager for storing tokens securely
         let credentials_manager = Arc::new(CredentialsManager::new(credentials_path.clone()));
 
-<<<<<<< HEAD
         // Read the OAuth credentials from the keyfile
         match fs::read_to_string(keyfile_path) {
             Ok(_) => {
                 // Create the PKCE OAuth2 client
                 let auth = PkceOAuth2Client::new(keyfile_path, credentials_manager.clone())
                     .expect("Failed to create OAuth2 client");
-
                 // Create the HTTP client
                 let client = hyper_util::client::legacy::Client::builder(
                     hyper_util::rt::TokioExecutor::new(),
                 )
-=======
-        // Read the application secret from the OAuth keyfile
-        let secret = yup_oauth2::read_application_secret(keyfile_path)
-            .await
-            .expect("expected keyfile for google auth");
-
-        // Create custom token storage using our credentials manager
-        let token_storage = KeychainTokenStorage::new(
-            secret
-                .project_id
-                .clone()
-                .unwrap_or("unknown-project-id".to_string())
-                .to_string(),
-            credentials_manager.clone(),
-        );
-
-        // Create the authenticator with the installed flow
-        let auth = InstalledFlowAuthenticator::builder(
-            secret,
-            yup_oauth2::InstalledFlowReturnMethod::HTTPRedirect,
-        )
-        .with_storage(Box::new(token_storage)) // Use our custom storage
-        .flow_delegate(Box::new(LocalhostBrowserDelegate))
-        .build()
-        .await
-        .expect("expected successful authentication");
-
-        // Create the HTTP client
-        let client =
-            hyper_util::client::legacy::Client::builder(hyper_util::rt::TokioExecutor::new())
->>>>>>> 22c8b32c
                 .build(
                     hyper_rustls::HttpsConnectorBuilder::new()
                         .with_native_roots()
@@ -162,7 +120,6 @@
                 let drive_hub = DriveHub::new(client.clone(), auth.clone());
                 let sheets_hub = Sheets::new(client, auth);
 
-<<<<<<< HEAD
                 // Create and return the DriveHub
                 (drive_hub, sheets_hub, credentials_manager)
             }
@@ -175,10 +132,6 @@
                 panic!("Failed to read OAuth config: {}", e);
             }
         }
-=======
-        // Create and return the DriveHub
-        (drive_hub, sheets_hub, credentials_manager)
->>>>>>> 22c8b32c
     }
 
     pub async fn new() -> Self {
