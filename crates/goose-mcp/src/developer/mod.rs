--- conflicted
+++ resolved
@@ -3637,7 +3637,6 @@
         assert_eq!(result.1, "");
     }
 
-<<<<<<< HEAD
     // Tests for @-mention file reference functionality
     #[test]
     fn test_parse_file_references() {
@@ -3944,7 +3943,6 @@
         assert!(expanded.contains("@../../../etc/passwd"));
         assert!(expanded.contains("@/absolute/path/file.txt"));
 
-=======
     #[tokio::test]
     #[serial]
     async fn test_shell_output_without_trailing_newline() {
@@ -3983,7 +3981,6 @@
             assistant_content.text
         );
 
->>>>>>> 46cc89d9
         temp_dir.close().unwrap();
     }
 }