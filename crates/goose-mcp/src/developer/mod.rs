mod editor_models;
mod goose_hints;
mod lang;
mod shell;
mod text_editor;

<<<<<<< HEAD
use anyhow::Result;
use base64::Engine;
use etcetera::{choose_app_strategy, AppStrategy};
use indoc::formatdoc;
use serde::{Deserialize, Serialize};
use serde_json::Value;
use std::{
    collections::{HashMap, HashSet},
    fs::File,
    future::Future,
    io::{Cursor, Read},
    path::{Path, PathBuf},
    pin::Pin,
};
use tokio::{
    io::{AsyncBufReadExt, BufReader},
    process::Command,
    sync::mpsc,
};
use tokio_stream::{wrappers::SplitStream, StreamExt as _};
use url::Url;

use include_dir::{include_dir, Dir};
use mcp_core::{
    handler::{require_str_parameter, PromptError, ResourceError},
    protocol::ServerCapabilities,
};
use mcp_server::router::CapabilitiesBuilder;
use mcp_server::Router;
use once_cell::sync::Lazy;

use rmcp::model::{
    Content, ErrorCode, ErrorData, JsonRpcMessage, JsonRpcNotification, JsonRpcVersion2_0,
    Notification, Prompt, PromptArgument, Resource, Role, Tool, ToolAnnotations,
};
use rmcp::object;

use self::editor_models::{create_editor_model, EditorModel};
use self::shell::{expand_path, get_shell_config, is_absolute_path, normalize_line_endings};
use indoc::indoc;
use std::process::Stdio;
use std::sync::{Arc, Mutex};
use xcap::{Monitor, Window};

use ignore::gitignore::{Gitignore, GitignoreBuilder};

#[derive(Debug, Serialize, Deserialize)]
pub struct PromptTemplate {
    pub id: String,
    pub template: String,
    pub arguments: Vec<PromptArgumentTemplate>,
}

#[derive(Debug, Serialize, Deserialize)]
pub struct PromptArgumentTemplate {
    pub name: String,
    pub description: Option<String>,
    pub required: Option<bool>,
}

// Embeds the prompts directory to the build
static PROMPTS_DIR: Dir = include_dir!("$CARGO_MANIFEST_DIR/src/developer/prompts");
const LINE_READ_LIMIT: usize = 2000;

/// Loads prompt files from the embedded PROMPTS_DIR and returns a HashMap of prompts.
/// Ensures that each prompt name is unique.
pub fn load_prompt_files() -> HashMap<String, Prompt> {
    let mut prompts = HashMap::new();

    for entry in PROMPTS_DIR.files() {
        let prompt_str = String::from_utf8_lossy(entry.contents()).into_owned();

        let template: PromptTemplate = match serde_json::from_str(&prompt_str) {
            Ok(t) => t,
            Err(e) => {
                eprintln!(
                    "Failed to parse prompt template in {}: {}",
                    entry.path().display(),
                    e
                );
                continue; // Skip invalid prompt file
            }
        };

        let arguments = template
            .arguments
            .into_iter()
            .map(|arg| PromptArgument {
                name: arg.name,
                description: arg.description,
                required: arg.required,
            })
            .collect::<Vec<PromptArgument>>();

        let prompt = Prompt::new(&template.id, Some(&template.template), Some(arguments));

        if prompts.contains_key(&prompt.name) {
            eprintln!("Duplicate prompt name '{}' found. Skipping.", prompt.name);
            continue; // Skip duplicate prompt name
        }

        prompts.insert(prompt.name.clone(), prompt);
    }

    prompts
}

/// Regex pattern to match file references (@-mentions) in text
static FILE_REFERENCE_REGEX: Lazy<regex::Regex> = Lazy::new(|| {
    regex::Regex::new(r"(?:^|\s)@([a-zA-Z0-9_\-./]+(?:\.[a-zA-Z0-9]+)+|[A-Z][a-zA-Z0-9_\-]*|[a-zA-Z0-9_\-./]*[./][a-zA-Z0-9_\-./]*)")
        .expect("Invalid file reference regex pattern")
});

/// Sanitize and resolve a file reference path safely
///
/// This function prevents path traversal attacks by:
/// 1. Rejecting absolute paths
/// 2. Resolving the path canonically
/// 3. Ensuring the resolved path stays within the allowed base directory
fn sanitize_reference_path(reference: &Path, base_path: &Path) -> Result<PathBuf, std::io::Error> {
    if reference.is_absolute() {
        return Err(std::io::Error::new(
            std::io::ErrorKind::PermissionDenied,
            "Absolute paths not allowed in file references",
        ));
    }

    let resolved = base_path.join(reference);
    let base_canonical = base_path.canonicalize().map_err(|_| {
        std::io::Error::new(std::io::ErrorKind::NotFound, "Base directory not found")
    })?;

    if let Ok(canonical) = resolved.canonicalize() {
        if !canonical.starts_with(&base_canonical) {
            return Err(std::io::Error::new(
                std::io::ErrorKind::PermissionDenied,
                "Path traversal attempt detected",
            ));
        }
        Ok(canonical)
    } else {
        Ok(resolved) // File doesn't exist, but path structure is safe
    }
}

/// Parse file references (@-mentions) from content
fn parse_file_references(content: &str) -> Vec<PathBuf> {
    // Keep size limits for ReDoS protection - .goosehints should be reasonably sized
    const MAX_CONTENT_LENGTH: usize = 131_072; // 128KB limit

    if content.len() > MAX_CONTENT_LENGTH {
        tracing::warn!(
            "Content too large for file reference parsing: {} bytes (limit: {} bytes)",
            content.len(),
            MAX_CONTENT_LENGTH
        );
        return Vec::new();
    }

    FILE_REFERENCE_REGEX
        .captures_iter(content)
        .map(|cap| PathBuf::from(&cap[1]))
        .collect()
}

/// Read referenced files and expand their content
/// Check if a file reference should be processed
fn should_process_reference_v2(
    reference: &Path,
    visited: &HashSet<PathBuf>,
    base_path: &Path,
    ignore_patterns: &Gitignore,
) -> Option<PathBuf> {
    // Check if we've already visited this file (circular reference protection)
    if visited.contains(reference) {
        return None;
    }

    // Sanitize the path
    let safe_path = match sanitize_reference_path(reference, base_path) {
        Ok(path) => path,
        Err(_) => {
            tracing::warn!("Skipping unsafe file reference: {:?}", reference);
            return None;
        }
    };

    // Check if the file should be ignored
    if ignore_patterns.matched(&safe_path, false).is_ignore() {
        tracing::debug!("Skipping ignored file reference: {:?}", safe_path);
        return None;
    }

    // Check if file exists
    if !safe_path.is_file() {
        return None;
    }

    Some(safe_path)
}

/// Process a single file reference and return the replacement content
fn process_file_reference_v2(
    reference: &Path,
    safe_path: &Path,
    visited: &mut HashSet<PathBuf>,
    base_path: &Path,
    depth: usize,
    ignore_patterns: &Gitignore,
) -> Option<(String, String)> {
    match std::fs::read_to_string(safe_path) {
        Ok(file_content) => {
            // Mark this file as visited
            visited.insert(reference.to_path_buf());

            // Recursively expand any references in the included file
            let expanded_content = read_referenced_files(
                &file_content,
                base_path,
                visited,
                depth + 1,
                ignore_patterns,
            );

            // Create the replacement content
            let reference_pattern = format!("@{}", reference.to_string_lossy());
            let replacement = format!(
                "--- Content from {} ---\n{}\n--- End of {} ---",
                reference.display(),
                expanded_content,
                reference.display()
            );

            // Remove from visited so it can be referenced again in different contexts
            visited.remove(reference);

            Some((reference_pattern, replacement))
        }
        Err(e) => {
            tracing::warn!("Could not read referenced file {:?}: {}", safe_path, e);
            None
        }
    }
}

fn read_referenced_files(
    content: &str,
    base_path: &Path,
    visited: &mut HashSet<PathBuf>,
    depth: usize,
    ignore_patterns: &Gitignore,
) -> String {
    const MAX_DEPTH: usize = 3;

    if depth >= MAX_DEPTH {
        tracing::warn!("Maximum reference depth {} exceeded", MAX_DEPTH);
        return content.to_string();
    }

    let references = parse_file_references(content);
    let mut result = content.to_string();

    for reference in references {
        let safe_path =
            match should_process_reference_v2(&reference, visited, base_path, ignore_patterns) {
                Some(path) => path,
                None => continue,
            };

        if let Some((pattern, replacement)) = process_file_reference_v2(
            &reference,
            &safe_path,
            visited,
            base_path,
            depth,
            ignore_patterns,
        ) {
            result = result.replace(&pattern, &replacement);
        }
    }

    result
}

pub struct DeveloperRouter {
    tools: Vec<Tool>,
    prompts: Arc<HashMap<String, Prompt>>,
    instructions: String,
    file_history: Arc<Mutex<HashMap<PathBuf, Vec<String>>>>,
    ignore_patterns: Arc<Gitignore>,
    editor_model: Option<EditorModel>,
}

impl Default for DeveloperRouter {
    fn default() -> Self {
        Self::new()
    }
}

impl DeveloperRouter {
    pub fn new() -> Self {
        // TODO consider rust native search tools, we could use
        // https://docs.rs/ignore/latest/ignore/

        // An editor model is optionally provided, if configured, for fast edit apply
        // it will fall back to norma string replacement if not configured
        //
        // when there is an editor model, the prompts are slightly changed as it takes
        // a load off the main LLM making the tool calls and you get faster more correct applies
        let editor_model = create_editor_model();

        // Get OS-specific shell tool description
        let shell_tool_desc = match std::env::consts::OS {
            "windows" => indoc! {r#"
                Execute a command in the shell.

                This will return the output and error concatenated into a single string, as
                you would see from running on the command line. There will also be an indication
                of if the command succeeded or failed.

                Avoid commands that produce a large amount of output, and consider piping those outputs to files.

                **Important**: For searching files and code:

                Preferred: Use ripgrep (`rg`) when available - it respects .gitignore and is fast:
                  - To locate a file by name: `rg --files | rg example.py`
                  - To locate content inside files: `rg 'class Example'`

                Alternative Windows commands (if ripgrep is not installed):
                  - To locate a file by name: `dir /s /b example.py`
                  - To locate content inside files: `findstr /s /i "class Example" *.py`

                Note: Alternative commands may show ignored/hidden files that should be excluded.
            "#},
            _ => indoc! {r#"
                Execute a command in the shell.

                This will return the output and error concatenated into a single string, as
                you would see from running on the command line. There will also be an indication
                of if the command succeeded or failed.

                Avoid commands that produce a large amount of output, and consider piping those outputs to files.
                If you need to run a long lived command, background it - e.g. `uvicorn main:app &` so that
                this tool does not run indefinitely.

                **Important**: Use ripgrep - `rg` - exclusively when you need to locate a file or a code reference,
                other solutions may produce too large output because of hidden files! For example *do not* use `find` or `ls -r`
                  - List files by name: `rg --files | rg <filename>`
                  - List files that contain a regex: `rg '<regex>' -l`

                **Important**: Each shell command runs in its own process. Things like directory changes or
                sourcing files do not persist between tool calls. So you may need to repeat them each time by
                stringing together commands, e.g. `cd example && ls` or `source env/bin/activate && pip install numpy`
                  - Multiple commands: Use ; or && to chain commands, avoid newlines
                  - Pathnames: Use absolute paths and avoid cd unless explicitly requested
            "#},
        };

        let bash_tool = Tool::new(
            "shell".to_string(),
            shell_tool_desc.to_string(),
            object!({
                "type": "object",
                "required": ["command"],
                "properties": {
                    "command": {"type": "string"}
                }
            }),
        );

        // Create text editor tool with different descriptions based on editor API configuration
        let (text_editor_desc, str_replace_command) = if let Some(ref editor) = editor_model {
            (
                formatdoc! {r#"
                Perform text editing operations on files.

                The `command` parameter specifies the operation to perform. Allowed options are:
                - `view`: View the content of a file.
                - `write`: Create or overwrite a file with the given content
                - `edit_file`: Edit the file with the new content.
                - `insert`: Insert text at a specific line location in the file.
                - `undo_edit`: Undo the last edit made to a file.

                To use the write command, you must specify `file_text` which will become the new content of the file. Be careful with
                existing files! This is a full overwrite, so you must include everything - not just sections you are modifying.
                
                To use the insert command, you must specify both `insert_line` (the line number after which to insert, 0 for beginning) 
                and `new_str` (the text to insert).

                To use the edit_file command, you must specify both `old_str` and `new_str` 
                {}
                
            "#, editor.get_str_replace_description()},
                "edit_file",
            )
        } else {
            (indoc! {r#"
                Perform text editing operations on files.

                The `command` parameter specifies the operation to perform. Allowed options are:
                - `view`: View the content of a file.
                - `write`: Create or overwrite a file with the given content
                - `str_replace`: Replace a string in a file with a new string.
                - `insert`: Insert text at a specific line location in the file.
                - `undo_edit`: Undo the last edit made to a file.

                To use the write command, you must specify `file_text` which will become the new content of the file. Be careful with
                existing files! This is a full overwrite, so you must include everything - not just sections you are modifying.

                To use the str_replace command, you must specify both `old_str` and `new_str` - the `old_str` needs to exactly match one
                unique section of the original file, including any whitespace. Make sure to include enough context that the match is not
                ambiguous. The entire original string will be replaced with `new_str`.

                To use the insert command, you must specify both `insert_line` (the line number after which to insert, 0 for beginning) 
                and `new_str` (the text to insert).
            "#}.to_string(), "str_replace")
        };

        let text_editor_tool = Tool::new(
            "text_editor".to_string(),
            text_editor_desc.to_string(),
            object!({
                "type": "object",
                "required": ["command", "path"],
                "properties": {
                    "path": {
                        "description": "Absolute path to file or directory, e.g. `/repo/file.py` or `/repo`.",
                        "type": "string"
                    },
                    "command": {
                        "type": "string",
                        "enum": ["view", "write", str_replace_command, "insert", "undo_edit"],
                        "description": format!("Allowed options are: `view`, `write`, `{}`, `insert`, `undo_edit`.", str_replace_command)
                    },
                    "view_range": {
                        "type": "array",
                        "items": {"type": "integer"},
                        "minItems": 2,
                        "maxItems": 2,
                        "description": "Optional array of two integers specifying the start and end line numbers to view. Line numbers are 1-indexed, and -1 for the end line means read to the end of the file. This parameter only applies when viewing files, not directories."
                    },
                    "insert_line": {
                        "type": "integer",
                        "description": "The line number after which to insert the text (0 for beginning of file). This parameter is required when using the insert command."
                    },
                    "old_str": {"type": "string"},
                    "new_str": {"type": "string"},
                    "file_text": {"type": "string"}
                }
            }),
        );

        let list_windows_tool = Tool::new(
            "list_windows",
            indoc! {r#"
                List all available window titles that can be used with screen_capture.
                Returns a list of window titles that can be used with the window_title parameter
                of the screen_capture tool.
            "#},
            object!({
                "type": "object",
                "required": [],
                "properties": {}
            }),
        )
        .annotate(ToolAnnotations {
            title: Some("List available windows".to_string()),
            read_only_hint: Some(true),
            destructive_hint: Some(false),
            idempotent_hint: Some(false),
            open_world_hint: Some(false),
        });

        let screen_capture_tool = Tool::new(
            "screen_capture",
            indoc! {r#"
                Capture a screenshot of a specified display or window.
                You can capture either:
                1. A full display (monitor) using the display parameter
                2. A specific window by its title using the window_title parameter

                Only one of display or window_title should be specified.
            "#},
            object!({
                "type": "object",
                "required": [],
                "properties": {
                    "display": {
                        "type": "integer",
                        "default": 0,
                        "description": "The display number to capture (0 is main display)"
                    },
                    "window_title": {
                        "type": "string",
                        "default": null,
                        "description": "Optional: the exact title of the window to capture. use the list_windows tool to find the available windows."
                    }
                }
            })
        ).annotate(ToolAnnotations {
            title: Some("Capture a full screen".to_string()),
            read_only_hint: Some(true),
            destructive_hint: Some(false),
            idempotent_hint: Some(false),
            open_world_hint: Some(false),
        });

        let image_processor_tool = Tool::new(
            "image_processor",
            indoc! {r#"
                Process an image file from disk. The image will be:
                1. Resized if larger than max width while maintaining aspect ratio
                2. Converted to PNG format
                3. Returned as base64 encoded data

                This allows processing image files for use in the conversation.
            "#},
            object!({
                "type": "object",
                "required": ["path"],
                "properties": {
                    "path": {
                        "type": "string",
                        "description": "Absolute path to the image file to process"
                    }
                }
            }),
        )
        .annotate(ToolAnnotations {
            title: Some("Process Image".to_string()),
            read_only_hint: Some(true),
            destructive_hint: Some(false),
            idempotent_hint: Some(true),
            open_world_hint: Some(false),
        });

        // Get base instructions and working directory
        let cwd = std::env::current_dir().expect("should have a current working dir");
        let os = std::env::consts::OS;

        let base_instructions = match os {
            "windows" => formatdoc! {r#"
                The developer extension gives you the capabilities to edit code files and run shell commands,
                and can be used to solve a wide range of problems.

                You can use the shell tool to run Windows commands (PowerShell or CMD).
                When using paths, you can use either backslashes or forward slashes.

                Use the shell tool as needed to locate files or interact with the project.

                Your windows/screen tools can be used for visual debugging. You should not use these tools unless
                prompted to, but you can mention they are available if they are relevant.

                operating system: {os}
                current directory: {cwd}

                "#,
                os=os,
                cwd=cwd.to_string_lossy(),
            },
            _ => formatdoc! {r#"
                The developer extension gives you the capabilities to edit code files and run shell commands,
                and can be used to solve a wide range of problems.

            You can use the shell tool to run any command that would work on the relevant operating system.
            Use the shell tool as needed to locate files or interact with the project.

            Your windows/screen tools can be used for visual debugging. You should not use these tools unless
            prompted to, but you can mention they are available if they are relevant.

            operating system: {os}
            current directory: {cwd}

                "#,
                os=os,
                cwd=cwd.to_string_lossy(),
            },
        };

        let hints_filenames: Vec<String> = std::env::var("CONTEXT_FILE_NAMES")
            .ok()
            .and_then(|s| serde_json::from_str(&s).ok())
            .unwrap_or_else(|| vec![".goosehints".to_string()]);

        let mut global_hints_contents = Vec::with_capacity(hints_filenames.len());
        let mut local_hints_contents = Vec::with_capacity(hints_filenames.len());

        for hints_filename in &hints_filenames {
            // Global hints
            // choose_app_strategy().config_dir()
            // - macOS/Linux: ~/.config/goose/
            // - Windows:     ~\AppData\Roaming\Block\goose\config\
            // keep previous behavior of expanding ~/.config in case this fails
            let global_hints_path = choose_app_strategy(crate::APP_STRATEGY.clone())
                .map(|strategy| strategy.in_config_dir(hints_filename))
                .unwrap_or_else(|_| {
                    let path_str = format!("~/.config/goose/{}", hints_filename);
                    PathBuf::from(shellexpand::tilde(&path_str).to_string())
                });

            if let Some(parent) = global_hints_path.parent() {
                let _ = std::fs::create_dir_all(parent);
            }

            if global_hints_path.is_file() {
                if let Ok(content) = std::fs::read_to_string(&global_hints_path) {
                    global_hints_contents.push(content);
                }
            }

            let local_hints_path = cwd.join(hints_filename);
            if local_hints_path.is_file() {
                if let Ok(content) = std::fs::read_to_string(&local_hints_path) {
                    local_hints_contents.push(content);
                }
            }
        }

        // Build ignore patterns first so we can use them for file reference expansion
        let mut builder = GitignoreBuilder::new(cwd.clone());
        let mut has_ignore_file = false;

        // Initialize ignore patterns
        let global_ignore_path = choose_app_strategy(crate::APP_STRATEGY.clone())
            .map(|strategy| strategy.in_config_dir(".gooseignore"))
            .unwrap_or_else(|_| {
                PathBuf::from(shellexpand::tilde("~/.config/goose/.gooseignore").to_string())
            });

        // Create the directory if it doesn't exist
        let _ = std::fs::create_dir_all(global_ignore_path.parent().unwrap());

        // Read global ignores if they exist
        if global_ignore_path.is_file() {
            let _ = builder.add(global_ignore_path);
            has_ignore_file = true;
        }

        // Check for local ignores in current directory
        let local_ignore_path = cwd.join(".gooseignore");

        // Read local ignores if they exist
        if local_ignore_path.is_file() {
            let _ = builder.add(local_ignore_path);
            has_ignore_file = true;
        } else {
            // If no .gooseignore exists, check for .gitignore as fallback
            let gitignore_path = cwd.join(".gitignore");
            if gitignore_path.is_file() {
                tracing::debug!(
                    "No .gooseignore found, using .gitignore as fallback for ignore patterns"
                );
                let _ = builder.add(gitignore_path);
                has_ignore_file = true;
            }
        }

        // Only use default patterns if no .gooseignore files were found
        // AND no .gitignore was used as fallback
        if !has_ignore_file {
            // Add some sensible defaults
            let _ = builder.add_line(None, "**/.env");
            let _ = builder.add_line(None, "**/.env.*");
            let _ = builder.add_line(None, "**/secrets.*");
        }

        let ignore_patterns = builder.build().expect("Failed to build ignore patterns");

        // Now process hints with file reference expansion
        let mut hints = String::new();
        if !global_hints_contents.is_empty() {
            hints.push_str("\n### Global Hints\nThe developer extension includes some global hints that apply to all projects & directories.\n");

            // Expand file references in global hints
            let mut visited = HashSet::new();
            let global_hints_text = global_hints_contents.join("\n");
            let global_config_dir = choose_app_strategy(crate::APP_STRATEGY.clone())
                .map(|strategy| strategy.config_dir())
                .unwrap_or_else(|_| {
                    PathBuf::from(shellexpand::tilde("~/.config/goose").to_string())
                });
            let expanded_global_hints = read_referenced_files(
                &global_hints_text,
                &global_config_dir,
                &mut visited,
                0,
                &ignore_patterns,
            );
            hints.push_str(&expanded_global_hints);
        }

        if !local_hints_contents.is_empty() {
            if !hints.is_empty() {
                hints.push_str("\n\n");
            }
            hints.push_str("### Project Hints\nThe developer extension includes some hints for working on the project in this directory.\n");

            // Expand file references in local hints
            let mut visited = HashSet::new();
            let local_hints_text = local_hints_contents.join("\n");
            let expanded_local_hints =
                read_referenced_files(&local_hints_text, &cwd, &mut visited, 0, &ignore_patterns);
            hints.push_str(&expanded_local_hints);
        }

        // Return base instructions directly when no hints are found
        let instructions = if hints.is_empty() {
            base_instructions
        } else {
            format!("{base_instructions}\n{hints}")
        };

        Self {
            tools: vec![
                bash_tool,
                text_editor_tool,
                list_windows_tool,
                screen_capture_tool,
                image_processor_tool,
            ],
            prompts: Arc::new(load_prompt_files()),
            instructions,
            file_history: Arc::new(Mutex::new(HashMap::new())),
            ignore_patterns: Arc::new(ignore_patterns),
            editor_model,
        }
    }

    // Helper method to check if a path should be ignored
    fn is_ignored(&self, path: &Path) -> bool {
        self.ignore_patterns.matched(path, false).is_ignore()
    }

    // shell output can be large, this will help manage that
    fn process_shell_output(&self, output_str: &str) -> Result<(String, String), ErrorData> {
        let lines: Vec<&str> = output_str.lines().collect();
        let line_count = lines.len();

        let start = lines.len().saturating_sub(100);
        let last_100_lines_str = lines[start..].join("\n");

        let final_output = if line_count > 100 {
            let tmp_file = tempfile::NamedTempFile::new().map_err(|e| {
                ErrorData::new(
                    ErrorCode::INTERNAL_ERROR,
                    format!("Failed to create temporary file: {}", e),
                    None,
                )
            })?;

            std::fs::write(tmp_file.path(), output_str).map_err(|e| {
                ErrorData::new(
                    ErrorCode::INTERNAL_ERROR,
                    format!("Failed to write to temporary file: {}", e),
                    None,
                )
            })?;

            let (_, path) = tmp_file.keep().map_err(|e| {
                ErrorData::new(
                    ErrorCode::INTERNAL_ERROR,
                    format!("Failed to persist temporary file: {}", e),
                    None,
                )
            })?;

            format!(
                "private note: output was {} lines and we are only showing the most recent lines, remainder of lines in {} do not show tmp file to user, that file can be searched if extra context needed to fulfill request. truncated output: \n{}",
                line_count,
                path.display(),
                last_100_lines_str
            )
        } else {
            output_str.to_string()
        };

        let user_output = if line_count > 100 {
            format!("... \n{}", last_100_lines_str)
        } else {
            output_str.to_string()
        };

        Ok((final_output, user_output))
    }

    // Helper method to resolve a path relative to cwd with platform-specific handling
    fn resolve_path(&self, path_str: &str) -> Result<PathBuf, ErrorData> {
        let cwd = std::env::current_dir().expect("should have a current working dir");
        let expanded = expand_path(path_str);
        let path = Path::new(&expanded);

        let suggestion = cwd.join(path);

        match is_absolute_path(&expanded) {
            true => Ok(path.to_path_buf()),
            false => Err(ErrorData::new(
                ErrorCode::INVALID_PARAMS,
                format!(
                    "The path {} is not an absolute path, did you possibly mean {}?",
                    path_str,
                    suggestion.to_string_lossy(),
                ),
                None,
            )),
        }
    }

    // Shell command execution with platform-specific handling
    async fn bash(
        &self,
        params: Value,
        notifier: mpsc::Sender<JsonRpcMessage>,
    ) -> Result<Vec<Content>, ErrorData> {
        let command = params
            .get("command")
            .and_then(|v| v.as_str())
            .ok_or_else(|| {
                ErrorData::new(
                    ErrorCode::INVALID_PARAMS,
                    "The command string is required".to_string(),
                    None,
                )
            })?;

        // Check if command might access ignored files and return early if it does
        let cmd_parts: Vec<&str> = command.split_whitespace().collect();
        for arg in &cmd_parts[1..] {
            // Skip command flags
            if arg.starts_with('-') {
                continue;
            }
            // Skip invalid paths
            let path = Path::new(arg);
            if !path.exists() {
                continue;
            }

            if self.is_ignored(path) {
                return Err(ErrorData::new(
                    ErrorCode::INTERNAL_ERROR,
                    format!(
                        "The command attempts to access '{}' which is restricted by .gooseignore",
                        arg
                    ),
                    None,
                ));
            }
        }

        // Get platform-specific shell configuration
        let shell_config = get_shell_config();

        // Execute the command using platform-specific shell
        let mut child = Command::new(&shell_config.executable)
            .stdout(Stdio::piped())
            .stderr(Stdio::piped())
            .stdin(Stdio::null())
            .kill_on_drop(true)
            .env("GOOSE_TERMINAL", "1")
            .args(&shell_config.args)
            .arg(command)
            .spawn()
            .map_err(|e| ErrorData::new(ErrorCode::INTERNAL_ERROR, e.to_string(), None))?;

        let stdout = BufReader::new(child.stdout.take().unwrap());
        let stderr = BufReader::new(child.stderr.take().unwrap());

        let output_task = tokio::spawn(async move {
            let mut combined_output = String::new();

            // We have the individual two streams above, now merge them into one unified stream of
            // an enum. ref https://blog.yoshuawuyts.com/futures-concurrency-3
            let stdout = SplitStream::new(stdout.split(b'\n')).map(|v| ("stdout", v));
            let stderr = SplitStream::new(stderr.split(b'\n')).map(|v| ("stderr", v));
            let mut merged = stdout.merge(stderr);

            while let Some((key, line)) = merged.next().await {
                let mut line = line?;
                // Re-add this as clients expect it
                line.push(b'\n');
                // Here we always convert to UTF-8 so agents don't have to deal with corrupted output
                let line = String::from_utf8_lossy(&line);

                combined_output.push_str(&line);

                notifier
                    .try_send(JsonRpcMessage::Notification(JsonRpcNotification {
                        jsonrpc: JsonRpcVersion2_0,
                        notification: Notification {
                            method: "notifications/message".to_string(),
                            params: object!({
                                "level": "info",
                                "data": {
                                    "type": "shell",
                                    "stream": key,
                                    "output": line,
                                }
                            }),
                            extensions: Default::default(),
                        },
                    }))
                    .ok();
            }
            Ok::<_, std::io::Error>(combined_output)
        });

        // Wait for the command to complete and get output
        child
            .wait()
            .await
            .map_err(|e| ErrorData::new(ErrorCode::INTERNAL_ERROR, e.to_string(), None))?;

        let output_str = match output_task.await {
            Ok(result) => result
                .map_err(|e| ErrorData::new(ErrorCode::INTERNAL_ERROR, e.to_string(), None))?,
            Err(e) => {
                return Err(ErrorData::new(
                    ErrorCode::INTERNAL_ERROR,
                    e.to_string(),
                    None,
                ))
            }
        };

        // Check the character count of the output
        const MAX_CHAR_COUNT: usize = 400_000; // 409600 chars = 400KB
        let char_count = output_str.chars().count();
        if char_count > MAX_CHAR_COUNT {
            return Err(ErrorData::new(ErrorCode::INTERNAL_ERROR, format!(
                    "Shell output from command '{}' has too many characters ({}). Maximum character count is {}.",
                    command,
                    char_count,
                    MAX_CHAR_COUNT
                ), None));
        }

        let (final_output, user_output) = self.process_shell_output(&output_str)?;

        Ok(vec![
            Content::text(final_output).with_audience(vec![Role::Assistant]),
            Content::text(user_output)
                .with_audience(vec![Role::User])
                .with_priority(0.0),
        ])
    }

    #[allow(clippy::too_many_lines)]
    async fn text_editor(&self, params: Value) -> Result<Vec<Content>, ErrorData> {
        let command = params
            .get("command")
            .and_then(|v| v.as_str())
            .ok_or_else(|| {
                ErrorData::new(
                    ErrorCode::INVALID_PARAMS,
                    "Missing 'command' parameter".to_string(),
                    None,
                )
            })?;

        let path_str = params.get("path").and_then(|v| v.as_str()).ok_or_else(|| {
            ErrorData::new(
                ErrorCode::INVALID_PARAMS,
                "Missing 'path' parameter".to_string(),
                None,
            )
        })?;

        let path = self.resolve_path(path_str)?;

        // Check if file is ignored before proceeding with any text editor operation
        if self.is_ignored(&path) {
            return Err(ErrorData::new(
                ErrorCode::INTERNAL_ERROR,
                format!(
                    "Access to '{}' is restricted by .gooseignore",
                    path.display()
                ),
                None,
            ));
        }

        match command {
            "view" => {
                let view_range = params
                    .get("view_range")
                    .and_then(|v| v.as_array())
                    .and_then(|arr| {
                        if arr.len() == 2 {
                            let start = arr[0].as_i64().unwrap_or(1) as usize;
                            let end = arr[1].as_i64().unwrap_or(-1);
                            Some((start, end))
                        } else {
                            None
                        }
                    });
                self.text_editor_view(&path, view_range).await
            }
            "write" => {
                let file_text = require_str_parameter(&params, "file_text")?;

                self.text_editor_write(&path, file_text).await
            }
            "str_replace" | "edit_file" => {
                let old_str = params
                    .get("old_str")
                    .and_then(|v| v.as_str())
                    .ok_or_else(|| {
                        ErrorData::new(
                            ErrorCode::INVALID_PARAMS,
                            "Missing 'old_str' parameter".to_string(),
                            None,
                        )
                    })?;
                let new_str = params
                    .get("new_str")
                    .and_then(|v| v.as_str())
                    .ok_or_else(|| {
                        ErrorData::new(
                            ErrorCode::INVALID_PARAMS,
                            "Missing 'new_str' parameter".to_string(),
                            None,
                        )
                    })?;

                self.text_editor_replace(&path, old_str, new_str).await
            }
            "insert" => {
                let insert_line = params
                    .get("insert_line")
                    .and_then(|v| v.as_i64())
                    .ok_or_else(|| {
                        ErrorData::new(
                            ErrorCode::INVALID_PARAMS,
                            "Missing 'insert_line' parameter".to_string(),
                            None,
                        )
                    })? as usize;
                let new_str = params
                    .get("new_str")
                    .and_then(|v| v.as_str())
                    .ok_or_else(|| {
                        ErrorData::new(
                            ErrorCode::INVALID_PARAMS,
                            "Missing 'new_str' parameter".to_string(),
                            None,
                        )
                    })?;

                self.text_editor_insert(&path, insert_line, new_str).await
            }
            "undo_edit" => self.text_editor_undo(&path).await,
            _ => Err(ErrorData::new(
                ErrorCode::INVALID_PARAMS,
                format!("Unknown command '{}'", command),
                None,
            )),
        }
    }

    // Helper method to validate and calculate view range indices
    fn calculate_view_range(
        &self,
        view_range: Option<(usize, i64)>,
        total_lines: usize,
    ) -> Result<(usize, usize), ErrorData> {
        if let Some((start_line, end_line)) = view_range {
            // Convert 1-indexed line numbers to 0-indexed
            let start_idx = if start_line > 0 { start_line - 1 } else { 0 };
            let end_idx = if end_line == -1 {
                total_lines
            } else {
                std::cmp::min(end_line as usize, total_lines)
            };

            if start_idx >= total_lines {
                return Err(ErrorData::new(
                    ErrorCode::INVALID_PARAMS,
                    format!(
                        "Start line {} is beyond the end of the file (total lines: {})",
                        start_line, total_lines
                    ),
                    None,
                ));
            }

            if start_idx >= end_idx {
                return Err(ErrorData::new(
                    ErrorCode::INVALID_PARAMS,
                    format!(
                        "Start line {} must be less than end line {}",
                        start_line, end_line
                    ),
                    None,
                ));
            }

            Ok((start_idx, end_idx))
        } else {
            Ok((0, total_lines))
        }
    }

    // Helper method to format file content with line numbers
    fn format_file_content(
        &self,
        path: &Path,
        lines: &[&str],
        start_idx: usize,
        end_idx: usize,
        view_range: Option<(usize, i64)>,
    ) -> String {
        let display_content = if lines.is_empty() {
            String::new()
        } else {
            let selected_lines: Vec<String> = lines[start_idx..end_idx]
                .iter()
                .enumerate()
                .map(|(i, line)| format!("{}: {}", start_idx + i + 1, line))
                .collect();

            selected_lines.join("\n")
        };

        let language = lang::get_language_identifier(path);
        if view_range.is_some() {
            formatdoc! {"
                ### {path} (lines {start}-{end})
                ```{language}
                {content}
                ```
                ",
                path=path.display(),
                start=view_range.unwrap().0,
                end=if view_range.unwrap().1 == -1 { "end".to_string() } else { view_range.unwrap().1.to_string() },
                language=language,
                content=display_content,
            }
        } else {
            formatdoc! {"
                ### {path}
                ```{language}
                {content}
                ```
                ",
                path=path.display(),
                language=language,
                content=display_content,
            }
        }
    }

    async fn text_editor_view(
        &self,
        path: &PathBuf,
        view_range: Option<(usize, i64)>,
    ) -> Result<Vec<Content>, ErrorData> {
        if !path.is_file() {
            return Err(ErrorData::new(
                ErrorCode::INTERNAL_ERROR,
                format!(
                    "The path '{}' does not exist or is not a file.",
                    path.display()
                ),
                None,
            ));
        }

        const MAX_FILE_SIZE: u64 = 400 * 1024; // 400KB

        let f = File::open(path).map_err(|e| {
            ErrorData::new(
                ErrorCode::INTERNAL_ERROR,
                format!("Failed to open file: {}", e),
                None,
            )
        })?;

        let file_size = f
            .metadata()
            .map_err(|e| {
                ErrorData::new(
                    ErrorCode::INTERNAL_ERROR,
                    format!("Failed to get file metadata: {}", e),
                    None,
                )
            })?
            .len();

        if file_size > MAX_FILE_SIZE {
            return Err(ErrorData::new(
                ErrorCode::INTERNAL_ERROR,
                format!(
                "File '{}' is too large ({:.2}KB). Maximum size is 400KB to prevent memory issues.",
                path.display(),
                file_size as f64 / 1024.0
            ),
                None,
            ));
        }

        // Ensure we never read over that limit even if the file is being concurrently mutated
        let mut f = f.take(MAX_FILE_SIZE);

        let uri = Url::from_file_path(path)
            .map_err(|_| {
                ErrorData::new(
                    ErrorCode::INTERNAL_ERROR,
                    "Invalid file path".to_string(),
                    None,
                )
            })?
            .to_string();

        let mut content = String::new();
        f.read_to_string(&mut content).map_err(|e| {
            ErrorData::new(
                ErrorCode::INTERNAL_ERROR,
                format!("Failed to read file: {}", e),
                None,
            )
        })?;

        let lines: Vec<&str> = content.lines().collect();
        let total_lines = lines.len();

        // We will gently encourage the LLM to specify a range for large line count files
        // it can of course specify exact range to read any size file
        if view_range.is_none() && total_lines > LINE_READ_LIMIT {
            return recommend_read_range(path, total_lines);
        }

        let (start_idx, end_idx) = self.calculate_view_range(view_range, total_lines)?;
        let formatted = self.format_file_content(path, &lines, start_idx, end_idx, view_range);

        // The LLM gets just a quick update as we expect the file to view in the status
        // but we send a low priority message for the human
        Ok(vec![
            Content::embedded_text(uri, content).with_audience(vec![Role::Assistant]),
            Content::text(formatted)
                .with_audience(vec![Role::User])
                .with_priority(0.0),
        ])
    }

    async fn text_editor_write(
        &self,
        path: &PathBuf,
        file_text: &str,
    ) -> Result<Vec<Content>, ErrorData> {
        // Normalize line endings based on platform
        let mut normalized_text = normalize_line_endings(file_text); // Make mutable

        // Ensure the text ends with a newline
        if !normalized_text.ends_with('\n') {
            normalized_text.push('\n');
        }

        // Write to the file
        std::fs::write(path, &normalized_text) // Write the potentially modified text
            .map_err(|e| {
                ErrorData::new(
                    ErrorCode::INTERNAL_ERROR,
                    format!("Failed to write file: {}", e),
                    None,
                )
            })?;

        // Try to detect the language from the file extension
        let language = lang::get_language_identifier(path);

        // The assistant output does not show the file again because the content is already in the tool request
        // but we do show it to the user here, using the final written content
        Ok(vec![
            Content::text(format!("Successfully wrote to {}", path.display()))
                .with_audience(vec![Role::Assistant]),
            Content::text(formatdoc! {
                r#"
                ### {path}
                ```{language}
                {content}
                ```
                "#,
                path=path.display(),
                language=language,
                content=&normalized_text // Use the final normalized_text for user feedback
            })
            .with_audience(vec![Role::User])
            .with_priority(0.2),
        ])
    }

    #[allow(clippy::too_many_lines)]
    async fn text_editor_replace(
        &self,
        path: &PathBuf,
        old_str: &str,
        new_str: &str,
    ) -> Result<Vec<Content>, ErrorData> {
        // Check if file exists and is active
        if !path.exists() {
            return Err(ErrorData::new(
                ErrorCode::INVALID_PARAMS,
                format!(
                    "File '{}' does not exist, you can write a new file with the `write` command",
                    path.display()
                ),
                None,
            ));
        }

        // Read content
        let content = std::fs::read_to_string(path).map_err(|e| {
            ErrorData::new(
                ErrorCode::INTERNAL_ERROR,
                format!("Failed to read file: {}", e),
                None,
            )
        })?;

        // Check if Editor API is configured and use it as the primary path
        if let Some(ref editor) = self.editor_model {
            // Editor API path - save history then call API directly
            self.save_file_history(path)?;

            match editor.edit_code(&content, old_str, new_str).await {
                Ok(updated_content) => {
                    // Write the updated content directly
                    let normalized_content = normalize_line_endings(&updated_content);
                    std::fs::write(path, &normalized_content).map_err(|e| {
                        ErrorData::new(
                            ErrorCode::INTERNAL_ERROR,
                            format!("Failed to write file: {}", e),
                            None,
                        )
                    })?;

                    // Simple success message for Editor API
                    return Ok(vec![
                        Content::text(format!("Successfully edited {}", path.display()))
                            .with_audience(vec![Role::Assistant]),
                        Content::text(format!("File {} has been edited", path.display()))
                            .with_audience(vec![Role::User])
                            .with_priority(0.2),
                    ]);
                }
                Err(e) => {
                    eprintln!(
                        "Editor API call failed: {}, falling back to string replacement",
                        e
                    );
                    // Fall through to traditional path below
                }
            }
        }

        // Traditional string replacement path (original logic)
        // Ensure 'old_str' appears exactly once
        if content.matches(old_str).count() > 1 {
            return Err(ErrorData::new(
                ErrorCode::INVALID_PARAMS,
                "'old_str' must appear exactly once in the file, but it appears multiple times"
                    .to_string(),
                None,
            ));
        }
        if content.matches(old_str).count() == 0 {
            return Err(ErrorData::new(ErrorCode::INVALID_PARAMS, "'old_str' must appear exactly once in the file, but it does not appear in the file. Make sure the string exactly matches existing file content, including whitespace!".to_string(), None));
        }

        // Save history for undo (original behavior - after validation)
        self.save_file_history(path)?;

        let new_content = content.replace(old_str, new_str);
        let normalized_content = normalize_line_endings(&new_content);
        std::fs::write(path, &normalized_content).map_err(|e| {
            ErrorData::new(
                ErrorCode::INTERNAL_ERROR,
                format!("Failed to write file: {}", e),
                None,
            )
        })?;

        // Try to detect the language from the file extension
        let language = lang::get_language_identifier(path);

        // Show a snippet of the changed content with context
        const SNIPPET_LINES: usize = 4;

        // Count newlines before the replacement to find the line number
        let replacement_line = content
            .split(old_str)
            .next()
            .expect("should split on already matched content")
            .matches('\n')
            .count();

        // Calculate start and end lines for the snippet
        let start_line = replacement_line.saturating_sub(SNIPPET_LINES);
        let end_line = replacement_line + SNIPPET_LINES + new_content.matches('\n').count();

        // Get the relevant lines for our snippet
        let lines: Vec<&str> = new_content.lines().collect();
        let snippet = lines
            .iter()
            .skip(start_line)
            .take(end_line - start_line + 1)
            .cloned()
            .collect::<Vec<&str>>()
            .join("\n");

        let output = formatdoc! {r#"
            ```{language}
            {snippet}
            ```
            "#,
            language=language,
            snippet=snippet
        };

        let success_message = formatdoc! {r#"
            The file {} has been edited, and the section now reads:
            {}
            Review the changes above for errors. Undo and edit the file again if necessary!
            "#,
            path.display(),
            output
        };

        Ok(vec![
            Content::text(success_message).with_audience(vec![Role::Assistant]),
            Content::text(output)
                .with_audience(vec![Role::User])
                .with_priority(0.2),
        ])
    }

    async fn text_editor_insert(
        &self,
        path: &PathBuf,
        insert_line: usize,
        new_str: &str,
    ) -> Result<Vec<Content>, ErrorData> {
        // Check if file exists
        if !path.exists() {
            return Err(ErrorData::new(
                ErrorCode::INVALID_PARAMS,
                format!(
                    "File '{}' does not exist, you can write a new file with the `write` command",
                    path.display()
                ),
                None,
            ));
        }

        // Read content
        let content = std::fs::read_to_string(path).map_err(|e| {
            ErrorData::new(
                ErrorCode::INTERNAL_ERROR,
                format!("Failed to read file: {}", e),
                None,
            )
        })?;

        // Save history for undo
        self.save_file_history(path)?;

        let lines: Vec<&str> = content.lines().collect();
        let total_lines = lines.len();

        // Validate insert_line parameter
        if insert_line > total_lines {
            return Err(ErrorData::new(ErrorCode::INVALID_PARAMS, format!(
                "Insert line {} is beyond the end of the file (total lines: {}). Use 0 to insert at the beginning or {} to insert at the end.",
                insert_line, total_lines, total_lines
            ), None));
        }

        // Create new content with inserted text
        let mut new_lines = Vec::new();

        // Add lines before the insertion point
        for (i, line) in lines.iter().enumerate() {
            if i == insert_line {
                // Insert the new text at this position
                new_lines.push(new_str.to_string());
            }
            new_lines.push(line.to_string());
        }

        // If inserting at the end (after all existing lines)
        if insert_line == total_lines {
            new_lines.push(new_str.to_string());
        }

        let new_content = new_lines.join("\n");
        let normalized_content = normalize_line_endings(&new_content);

        // Ensure the file ends with a newline
        let final_content = if !normalized_content.ends_with('\n') {
            format!("{}\n", normalized_content)
        } else {
            normalized_content
        };

        std::fs::write(path, &final_content).map_err(|e| {
            ErrorData::new(
                ErrorCode::INTERNAL_ERROR,
                format!("Failed to write file: {}", e),
                None,
            )
        })?;

        // Try to detect the language from the file extension
        let language = lang::get_language_identifier(path);

        // Show a snippet of the inserted content with context
        const SNIPPET_LINES: usize = 4;
        let insertion_line = insert_line + 1; // Convert to 1-indexed for display

        // Calculate start and end lines for the snippet
        let start_line = insertion_line.saturating_sub(SNIPPET_LINES);
        let end_line = std::cmp::min(insertion_line + SNIPPET_LINES, new_lines.len());

        // Get the relevant lines for our snippet with line numbers
        let snippet_lines: Vec<String> = new_lines[start_line.saturating_sub(1)..end_line]
            .iter()
            .enumerate()
            .map(|(i, line)| format!("{}: {}", start_line + i, line))
            .collect();

        let snippet = snippet_lines.join("\n");

        let output = formatdoc! {r#"
            ```{language}
            {snippet}
            ```
            "#,
            language=language,
            snippet=snippet
        };

        let success_message = formatdoc! {r#"
            Text has been inserted at line {} in {}. The section now reads:
            {}
            Review the changes above for errors. Undo and edit the file again if necessary!
            "#,
            insertion_line,
            path.display(),
            output
        };

        Ok(vec![
            Content::text(success_message).with_audience(vec![Role::Assistant]),
            Content::text(output)
                .with_audience(vec![Role::User])
                .with_priority(0.2),
        ])
    }

    async fn text_editor_undo(&self, path: &PathBuf) -> Result<Vec<Content>, ErrorData> {
        let mut history = self.file_history.lock().unwrap();
        if let Some(contents) = history.get_mut(path) {
            if let Some(previous_content) = contents.pop() {
                // Write previous content back to file
                std::fs::write(path, previous_content).map_err(|e| {
                    ErrorData::new(
                        ErrorCode::INTERNAL_ERROR,
                        format!("Failed to write file: {}", e),
                        None,
                    )
                })?;
                Ok(vec![Content::text("Undid the last edit")])
            } else {
                Err(ErrorData::new(
                    ErrorCode::INVALID_PARAMS,
                    "No edit history available to undo".to_string(),
                    None,
                ))
            }
        } else {
            Err(ErrorData::new(
                ErrorCode::INVALID_PARAMS,
                "No edit history available to undo".to_string(),
                None,
            ))
        }
    }

    fn save_file_history(&self, path: &PathBuf) -> Result<(), ErrorData> {
        let mut history = self.file_history.lock().unwrap();
        let content = if path.exists() {
            std::fs::read_to_string(path).map_err(|e| {
                ErrorData::new(
                    ErrorCode::INTERNAL_ERROR,
                    format!("Failed to read file: {}", e),
                    None,
                )
            })?
        } else {
            String::new()
        };
        history.entry(path.clone()).or_default().push(content);
        Ok(())
    }

    async fn list_windows(&self, _params: Value) -> Result<Vec<Content>, ErrorData> {
        let windows = Window::all().map_err(|_| {
            ErrorData::new(
                ErrorCode::INTERNAL_ERROR,
                "Failed to list windows".to_string(),
                None,
            )
        })?;

        let window_titles: Vec<String> =
            windows.into_iter().map(|w| w.title().to_string()).collect();

        Ok(vec![
            Content::text(format!("Available windows:\n{}", window_titles.join("\n")))
                .with_audience(vec![Role::Assistant]),
            Content::text(format!("Available windows:\n{}", window_titles.join("\n")))
                .with_audience(vec![Role::User])
                .with_priority(0.0),
        ])
    }

    // Helper function to handle Mac screenshot filenames that contain U+202F (narrow no-break space)
    fn normalize_mac_screenshot_path(&self, path: &Path) -> PathBuf {
        // Only process if the path has a filename
        if let Some(filename) = path.file_name().and_then(|f| f.to_str()) {
            // Check if this matches Mac screenshot pattern:
            // "Screenshot YYYY-MM-DD at H.MM.SS AM/PM.png"
            if let Some(captures) = regex::Regex::new(r"^Screenshot \d{4}-\d{2}-\d{2} at \d{1,2}\.\d{2}\.\d{2} (AM|PM|am|pm)(?: \(\d+\))?\.png$")
                .ok()
                .and_then(|re| re.captures(filename))
            {

                // Get the AM/PM part
                let meridian = captures.get(1).unwrap().as_str();

                // Find the last space before AM/PM and replace it with U+202F
                let space_pos = filename.rfind(meridian)
                    .map(|pos| filename[..pos].trim_end().len())
                    .unwrap_or(0);

                if space_pos > 0 {
                    let parent = path.parent().unwrap_or(Path::new(""));
                    let new_filename = format!(
                        "{}{}{}",
                        &filename[..space_pos],
                        '\u{202F}',
                        &filename[space_pos+1..]
                    );
                    let new_path = parent.join(new_filename);

                    return new_path;
                }
            }
        }
        path.to_path_buf()
    }

    async fn image_processor(&self, params: Value) -> Result<Vec<Content>, ErrorData> {
        let path_str = params.get("path").and_then(|v| v.as_str()).ok_or_else(|| {
            ErrorData::new(
                ErrorCode::INVALID_PARAMS,
                "Missing 'path' parameter".to_string(),
                None,
            )
        })?;

        let path = {
            let p = self.resolve_path(path_str)?;
            if cfg!(target_os = "macos") {
                self.normalize_mac_screenshot_path(&p)
            } else {
                p
            }
        };

        // Check if file is ignored before proceeding
        if self.is_ignored(&path) {
            return Err(ErrorData::new(
                ErrorCode::INTERNAL_ERROR,
                format!(
                    "Access to '{}' is restricted by .gooseignore",
                    path.display()
                ),
                None,
            ));
        }

        // Check if file exists
        if !path.exists() {
            return Err(ErrorData::new(
                ErrorCode::INTERNAL_ERROR,
                format!("File '{}' does not exist", path.display()),
                None,
            ));
        }

        // Check file size (10MB limit for image files)
        const MAX_FILE_SIZE: u64 = 10 * 1024 * 1024; // 10MB in bytes
        let file_size = std::fs::metadata(&path)
            .map_err(|e| {
                ErrorData::new(
                    ErrorCode::INTERNAL_ERROR,
                    format!("Failed to get file metadata: {}", e),
                    None,
                )
            })?
            .len();

        if file_size > MAX_FILE_SIZE {
            return Err(ErrorData::new(
                ErrorCode::INTERNAL_ERROR,
                format!(
                    "File '{}' is too large ({:.2}MB). Maximum size is 10MB.",
                    path.display(),
                    file_size as f64 / (1024.0 * 1024.0)
                ),
                None,
            ));
        }

        // Open and decode the image
        let image = xcap::image::open(&path).map_err(|e| {
            ErrorData::new(
                ErrorCode::INTERNAL_ERROR,
                format!("Failed to open image file: {}", e),
                None,
            )
        })?;

        // Resize if necessary (same logic as screen_capture)
        let mut processed_image = image;
        let max_width = 768;
        if processed_image.width() > max_width {
            let scale = max_width as f32 / processed_image.width() as f32;
            let new_height = (processed_image.height() as f32 * scale) as u32;
            processed_image = xcap::image::DynamicImage::ImageRgba8(xcap::image::imageops::resize(
                &processed_image,
                max_width,
                new_height,
                xcap::image::imageops::FilterType::Lanczos3,
            ));
        }

        // Convert to PNG and encode as base64
        let mut bytes: Vec<u8> = Vec::new();
        processed_image
            .write_to(&mut Cursor::new(&mut bytes), xcap::image::ImageFormat::Png)
            .map_err(|e| {
                ErrorData::new(
                    ErrorCode::INTERNAL_ERROR,
                    format!("Failed to write image buffer: {}", e),
                    None,
                )
            })?;

        let data = base64::prelude::BASE64_STANDARD.encode(bytes);

        Ok(vec![
            Content::text(format!(
                "Successfully processed image from {}",
                path.display()
            ))
            .with_audience(vec![Role::Assistant]),
            Content::image(data, "image/png").with_priority(0.0),
        ])
    }

    async fn screen_capture(&self, params: Value) -> Result<Vec<Content>, ErrorData> {
        let mut image =
            if let Some(window_title) = params.get("window_title").and_then(|v| v.as_str()) {
                // Try to find and capture the specified window
                let windows = Window::all().map_err(|_| {
                    ErrorData::new(
                        ErrorCode::INTERNAL_ERROR,
                        "Failed to list windows".to_string(),
                        None,
                    )
                })?;

                let window = windows
                    .into_iter()
                    .find(|w| w.title() == window_title)
                    .ok_or_else(|| {
                        ErrorData::new(
                            ErrorCode::INTERNAL_ERROR,
                            format!("No window found with title '{}'", window_title),
                            None,
                        )
                    })?;

                window.capture_image().map_err(|e| {
                    ErrorData::new(
                        ErrorCode::INTERNAL_ERROR,
                        format!("Failed to capture window '{}': {}", window_title, e),
                        None,
                    )
                })?
            } else {
                // Default to display capture if no window title is specified
                let display = params.get("display").and_then(|v| v.as_u64()).unwrap_or(0) as usize;

                let monitors = Monitor::all().map_err(|_| {
                    ErrorData::new(
                        ErrorCode::INTERNAL_ERROR,
                        "Failed to access monitors".to_string(),
                        None,
                    )
                })?;
                let monitor = monitors.get(display).ok_or_else(|| {
                    ErrorData::new(
                        ErrorCode::INTERNAL_ERROR,
                        format!(
                            "{} was not an available monitor, {} found.",
                            display,
                            monitors.len()
                        ),
                        None,
                    )
                })?;

                monitor.capture_image().map_err(|e| {
                    ErrorData::new(
                        ErrorCode::INTERNAL_ERROR,
                        format!("Failed to capture display {}: {}", display, e),
                        None,
                    )
                })?
            };

        // Resize the image to a reasonable width while maintaining aspect ratio
        let max_width = 768;
        if image.width() > max_width {
            let scale = max_width as f32 / image.width() as f32;
            let new_height = (image.height() as f32 * scale) as u32;
            image = xcap::image::imageops::resize(
                &image,
                max_width,
                new_height,
                xcap::image::imageops::FilterType::Lanczos3,
            )
        };

        let mut bytes: Vec<u8> = Vec::new();
        image
            .write_to(&mut Cursor::new(&mut bytes), xcap::image::ImageFormat::Png)
            .map_err(|e| {
                ErrorData::new(
                    ErrorCode::INTERNAL_ERROR,
                    format!("Failed to write image buffer {}", e),
                    None,
                )
            })?;

        // Convert to base64
        let data = base64::prelude::BASE64_STANDARD.encode(bytes);

        Ok(vec![
            Content::text("Screenshot captured").with_audience(vec![Role::Assistant]),
            Content::image(data, "image/png").with_priority(0.0),
        ])
    }
}

fn recommend_read_range(path: &Path, total_lines: usize) -> Result<Vec<Content>, ErrorData> {
    Err(ErrorData::new(ErrorCode::INTERNAL_ERROR, format!(
        "File '{}' is {} lines long, recommended to read in with view_range (or searching) to get bite size content. If you do wish to read all the file, please pass in view_range with [1, {}] to read it all at once",
        path.display(),
        total_lines,
        total_lines
    ), None))
}

impl Router for DeveloperRouter {
    fn name(&self) -> String {
        "developer".to_string()
    }

    fn instructions(&self) -> String {
        self.instructions.clone()
    }

    fn capabilities(&self) -> ServerCapabilities {
        CapabilitiesBuilder::new()
            .with_tools(false)
            .with_prompts(false)
            .build()
    }

    fn list_tools(&self) -> Vec<Tool> {
        self.tools.clone()
    }

    fn call_tool(
        &self,
        tool_name: &str,
        arguments: Value,
        notifier: mpsc::Sender<JsonRpcMessage>,
    ) -> Pin<Box<dyn Future<Output = Result<Vec<Content>, ErrorData>> + Send + 'static>> {
        let this = self.clone();
        let tool_name = tool_name.to_string();
        Box::pin(async move {
            match tool_name.as_str() {
                "shell" => this.bash(arguments, notifier).await,
                "text_editor" => this.text_editor(arguments).await,
                "list_windows" => this.list_windows(arguments).await,
                "screen_capture" => this.screen_capture(arguments).await,
                "image_processor" => this.image_processor(arguments).await,
                _ => Err(ErrorData::new(
                    ErrorCode::METHOD_NOT_FOUND,
                    format!("Tool {} not found", tool_name),
                    None,
                )),
            }
        })
    }

    // TODO see if we can make it easy to skip implementing these
    fn list_resources(&self) -> Vec<Resource> {
        Vec::new()
    }

    fn read_resource(
        &self,
        _uri: &str,
    ) -> Pin<Box<dyn Future<Output = Result<String, ResourceError>> + Send + 'static>> {
        Box::pin(async move { Ok("".to_string()) })
    }

    fn list_prompts(&self) -> Vec<Prompt> {
        self.prompts.values().cloned().collect()
    }

    fn get_prompt(
        &self,
        prompt_name: &str,
    ) -> Pin<Box<dyn Future<Output = Result<String, PromptError>> + Send + 'static>> {
        let prompt_name = prompt_name.trim().to_owned();

        // Validate prompt name is not empty
        if prompt_name.is_empty() {
            return Box::pin(async move {
                Err(PromptError::InvalidParameters(
                    "Prompt name cannot be empty".to_string(),
                ))
            });
        }

        let prompts = Arc::clone(&self.prompts);

        Box::pin(async move {
            match prompts.get(&prompt_name) {
                Some(prompt) => Ok(prompt.description.clone().unwrap_or_default()),
                None => Err(PromptError::NotFound(format!(
                    "Prompt '{prompt_name}' not found"
                ))),
            }
        })
    }
}

impl Clone for DeveloperRouter {
    fn clone(&self) -> Self {
        Self {
            tools: self.tools.clone(),
            prompts: Arc::clone(&self.prompts),
            instructions: self.instructions.clone(),
            file_history: Arc::clone(&self.file_history),
            ignore_patterns: Arc::clone(&self.ignore_patterns),
            editor_model: create_editor_model(),
        }
    }
}

#[cfg(test)]
mod tests {
    use super::*;
    use core::panic;
    use serde_json::json;
    use serial_test::serial;
    use std::fs::{self, read_to_string};
    use tempfile::TempDir;
    use tokio::sync::OnceCell;

    #[test]
    #[serial]
    fn test_global_goosehints() {
        // if ~/.config/goose/.goosehints exists, it should be included in the instructions
        // copy the existing global hints file to a .bak file
        let global_hints_path =
            PathBuf::from(shellexpand::tilde("~/.config/goose/.goosehints").to_string());
        let global_hints_bak_path =
            PathBuf::from(shellexpand::tilde("~/.config/goose/.goosehints.bak").to_string());
        let mut globalhints_existed = false;

        if global_hints_path.is_file() {
            globalhints_existed = true;
            fs::copy(&global_hints_path, &global_hints_bak_path).unwrap();
        }

        fs::write(&global_hints_path, "These are my global goose hints.").unwrap();

        let dir = TempDir::new().unwrap();
        std::env::set_current_dir(dir.path()).unwrap();

        let router = DeveloperRouter::new();
        let instructions = router.instructions();

        assert!(instructions.contains("### Global Hints"));
        assert!(instructions.contains("my global goose hints."));

        // restore backup if globalhints previously existed
        if globalhints_existed {
            fs::copy(&global_hints_bak_path, &global_hints_path).unwrap();
            fs::remove_file(&global_hints_bak_path).unwrap();
        }
    }

    #[test]
    #[serial]
    fn test_goosehints_when_present() {
        let dir = TempDir::new().unwrap();
        std::env::set_current_dir(dir.path()).unwrap();

        fs::write(".goosehints", "Test hint content").unwrap();
        let router = DeveloperRouter::new();
        let instructions = router.instructions();

        assert!(instructions.contains("Test hint content"));
    }

    #[test]
    #[serial]
    fn test_goosehints_when_missing() {
        let dir = TempDir::new().unwrap();
        std::env::set_current_dir(dir.path()).unwrap();

        let router = DeveloperRouter::new();
        let instructions = router.instructions();

        assert!(!instructions.contains("Project Hints"));
    }

    static DEV_ROUTER: OnceCell<DeveloperRouter> = OnceCell::const_new();

    async fn get_router() -> &'static DeveloperRouter {
        DEV_ROUTER
            .get_or_init(|| async { DeveloperRouter::new() })
            .await
    }

    fn dummy_sender() -> mpsc::Sender<JsonRpcMessage> {
        mpsc::channel(1).0
    }

    #[tokio::test]
    #[serial]
    async fn test_shell_missing_parameters() {
        let temp_dir = tempfile::tempdir().unwrap();
        std::env::set_current_dir(&temp_dir).unwrap();

        let router = get_router().await;
        let result = router.call_tool("shell", json!({}), dummy_sender()).await;

        assert!(result.is_err());
        let err = result.err().unwrap();
        assert_eq!(err.code, ErrorCode::INVALID_PARAMS);

        temp_dir.close().unwrap();
    }

    #[test]
    #[serial]
    fn test_goosehints_multiple_filenames() {
        let dir = TempDir::new().unwrap();
        std::env::set_current_dir(dir.path()).unwrap();
        std::env::set_var("CONTEXT_FILE_NAMES", r#"["CLAUDE.md", ".goosehints"]"#);

        fs::write("CLAUDE.md", "Custom hints file content from CLAUDE.md").unwrap();
        fs::write(".goosehints", "Custom hints file content from .goosehints").unwrap();
        let router = DeveloperRouter::new();
        let instructions = router.instructions();

        assert!(instructions.contains("Custom hints file content from CLAUDE.md"));
        assert!(instructions.contains("Custom hints file content from .goosehints"));
        std::env::remove_var("CONTEXT_FILE_NAMES");
    }

    #[test]
    #[serial]
    fn test_goosehints_configurable_filename() {
        let dir = TempDir::new().unwrap();
        std::env::set_current_dir(dir.path()).unwrap();
        std::env::set_var("CONTEXT_FILE_NAMES", r#"["CLAUDE.md"]"#);

        fs::write("CLAUDE.md", "Custom hints file content").unwrap();
        let router = DeveloperRouter::new();
        let instructions = router.instructions();

        assert!(instructions.contains("Custom hints file content"));
        assert!(!instructions.contains(".goosehints")); // Make sure it's not loading the default
        std::env::remove_var("CONTEXT_FILE_NAMES");
    }

    #[tokio::test]
    #[serial]
    #[cfg(windows)]
    async fn test_windows_specific_commands() {
        let router = get_router().await;

        // Test PowerShell command
        let result = router
            .call_tool(
                "shell",
                json!({
                    "command": "Get-ChildItem"
                }),
                dummy_sender(),
            )
            .await;
        assert!(result.is_ok());

        // Test Windows path handling
        let result = router.resolve_path("C:\\Windows\\System32");
        assert!(result.is_ok());

        // Test UNC path handling
        let result = router.resolve_path("\\\\server\\share");
        assert!(result.is_ok());
    }

    #[tokio::test]
    #[serial]
    async fn test_text_editor_size_limits() {
        // Create temp directory first so it stays in scope for the whole test
        let temp_dir = tempfile::tempdir().unwrap();
        std::env::set_current_dir(&temp_dir).unwrap();

        // Get router after setting current directory
        let router = get_router().await;

        // Test file size limit
        {
            let large_file_path = temp_dir.path().join("large.txt");
            let large_file_str = large_file_path.to_str().unwrap();

            // Create a file larger than 2MB
            let content = "x".repeat(3 * 1024 * 1024); // 3MB
            std::fs::write(&large_file_path, content).unwrap();

            let result = router
                .call_tool(
                    "text_editor",
                    json!({
                        "command": "view",
                        "path": large_file_str
                    }),
                    dummy_sender(),
                )
                .await;

            assert!(result.is_err());
            let err = result.err().unwrap();
            assert_eq!(err.code, ErrorCode::INTERNAL_ERROR);
            assert!(err.to_string().contains("too large"));
        }

        // Test character count limit
        {
            let many_chars_path = temp_dir.path().join("many_chars.txt");
            let many_chars_str = many_chars_path.to_str().unwrap();

            // This is above MAX_FILE_SIZE
            let content = "x".repeat(500_000);
            std::fs::write(&many_chars_path, content).unwrap();

            let result = router
                .call_tool(
                    "text_editor",
                    json!({
                        "command": "view",
                        "path": many_chars_str
                    }),
                    dummy_sender(),
                )
                .await;

            assert!(result.is_err());
            let err = result.err().unwrap();
            assert_eq!(err.code, ErrorCode::INTERNAL_ERROR);
            assert!(err.to_string().contains("is too large"));
        }

        // Let temp_dir drop naturally at end of scope
    }

    #[tokio::test]
    #[serial]
    async fn test_text_editor_write_and_view_file() {
        let router = get_router().await;

        let temp_dir = tempfile::tempdir().unwrap();
        let file_path = temp_dir.path().join("test.txt");
        let file_path_str = file_path.to_str().unwrap();
        std::env::set_current_dir(&temp_dir).unwrap();

        // Create a new file
        router
            .call_tool(
                "text_editor",
                json!({
                    "command": "write",
                    "path": file_path_str,
                    "file_text": "Hello, world!"
                }),
                dummy_sender(),
            )
            .await
            .unwrap();

        // View the file
        let view_result = router
            .call_tool(
                "text_editor",
                json!({
                    "command": "view",
                    "path": file_path_str
                }),
                dummy_sender(),
            )
            .await
            .unwrap();

        assert!(!view_result.is_empty());
        let text = view_result
            .iter()
            .find(|c| {
                c.audience()
                    .is_some_and(|roles| roles.contains(&Role::User))
            })
            .unwrap()
            .as_text()
            .unwrap();
        assert!(text.text.contains("Hello, world!"));

        temp_dir.close().unwrap();
    }

    #[tokio::test]
    #[serial]
    async fn test_text_editor_str_replace() {
        let router = get_router().await;

        let temp_dir = tempfile::tempdir().unwrap();
        let file_path = temp_dir.path().join("test.txt");
        let file_path_str = file_path.to_str().unwrap();
        std::env::set_current_dir(&temp_dir).unwrap();

        // Create a new file
        router
            .call_tool(
                "text_editor",
                json!({
                    "command": "write",
                    "path": file_path_str,
                    "file_text": "Hello, world!"
                }),
                dummy_sender(),
            )
            .await
            .unwrap();

        // Replace string
        let replace_result = router
            .call_tool(
                "text_editor",
                json!({
                    "command": "str_replace",
                    "path": file_path_str,
                    "old_str": "world",
                    "new_str": "Rust"
                }),
                dummy_sender(),
            )
            .await
            .unwrap();

        let text = replace_result
            .iter()
            .find(|c| {
                c.audience()
                    .is_some_and(|roles| roles.contains(&Role::Assistant))
            })
            .unwrap()
            .as_text()
            .unwrap();

        assert!(text
            .text
            .contains("has been edited, and the section now reads"));

        // View the file to verify the change
        let view_result = router
            .call_tool(
                "text_editor",
                json!({
                    "command": "view",
                    "path": file_path_str
                }),
                dummy_sender(),
            )
            .await
            .unwrap();

        let text = view_result
            .iter()
            .find(|c| {
                c.audience()
                    .is_some_and(|roles| roles.contains(&Role::User))
            })
            .unwrap()
            .as_text()
            .unwrap();

        // Check that the file has been modified and contains some form of "Rust"
        // The Editor API might transform the content differently than simple string replacement
        assert!(
            text.text.contains("Rust") || text.text.contains("Hello, Rust!"),
            "Expected content to contain 'Rust', but got: {}",
            text.text
        );

        temp_dir.close().unwrap();
    }

    #[tokio::test]
    #[serial]
    async fn test_text_editor_undo_edit() {
        let router = get_router().await;

        let temp_dir = tempfile::tempdir().unwrap();
        let file_path = temp_dir.path().join("test.txt");
        let file_path_str = file_path.to_str().unwrap();
        std::env::set_current_dir(&temp_dir).unwrap();

        // Create a new file
        router
            .call_tool(
                "text_editor",
                json!({
                    "command": "write",
                    "path": file_path_str,
                    "file_text": "First line"
                }),
                dummy_sender(),
            )
            .await
            .unwrap();

        // Replace string
        router
            .call_tool(
                "text_editor",
                json!({
                    "command": "str_replace",
                    "path": file_path_str,
                    "old_str": "First line",
                    "new_str": "Second line"
                }),
                dummy_sender(),
            )
            .await
            .unwrap();

        // Undo the edit
        let undo_result = router
            .call_tool(
                "text_editor",
                json!({
                    "command": "undo_edit",
                    "path": file_path_str
                }),
                dummy_sender(),
            )
            .await
            .unwrap();

        let text = undo_result.first().unwrap().as_text().unwrap();
        assert!(text.text.contains("Undid the last edit"));

        // View the file to verify the undo
        let view_result = router
            .call_tool(
                "text_editor",
                json!({
                    "command": "view",
                    "path": file_path_str
                }),
                dummy_sender(),
            )
            .await
            .unwrap();

        let text = view_result
            .iter()
            .find(|c| {
                c.audience()
                    .is_some_and(|roles| roles.contains(&Role::User))
            })
            .unwrap()
            .as_text()
            .unwrap();
        assert!(text.text.contains("First line"));

        temp_dir.close().unwrap();
    }

    // Test GooseIgnore pattern matching
    #[tokio::test]
    #[serial]
    async fn test_goose_ignore_basic_patterns() {
        let temp_dir = tempfile::tempdir().unwrap();
        std::env::set_current_dir(&temp_dir).unwrap();

        // Create a DeveloperRouter with custom ignore patterns
        let mut builder = GitignoreBuilder::new(temp_dir.path());
        builder.add_line(None, "secret.txt").unwrap();
        builder.add_line(None, "*.env").unwrap();
        let ignore_patterns = builder.build().unwrap();

        let router = DeveloperRouter {
            tools: vec![],
            prompts: Arc::new(HashMap::new()),
            instructions: String::new(),
            file_history: Arc::new(Mutex::new(HashMap::new())),
            ignore_patterns: Arc::new(ignore_patterns),
            editor_model: None,
        };

        // Test basic file matching
        assert!(
            router.is_ignored(Path::new("secret.txt")),
            "secret.txt should be ignored"
        );
        assert!(
            router.is_ignored(Path::new("./secret.txt")),
            "./secret.txt should be ignored"
        );
        assert!(
            !router.is_ignored(Path::new("not_secret.txt")),
            "not_secret.txt should not be ignored"
        );

        // Test pattern matching
        assert!(
            router.is_ignored(Path::new("test.env")),
            "*.env pattern should match test.env"
        );
        assert!(
            router.is_ignored(Path::new("./test.env")),
            "*.env pattern should match ./test.env"
        );
        assert!(
            !router.is_ignored(Path::new("test.txt")),
            "*.env pattern should not match test.txt"
        );

        temp_dir.close().unwrap();
    }

    #[tokio::test]
    #[serial]
    async fn test_text_editor_respects_ignore_patterns() {
        let temp_dir = tempfile::tempdir().unwrap();
        std::env::set_current_dir(&temp_dir).unwrap();

        // Create a DeveloperRouter with custom ignore patterns
        let mut builder = GitignoreBuilder::new(temp_dir.path());
        builder.add_line(None, "secret.txt").unwrap();
        let ignore_patterns = builder.build().unwrap();

        let router = DeveloperRouter {
            tools: DeveloperRouter::new().tools, // Reuse default tools
            prompts: Arc::new(HashMap::new()),
            instructions: String::new(),
            file_history: Arc::new(Mutex::new(HashMap::new())),
            ignore_patterns: Arc::new(ignore_patterns),
            editor_model: None,
        };

        // Try to write to an ignored file
        let result = router
            .call_tool(
                "text_editor",
                json!({
                    "command": "write",
                    "path": temp_dir.path().join("secret.txt").to_str().unwrap(),
                    "file_text": "test content"
                }),
                dummy_sender(),
            )
            .await;

        assert!(
            result.is_err(),
            "Should not be able to write to ignored file"
        );
        assert_eq!(result.unwrap_err().code, ErrorCode::INTERNAL_ERROR);

        // Try to write to a non-ignored file
        let result = router
            .call_tool(
                "text_editor",
                json!({
                    "command": "write",
                    "path": temp_dir.path().join("allowed.txt").to_str().unwrap(),
                    "file_text": "test content"
                }),
                dummy_sender(),
            )
            .await;

        assert!(
            result.is_ok(),
            "Should be able to write to non-ignored file"
        );

        temp_dir.close().unwrap();
    }

    #[tokio::test]
    #[serial]
    async fn test_bash_respects_ignore_patterns() {
        let temp_dir = tempfile::tempdir().unwrap();
        std::env::set_current_dir(&temp_dir).unwrap();

        // Create a DeveloperRouter with custom ignore patterns
        let mut builder = GitignoreBuilder::new(temp_dir.path());
        builder.add_line(None, "secret.txt").unwrap();
        let ignore_patterns = builder.build().unwrap();

        let router = DeveloperRouter {
            tools: DeveloperRouter::new().tools, // Reuse default tools
            prompts: Arc::new(HashMap::new()),
            instructions: String::new(),
            file_history: Arc::new(Mutex::new(HashMap::new())),
            ignore_patterns: Arc::new(ignore_patterns),
            editor_model: None,
        };

        // Create an ignored file
        let secret_file_path = temp_dir.path().join("secret.txt");
        std::fs::write(&secret_file_path, "secret content").unwrap();

        // Try to cat the ignored file
        let result = router
            .call_tool(
                "shell",
                json!({
                    "command": format!("cat {}", secret_file_path.to_str().unwrap())
                }),
                dummy_sender(),
            )
            .await;

        assert!(result.is_err(), "Should not be able to cat ignored file");
        assert_eq!(result.unwrap_err().code, ErrorCode::INTERNAL_ERROR);

        // Try to cat a non-ignored file
        let allowed_file_path = temp_dir.path().join("allowed.txt");
        std::fs::write(&allowed_file_path, "allowed content").unwrap();

        let result = router
            .call_tool(
                "shell",
                json!({
                    "command": format!("cat {}", allowed_file_path.to_str().unwrap())
                }),
                dummy_sender(),
            )
            .await;

        assert!(result.is_ok(), "Should be able to cat non-ignored file");

        temp_dir.close().unwrap();
    }

    #[tokio::test]
    #[serial]
    async fn test_gitignore_fallback_when_no_gooseignore() {
        let temp_dir = tempfile::tempdir().unwrap();
        std::env::set_current_dir(&temp_dir).unwrap();

        // Create a .gitignore file but no .gooseignore
        std::fs::write(temp_dir.path().join(".gitignore"), "*.log\n*.tmp\n.env").unwrap();

        let router = DeveloperRouter::new();

        // Test that gitignore patterns are respected
        assert!(
            router.is_ignored(Path::new("test.log")),
            "*.log pattern from .gitignore should be ignored"
        );
        assert!(
            router.is_ignored(Path::new("build.tmp")),
            "*.tmp pattern from .gitignore should be ignored"
        );
        assert!(
            router.is_ignored(Path::new(".env")),
            ".env pattern from .gitignore should be ignored"
        );
        assert!(
            !router.is_ignored(Path::new("test.txt")),
            "test.txt should not be ignored"
        );

        temp_dir.close().unwrap();
    }

    #[tokio::test]
    #[serial]
    async fn test_gooseignore_takes_precedence_over_gitignore() {
        let temp_dir = tempfile::tempdir().unwrap();
        std::env::set_current_dir(&temp_dir).unwrap();

        // Create both .gooseignore and .gitignore files with different patterns
        std::fs::write(temp_dir.path().join(".gooseignore"), "*.secret").unwrap();
        std::fs::write(temp_dir.path().join(".gitignore"), "*.log\ntarget/").unwrap();

        let router = DeveloperRouter::new();

        // .gooseignore patterns should be used
        assert!(
            router.is_ignored(Path::new("test.secret")),
            "*.secret pattern from .gooseignore should be ignored"
        );

        // .gitignore patterns should NOT be used when .gooseignore exists
        assert!(
            !router.is_ignored(Path::new("test.log")),
            "*.log pattern from .gitignore should NOT be ignored when .gooseignore exists"
        );
        assert!(
            !router.is_ignored(Path::new("build.tmp")),
            "*.tmp pattern from .gitignore should NOT be ignored when .gooseignore exists"
        );

        temp_dir.close().unwrap();
    }

    #[tokio::test]
    #[serial]
    async fn test_default_patterns_when_no_ignore_files() {
        let temp_dir = tempfile::tempdir().unwrap();
        std::env::set_current_dir(&temp_dir).unwrap();

        // Don't create any ignore files
        let router = DeveloperRouter::new();

        // Default patterns should be used
        assert!(
            router.is_ignored(Path::new(".env")),
            ".env should be ignored by default patterns"
        );
        assert!(
            router.is_ignored(Path::new(".env.local")),
            ".env.local should be ignored by default patterns"
        );
        assert!(
            router.is_ignored(Path::new("secrets.txt")),
            "secrets.txt should be ignored by default patterns"
        );
        assert!(
            !router.is_ignored(Path::new("normal.txt")),
            "normal.txt should not be ignored"
        );

        temp_dir.close().unwrap();
    }

    #[tokio::test]
    #[serial]
    async fn test_text_editor_descriptions() {
        let temp_dir = tempfile::tempdir().unwrap();
        std::env::set_current_dir(&temp_dir).unwrap();

        // Test without editor API configured (should be the case in tests due to cfg!(test))
        let router = DeveloperRouter::new();
        let tools = router.list_tools();
        let text_editor_tool = tools.iter().find(|t| t.name == "text_editor").unwrap();

        // Should use traditional description with str_replace command
        assert!(text_editor_tool
            .description
            .as_ref()
            .is_some_and(|desc| desc.contains("Replace a string in a file with a new string")));
        assert!(text_editor_tool
            .description
            .as_ref()
            .is_some_and(|desc| desc.contains("the `old_str` needs to exactly match one")));
        assert!(text_editor_tool
            .description
            .as_ref()
            .is_some_and(|desc| desc.contains("str_replace")));

        // Should not contain editor API description or edit_file command
        assert!(!text_editor_tool
            .description
            .as_ref()
            .is_some_and(|desc| desc.contains("Edit the file with the new content")));
        assert!(!text_editor_tool
            .description
            .as_ref()
            .is_some_and(|desc| desc.contains("edit_file")));
        assert!(!text_editor_tool.description.as_ref().is_some_and(
            |desc| desc.contains("work out how to place old_str with it intelligently")
        ));

        temp_dir.close().unwrap();
    }

    #[tokio::test]
    #[serial]
    async fn test_text_editor_respects_gitignore_fallback() {
        let temp_dir = tempfile::tempdir().unwrap();
        std::env::set_current_dir(&temp_dir).unwrap();

        // Create a .gitignore file but no .gooseignore
        std::fs::write(temp_dir.path().join(".gitignore"), "*.log").unwrap();

        let router = DeveloperRouter::new();

        // Try to write to a file ignored by .gitignore
        let result = router
            .call_tool(
                "text_editor",
                json!({
                    "command": "write",
                    "path": temp_dir.path().join("test.log").to_str().unwrap(),
                    "file_text": "test content"
                }),
                dummy_sender(),
            )
            .await;

        assert!(
            result.is_err(),
            "Should not be able to write to file ignored by .gitignore fallback"
        );
        assert_eq!(result.unwrap_err().code, ErrorCode::INTERNAL_ERROR);

        // Try to write to a non-ignored file
        let result = router
            .call_tool(
                "text_editor",
                json!({
                    "command": "write",
                    "path": temp_dir.path().join("allowed.txt").to_str().unwrap(),
                    "file_text": "test content"
                }),
                dummy_sender(),
            )
            .await;

        assert!(
            result.is_ok(),
            "Should be able to write to non-ignored file"
        );

        temp_dir.close().unwrap();
    }

    #[tokio::test]
    #[serial]
    async fn test_bash_respects_gitignore_fallback() {
        let temp_dir = tempfile::tempdir().unwrap();
        std::env::set_current_dir(&temp_dir).unwrap();

        // Create a .gitignore file but no .gooseignore
        std::fs::write(temp_dir.path().join(".gitignore"), "*.log").unwrap();

        let router = DeveloperRouter::new();

        // Create a file that would be ignored by .gitignore
        let log_file_path = temp_dir.path().join("test.log");
        std::fs::write(&log_file_path, "log content").unwrap();

        // Try to cat the ignored file
        let result = router
            .call_tool(
                "shell",
                json!({
                    "command": format!("cat {}", log_file_path.to_str().unwrap())
                }),
                dummy_sender(),
            )
            .await;

        assert!(
            result.is_err(),
            "Should not be able to cat file ignored by .gitignore fallback"
        );
        assert_eq!(result.unwrap_err().code, ErrorCode::INTERNAL_ERROR);

        // Try to cat a non-ignored file
        let allowed_file_path = temp_dir.path().join("allowed.txt");
        std::fs::write(&allowed_file_path, "allowed content").unwrap();

        let result = router
            .call_tool(
                "shell",
                json!({
                    "command": format!("cat {}", allowed_file_path.to_str().unwrap())
                }),
                dummy_sender(),
            )
            .await;

        assert!(result.is_ok(), "Should be able to cat non-ignored file");

        temp_dir.close().unwrap();
    }

    // Tests for view_range functionality
    #[tokio::test]
    #[serial]
    async fn test_text_editor_view_range() {
        let router = get_router().await;

        let temp_dir = tempfile::tempdir().unwrap();
        let file_path = temp_dir.path().join("test.txt");
        let file_path_str = file_path.to_str().unwrap();
        std::env::set_current_dir(&temp_dir).unwrap();

        // Create a multi-line file
        let content =
            "Line 1\nLine 2\nLine 3\nLine 4\nLine 5\nLine 6\nLine 7\nLine 8\nLine 9\nLine 10";
        router
            .call_tool(
                "text_editor",
                json!({
                    "command": "write",
                    "path": file_path_str,
                    "file_text": content
                }),
                dummy_sender(),
            )
            .await
            .unwrap();

        // Test viewing specific range
        let view_result = router
            .call_tool(
                "text_editor",
                json!({
                    "command": "view",
                    "path": file_path_str,
                    "view_range": [3, 6]
                }),
                dummy_sender(),
            )
            .await
            .unwrap();

        let text = view_result
            .iter()
            .find(|c| {
                c.audience()
                    .is_some_and(|roles| roles.contains(&Role::User))
            })
            .unwrap()
            .as_text()
            .unwrap();

        // Should contain lines 3-6 with line numbers
        assert!(text.text.contains("3: Line 3"));
        assert!(text.text.contains("4: Line 4"));
        assert!(text.text.contains("5: Line 5"));
        assert!(text.text.contains("6: Line 6"));
        assert!(text.text.contains("(lines 3-6)"));
        // Should not contain other lines
        assert!(!text.text.contains("1: Line 1"));
        assert!(!text.text.contains("7: Line 7"));

        temp_dir.close().unwrap();
    }

    #[tokio::test]
    #[serial]
    async fn test_text_editor_view_range_to_end() {
        let router = get_router().await;

        let temp_dir = tempfile::tempdir().unwrap();
        let file_path = temp_dir.path().join("test.txt");
        let file_path_str = file_path.to_str().unwrap();
        std::env::set_current_dir(&temp_dir).unwrap();

        // Create a multi-line file
        let content = "Line 1\nLine 2\nLine 3\nLine 4\nLine 5";
        router
            .call_tool(
                "text_editor",
                json!({
                    "command": "write",
                    "path": file_path_str,
                    "file_text": content
                }),
                dummy_sender(),
            )
            .await
            .unwrap();

        // Test viewing from line 3 to end using -1
        let view_result = router
            .call_tool(
                "text_editor",
                json!({
                    "command": "view",
                    "path": file_path_str,
                    "view_range": [3, -1]
                }),
                dummy_sender(),
            )
            .await
            .unwrap();

        let text = view_result
            .iter()
            .find(|c| {
                c.audience()
                    .is_some_and(|roles| roles.contains(&Role::User))
            })
            .unwrap()
            .as_text()
            .unwrap();

        // Should contain lines 3 to end
        assert!(text.text.contains("3: Line 3"));
        assert!(text.text.contains("4: Line 4"));
        assert!(text.text.contains("5: Line 5"));
        assert!(text.text.contains("(lines 3-end)"));
        // Should not contain earlier lines
        assert!(!text.text.contains("1: Line 1"));
        assert!(!text.text.contains("2: Line 2"));

        temp_dir.close().unwrap();
    }

    #[tokio::test]
    #[serial]
    async fn test_text_editor_view_range_invalid() {
        let router = get_router().await;

        let temp_dir = tempfile::tempdir().unwrap();
        let file_path = temp_dir.path().join("test.txt");
        let file_path_str = file_path.to_str().unwrap();
        std::env::set_current_dir(&temp_dir).unwrap();

        // Create a small file
        let content = "Line 1\nLine 2\nLine 3";
        router
            .call_tool(
                "text_editor",
                json!({
                    "command": "write",
                    "path": file_path_str,
                    "file_text": content
                }),
                dummy_sender(),
            )
            .await
            .unwrap();

        // Test invalid range - start beyond end of file
        let result = router
            .call_tool(
                "text_editor",
                json!({
                    "command": "view",
                    "path": file_path_str,
                    "view_range": [10, 15]
                }),
                dummy_sender(),
            )
            .await;

        assert!(result.is_err());
        let err = result.err().unwrap();
        assert_eq!(err.code, ErrorCode::INVALID_PARAMS);
        assert!(err.to_string().contains("beyond the end of the file"));

        // Test invalid range - start >= end
        let result = router
            .call_tool(
                "text_editor",
                json!({
                    "command": "view",
                    "path": file_path_str,
                    "view_range": [3, 2]
                }),
                dummy_sender(),
            )
            .await;

        assert!(result.is_err());
        let err = result.err().unwrap();
        assert_eq!(err.code, ErrorCode::INVALID_PARAMS);
        assert!(err.to_string().contains("must be less than end line"));

        temp_dir.close().unwrap();
    }

    // Tests for insert functionality
    #[tokio::test]
    #[serial]
    async fn test_text_editor_insert_at_beginning() {
        let router = get_router().await;

        let temp_dir = tempfile::tempdir().unwrap();
        let file_path = temp_dir.path().join("test.txt");
        let file_path_str = file_path.to_str().unwrap();
        std::env::set_current_dir(&temp_dir).unwrap();

        // Create a file with some content
        let content = "Line 2\nLine 3\nLine 4";
        router
            .call_tool(
                "text_editor",
                json!({
                    "command": "write",
                    "path": file_path_str,
                    "file_text": content
                }),
                dummy_sender(),
            )
            .await
            .unwrap();

        // Insert at the beginning (line 0)
        let insert_result = router
            .call_tool(
                "text_editor",
                json!({
                    "command": "insert",
                    "path": file_path_str,
                    "insert_line": 0,
                    "new_str": "Line 1"
                }),
                dummy_sender(),
            )
            .await
            .unwrap();

        let text = insert_result
            .iter()
            .find(|c| {
                c.audience()
                    .is_some_and(|roles| roles.contains(&Role::Assistant))
            })
            .unwrap()
            .as_text()
            .unwrap();

        assert!(text.text.contains("Text has been inserted at line 1"));

        // Verify the file content
        let view_result = router
            .call_tool(
                "text_editor",
                json!({
                    "command": "view",
                    "path": file_path_str
                }),
                dummy_sender(),
            )
            .await
            .unwrap();

        let view_text = view_result
            .iter()
            .find(|c| {
                c.audience()
                    .is_some_and(|roles| roles.contains(&Role::User))
            })
            .unwrap()
            .as_text()
            .unwrap();

        assert!(view_text.text.contains("1: Line 1"));
        assert!(view_text.text.contains("2: Line 2"));
        assert!(view_text.text.contains("3: Line 3"));
        assert!(view_text.text.contains("4: Line 4"));

        temp_dir.close().unwrap();
    }

    #[tokio::test]
    #[serial]
    async fn test_text_editor_insert_in_middle() {
        let router = get_router().await;

        let temp_dir = tempfile::tempdir().unwrap();
        let file_path = temp_dir.path().join("test.txt");
        let file_path_str = file_path.to_str().unwrap();
        std::env::set_current_dir(&temp_dir).unwrap();

        // Create a file with some content
        let content = "Line 1\nLine 2\nLine 4\nLine 5";
        router
            .call_tool(
                "text_editor",
                json!({
                    "command": "write",
                    "path": file_path_str,
                    "file_text": content
                }),
                dummy_sender(),
            )
            .await
            .unwrap();

        // Insert after line 2
        let insert_result = router
            .call_tool(
                "text_editor",
                json!({
                    "command": "insert",
                    "path": file_path_str,
                    "insert_line": 2,
                    "new_str": "Line 3"
                }),
                dummy_sender(),
            )
            .await
            .unwrap();

        let text = insert_result
            .iter()
            .find(|c| {
                c.audience()
                    .is_some_and(|roles| roles.contains(&Role::Assistant))
            })
            .unwrap()
            .as_text()
            .unwrap();

        assert!(text.text.contains("Text has been inserted at line 3"));

        // Verify the file content
        let view_result = router
            .call_tool(
                "text_editor",
                json!({
                    "command": "view",
                    "path": file_path_str
                }),
                dummy_sender(),
            )
            .await
            .unwrap();

        let view_text = view_result
            .iter()
            .find(|c| {
                c.audience()
                    .is_some_and(|roles| roles.contains(&Role::User))
            })
            .unwrap()
            .as_text()
            .unwrap();

        assert!(view_text.text.contains("1: Line 1"));
        assert!(view_text.text.contains("2: Line 2"));
        assert!(view_text.text.contains("3: Line 3"));
        assert!(view_text.text.contains("4: Line 4"));
        assert!(view_text.text.contains("5: Line 5"));

        temp_dir.close().unwrap();
    }

    #[tokio::test]
    #[serial]
    async fn test_text_editor_insert_at_end() {
        let router = get_router().await;

        let temp_dir = tempfile::tempdir().unwrap();
        let file_path = temp_dir.path().join("test.txt");
        let file_path_str = file_path.to_str().unwrap();
        std::env::set_current_dir(&temp_dir).unwrap();

        // Create a file with some content
        let content = "Line 1\nLine 2\nLine 3";
        router
            .call_tool(
                "text_editor",
                json!({
                    "command": "write",
                    "path": file_path_str,
                    "file_text": content
                }),
                dummy_sender(),
            )
            .await
            .unwrap();

        // Insert at the end (after line 3)
        let insert_result = router
            .call_tool(
                "text_editor",
                json!({
                    "command": "insert",
                    "path": file_path_str,
                    "insert_line": 3,
                    "new_str": "Line 4"
                }),
                dummy_sender(),
            )
            .await
            .unwrap();

        let text = insert_result
            .iter()
            .find(|c| {
                c.audience()
                    .is_some_and(|roles| roles.contains(&Role::Assistant))
            })
            .unwrap()
            .as_text()
            .unwrap();

        assert!(text.text.contains("Text has been inserted at line 4"));

        // Verify the file content
        let view_result = router
            .call_tool(
                "text_editor",
                json!({
                    "command": "view",
                    "path": file_path_str
                }),
                dummy_sender(),
            )
            .await
            .unwrap();

        let view_text = view_result
            .iter()
            .find(|c| {
                c.audience()
                    .is_some_and(|roles| roles.contains(&Role::User))
            })
            .unwrap()
            .as_text()
            .unwrap();

        assert!(view_text.text.contains("1: Line 1"));
        assert!(view_text.text.contains("2: Line 2"));
        assert!(view_text.text.contains("3: Line 3"));
        assert!(view_text.text.contains("4: Line 4"));

        temp_dir.close().unwrap();
    }

    #[tokio::test]
    #[serial]
    async fn test_text_editor_insert_invalid_line() {
        let router = get_router().await;

        let temp_dir = tempfile::tempdir().unwrap();
        let file_path = temp_dir.path().join("test.txt");
        let file_path_str = file_path.to_str().unwrap();
        std::env::set_current_dir(&temp_dir).unwrap();

        // Create a file with some content
        let content = "Line 1\nLine 2\nLine 3";
        router
            .call_tool(
                "text_editor",
                json!({
                    "command": "write",
                    "path": file_path_str,
                    "file_text": content
                }),
                dummy_sender(),
            )
            .await
            .unwrap();

        // Try to insert beyond the end of the file
        let result = router
            .call_tool(
                "text_editor",
                json!({
                    "command": "insert",
                    "path": file_path_str,
                    "insert_line": 10,
                    "new_str": "Line 11"
                }),
                dummy_sender(),
            )
            .await;

        assert!(result.is_err());
        let err = result.err().unwrap();
        assert_eq!(err.code, ErrorCode::INVALID_PARAMS);
        assert!(err.to_string().contains("beyond the end of the file"));

        temp_dir.close().unwrap();
    }

    #[tokio::test]
    #[serial]
    async fn test_text_editor_insert_missing_parameters() {
        let router = get_router().await;

        let temp_dir = tempfile::tempdir().unwrap();
        let file_path = temp_dir.path().join("test.txt");
        let file_path_str = file_path.to_str().unwrap();
        std::env::set_current_dir(&temp_dir).unwrap();

        // Create a file
        router
            .call_tool(
                "text_editor",
                json!({
                    "command": "write",
                    "path": file_path_str,
                    "file_text": "Test content"
                }),
                dummy_sender(),
            )
            .await
            .unwrap();

        // Try insert without insert_line parameter
        let result = router
            .call_tool(
                "text_editor",
                json!({
                    "command": "insert",
                    "path": file_path_str,
                    "new_str": "New line"
                }),
                dummy_sender(),
            )
            .await;

        assert!(result.is_err());
        let err = result.err().unwrap();
        assert_eq!(err.code, ErrorCode::INVALID_PARAMS);
        assert!(err.to_string().contains("Missing 'insert_line' parameter"));

        // Try insert without new_str parameter
        let result = router
            .call_tool(
                "text_editor",
                json!({
                    "command": "insert",
                    "path": file_path_str,
                    "insert_line": 1
                }),
                dummy_sender(),
            )
            .await;

        assert!(result.is_err());
        let err = result.err().unwrap();
        assert_eq!(err.code, ErrorCode::INVALID_PARAMS);
        assert!(err.to_string().contains("Missing 'new_str' parameter"));

        temp_dir.close().unwrap();
    }

    #[tokio::test]
    #[serial]
    async fn test_text_editor_insert_with_undo() {
        let router = get_router().await;

        let temp_dir = tempfile::tempdir().unwrap();
        let file_path = temp_dir.path().join("test.txt");
        let file_path_str = file_path.to_str().unwrap();
        std::env::set_current_dir(&temp_dir).unwrap();

        // Create a file with some content
        let content = "Line 1\nLine 2";
        router
            .call_tool(
                "text_editor",
                json!({
                    "command": "write",
                    "path": file_path_str,
                    "file_text": content
                }),
                dummy_sender(),
            )
            .await
            .unwrap();

        // Insert a line
        router
            .call_tool(
                "text_editor",
                json!({
                    "command": "insert",
                    "path": file_path_str,
                    "insert_line": 1,
                    "new_str": "Inserted Line"
                }),
                dummy_sender(),
            )
            .await
            .unwrap();

        // Undo the insert
        let undo_result = router
            .call_tool(
                "text_editor",
                json!({
                    "command": "undo_edit",
                    "path": file_path_str
                }),
                dummy_sender(),
            )
            .await
            .unwrap();

        let text = undo_result.first().unwrap().as_text().unwrap();
        assert!(text.text.contains("Undid the last edit"));

        // Verify the file is back to original content
        let view_result = router
            .call_tool(
                "text_editor",
                json!({
                    "command": "view",
                    "path": file_path_str
                }),
                dummy_sender(),
            )
            .await
            .unwrap();

        let view_text = view_result
            .iter()
            .find(|c| {
                c.audience()
                    .is_some_and(|roles| roles.contains(&Role::User))
            })
            .unwrap()
            .as_text()
            .unwrap();

        assert!(view_text.text.contains("1: Line 1"));
        assert!(view_text.text.contains("2: Line 2"));
        assert!(!view_text.text.contains("Inserted Line"));

        temp_dir.close().unwrap();
    }

    #[tokio::test]
    #[serial]
    async fn test_text_editor_insert_nonexistent_file() {
        let router = get_router().await;

        let temp_dir = tempfile::tempdir().unwrap();
        let file_path = temp_dir.path().join("nonexistent.txt");
        let file_path_str = file_path.to_str().unwrap();
        std::env::set_current_dir(&temp_dir).unwrap();

        // Try to insert into a nonexistent file
        let result = router
            .call_tool(
                "text_editor",
                json!({
                    "command": "insert",
                    "path": file_path_str,
                    "insert_line": 0,
                    "new_str": "New line"
                }),
                dummy_sender(),
            )
            .await;

        assert!(result.is_err());
        let err = result.err().unwrap();
        assert_eq!(err.code, ErrorCode::INVALID_PARAMS);
        assert!(err.to_string().contains("does not exist"));

        temp_dir.close().unwrap();
    }

    #[tokio::test]
    #[serial]
    async fn test_text_editor_view_large_file_without_range() {
        let router = get_router().await;

        let temp_dir = tempfile::tempdir().unwrap();
        let file_path = temp_dir.path().join("large_file.txt");
        let file_path_str = file_path.to_str().unwrap();
        std::env::set_current_dir(&temp_dir).unwrap();

        // Create a file with more than LINE_READ_LIMIT lines
        let mut content = String::new();
        for i in 1..=LINE_READ_LIMIT + 1 {
            content.push_str(&format!("Line {}\n", i));
        }

        router
            .call_tool(
                "text_editor",
                json!({
                    "command": "write",
                    "path": file_path_str,
                    "file_text": content
                }),
                dummy_sender(),
            )
            .await
            .unwrap();

        // Test viewing without view_range - should trigger the error
        let result = router
            .call_tool(
                "text_editor",
                json!({
                    "command": "view",
                    "path": file_path_str
                }),
                dummy_sender(),
            )
            .await;

        assert!(result.is_err());
        let err = result.err().unwrap();
        assert_eq!(err.code, ErrorCode::INTERNAL_ERROR);
        assert!(err.to_string().contains("2001 lines long"));
        assert!(err
            .to_string()
            .contains("recommended to read in with view_range"));
        assert!(err
            .to_string()
            .contains("please pass in view_range with [1, 2001]"));

        // Test viewing with view_range - should work
        let result = router
            .call_tool(
                "text_editor",
                json!({
                    "command": "view",
                    "path": file_path_str,
                    "view_range": [1, 100]
                }),
                dummy_sender(),
            )
            .await;

        assert!(result.is_ok());
        let view_result = result.unwrap();
        let text = view_result
            .iter()
            .find(|c| {
                c.audience()
                    .is_some_and(|roles| roles.contains(&Role::User))
            })
            .unwrap()
            .as_text()
            .unwrap();

        // Should contain lines 1-100
        assert!(text.text.contains("1: Line 1"));
        assert!(text.text.contains("100: Line 100"));
        assert!(!text.text.contains("101: Line 101"));

        // Test viewing with explicit full range - should work
        let result = router
            .call_tool(
                "text_editor",
                json!({
                    "command": "view",
                    "path": file_path_str,
                    "view_range": [1, 2001]
                }),
                dummy_sender(),
            )
            .await;

        assert!(result.is_ok());

        temp_dir.close().unwrap();
    }

    #[tokio::test]
    #[serial]
    async fn test_text_editor_view_file_with_exactly_2000_lines() {
        let router = get_router().await;

        let temp_dir = tempfile::tempdir().unwrap();
        let file_path = temp_dir.path().join("file_2000.txt");
        let file_path_str = file_path.to_str().unwrap();
        std::env::set_current_dir(&temp_dir).unwrap();

        // Create a file with exactly 2000 lines (should not trigger the check)
        let mut content = String::new();
        for i in 1..=2000 {
            content.push_str(&format!("Line {}\n", i));
        }

        router
            .call_tool(
                "text_editor",
                json!({
                    "command": "write",
                    "path": file_path_str,
                    "file_text": content
                }),
                dummy_sender(),
            )
            .await
            .unwrap();

        // Test viewing without view_range - should work since it's exactly 2000 lines
        let result = router
            .call_tool(
                "text_editor",
                json!({
                    "command": "view",
                    "path": file_path_str
                }),
                dummy_sender(),
            )
            .await;

        assert!(result.is_ok());
        let view_result = result.unwrap();
        let text = view_result
            .iter()
            .find(|c| {
                c.audience()
                    .is_some_and(|roles| roles.contains(&Role::User))
            })
            .unwrap()
            .as_text()
            .unwrap();

        // Should contain all lines
        assert!(text.text.contains("1: Line 1"));
        assert!(text.text.contains("2000: Line 2000"));

        temp_dir.close().unwrap();
    }

    #[tokio::test]
    #[serial]
    async fn test_text_editor_view_small_file_without_range() {
        let router = get_router().await;

        let temp_dir = tempfile::tempdir().unwrap();
        let file_path = temp_dir.path().join("small_file.txt");
        let file_path_str = file_path.to_str().unwrap();
        std::env::set_current_dir(&temp_dir).unwrap();

        // Create a file with less than 2000 lines
        let mut content = String::new();
        for i in 1..=100 {
            content.push_str(&format!("Line {}\n", i));
        }

        router
            .call_tool(
                "text_editor",
                json!({
                    "command": "write",
                    "path": file_path_str,
                    "file_text": content
                }),
                dummy_sender(),
            )
            .await
            .unwrap();

        // Test viewing without view_range - should work fine
        let result = router
            .call_tool(
                "text_editor",
                json!({
                    "command": "view",
                    "path": file_path_str
                }),
                dummy_sender(),
            )
            .await;

        assert!(result.is_ok());
        let view_result = result.unwrap();
        let text = view_result
            .iter()
            .find(|c| {
                c.audience()
                    .is_some_and(|roles| roles.contains(&Role::User))
            })
            .unwrap()
            .as_text()
            .unwrap();

        // Should contain all lines
        assert!(text.text.contains("1: Line 1"));
        assert!(text.text.contains("100: Line 100"));

        temp_dir.close().unwrap();
    }

    #[tokio::test]
    #[serial]
    async fn test_bash_output_truncation() {
        let temp_dir = tempfile::tempdir().unwrap();
        std::env::set_current_dir(&temp_dir).unwrap();

        let router = get_router().await;

        // Create a command that generates > 100 lines of output
        let command = if cfg!(windows) {
            "for /L %i in (1,1,150) do @echo Line %i"
        } else {
            "for i in {1..150}; do echo \"Line $i\"; done"
        };

        let result = router
            .call_tool("shell", json!({ "command": command }), dummy_sender())
            .await
            .unwrap();

        // Should have two Content items
        assert_eq!(result.len(), 2);

        // Find the Assistant and User content
        let assistant_content = result
            .iter()
            .find(|c| {
                c.audience()
                    .is_some_and(|roles| roles.contains(&Role::Assistant))
            })
            .unwrap()
            .as_text()
            .unwrap();

        let user_content = result
            .iter()
            .find(|c| {
                c.audience()
                    .is_some_and(|roles| roles.contains(&Role::User))
            })
            .unwrap()
            .as_text()
            .unwrap();

        // Assistant should get the full message with temp file info
        assert!(assistant_content.text.contains("private note: output was"));

        // User should only get the truncated output with prefix
        assert!(user_content.text.starts_with("..."));
        assert!(!user_content.text.contains("private note: output was"));

        // User output should contain lines 51-150 (last 100 lines)
        assert!(user_content.text.contains("Line 51"));
        assert!(user_content.text.contains("Line 150"));
        assert!(!user_content.text.contains("Line 50"));

        let start_tag = "remainder of lines in";
        let end_tag = "do not show tmp file to user";

        if let (Some(start), Some(end)) = (
            assistant_content.text.find(start_tag),
            assistant_content.text.find(end_tag),
        ) {
            let start_idx = start + start_tag.len();
            if start_idx < end {
                let path = assistant_content.text[start_idx..end].trim();
                println!("Extracted path: {}", path);

                let file_contents =
                    read_to_string(path).expect("Failed to read extracted temp file");

                let lines: Vec<&str> = file_contents.lines().collect();

                // Ensure we have exactly 150 lines
                assert_eq!(lines.len(), 150, "Expected 150 lines in temp file");

                // Ensure the first and last lines are correct
                assert_eq!(lines.first(), Some(&"Line 1"), "First line mismatch");
                assert_eq!(lines.last(), Some(&"Line 150"), "Last line mismatch");
            } else {
                panic!("No path found in bash output truncation output");
            }
        } else {
            panic!("Failed to find start or end tag in bash output truncation output");
        }

        temp_dir.close().unwrap();
    }

    #[test]
    #[serial]
    fn test_process_shell_output_short() {
        let dir = TempDir::new().unwrap();
        std::env::set_current_dir(dir.path()).unwrap();

        let router = DeveloperRouter::new();

        // Test with short output (< 100 lines)
        let short_output = "Line 1\nLine 2\nLine 3\nLine 4\nLine 5";
        let result = router.process_shell_output(short_output).unwrap();

        // Both outputs should be the same for short outputs
        assert_eq!(result.0, short_output);
        assert_eq!(result.1, short_output);
    }

    #[test]
    #[serial]
    fn test_process_shell_output_empty() {
        let dir = TempDir::new().unwrap();
        std::env::set_current_dir(dir.path()).unwrap();

        let router = DeveloperRouter::new();

        // Test with empty output
        let empty_output = "";
        let result = router.process_shell_output(empty_output).unwrap();

        // Both outputs should be empty
        assert_eq!(result.0, "");
        assert_eq!(result.1, "");
    }

    // Tests for @-mention file reference functionality
    #[test]
    fn test_parse_file_references() {
        let content = r#"
        Basic file references: @README.md @./docs/guide.md @../shared/config.json @/absolute/path/file.txt
        Inline references: @file1.txt and @file2.py
        Files with extensions: @component.tsx @file.test.js @config.local.json
        Files without extensions: @Makefile @LICENSE @Dockerfile @CHANGELOG
        Complex paths: @src/utils/helper.js @docs/api/endpoints.md
        
        Should not match:
        - Email addresses: user@example.com admin@company.org
        - Social handles: @username @user123
        - URLs: https://example.com/@user
        "#;

        let references = parse_file_references(content);

        // Should match basic file references
        assert!(references.contains(&PathBuf::from("README.md")));
        assert!(references.contains(&PathBuf::from("./docs/guide.md")));
        assert!(references.contains(&PathBuf::from("../shared/config.json")));
        assert!(references.contains(&PathBuf::from("/absolute/path/file.txt")));
        assert!(references.contains(&PathBuf::from("file1.txt")));
        assert!(references.contains(&PathBuf::from("file2.py")));

        // Should match files with extensions (including multiple dots)
        assert!(references.contains(&PathBuf::from("component.tsx")));
        assert!(references.contains(&PathBuf::from("file.test.js")));
        assert!(references.contains(&PathBuf::from("config.local.json")));

        // Should match files without extensions
        assert!(references.contains(&PathBuf::from("Makefile")));
        assert!(references.contains(&PathBuf::from("LICENSE")));
        assert!(references.contains(&PathBuf::from("Dockerfile")));
        assert!(references.contains(&PathBuf::from("CHANGELOG")));

        // Should match complex paths
        assert!(references.contains(&PathBuf::from("src/utils/helper.js")));
        assert!(references.contains(&PathBuf::from("docs/api/endpoints.md")));

        // Should not match email addresses or social handles
        assert!(!references
            .iter()
            .any(|p| p.to_str().unwrap().contains("example.com")));
        assert!(!references
            .iter()
            .any(|p| p.to_str().unwrap().contains("company.org")));
        assert!(!references.iter().any(|p| p.to_str().unwrap() == "username"));
        assert!(!references.iter().any(|p| p.to_str().unwrap() == "user123"));
    }

    #[test]
    #[serial]
    fn test_file_expansion_normal_cases() {
        let temp_dir = tempfile::tempdir().unwrap();
        let base_path = temp_dir.path();

        // Test 1: Basic file reference
        let basic_file = base_path.join("basic.md");
        std::fs::write(&basic_file, "This is basic content").unwrap();

        let builder = GitignoreBuilder::new(base_path);
        let ignore_patterns = builder.build().unwrap();

        let mut visited = HashSet::new();
        let basic_content = "Main content\n@basic.md\nMore content";
        let expanded =
            read_referenced_files(basic_content, base_path, &mut visited, 0, &ignore_patterns);

        assert!(expanded.contains("Main content"));
        assert!(expanded.contains("--- Content from"));
        assert!(expanded.contains("This is basic content"));
        assert!(expanded.contains("--- End of"));
        assert!(expanded.contains("More content"));

        // Test 2: Nested file references
        let ref_file1 = base_path.join("level1.md");
        std::fs::write(&ref_file1, "Level 1 content\n@level2.md").unwrap();

        let ref_file2 = base_path.join("level2.md");
        std::fs::write(&ref_file2, "Level 2 content").unwrap();

        visited.clear();
        let nested_content = "Main content\n@level1.md";
        let expanded =
            read_referenced_files(nested_content, base_path, &mut visited, 0, &ignore_patterns);

        assert!(expanded.contains("Main content"));
        assert!(expanded.contains("Level 1 content"));
        assert!(expanded.contains("Level 2 content"));

        temp_dir.close().unwrap();
    }

    #[test]
    #[serial]
    fn test_file_expansion_edge_cases() {
        let temp_dir = tempfile::tempdir().unwrap();
        let base_path = temp_dir.path();
        let builder = GitignoreBuilder::new(base_path);
        let ignore_patterns = builder.build().unwrap();

        // Test 1: Circular references
        let ref_file1 = base_path.join("file1.md");
        std::fs::write(&ref_file1, "File 1\n@file2.md").unwrap();
        let ref_file2 = base_path.join("file2.md");
        std::fs::write(&ref_file2, "File 2\n@file1.md").unwrap();

        let mut visited = HashSet::new();
        let circular_content = "Main\n@file1.md";
        let expanded = read_referenced_files(
            circular_content,
            base_path,
            &mut visited,
            0,
            &ignore_patterns,
        );

        assert!(expanded.contains("File 1"));
        assert!(expanded.contains("File 2"));
        // Should only appear once due to circular reference protection
        let file1_count = expanded.matches("File 1").count();
        assert_eq!(file1_count, 1);

        // Test 2: Max depth limit
        for i in 1..=5 {
            let content = if i < 5 {
                format!("Level {} content\n@level{}.md", i, i + 1)
            } else {
                format!("Level {} content", i)
            };
            let ref_file = base_path.join(format!("level{}.md", i));
            std::fs::write(&ref_file, content).unwrap();
        }

        visited.clear();
        let depth_content = "Main\n@level1.md";
        let expanded =
            read_referenced_files(depth_content, base_path, &mut visited, 0, &ignore_patterns);

        // Should contain up to level 3 (MAX_DEPTH = 3)
        assert!(expanded.contains("Level 1 content"));
        assert!(expanded.contains("Level 2 content"));
        assert!(expanded.contains("Level 3 content"));
        // Should not contain level 4 or 5 due to depth limit
        assert!(!expanded.contains("Level 4 content"));
        assert!(!expanded.contains("Level 5 content"));

        // Test 3: Missing file
        visited.clear();
        let missing_content = "Main\n@missing.md\nMore content";
        let expanded = read_referenced_files(
            missing_content,
            base_path,
            &mut visited,
            0,
            &ignore_patterns,
        );

        // Should keep the original reference unchanged
        assert!(expanded.contains("@missing.md"));
        assert!(!expanded.contains("--- Content from"));

        temp_dir.close().unwrap();
    }

    #[test]
    #[serial]
    fn test_read_referenced_files_respects_ignore() {
        let temp_dir = tempfile::tempdir().unwrap();
        let base_path = temp_dir.path();

        // Create referenced files
        let allowed_file = base_path.join("allowed.md");
        std::fs::write(&allowed_file, "Allowed content").unwrap();

        let ignored_file = base_path.join("secret.md");
        std::fs::write(&ignored_file, "Secret content").unwrap();

        // Create main content with references
        let content = "Main\n@allowed.md\n@secret.md";

        // Create ignore patterns
        let mut builder = GitignoreBuilder::new(base_path);
        builder.add_line(None, "secret.md").unwrap();
        let ignore_patterns = builder.build().unwrap();

        let mut visited = HashSet::new();
        let expanded = read_referenced_files(content, base_path, &mut visited, 0, &ignore_patterns);

        // Should contain allowed content but not ignored content
        assert!(expanded.contains("Allowed content"));
        assert!(!expanded.contains("Secret content"));

        // The @secret.md reference should remain unchanged
        assert!(expanded.contains("@secret.md"));

        temp_dir.close().unwrap();
    }

    #[test]
    #[serial]
    fn test_goosehints_with_file_references() {
        let temp_dir = tempfile::tempdir().unwrap();
        std::env::set_current_dir(&temp_dir).unwrap();

        // Create referenced files
        let readme_path = temp_dir.path().join("README.md");
        std::fs::write(
            &readme_path,
            "# Project README\n\nThis is the project documentation.",
        )
        .unwrap();

        let guide_path = temp_dir.path().join("guide.md");
        std::fs::write(&guide_path, "# Development Guide\n\nFollow these steps...").unwrap();

        // Create .goosehints with references
        let hints_content = r#"# Project Information

Please refer to:
@README.md
@guide.md

Additional instructions here.
"#;
        let hints_path = temp_dir.path().join(".goosehints");
        std::fs::write(&hints_path, hints_content).unwrap();

        // Create router and check instructions
        let router = DeveloperRouter::new();
        let instructions = router.instructions();

        // Should contain the .goosehints content
        assert!(instructions.contains("Project Information"));
        assert!(instructions.contains("Additional instructions here"));

        // Should contain the referenced files' content
        assert!(instructions.contains("# Project README"));
        assert!(instructions.contains("This is the project documentation"));
        assert!(instructions.contains("# Development Guide"));
        assert!(instructions.contains("Follow these steps"));

        // Should have attribution markers
        assert!(instructions.contains("--- Content from"));
        assert!(instructions.contains("--- End of"));

        temp_dir.close().unwrap();
    }

    #[test]
    #[serial]
    fn test_parse_file_references_redos_protection() {
        // Test very large input to ensure ReDoS protection
        let large_content = "@".repeat(2_000_000); // 2MB of @ symbols
        let references = parse_file_references(&large_content);
        // Should return empty due to size limit, not hang
        assert!(references.is_empty());

        // Test normal size content still works
        let normal_content = "Check out @README.md for details";
        let references = parse_file_references(normal_content);
        assert_eq!(references.len(), 1);
        assert_eq!(references[0], PathBuf::from("README.md"));
    }

    #[test]
    #[serial]
    fn test_security_integration_with_file_expansion() {
        let temp_dir = tempfile::tempdir().unwrap();
        let base_path = temp_dir.path();

        // Create a config file attempting path traversal
        let malicious_content = r#"
        Normal content here.
        @../../../etc/passwd
        @/absolute/path/file.txt
        @legitimate_file.md
        "#;

        // Create a legitimate file
        let legit_file = base_path.join("legitimate_file.md");
        std::fs::write(&legit_file, "This is safe content").unwrap();

        // Create ignore patterns
        let builder = GitignoreBuilder::new(base_path);
        let ignore_patterns = builder.build().unwrap();

        let mut visited = HashSet::new();
        let expanded = read_referenced_files(
            malicious_content,
            base_path,
            &mut visited,
            0,
            &ignore_patterns,
        );

        // Should contain the legitimate file but not the malicious attempts
        assert!(expanded.contains("This is safe content"));
        assert!(!expanded.contains("root:")); // Common content in /etc/passwd

        // The malicious references should still be present (not expanded)
        assert!(expanded.contains("@../../../etc/passwd"));
        assert!(expanded.contains("@/absolute/path/file.txt"));

        temp_dir.close().unwrap();
    }

    #[tokio::test]
    #[serial]
    async fn test_shell_output_without_trailing_newline() {
        let temp_dir = tempfile::tempdir().unwrap();
        std::env::set_current_dir(&temp_dir).unwrap();

        let router = get_router().await;

        // Test command that outputs content without a trailing newline
        let command = if cfg!(windows) {
            "echo|set /p=\"Content without newline\""
        } else {
            "printf 'Content without newline'"
        };

        let result = router
            .call_tool("shell", json!({ "command": command }), dummy_sender())
            .await
            .unwrap();

        // Find the assistant content (which contains the full output)
        let assistant_content = result
            .iter()
            .find(|c| {
                c.audience()
                    .is_some_and(|roles| roles.contains(&Role::Assistant))
            })
            .unwrap()
            .as_text()
            .unwrap();

        // The output should contain the content even without a trailing newline
        assert!(
            assistant_content.text.contains("Content without newline"),
            "Output should contain content even without trailing newline, but got: {}",
            assistant_content.text
        );

        temp_dir.close().unwrap();
    }
}
=======
pub mod rmcp_developer;
>>>>>>> f4e04694
<|MERGE_RESOLUTION|>--- conflicted
+++ resolved
@@ -4,4195 +4,4 @@
 mod shell;
 mod text_editor;
 
-<<<<<<< HEAD
-use anyhow::Result;
-use base64::Engine;
-use etcetera::{choose_app_strategy, AppStrategy};
-use indoc::formatdoc;
-use serde::{Deserialize, Serialize};
-use serde_json::Value;
-use std::{
-    collections::{HashMap, HashSet},
-    fs::File,
-    future::Future,
-    io::{Cursor, Read},
-    path::{Path, PathBuf},
-    pin::Pin,
-};
-use tokio::{
-    io::{AsyncBufReadExt, BufReader},
-    process::Command,
-    sync::mpsc,
-};
-use tokio_stream::{wrappers::SplitStream, StreamExt as _};
-use url::Url;
-
-use include_dir::{include_dir, Dir};
-use mcp_core::{
-    handler::{require_str_parameter, PromptError, ResourceError},
-    protocol::ServerCapabilities,
-};
-use mcp_server::router::CapabilitiesBuilder;
-use mcp_server::Router;
-use once_cell::sync::Lazy;
-
-use rmcp::model::{
-    Content, ErrorCode, ErrorData, JsonRpcMessage, JsonRpcNotification, JsonRpcVersion2_0,
-    Notification, Prompt, PromptArgument, Resource, Role, Tool, ToolAnnotations,
-};
-use rmcp::object;
-
-use self::editor_models::{create_editor_model, EditorModel};
-use self::shell::{expand_path, get_shell_config, is_absolute_path, normalize_line_endings};
-use indoc::indoc;
-use std::process::Stdio;
-use std::sync::{Arc, Mutex};
-use xcap::{Monitor, Window};
-
-use ignore::gitignore::{Gitignore, GitignoreBuilder};
-
-#[derive(Debug, Serialize, Deserialize)]
-pub struct PromptTemplate {
-    pub id: String,
-    pub template: String,
-    pub arguments: Vec<PromptArgumentTemplate>,
-}
-
-#[derive(Debug, Serialize, Deserialize)]
-pub struct PromptArgumentTemplate {
-    pub name: String,
-    pub description: Option<String>,
-    pub required: Option<bool>,
-}
-
-// Embeds the prompts directory to the build
-static PROMPTS_DIR: Dir = include_dir!("$CARGO_MANIFEST_DIR/src/developer/prompts");
-const LINE_READ_LIMIT: usize = 2000;
-
-/// Loads prompt files from the embedded PROMPTS_DIR and returns a HashMap of prompts.
-/// Ensures that each prompt name is unique.
-pub fn load_prompt_files() -> HashMap<String, Prompt> {
-    let mut prompts = HashMap::new();
-
-    for entry in PROMPTS_DIR.files() {
-        let prompt_str = String::from_utf8_lossy(entry.contents()).into_owned();
-
-        let template: PromptTemplate = match serde_json::from_str(&prompt_str) {
-            Ok(t) => t,
-            Err(e) => {
-                eprintln!(
-                    "Failed to parse prompt template in {}: {}",
-                    entry.path().display(),
-                    e
-                );
-                continue; // Skip invalid prompt file
-            }
-        };
-
-        let arguments = template
-            .arguments
-            .into_iter()
-            .map(|arg| PromptArgument {
-                name: arg.name,
-                description: arg.description,
-                required: arg.required,
-            })
-            .collect::<Vec<PromptArgument>>();
-
-        let prompt = Prompt::new(&template.id, Some(&template.template), Some(arguments));
-
-        if prompts.contains_key(&prompt.name) {
-            eprintln!("Duplicate prompt name '{}' found. Skipping.", prompt.name);
-            continue; // Skip duplicate prompt name
-        }
-
-        prompts.insert(prompt.name.clone(), prompt);
-    }
-
-    prompts
-}
-
-/// Regex pattern to match file references (@-mentions) in text
-static FILE_REFERENCE_REGEX: Lazy<regex::Regex> = Lazy::new(|| {
-    regex::Regex::new(r"(?:^|\s)@([a-zA-Z0-9_\-./]+(?:\.[a-zA-Z0-9]+)+|[A-Z][a-zA-Z0-9_\-]*|[a-zA-Z0-9_\-./]*[./][a-zA-Z0-9_\-./]*)")
-        .expect("Invalid file reference regex pattern")
-});
-
-/// Sanitize and resolve a file reference path safely
-///
-/// This function prevents path traversal attacks by:
-/// 1. Rejecting absolute paths
-/// 2. Resolving the path canonically
-/// 3. Ensuring the resolved path stays within the allowed base directory
-fn sanitize_reference_path(reference: &Path, base_path: &Path) -> Result<PathBuf, std::io::Error> {
-    if reference.is_absolute() {
-        return Err(std::io::Error::new(
-            std::io::ErrorKind::PermissionDenied,
-            "Absolute paths not allowed in file references",
-        ));
-    }
-
-    let resolved = base_path.join(reference);
-    let base_canonical = base_path.canonicalize().map_err(|_| {
-        std::io::Error::new(std::io::ErrorKind::NotFound, "Base directory not found")
-    })?;
-
-    if let Ok(canonical) = resolved.canonicalize() {
-        if !canonical.starts_with(&base_canonical) {
-            return Err(std::io::Error::new(
-                std::io::ErrorKind::PermissionDenied,
-                "Path traversal attempt detected",
-            ));
-        }
-        Ok(canonical)
-    } else {
-        Ok(resolved) // File doesn't exist, but path structure is safe
-    }
-}
-
-/// Parse file references (@-mentions) from content
-fn parse_file_references(content: &str) -> Vec<PathBuf> {
-    // Keep size limits for ReDoS protection - .goosehints should be reasonably sized
-    const MAX_CONTENT_LENGTH: usize = 131_072; // 128KB limit
-
-    if content.len() > MAX_CONTENT_LENGTH {
-        tracing::warn!(
-            "Content too large for file reference parsing: {} bytes (limit: {} bytes)",
-            content.len(),
-            MAX_CONTENT_LENGTH
-        );
-        return Vec::new();
-    }
-
-    FILE_REFERENCE_REGEX
-        .captures_iter(content)
-        .map(|cap| PathBuf::from(&cap[1]))
-        .collect()
-}
-
-/// Read referenced files and expand their content
-/// Check if a file reference should be processed
-fn should_process_reference_v2(
-    reference: &Path,
-    visited: &HashSet<PathBuf>,
-    base_path: &Path,
-    ignore_patterns: &Gitignore,
-) -> Option<PathBuf> {
-    // Check if we've already visited this file (circular reference protection)
-    if visited.contains(reference) {
-        return None;
-    }
-
-    // Sanitize the path
-    let safe_path = match sanitize_reference_path(reference, base_path) {
-        Ok(path) => path,
-        Err(_) => {
-            tracing::warn!("Skipping unsafe file reference: {:?}", reference);
-            return None;
-        }
-    };
-
-    // Check if the file should be ignored
-    if ignore_patterns.matched(&safe_path, false).is_ignore() {
-        tracing::debug!("Skipping ignored file reference: {:?}", safe_path);
-        return None;
-    }
-
-    // Check if file exists
-    if !safe_path.is_file() {
-        return None;
-    }
-
-    Some(safe_path)
-}
-
-/// Process a single file reference and return the replacement content
-fn process_file_reference_v2(
-    reference: &Path,
-    safe_path: &Path,
-    visited: &mut HashSet<PathBuf>,
-    base_path: &Path,
-    depth: usize,
-    ignore_patterns: &Gitignore,
-) -> Option<(String, String)> {
-    match std::fs::read_to_string(safe_path) {
-        Ok(file_content) => {
-            // Mark this file as visited
-            visited.insert(reference.to_path_buf());
-
-            // Recursively expand any references in the included file
-            let expanded_content = read_referenced_files(
-                &file_content,
-                base_path,
-                visited,
-                depth + 1,
-                ignore_patterns,
-            );
-
-            // Create the replacement content
-            let reference_pattern = format!("@{}", reference.to_string_lossy());
-            let replacement = format!(
-                "--- Content from {} ---\n{}\n--- End of {} ---",
-                reference.display(),
-                expanded_content,
-                reference.display()
-            );
-
-            // Remove from visited so it can be referenced again in different contexts
-            visited.remove(reference);
-
-            Some((reference_pattern, replacement))
-        }
-        Err(e) => {
-            tracing::warn!("Could not read referenced file {:?}: {}", safe_path, e);
-            None
-        }
-    }
-}
-
-fn read_referenced_files(
-    content: &str,
-    base_path: &Path,
-    visited: &mut HashSet<PathBuf>,
-    depth: usize,
-    ignore_patterns: &Gitignore,
-) -> String {
-    const MAX_DEPTH: usize = 3;
-
-    if depth >= MAX_DEPTH {
-        tracing::warn!("Maximum reference depth {} exceeded", MAX_DEPTH);
-        return content.to_string();
-    }
-
-    let references = parse_file_references(content);
-    let mut result = content.to_string();
-
-    for reference in references {
-        let safe_path =
-            match should_process_reference_v2(&reference, visited, base_path, ignore_patterns) {
-                Some(path) => path,
-                None => continue,
-            };
-
-        if let Some((pattern, replacement)) = process_file_reference_v2(
-            &reference,
-            &safe_path,
-            visited,
-            base_path,
-            depth,
-            ignore_patterns,
-        ) {
-            result = result.replace(&pattern, &replacement);
-        }
-    }
-
-    result
-}
-
-pub struct DeveloperRouter {
-    tools: Vec<Tool>,
-    prompts: Arc<HashMap<String, Prompt>>,
-    instructions: String,
-    file_history: Arc<Mutex<HashMap<PathBuf, Vec<String>>>>,
-    ignore_patterns: Arc<Gitignore>,
-    editor_model: Option<EditorModel>,
-}
-
-impl Default for DeveloperRouter {
-    fn default() -> Self {
-        Self::new()
-    }
-}
-
-impl DeveloperRouter {
-    pub fn new() -> Self {
-        // TODO consider rust native search tools, we could use
-        // https://docs.rs/ignore/latest/ignore/
-
-        // An editor model is optionally provided, if configured, for fast edit apply
-        // it will fall back to norma string replacement if not configured
-        //
-        // when there is an editor model, the prompts are slightly changed as it takes
-        // a load off the main LLM making the tool calls and you get faster more correct applies
-        let editor_model = create_editor_model();
-
-        // Get OS-specific shell tool description
-        let shell_tool_desc = match std::env::consts::OS {
-            "windows" => indoc! {r#"
-                Execute a command in the shell.
-
-                This will return the output and error concatenated into a single string, as
-                you would see from running on the command line. There will also be an indication
-                of if the command succeeded or failed.
-
-                Avoid commands that produce a large amount of output, and consider piping those outputs to files.
-
-                **Important**: For searching files and code:
-
-                Preferred: Use ripgrep (`rg`) when available - it respects .gitignore and is fast:
-                  - To locate a file by name: `rg --files | rg example.py`
-                  - To locate content inside files: `rg 'class Example'`
-
-                Alternative Windows commands (if ripgrep is not installed):
-                  - To locate a file by name: `dir /s /b example.py`
-                  - To locate content inside files: `findstr /s /i "class Example" *.py`
-
-                Note: Alternative commands may show ignored/hidden files that should be excluded.
-            "#},
-            _ => indoc! {r#"
-                Execute a command in the shell.
-
-                This will return the output and error concatenated into a single string, as
-                you would see from running on the command line. There will also be an indication
-                of if the command succeeded or failed.
-
-                Avoid commands that produce a large amount of output, and consider piping those outputs to files.
-                If you need to run a long lived command, background it - e.g. `uvicorn main:app &` so that
-                this tool does not run indefinitely.
-
-                **Important**: Use ripgrep - `rg` - exclusively when you need to locate a file or a code reference,
-                other solutions may produce too large output because of hidden files! For example *do not* use `find` or `ls -r`
-                  - List files by name: `rg --files | rg <filename>`
-                  - List files that contain a regex: `rg '<regex>' -l`
-
-                **Important**: Each shell command runs in its own process. Things like directory changes or
-                sourcing files do not persist between tool calls. So you may need to repeat them each time by
-                stringing together commands, e.g. `cd example && ls` or `source env/bin/activate && pip install numpy`
-                  - Multiple commands: Use ; or && to chain commands, avoid newlines
-                  - Pathnames: Use absolute paths and avoid cd unless explicitly requested
-            "#},
-        };
-
-        let bash_tool = Tool::new(
-            "shell".to_string(),
-            shell_tool_desc.to_string(),
-            object!({
-                "type": "object",
-                "required": ["command"],
-                "properties": {
-                    "command": {"type": "string"}
-                }
-            }),
-        );
-
-        // Create text editor tool with different descriptions based on editor API configuration
-        let (text_editor_desc, str_replace_command) = if let Some(ref editor) = editor_model {
-            (
-                formatdoc! {r#"
-                Perform text editing operations on files.
-
-                The `command` parameter specifies the operation to perform. Allowed options are:
-                - `view`: View the content of a file.
-                - `write`: Create or overwrite a file with the given content
-                - `edit_file`: Edit the file with the new content.
-                - `insert`: Insert text at a specific line location in the file.
-                - `undo_edit`: Undo the last edit made to a file.
-
-                To use the write command, you must specify `file_text` which will become the new content of the file. Be careful with
-                existing files! This is a full overwrite, so you must include everything - not just sections you are modifying.
-                
-                To use the insert command, you must specify both `insert_line` (the line number after which to insert, 0 for beginning) 
-                and `new_str` (the text to insert).
-
-                To use the edit_file command, you must specify both `old_str` and `new_str` 
-                {}
-                
-            "#, editor.get_str_replace_description()},
-                "edit_file",
-            )
-        } else {
-            (indoc! {r#"
-                Perform text editing operations on files.
-
-                The `command` parameter specifies the operation to perform. Allowed options are:
-                - `view`: View the content of a file.
-                - `write`: Create or overwrite a file with the given content
-                - `str_replace`: Replace a string in a file with a new string.
-                - `insert`: Insert text at a specific line location in the file.
-                - `undo_edit`: Undo the last edit made to a file.
-
-                To use the write command, you must specify `file_text` which will become the new content of the file. Be careful with
-                existing files! This is a full overwrite, so you must include everything - not just sections you are modifying.
-
-                To use the str_replace command, you must specify both `old_str` and `new_str` - the `old_str` needs to exactly match one
-                unique section of the original file, including any whitespace. Make sure to include enough context that the match is not
-                ambiguous. The entire original string will be replaced with `new_str`.
-
-                To use the insert command, you must specify both `insert_line` (the line number after which to insert, 0 for beginning) 
-                and `new_str` (the text to insert).
-            "#}.to_string(), "str_replace")
-        };
-
-        let text_editor_tool = Tool::new(
-            "text_editor".to_string(),
-            text_editor_desc.to_string(),
-            object!({
-                "type": "object",
-                "required": ["command", "path"],
-                "properties": {
-                    "path": {
-                        "description": "Absolute path to file or directory, e.g. `/repo/file.py` or `/repo`.",
-                        "type": "string"
-                    },
-                    "command": {
-                        "type": "string",
-                        "enum": ["view", "write", str_replace_command, "insert", "undo_edit"],
-                        "description": format!("Allowed options are: `view`, `write`, `{}`, `insert`, `undo_edit`.", str_replace_command)
-                    },
-                    "view_range": {
-                        "type": "array",
-                        "items": {"type": "integer"},
-                        "minItems": 2,
-                        "maxItems": 2,
-                        "description": "Optional array of two integers specifying the start and end line numbers to view. Line numbers are 1-indexed, and -1 for the end line means read to the end of the file. This parameter only applies when viewing files, not directories."
-                    },
-                    "insert_line": {
-                        "type": "integer",
-                        "description": "The line number after which to insert the text (0 for beginning of file). This parameter is required when using the insert command."
-                    },
-                    "old_str": {"type": "string"},
-                    "new_str": {"type": "string"},
-                    "file_text": {"type": "string"}
-                }
-            }),
-        );
-
-        let list_windows_tool = Tool::new(
-            "list_windows",
-            indoc! {r#"
-                List all available window titles that can be used with screen_capture.
-                Returns a list of window titles that can be used with the window_title parameter
-                of the screen_capture tool.
-            "#},
-            object!({
-                "type": "object",
-                "required": [],
-                "properties": {}
-            }),
-        )
-        .annotate(ToolAnnotations {
-            title: Some("List available windows".to_string()),
-            read_only_hint: Some(true),
-            destructive_hint: Some(false),
-            idempotent_hint: Some(false),
-            open_world_hint: Some(false),
-        });
-
-        let screen_capture_tool = Tool::new(
-            "screen_capture",
-            indoc! {r#"
-                Capture a screenshot of a specified display or window.
-                You can capture either:
-                1. A full display (monitor) using the display parameter
-                2. A specific window by its title using the window_title parameter
-
-                Only one of display or window_title should be specified.
-            "#},
-            object!({
-                "type": "object",
-                "required": [],
-                "properties": {
-                    "display": {
-                        "type": "integer",
-                        "default": 0,
-                        "description": "The display number to capture (0 is main display)"
-                    },
-                    "window_title": {
-                        "type": "string",
-                        "default": null,
-                        "description": "Optional: the exact title of the window to capture. use the list_windows tool to find the available windows."
-                    }
-                }
-            })
-        ).annotate(ToolAnnotations {
-            title: Some("Capture a full screen".to_string()),
-            read_only_hint: Some(true),
-            destructive_hint: Some(false),
-            idempotent_hint: Some(false),
-            open_world_hint: Some(false),
-        });
-
-        let image_processor_tool = Tool::new(
-            "image_processor",
-            indoc! {r#"
-                Process an image file from disk. The image will be:
-                1. Resized if larger than max width while maintaining aspect ratio
-                2. Converted to PNG format
-                3. Returned as base64 encoded data
-
-                This allows processing image files for use in the conversation.
-            "#},
-            object!({
-                "type": "object",
-                "required": ["path"],
-                "properties": {
-                    "path": {
-                        "type": "string",
-                        "description": "Absolute path to the image file to process"
-                    }
-                }
-            }),
-        )
-        .annotate(ToolAnnotations {
-            title: Some("Process Image".to_string()),
-            read_only_hint: Some(true),
-            destructive_hint: Some(false),
-            idempotent_hint: Some(true),
-            open_world_hint: Some(false),
-        });
-
-        // Get base instructions and working directory
-        let cwd = std::env::current_dir().expect("should have a current working dir");
-        let os = std::env::consts::OS;
-
-        let base_instructions = match os {
-            "windows" => formatdoc! {r#"
-                The developer extension gives you the capabilities to edit code files and run shell commands,
-                and can be used to solve a wide range of problems.
-
-                You can use the shell tool to run Windows commands (PowerShell or CMD).
-                When using paths, you can use either backslashes or forward slashes.
-
-                Use the shell tool as needed to locate files or interact with the project.
-
-                Your windows/screen tools can be used for visual debugging. You should not use these tools unless
-                prompted to, but you can mention they are available if they are relevant.
-
-                operating system: {os}
-                current directory: {cwd}
-
-                "#,
-                os=os,
-                cwd=cwd.to_string_lossy(),
-            },
-            _ => formatdoc! {r#"
-                The developer extension gives you the capabilities to edit code files and run shell commands,
-                and can be used to solve a wide range of problems.
-
-            You can use the shell tool to run any command that would work on the relevant operating system.
-            Use the shell tool as needed to locate files or interact with the project.
-
-            Your windows/screen tools can be used for visual debugging. You should not use these tools unless
-            prompted to, but you can mention they are available if they are relevant.
-
-            operating system: {os}
-            current directory: {cwd}
-
-                "#,
-                os=os,
-                cwd=cwd.to_string_lossy(),
-            },
-        };
-
-        let hints_filenames: Vec<String> = std::env::var("CONTEXT_FILE_NAMES")
-            .ok()
-            .and_then(|s| serde_json::from_str(&s).ok())
-            .unwrap_or_else(|| vec![".goosehints".to_string()]);
-
-        let mut global_hints_contents = Vec::with_capacity(hints_filenames.len());
-        let mut local_hints_contents = Vec::with_capacity(hints_filenames.len());
-
-        for hints_filename in &hints_filenames {
-            // Global hints
-            // choose_app_strategy().config_dir()
-            // - macOS/Linux: ~/.config/goose/
-            // - Windows:     ~\AppData\Roaming\Block\goose\config\
-            // keep previous behavior of expanding ~/.config in case this fails
-            let global_hints_path = choose_app_strategy(crate::APP_STRATEGY.clone())
-                .map(|strategy| strategy.in_config_dir(hints_filename))
-                .unwrap_or_else(|_| {
-                    let path_str = format!("~/.config/goose/{}", hints_filename);
-                    PathBuf::from(shellexpand::tilde(&path_str).to_string())
-                });
-
-            if let Some(parent) = global_hints_path.parent() {
-                let _ = std::fs::create_dir_all(parent);
-            }
-
-            if global_hints_path.is_file() {
-                if let Ok(content) = std::fs::read_to_string(&global_hints_path) {
-                    global_hints_contents.push(content);
-                }
-            }
-
-            let local_hints_path = cwd.join(hints_filename);
-            if local_hints_path.is_file() {
-                if let Ok(content) = std::fs::read_to_string(&local_hints_path) {
-                    local_hints_contents.push(content);
-                }
-            }
-        }
-
-        // Build ignore patterns first so we can use them for file reference expansion
-        let mut builder = GitignoreBuilder::new(cwd.clone());
-        let mut has_ignore_file = false;
-
-        // Initialize ignore patterns
-        let global_ignore_path = choose_app_strategy(crate::APP_STRATEGY.clone())
-            .map(|strategy| strategy.in_config_dir(".gooseignore"))
-            .unwrap_or_else(|_| {
-                PathBuf::from(shellexpand::tilde("~/.config/goose/.gooseignore").to_string())
-            });
-
-        // Create the directory if it doesn't exist
-        let _ = std::fs::create_dir_all(global_ignore_path.parent().unwrap());
-
-        // Read global ignores if they exist
-        if global_ignore_path.is_file() {
-            let _ = builder.add(global_ignore_path);
-            has_ignore_file = true;
-        }
-
-        // Check for local ignores in current directory
-        let local_ignore_path = cwd.join(".gooseignore");
-
-        // Read local ignores if they exist
-        if local_ignore_path.is_file() {
-            let _ = builder.add(local_ignore_path);
-            has_ignore_file = true;
-        } else {
-            // If no .gooseignore exists, check for .gitignore as fallback
-            let gitignore_path = cwd.join(".gitignore");
-            if gitignore_path.is_file() {
-                tracing::debug!(
-                    "No .gooseignore found, using .gitignore as fallback for ignore patterns"
-                );
-                let _ = builder.add(gitignore_path);
-                has_ignore_file = true;
-            }
-        }
-
-        // Only use default patterns if no .gooseignore files were found
-        // AND no .gitignore was used as fallback
-        if !has_ignore_file {
-            // Add some sensible defaults
-            let _ = builder.add_line(None, "**/.env");
-            let _ = builder.add_line(None, "**/.env.*");
-            let _ = builder.add_line(None, "**/secrets.*");
-        }
-
-        let ignore_patterns = builder.build().expect("Failed to build ignore patterns");
-
-        // Now process hints with file reference expansion
-        let mut hints = String::new();
-        if !global_hints_contents.is_empty() {
-            hints.push_str("\n### Global Hints\nThe developer extension includes some global hints that apply to all projects & directories.\n");
-
-            // Expand file references in global hints
-            let mut visited = HashSet::new();
-            let global_hints_text = global_hints_contents.join("\n");
-            let global_config_dir = choose_app_strategy(crate::APP_STRATEGY.clone())
-                .map(|strategy| strategy.config_dir())
-                .unwrap_or_else(|_| {
-                    PathBuf::from(shellexpand::tilde("~/.config/goose").to_string())
-                });
-            let expanded_global_hints = read_referenced_files(
-                &global_hints_text,
-                &global_config_dir,
-                &mut visited,
-                0,
-                &ignore_patterns,
-            );
-            hints.push_str(&expanded_global_hints);
-        }
-
-        if !local_hints_contents.is_empty() {
-            if !hints.is_empty() {
-                hints.push_str("\n\n");
-            }
-            hints.push_str("### Project Hints\nThe developer extension includes some hints for working on the project in this directory.\n");
-
-            // Expand file references in local hints
-            let mut visited = HashSet::new();
-            let local_hints_text = local_hints_contents.join("\n");
-            let expanded_local_hints =
-                read_referenced_files(&local_hints_text, &cwd, &mut visited, 0, &ignore_patterns);
-            hints.push_str(&expanded_local_hints);
-        }
-
-        // Return base instructions directly when no hints are found
-        let instructions = if hints.is_empty() {
-            base_instructions
-        } else {
-            format!("{base_instructions}\n{hints}")
-        };
-
-        Self {
-            tools: vec![
-                bash_tool,
-                text_editor_tool,
-                list_windows_tool,
-                screen_capture_tool,
-                image_processor_tool,
-            ],
-            prompts: Arc::new(load_prompt_files()),
-            instructions,
-            file_history: Arc::new(Mutex::new(HashMap::new())),
-            ignore_patterns: Arc::new(ignore_patterns),
-            editor_model,
-        }
-    }
-
-    // Helper method to check if a path should be ignored
-    fn is_ignored(&self, path: &Path) -> bool {
-        self.ignore_patterns.matched(path, false).is_ignore()
-    }
-
-    // shell output can be large, this will help manage that
-    fn process_shell_output(&self, output_str: &str) -> Result<(String, String), ErrorData> {
-        let lines: Vec<&str> = output_str.lines().collect();
-        let line_count = lines.len();
-
-        let start = lines.len().saturating_sub(100);
-        let last_100_lines_str = lines[start..].join("\n");
-
-        let final_output = if line_count > 100 {
-            let tmp_file = tempfile::NamedTempFile::new().map_err(|e| {
-                ErrorData::new(
-                    ErrorCode::INTERNAL_ERROR,
-                    format!("Failed to create temporary file: {}", e),
-                    None,
-                )
-            })?;
-
-            std::fs::write(tmp_file.path(), output_str).map_err(|e| {
-                ErrorData::new(
-                    ErrorCode::INTERNAL_ERROR,
-                    format!("Failed to write to temporary file: {}", e),
-                    None,
-                )
-            })?;
-
-            let (_, path) = tmp_file.keep().map_err(|e| {
-                ErrorData::new(
-                    ErrorCode::INTERNAL_ERROR,
-                    format!("Failed to persist temporary file: {}", e),
-                    None,
-                )
-            })?;
-
-            format!(
-                "private note: output was {} lines and we are only showing the most recent lines, remainder of lines in {} do not show tmp file to user, that file can be searched if extra context needed to fulfill request. truncated output: \n{}",
-                line_count,
-                path.display(),
-                last_100_lines_str
-            )
-        } else {
-            output_str.to_string()
-        };
-
-        let user_output = if line_count > 100 {
-            format!("... \n{}", last_100_lines_str)
-        } else {
-            output_str.to_string()
-        };
-
-        Ok((final_output, user_output))
-    }
-
-    // Helper method to resolve a path relative to cwd with platform-specific handling
-    fn resolve_path(&self, path_str: &str) -> Result<PathBuf, ErrorData> {
-        let cwd = std::env::current_dir().expect("should have a current working dir");
-        let expanded = expand_path(path_str);
-        let path = Path::new(&expanded);
-
-        let suggestion = cwd.join(path);
-
-        match is_absolute_path(&expanded) {
-            true => Ok(path.to_path_buf()),
-            false => Err(ErrorData::new(
-                ErrorCode::INVALID_PARAMS,
-                format!(
-                    "The path {} is not an absolute path, did you possibly mean {}?",
-                    path_str,
-                    suggestion.to_string_lossy(),
-                ),
-                None,
-            )),
-        }
-    }
-
-    // Shell command execution with platform-specific handling
-    async fn bash(
-        &self,
-        params: Value,
-        notifier: mpsc::Sender<JsonRpcMessage>,
-    ) -> Result<Vec<Content>, ErrorData> {
-        let command = params
-            .get("command")
-            .and_then(|v| v.as_str())
-            .ok_or_else(|| {
-                ErrorData::new(
-                    ErrorCode::INVALID_PARAMS,
-                    "The command string is required".to_string(),
-                    None,
-                )
-            })?;
-
-        // Check if command might access ignored files and return early if it does
-        let cmd_parts: Vec<&str> = command.split_whitespace().collect();
-        for arg in &cmd_parts[1..] {
-            // Skip command flags
-            if arg.starts_with('-') {
-                continue;
-            }
-            // Skip invalid paths
-            let path = Path::new(arg);
-            if !path.exists() {
-                continue;
-            }
-
-            if self.is_ignored(path) {
-                return Err(ErrorData::new(
-                    ErrorCode::INTERNAL_ERROR,
-                    format!(
-                        "The command attempts to access '{}' which is restricted by .gooseignore",
-                        arg
-                    ),
-                    None,
-                ));
-            }
-        }
-
-        // Get platform-specific shell configuration
-        let shell_config = get_shell_config();
-
-        // Execute the command using platform-specific shell
-        let mut child = Command::new(&shell_config.executable)
-            .stdout(Stdio::piped())
-            .stderr(Stdio::piped())
-            .stdin(Stdio::null())
-            .kill_on_drop(true)
-            .env("GOOSE_TERMINAL", "1")
-            .args(&shell_config.args)
-            .arg(command)
-            .spawn()
-            .map_err(|e| ErrorData::new(ErrorCode::INTERNAL_ERROR, e.to_string(), None))?;
-
-        let stdout = BufReader::new(child.stdout.take().unwrap());
-        let stderr = BufReader::new(child.stderr.take().unwrap());
-
-        let output_task = tokio::spawn(async move {
-            let mut combined_output = String::new();
-
-            // We have the individual two streams above, now merge them into one unified stream of
-            // an enum. ref https://blog.yoshuawuyts.com/futures-concurrency-3
-            let stdout = SplitStream::new(stdout.split(b'\n')).map(|v| ("stdout", v));
-            let stderr = SplitStream::new(stderr.split(b'\n')).map(|v| ("stderr", v));
-            let mut merged = stdout.merge(stderr);
-
-            while let Some((key, line)) = merged.next().await {
-                let mut line = line?;
-                // Re-add this as clients expect it
-                line.push(b'\n');
-                // Here we always convert to UTF-8 so agents don't have to deal with corrupted output
-                let line = String::from_utf8_lossy(&line);
-
-                combined_output.push_str(&line);
-
-                notifier
-                    .try_send(JsonRpcMessage::Notification(JsonRpcNotification {
-                        jsonrpc: JsonRpcVersion2_0,
-                        notification: Notification {
-                            method: "notifications/message".to_string(),
-                            params: object!({
-                                "level": "info",
-                                "data": {
-                                    "type": "shell",
-                                    "stream": key,
-                                    "output": line,
-                                }
-                            }),
-                            extensions: Default::default(),
-                        },
-                    }))
-                    .ok();
-            }
-            Ok::<_, std::io::Error>(combined_output)
-        });
-
-        // Wait for the command to complete and get output
-        child
-            .wait()
-            .await
-            .map_err(|e| ErrorData::new(ErrorCode::INTERNAL_ERROR, e.to_string(), None))?;
-
-        let output_str = match output_task.await {
-            Ok(result) => result
-                .map_err(|e| ErrorData::new(ErrorCode::INTERNAL_ERROR, e.to_string(), None))?,
-            Err(e) => {
-                return Err(ErrorData::new(
-                    ErrorCode::INTERNAL_ERROR,
-                    e.to_string(),
-                    None,
-                ))
-            }
-        };
-
-        // Check the character count of the output
-        const MAX_CHAR_COUNT: usize = 400_000; // 409600 chars = 400KB
-        let char_count = output_str.chars().count();
-        if char_count > MAX_CHAR_COUNT {
-            return Err(ErrorData::new(ErrorCode::INTERNAL_ERROR, format!(
-                    "Shell output from command '{}' has too many characters ({}). Maximum character count is {}.",
-                    command,
-                    char_count,
-                    MAX_CHAR_COUNT
-                ), None));
-        }
-
-        let (final_output, user_output) = self.process_shell_output(&output_str)?;
-
-        Ok(vec![
-            Content::text(final_output).with_audience(vec![Role::Assistant]),
-            Content::text(user_output)
-                .with_audience(vec![Role::User])
-                .with_priority(0.0),
-        ])
-    }
-
-    #[allow(clippy::too_many_lines)]
-    async fn text_editor(&self, params: Value) -> Result<Vec<Content>, ErrorData> {
-        let command = params
-            .get("command")
-            .and_then(|v| v.as_str())
-            .ok_or_else(|| {
-                ErrorData::new(
-                    ErrorCode::INVALID_PARAMS,
-                    "Missing 'command' parameter".to_string(),
-                    None,
-                )
-            })?;
-
-        let path_str = params.get("path").and_then(|v| v.as_str()).ok_or_else(|| {
-            ErrorData::new(
-                ErrorCode::INVALID_PARAMS,
-                "Missing 'path' parameter".to_string(),
-                None,
-            )
-        })?;
-
-        let path = self.resolve_path(path_str)?;
-
-        // Check if file is ignored before proceeding with any text editor operation
-        if self.is_ignored(&path) {
-            return Err(ErrorData::new(
-                ErrorCode::INTERNAL_ERROR,
-                format!(
-                    "Access to '{}' is restricted by .gooseignore",
-                    path.display()
-                ),
-                None,
-            ));
-        }
-
-        match command {
-            "view" => {
-                let view_range = params
-                    .get("view_range")
-                    .and_then(|v| v.as_array())
-                    .and_then(|arr| {
-                        if arr.len() == 2 {
-                            let start = arr[0].as_i64().unwrap_or(1) as usize;
-                            let end = arr[1].as_i64().unwrap_or(-1);
-                            Some((start, end))
-                        } else {
-                            None
-                        }
-                    });
-                self.text_editor_view(&path, view_range).await
-            }
-            "write" => {
-                let file_text = require_str_parameter(&params, "file_text")?;
-
-                self.text_editor_write(&path, file_text).await
-            }
-            "str_replace" | "edit_file" => {
-                let old_str = params
-                    .get("old_str")
-                    .and_then(|v| v.as_str())
-                    .ok_or_else(|| {
-                        ErrorData::new(
-                            ErrorCode::INVALID_PARAMS,
-                            "Missing 'old_str' parameter".to_string(),
-                            None,
-                        )
-                    })?;
-                let new_str = params
-                    .get("new_str")
-                    .and_then(|v| v.as_str())
-                    .ok_or_else(|| {
-                        ErrorData::new(
-                            ErrorCode::INVALID_PARAMS,
-                            "Missing 'new_str' parameter".to_string(),
-                            None,
-                        )
-                    })?;
-
-                self.text_editor_replace(&path, old_str, new_str).await
-            }
-            "insert" => {
-                let insert_line = params
-                    .get("insert_line")
-                    .and_then(|v| v.as_i64())
-                    .ok_or_else(|| {
-                        ErrorData::new(
-                            ErrorCode::INVALID_PARAMS,
-                            "Missing 'insert_line' parameter".to_string(),
-                            None,
-                        )
-                    })? as usize;
-                let new_str = params
-                    .get("new_str")
-                    .and_then(|v| v.as_str())
-                    .ok_or_else(|| {
-                        ErrorData::new(
-                            ErrorCode::INVALID_PARAMS,
-                            "Missing 'new_str' parameter".to_string(),
-                            None,
-                        )
-                    })?;
-
-                self.text_editor_insert(&path, insert_line, new_str).await
-            }
-            "undo_edit" => self.text_editor_undo(&path).await,
-            _ => Err(ErrorData::new(
-                ErrorCode::INVALID_PARAMS,
-                format!("Unknown command '{}'", command),
-                None,
-            )),
-        }
-    }
-
-    // Helper method to validate and calculate view range indices
-    fn calculate_view_range(
-        &self,
-        view_range: Option<(usize, i64)>,
-        total_lines: usize,
-    ) -> Result<(usize, usize), ErrorData> {
-        if let Some((start_line, end_line)) = view_range {
-            // Convert 1-indexed line numbers to 0-indexed
-            let start_idx = if start_line > 0 { start_line - 1 } else { 0 };
-            let end_idx = if end_line == -1 {
-                total_lines
-            } else {
-                std::cmp::min(end_line as usize, total_lines)
-            };
-
-            if start_idx >= total_lines {
-                return Err(ErrorData::new(
-                    ErrorCode::INVALID_PARAMS,
-                    format!(
-                        "Start line {} is beyond the end of the file (total lines: {})",
-                        start_line, total_lines
-                    ),
-                    None,
-                ));
-            }
-
-            if start_idx >= end_idx {
-                return Err(ErrorData::new(
-                    ErrorCode::INVALID_PARAMS,
-                    format!(
-                        "Start line {} must be less than end line {}",
-                        start_line, end_line
-                    ),
-                    None,
-                ));
-            }
-
-            Ok((start_idx, end_idx))
-        } else {
-            Ok((0, total_lines))
-        }
-    }
-
-    // Helper method to format file content with line numbers
-    fn format_file_content(
-        &self,
-        path: &Path,
-        lines: &[&str],
-        start_idx: usize,
-        end_idx: usize,
-        view_range: Option<(usize, i64)>,
-    ) -> String {
-        let display_content = if lines.is_empty() {
-            String::new()
-        } else {
-            let selected_lines: Vec<String> = lines[start_idx..end_idx]
-                .iter()
-                .enumerate()
-                .map(|(i, line)| format!("{}: {}", start_idx + i + 1, line))
-                .collect();
-
-            selected_lines.join("\n")
-        };
-
-        let language = lang::get_language_identifier(path);
-        if view_range.is_some() {
-            formatdoc! {"
-                ### {path} (lines {start}-{end})
-                ```{language}
-                {content}
-                ```
-                ",
-                path=path.display(),
-                start=view_range.unwrap().0,
-                end=if view_range.unwrap().1 == -1 { "end".to_string() } else { view_range.unwrap().1.to_string() },
-                language=language,
-                content=display_content,
-            }
-        } else {
-            formatdoc! {"
-                ### {path}
-                ```{language}
-                {content}
-                ```
-                ",
-                path=path.display(),
-                language=language,
-                content=display_content,
-            }
-        }
-    }
-
-    async fn text_editor_view(
-        &self,
-        path: &PathBuf,
-        view_range: Option<(usize, i64)>,
-    ) -> Result<Vec<Content>, ErrorData> {
-        if !path.is_file() {
-            return Err(ErrorData::new(
-                ErrorCode::INTERNAL_ERROR,
-                format!(
-                    "The path '{}' does not exist or is not a file.",
-                    path.display()
-                ),
-                None,
-            ));
-        }
-
-        const MAX_FILE_SIZE: u64 = 400 * 1024; // 400KB
-
-        let f = File::open(path).map_err(|e| {
-            ErrorData::new(
-                ErrorCode::INTERNAL_ERROR,
-                format!("Failed to open file: {}", e),
-                None,
-            )
-        })?;
-
-        let file_size = f
-            .metadata()
-            .map_err(|e| {
-                ErrorData::new(
-                    ErrorCode::INTERNAL_ERROR,
-                    format!("Failed to get file metadata: {}", e),
-                    None,
-                )
-            })?
-            .len();
-
-        if file_size > MAX_FILE_SIZE {
-            return Err(ErrorData::new(
-                ErrorCode::INTERNAL_ERROR,
-                format!(
-                "File '{}' is too large ({:.2}KB). Maximum size is 400KB to prevent memory issues.",
-                path.display(),
-                file_size as f64 / 1024.0
-            ),
-                None,
-            ));
-        }
-
-        // Ensure we never read over that limit even if the file is being concurrently mutated
-        let mut f = f.take(MAX_FILE_SIZE);
-
-        let uri = Url::from_file_path(path)
-            .map_err(|_| {
-                ErrorData::new(
-                    ErrorCode::INTERNAL_ERROR,
-                    "Invalid file path".to_string(),
-                    None,
-                )
-            })?
-            .to_string();
-
-        let mut content = String::new();
-        f.read_to_string(&mut content).map_err(|e| {
-            ErrorData::new(
-                ErrorCode::INTERNAL_ERROR,
-                format!("Failed to read file: {}", e),
-                None,
-            )
-        })?;
-
-        let lines: Vec<&str> = content.lines().collect();
-        let total_lines = lines.len();
-
-        // We will gently encourage the LLM to specify a range for large line count files
-        // it can of course specify exact range to read any size file
-        if view_range.is_none() && total_lines > LINE_READ_LIMIT {
-            return recommend_read_range(path, total_lines);
-        }
-
-        let (start_idx, end_idx) = self.calculate_view_range(view_range, total_lines)?;
-        let formatted = self.format_file_content(path, &lines, start_idx, end_idx, view_range);
-
-        // The LLM gets just a quick update as we expect the file to view in the status
-        // but we send a low priority message for the human
-        Ok(vec![
-            Content::embedded_text(uri, content).with_audience(vec![Role::Assistant]),
-            Content::text(formatted)
-                .with_audience(vec![Role::User])
-                .with_priority(0.0),
-        ])
-    }
-
-    async fn text_editor_write(
-        &self,
-        path: &PathBuf,
-        file_text: &str,
-    ) -> Result<Vec<Content>, ErrorData> {
-        // Normalize line endings based on platform
-        let mut normalized_text = normalize_line_endings(file_text); // Make mutable
-
-        // Ensure the text ends with a newline
-        if !normalized_text.ends_with('\n') {
-            normalized_text.push('\n');
-        }
-
-        // Write to the file
-        std::fs::write(path, &normalized_text) // Write the potentially modified text
-            .map_err(|e| {
-                ErrorData::new(
-                    ErrorCode::INTERNAL_ERROR,
-                    format!("Failed to write file: {}", e),
-                    None,
-                )
-            })?;
-
-        // Try to detect the language from the file extension
-        let language = lang::get_language_identifier(path);
-
-        // The assistant output does not show the file again because the content is already in the tool request
-        // but we do show it to the user here, using the final written content
-        Ok(vec![
-            Content::text(format!("Successfully wrote to {}", path.display()))
-                .with_audience(vec![Role::Assistant]),
-            Content::text(formatdoc! {
-                r#"
-                ### {path}
-                ```{language}
-                {content}
-                ```
-                "#,
-                path=path.display(),
-                language=language,
-                content=&normalized_text // Use the final normalized_text for user feedback
-            })
-            .with_audience(vec![Role::User])
-            .with_priority(0.2),
-        ])
-    }
-
-    #[allow(clippy::too_many_lines)]
-    async fn text_editor_replace(
-        &self,
-        path: &PathBuf,
-        old_str: &str,
-        new_str: &str,
-    ) -> Result<Vec<Content>, ErrorData> {
-        // Check if file exists and is active
-        if !path.exists() {
-            return Err(ErrorData::new(
-                ErrorCode::INVALID_PARAMS,
-                format!(
-                    "File '{}' does not exist, you can write a new file with the `write` command",
-                    path.display()
-                ),
-                None,
-            ));
-        }
-
-        // Read content
-        let content = std::fs::read_to_string(path).map_err(|e| {
-            ErrorData::new(
-                ErrorCode::INTERNAL_ERROR,
-                format!("Failed to read file: {}", e),
-                None,
-            )
-        })?;
-
-        // Check if Editor API is configured and use it as the primary path
-        if let Some(ref editor) = self.editor_model {
-            // Editor API path - save history then call API directly
-            self.save_file_history(path)?;
-
-            match editor.edit_code(&content, old_str, new_str).await {
-                Ok(updated_content) => {
-                    // Write the updated content directly
-                    let normalized_content = normalize_line_endings(&updated_content);
-                    std::fs::write(path, &normalized_content).map_err(|e| {
-                        ErrorData::new(
-                            ErrorCode::INTERNAL_ERROR,
-                            format!("Failed to write file: {}", e),
-                            None,
-                        )
-                    })?;
-
-                    // Simple success message for Editor API
-                    return Ok(vec![
-                        Content::text(format!("Successfully edited {}", path.display()))
-                            .with_audience(vec![Role::Assistant]),
-                        Content::text(format!("File {} has been edited", path.display()))
-                            .with_audience(vec![Role::User])
-                            .with_priority(0.2),
-                    ]);
-                }
-                Err(e) => {
-                    eprintln!(
-                        "Editor API call failed: {}, falling back to string replacement",
-                        e
-                    );
-                    // Fall through to traditional path below
-                }
-            }
-        }
-
-        // Traditional string replacement path (original logic)
-        // Ensure 'old_str' appears exactly once
-        if content.matches(old_str).count() > 1 {
-            return Err(ErrorData::new(
-                ErrorCode::INVALID_PARAMS,
-                "'old_str' must appear exactly once in the file, but it appears multiple times"
-                    .to_string(),
-                None,
-            ));
-        }
-        if content.matches(old_str).count() == 0 {
-            return Err(ErrorData::new(ErrorCode::INVALID_PARAMS, "'old_str' must appear exactly once in the file, but it does not appear in the file. Make sure the string exactly matches existing file content, including whitespace!".to_string(), None));
-        }
-
-        // Save history for undo (original behavior - after validation)
-        self.save_file_history(path)?;
-
-        let new_content = content.replace(old_str, new_str);
-        let normalized_content = normalize_line_endings(&new_content);
-        std::fs::write(path, &normalized_content).map_err(|e| {
-            ErrorData::new(
-                ErrorCode::INTERNAL_ERROR,
-                format!("Failed to write file: {}", e),
-                None,
-            )
-        })?;
-
-        // Try to detect the language from the file extension
-        let language = lang::get_language_identifier(path);
-
-        // Show a snippet of the changed content with context
-        const SNIPPET_LINES: usize = 4;
-
-        // Count newlines before the replacement to find the line number
-        let replacement_line = content
-            .split(old_str)
-            .next()
-            .expect("should split on already matched content")
-            .matches('\n')
-            .count();
-
-        // Calculate start and end lines for the snippet
-        let start_line = replacement_line.saturating_sub(SNIPPET_LINES);
-        let end_line = replacement_line + SNIPPET_LINES + new_content.matches('\n').count();
-
-        // Get the relevant lines for our snippet
-        let lines: Vec<&str> = new_content.lines().collect();
-        let snippet = lines
-            .iter()
-            .skip(start_line)
-            .take(end_line - start_line + 1)
-            .cloned()
-            .collect::<Vec<&str>>()
-            .join("\n");
-
-        let output = formatdoc! {r#"
-            ```{language}
-            {snippet}
-            ```
-            "#,
-            language=language,
-            snippet=snippet
-        };
-
-        let success_message = formatdoc! {r#"
-            The file {} has been edited, and the section now reads:
-            {}
-            Review the changes above for errors. Undo and edit the file again if necessary!
-            "#,
-            path.display(),
-            output
-        };
-
-        Ok(vec![
-            Content::text(success_message).with_audience(vec![Role::Assistant]),
-            Content::text(output)
-                .with_audience(vec![Role::User])
-                .with_priority(0.2),
-        ])
-    }
-
-    async fn text_editor_insert(
-        &self,
-        path: &PathBuf,
-        insert_line: usize,
-        new_str: &str,
-    ) -> Result<Vec<Content>, ErrorData> {
-        // Check if file exists
-        if !path.exists() {
-            return Err(ErrorData::new(
-                ErrorCode::INVALID_PARAMS,
-                format!(
-                    "File '{}' does not exist, you can write a new file with the `write` command",
-                    path.display()
-                ),
-                None,
-            ));
-        }
-
-        // Read content
-        let content = std::fs::read_to_string(path).map_err(|e| {
-            ErrorData::new(
-                ErrorCode::INTERNAL_ERROR,
-                format!("Failed to read file: {}", e),
-                None,
-            )
-        })?;
-
-        // Save history for undo
-        self.save_file_history(path)?;
-
-        let lines: Vec<&str> = content.lines().collect();
-        let total_lines = lines.len();
-
-        // Validate insert_line parameter
-        if insert_line > total_lines {
-            return Err(ErrorData::new(ErrorCode::INVALID_PARAMS, format!(
-                "Insert line {} is beyond the end of the file (total lines: {}). Use 0 to insert at the beginning or {} to insert at the end.",
-                insert_line, total_lines, total_lines
-            ), None));
-        }
-
-        // Create new content with inserted text
-        let mut new_lines = Vec::new();
-
-        // Add lines before the insertion point
-        for (i, line) in lines.iter().enumerate() {
-            if i == insert_line {
-                // Insert the new text at this position
-                new_lines.push(new_str.to_string());
-            }
-            new_lines.push(line.to_string());
-        }
-
-        // If inserting at the end (after all existing lines)
-        if insert_line == total_lines {
-            new_lines.push(new_str.to_string());
-        }
-
-        let new_content = new_lines.join("\n");
-        let normalized_content = normalize_line_endings(&new_content);
-
-        // Ensure the file ends with a newline
-        let final_content = if !normalized_content.ends_with('\n') {
-            format!("{}\n", normalized_content)
-        } else {
-            normalized_content
-        };
-
-        std::fs::write(path, &final_content).map_err(|e| {
-            ErrorData::new(
-                ErrorCode::INTERNAL_ERROR,
-                format!("Failed to write file: {}", e),
-                None,
-            )
-        })?;
-
-        // Try to detect the language from the file extension
-        let language = lang::get_language_identifier(path);
-
-        // Show a snippet of the inserted content with context
-        const SNIPPET_LINES: usize = 4;
-        let insertion_line = insert_line + 1; // Convert to 1-indexed for display
-
-        // Calculate start and end lines for the snippet
-        let start_line = insertion_line.saturating_sub(SNIPPET_LINES);
-        let end_line = std::cmp::min(insertion_line + SNIPPET_LINES, new_lines.len());
-
-        // Get the relevant lines for our snippet with line numbers
-        let snippet_lines: Vec<String> = new_lines[start_line.saturating_sub(1)..end_line]
-            .iter()
-            .enumerate()
-            .map(|(i, line)| format!("{}: {}", start_line + i, line))
-            .collect();
-
-        let snippet = snippet_lines.join("\n");
-
-        let output = formatdoc! {r#"
-            ```{language}
-            {snippet}
-            ```
-            "#,
-            language=language,
-            snippet=snippet
-        };
-
-        let success_message = formatdoc! {r#"
-            Text has been inserted at line {} in {}. The section now reads:
-            {}
-            Review the changes above for errors. Undo and edit the file again if necessary!
-            "#,
-            insertion_line,
-            path.display(),
-            output
-        };
-
-        Ok(vec![
-            Content::text(success_message).with_audience(vec![Role::Assistant]),
-            Content::text(output)
-                .with_audience(vec![Role::User])
-                .with_priority(0.2),
-        ])
-    }
-
-    async fn text_editor_undo(&self, path: &PathBuf) -> Result<Vec<Content>, ErrorData> {
-        let mut history = self.file_history.lock().unwrap();
-        if let Some(contents) = history.get_mut(path) {
-            if let Some(previous_content) = contents.pop() {
-                // Write previous content back to file
-                std::fs::write(path, previous_content).map_err(|e| {
-                    ErrorData::new(
-                        ErrorCode::INTERNAL_ERROR,
-                        format!("Failed to write file: {}", e),
-                        None,
-                    )
-                })?;
-                Ok(vec![Content::text("Undid the last edit")])
-            } else {
-                Err(ErrorData::new(
-                    ErrorCode::INVALID_PARAMS,
-                    "No edit history available to undo".to_string(),
-                    None,
-                ))
-            }
-        } else {
-            Err(ErrorData::new(
-                ErrorCode::INVALID_PARAMS,
-                "No edit history available to undo".to_string(),
-                None,
-            ))
-        }
-    }
-
-    fn save_file_history(&self, path: &PathBuf) -> Result<(), ErrorData> {
-        let mut history = self.file_history.lock().unwrap();
-        let content = if path.exists() {
-            std::fs::read_to_string(path).map_err(|e| {
-                ErrorData::new(
-                    ErrorCode::INTERNAL_ERROR,
-                    format!("Failed to read file: {}", e),
-                    None,
-                )
-            })?
-        } else {
-            String::new()
-        };
-        history.entry(path.clone()).or_default().push(content);
-        Ok(())
-    }
-
-    async fn list_windows(&self, _params: Value) -> Result<Vec<Content>, ErrorData> {
-        let windows = Window::all().map_err(|_| {
-            ErrorData::new(
-                ErrorCode::INTERNAL_ERROR,
-                "Failed to list windows".to_string(),
-                None,
-            )
-        })?;
-
-        let window_titles: Vec<String> =
-            windows.into_iter().map(|w| w.title().to_string()).collect();
-
-        Ok(vec![
-            Content::text(format!("Available windows:\n{}", window_titles.join("\n")))
-                .with_audience(vec![Role::Assistant]),
-            Content::text(format!("Available windows:\n{}", window_titles.join("\n")))
-                .with_audience(vec![Role::User])
-                .with_priority(0.0),
-        ])
-    }
-
-    // Helper function to handle Mac screenshot filenames that contain U+202F (narrow no-break space)
-    fn normalize_mac_screenshot_path(&self, path: &Path) -> PathBuf {
-        // Only process if the path has a filename
-        if let Some(filename) = path.file_name().and_then(|f| f.to_str()) {
-            // Check if this matches Mac screenshot pattern:
-            // "Screenshot YYYY-MM-DD at H.MM.SS AM/PM.png"
-            if let Some(captures) = regex::Regex::new(r"^Screenshot \d{4}-\d{2}-\d{2} at \d{1,2}\.\d{2}\.\d{2} (AM|PM|am|pm)(?: \(\d+\))?\.png$")
-                .ok()
-                .and_then(|re| re.captures(filename))
-            {
-
-                // Get the AM/PM part
-                let meridian = captures.get(1).unwrap().as_str();
-
-                // Find the last space before AM/PM and replace it with U+202F
-                let space_pos = filename.rfind(meridian)
-                    .map(|pos| filename[..pos].trim_end().len())
-                    .unwrap_or(0);
-
-                if space_pos > 0 {
-                    let parent = path.parent().unwrap_or(Path::new(""));
-                    let new_filename = format!(
-                        "{}{}{}",
-                        &filename[..space_pos],
-                        '\u{202F}',
-                        &filename[space_pos+1..]
-                    );
-                    let new_path = parent.join(new_filename);
-
-                    return new_path;
-                }
-            }
-        }
-        path.to_path_buf()
-    }
-
-    async fn image_processor(&self, params: Value) -> Result<Vec<Content>, ErrorData> {
-        let path_str = params.get("path").and_then(|v| v.as_str()).ok_or_else(|| {
-            ErrorData::new(
-                ErrorCode::INVALID_PARAMS,
-                "Missing 'path' parameter".to_string(),
-                None,
-            )
-        })?;
-
-        let path = {
-            let p = self.resolve_path(path_str)?;
-            if cfg!(target_os = "macos") {
-                self.normalize_mac_screenshot_path(&p)
-            } else {
-                p
-            }
-        };
-
-        // Check if file is ignored before proceeding
-        if self.is_ignored(&path) {
-            return Err(ErrorData::new(
-                ErrorCode::INTERNAL_ERROR,
-                format!(
-                    "Access to '{}' is restricted by .gooseignore",
-                    path.display()
-                ),
-                None,
-            ));
-        }
-
-        // Check if file exists
-        if !path.exists() {
-            return Err(ErrorData::new(
-                ErrorCode::INTERNAL_ERROR,
-                format!("File '{}' does not exist", path.display()),
-                None,
-            ));
-        }
-
-        // Check file size (10MB limit for image files)
-        const MAX_FILE_SIZE: u64 = 10 * 1024 * 1024; // 10MB in bytes
-        let file_size = std::fs::metadata(&path)
-            .map_err(|e| {
-                ErrorData::new(
-                    ErrorCode::INTERNAL_ERROR,
-                    format!("Failed to get file metadata: {}", e),
-                    None,
-                )
-            })?
-            .len();
-
-        if file_size > MAX_FILE_SIZE {
-            return Err(ErrorData::new(
-                ErrorCode::INTERNAL_ERROR,
-                format!(
-                    "File '{}' is too large ({:.2}MB). Maximum size is 10MB.",
-                    path.display(),
-                    file_size as f64 / (1024.0 * 1024.0)
-                ),
-                None,
-            ));
-        }
-
-        // Open and decode the image
-        let image = xcap::image::open(&path).map_err(|e| {
-            ErrorData::new(
-                ErrorCode::INTERNAL_ERROR,
-                format!("Failed to open image file: {}", e),
-                None,
-            )
-        })?;
-
-        // Resize if necessary (same logic as screen_capture)
-        let mut processed_image = image;
-        let max_width = 768;
-        if processed_image.width() > max_width {
-            let scale = max_width as f32 / processed_image.width() as f32;
-            let new_height = (processed_image.height() as f32 * scale) as u32;
-            processed_image = xcap::image::DynamicImage::ImageRgba8(xcap::image::imageops::resize(
-                &processed_image,
-                max_width,
-                new_height,
-                xcap::image::imageops::FilterType::Lanczos3,
-            ));
-        }
-
-        // Convert to PNG and encode as base64
-        let mut bytes: Vec<u8> = Vec::new();
-        processed_image
-            .write_to(&mut Cursor::new(&mut bytes), xcap::image::ImageFormat::Png)
-            .map_err(|e| {
-                ErrorData::new(
-                    ErrorCode::INTERNAL_ERROR,
-                    format!("Failed to write image buffer: {}", e),
-                    None,
-                )
-            })?;
-
-        let data = base64::prelude::BASE64_STANDARD.encode(bytes);
-
-        Ok(vec![
-            Content::text(format!(
-                "Successfully processed image from {}",
-                path.display()
-            ))
-            .with_audience(vec![Role::Assistant]),
-            Content::image(data, "image/png").with_priority(0.0),
-        ])
-    }
-
-    async fn screen_capture(&self, params: Value) -> Result<Vec<Content>, ErrorData> {
-        let mut image =
-            if let Some(window_title) = params.get("window_title").and_then(|v| v.as_str()) {
-                // Try to find and capture the specified window
-                let windows = Window::all().map_err(|_| {
-                    ErrorData::new(
-                        ErrorCode::INTERNAL_ERROR,
-                        "Failed to list windows".to_string(),
-                        None,
-                    )
-                })?;
-
-                let window = windows
-                    .into_iter()
-                    .find(|w| w.title() == window_title)
-                    .ok_or_else(|| {
-                        ErrorData::new(
-                            ErrorCode::INTERNAL_ERROR,
-                            format!("No window found with title '{}'", window_title),
-                            None,
-                        )
-                    })?;
-
-                window.capture_image().map_err(|e| {
-                    ErrorData::new(
-                        ErrorCode::INTERNAL_ERROR,
-                        format!("Failed to capture window '{}': {}", window_title, e),
-                        None,
-                    )
-                })?
-            } else {
-                // Default to display capture if no window title is specified
-                let display = params.get("display").and_then(|v| v.as_u64()).unwrap_or(0) as usize;
-
-                let monitors = Monitor::all().map_err(|_| {
-                    ErrorData::new(
-                        ErrorCode::INTERNAL_ERROR,
-                        "Failed to access monitors".to_string(),
-                        None,
-                    )
-                })?;
-                let monitor = monitors.get(display).ok_or_else(|| {
-                    ErrorData::new(
-                        ErrorCode::INTERNAL_ERROR,
-                        format!(
-                            "{} was not an available monitor, {} found.",
-                            display,
-                            monitors.len()
-                        ),
-                        None,
-                    )
-                })?;
-
-                monitor.capture_image().map_err(|e| {
-                    ErrorData::new(
-                        ErrorCode::INTERNAL_ERROR,
-                        format!("Failed to capture display {}: {}", display, e),
-                        None,
-                    )
-                })?
-            };
-
-        // Resize the image to a reasonable width while maintaining aspect ratio
-        let max_width = 768;
-        if image.width() > max_width {
-            let scale = max_width as f32 / image.width() as f32;
-            let new_height = (image.height() as f32 * scale) as u32;
-            image = xcap::image::imageops::resize(
-                &image,
-                max_width,
-                new_height,
-                xcap::image::imageops::FilterType::Lanczos3,
-            )
-        };
-
-        let mut bytes: Vec<u8> = Vec::new();
-        image
-            .write_to(&mut Cursor::new(&mut bytes), xcap::image::ImageFormat::Png)
-            .map_err(|e| {
-                ErrorData::new(
-                    ErrorCode::INTERNAL_ERROR,
-                    format!("Failed to write image buffer {}", e),
-                    None,
-                )
-            })?;
-
-        // Convert to base64
-        let data = base64::prelude::BASE64_STANDARD.encode(bytes);
-
-        Ok(vec![
-            Content::text("Screenshot captured").with_audience(vec![Role::Assistant]),
-            Content::image(data, "image/png").with_priority(0.0),
-        ])
-    }
-}
-
-fn recommend_read_range(path: &Path, total_lines: usize) -> Result<Vec<Content>, ErrorData> {
-    Err(ErrorData::new(ErrorCode::INTERNAL_ERROR, format!(
-        "File '{}' is {} lines long, recommended to read in with view_range (or searching) to get bite size content. If you do wish to read all the file, please pass in view_range with [1, {}] to read it all at once",
-        path.display(),
-        total_lines,
-        total_lines
-    ), None))
-}
-
-impl Router for DeveloperRouter {
-    fn name(&self) -> String {
-        "developer".to_string()
-    }
-
-    fn instructions(&self) -> String {
-        self.instructions.clone()
-    }
-
-    fn capabilities(&self) -> ServerCapabilities {
-        CapabilitiesBuilder::new()
-            .with_tools(false)
-            .with_prompts(false)
-            .build()
-    }
-
-    fn list_tools(&self) -> Vec<Tool> {
-        self.tools.clone()
-    }
-
-    fn call_tool(
-        &self,
-        tool_name: &str,
-        arguments: Value,
-        notifier: mpsc::Sender<JsonRpcMessage>,
-    ) -> Pin<Box<dyn Future<Output = Result<Vec<Content>, ErrorData>> + Send + 'static>> {
-        let this = self.clone();
-        let tool_name = tool_name.to_string();
-        Box::pin(async move {
-            match tool_name.as_str() {
-                "shell" => this.bash(arguments, notifier).await,
-                "text_editor" => this.text_editor(arguments).await,
-                "list_windows" => this.list_windows(arguments).await,
-                "screen_capture" => this.screen_capture(arguments).await,
-                "image_processor" => this.image_processor(arguments).await,
-                _ => Err(ErrorData::new(
-                    ErrorCode::METHOD_NOT_FOUND,
-                    format!("Tool {} not found", tool_name),
-                    None,
-                )),
-            }
-        })
-    }
-
-    // TODO see if we can make it easy to skip implementing these
-    fn list_resources(&self) -> Vec<Resource> {
-        Vec::new()
-    }
-
-    fn read_resource(
-        &self,
-        _uri: &str,
-    ) -> Pin<Box<dyn Future<Output = Result<String, ResourceError>> + Send + 'static>> {
-        Box::pin(async move { Ok("".to_string()) })
-    }
-
-    fn list_prompts(&self) -> Vec<Prompt> {
-        self.prompts.values().cloned().collect()
-    }
-
-    fn get_prompt(
-        &self,
-        prompt_name: &str,
-    ) -> Pin<Box<dyn Future<Output = Result<String, PromptError>> + Send + 'static>> {
-        let prompt_name = prompt_name.trim().to_owned();
-
-        // Validate prompt name is not empty
-        if prompt_name.is_empty() {
-            return Box::pin(async move {
-                Err(PromptError::InvalidParameters(
-                    "Prompt name cannot be empty".to_string(),
-                ))
-            });
-        }
-
-        let prompts = Arc::clone(&self.prompts);
-
-        Box::pin(async move {
-            match prompts.get(&prompt_name) {
-                Some(prompt) => Ok(prompt.description.clone().unwrap_or_default()),
-                None => Err(PromptError::NotFound(format!(
-                    "Prompt '{prompt_name}' not found"
-                ))),
-            }
-        })
-    }
-}
-
-impl Clone for DeveloperRouter {
-    fn clone(&self) -> Self {
-        Self {
-            tools: self.tools.clone(),
-            prompts: Arc::clone(&self.prompts),
-            instructions: self.instructions.clone(),
-            file_history: Arc::clone(&self.file_history),
-            ignore_patterns: Arc::clone(&self.ignore_patterns),
-            editor_model: create_editor_model(),
-        }
-    }
-}
-
-#[cfg(test)]
-mod tests {
-    use super::*;
-    use core::panic;
-    use serde_json::json;
-    use serial_test::serial;
-    use std::fs::{self, read_to_string};
-    use tempfile::TempDir;
-    use tokio::sync::OnceCell;
-
-    #[test]
-    #[serial]
-    fn test_global_goosehints() {
-        // if ~/.config/goose/.goosehints exists, it should be included in the instructions
-        // copy the existing global hints file to a .bak file
-        let global_hints_path =
-            PathBuf::from(shellexpand::tilde("~/.config/goose/.goosehints").to_string());
-        let global_hints_bak_path =
-            PathBuf::from(shellexpand::tilde("~/.config/goose/.goosehints.bak").to_string());
-        let mut globalhints_existed = false;
-
-        if global_hints_path.is_file() {
-            globalhints_existed = true;
-            fs::copy(&global_hints_path, &global_hints_bak_path).unwrap();
-        }
-
-        fs::write(&global_hints_path, "These are my global goose hints.").unwrap();
-
-        let dir = TempDir::new().unwrap();
-        std::env::set_current_dir(dir.path()).unwrap();
-
-        let router = DeveloperRouter::new();
-        let instructions = router.instructions();
-
-        assert!(instructions.contains("### Global Hints"));
-        assert!(instructions.contains("my global goose hints."));
-
-        // restore backup if globalhints previously existed
-        if globalhints_existed {
-            fs::copy(&global_hints_bak_path, &global_hints_path).unwrap();
-            fs::remove_file(&global_hints_bak_path).unwrap();
-        }
-    }
-
-    #[test]
-    #[serial]
-    fn test_goosehints_when_present() {
-        let dir = TempDir::new().unwrap();
-        std::env::set_current_dir(dir.path()).unwrap();
-
-        fs::write(".goosehints", "Test hint content").unwrap();
-        let router = DeveloperRouter::new();
-        let instructions = router.instructions();
-
-        assert!(instructions.contains("Test hint content"));
-    }
-
-    #[test]
-    #[serial]
-    fn test_goosehints_when_missing() {
-        let dir = TempDir::new().unwrap();
-        std::env::set_current_dir(dir.path()).unwrap();
-
-        let router = DeveloperRouter::new();
-        let instructions = router.instructions();
-
-        assert!(!instructions.contains("Project Hints"));
-    }
-
-    static DEV_ROUTER: OnceCell<DeveloperRouter> = OnceCell::const_new();
-
-    async fn get_router() -> &'static DeveloperRouter {
-        DEV_ROUTER
-            .get_or_init(|| async { DeveloperRouter::new() })
-            .await
-    }
-
-    fn dummy_sender() -> mpsc::Sender<JsonRpcMessage> {
-        mpsc::channel(1).0
-    }
-
-    #[tokio::test]
-    #[serial]
-    async fn test_shell_missing_parameters() {
-        let temp_dir = tempfile::tempdir().unwrap();
-        std::env::set_current_dir(&temp_dir).unwrap();
-
-        let router = get_router().await;
-        let result = router.call_tool("shell", json!({}), dummy_sender()).await;
-
-        assert!(result.is_err());
-        let err = result.err().unwrap();
-        assert_eq!(err.code, ErrorCode::INVALID_PARAMS);
-
-        temp_dir.close().unwrap();
-    }
-
-    #[test]
-    #[serial]
-    fn test_goosehints_multiple_filenames() {
-        let dir = TempDir::new().unwrap();
-        std::env::set_current_dir(dir.path()).unwrap();
-        std::env::set_var("CONTEXT_FILE_NAMES", r#"["CLAUDE.md", ".goosehints"]"#);
-
-        fs::write("CLAUDE.md", "Custom hints file content from CLAUDE.md").unwrap();
-        fs::write(".goosehints", "Custom hints file content from .goosehints").unwrap();
-        let router = DeveloperRouter::new();
-        let instructions = router.instructions();
-
-        assert!(instructions.contains("Custom hints file content from CLAUDE.md"));
-        assert!(instructions.contains("Custom hints file content from .goosehints"));
-        std::env::remove_var("CONTEXT_FILE_NAMES");
-    }
-
-    #[test]
-    #[serial]
-    fn test_goosehints_configurable_filename() {
-        let dir = TempDir::new().unwrap();
-        std::env::set_current_dir(dir.path()).unwrap();
-        std::env::set_var("CONTEXT_FILE_NAMES", r#"["CLAUDE.md"]"#);
-
-        fs::write("CLAUDE.md", "Custom hints file content").unwrap();
-        let router = DeveloperRouter::new();
-        let instructions = router.instructions();
-
-        assert!(instructions.contains("Custom hints file content"));
-        assert!(!instructions.contains(".goosehints")); // Make sure it's not loading the default
-        std::env::remove_var("CONTEXT_FILE_NAMES");
-    }
-
-    #[tokio::test]
-    #[serial]
-    #[cfg(windows)]
-    async fn test_windows_specific_commands() {
-        let router = get_router().await;
-
-        // Test PowerShell command
-        let result = router
-            .call_tool(
-                "shell",
-                json!({
-                    "command": "Get-ChildItem"
-                }),
-                dummy_sender(),
-            )
-            .await;
-        assert!(result.is_ok());
-
-        // Test Windows path handling
-        let result = router.resolve_path("C:\\Windows\\System32");
-        assert!(result.is_ok());
-
-        // Test UNC path handling
-        let result = router.resolve_path("\\\\server\\share");
-        assert!(result.is_ok());
-    }
-
-    #[tokio::test]
-    #[serial]
-    async fn test_text_editor_size_limits() {
-        // Create temp directory first so it stays in scope for the whole test
-        let temp_dir = tempfile::tempdir().unwrap();
-        std::env::set_current_dir(&temp_dir).unwrap();
-
-        // Get router after setting current directory
-        let router = get_router().await;
-
-        // Test file size limit
-        {
-            let large_file_path = temp_dir.path().join("large.txt");
-            let large_file_str = large_file_path.to_str().unwrap();
-
-            // Create a file larger than 2MB
-            let content = "x".repeat(3 * 1024 * 1024); // 3MB
-            std::fs::write(&large_file_path, content).unwrap();
-
-            let result = router
-                .call_tool(
-                    "text_editor",
-                    json!({
-                        "command": "view",
-                        "path": large_file_str
-                    }),
-                    dummy_sender(),
-                )
-                .await;
-
-            assert!(result.is_err());
-            let err = result.err().unwrap();
-            assert_eq!(err.code, ErrorCode::INTERNAL_ERROR);
-            assert!(err.to_string().contains("too large"));
-        }
-
-        // Test character count limit
-        {
-            let many_chars_path = temp_dir.path().join("many_chars.txt");
-            let many_chars_str = many_chars_path.to_str().unwrap();
-
-            // This is above MAX_FILE_SIZE
-            let content = "x".repeat(500_000);
-            std::fs::write(&many_chars_path, content).unwrap();
-
-            let result = router
-                .call_tool(
-                    "text_editor",
-                    json!({
-                        "command": "view",
-                        "path": many_chars_str
-                    }),
-                    dummy_sender(),
-                )
-                .await;
-
-            assert!(result.is_err());
-            let err = result.err().unwrap();
-            assert_eq!(err.code, ErrorCode::INTERNAL_ERROR);
-            assert!(err.to_string().contains("is too large"));
-        }
-
-        // Let temp_dir drop naturally at end of scope
-    }
-
-    #[tokio::test]
-    #[serial]
-    async fn test_text_editor_write_and_view_file() {
-        let router = get_router().await;
-
-        let temp_dir = tempfile::tempdir().unwrap();
-        let file_path = temp_dir.path().join("test.txt");
-        let file_path_str = file_path.to_str().unwrap();
-        std::env::set_current_dir(&temp_dir).unwrap();
-
-        // Create a new file
-        router
-            .call_tool(
-                "text_editor",
-                json!({
-                    "command": "write",
-                    "path": file_path_str,
-                    "file_text": "Hello, world!"
-                }),
-                dummy_sender(),
-            )
-            .await
-            .unwrap();
-
-        // View the file
-        let view_result = router
-            .call_tool(
-                "text_editor",
-                json!({
-                    "command": "view",
-                    "path": file_path_str
-                }),
-                dummy_sender(),
-            )
-            .await
-            .unwrap();
-
-        assert!(!view_result.is_empty());
-        let text = view_result
-            .iter()
-            .find(|c| {
-                c.audience()
-                    .is_some_and(|roles| roles.contains(&Role::User))
-            })
-            .unwrap()
-            .as_text()
-            .unwrap();
-        assert!(text.text.contains("Hello, world!"));
-
-        temp_dir.close().unwrap();
-    }
-
-    #[tokio::test]
-    #[serial]
-    async fn test_text_editor_str_replace() {
-        let router = get_router().await;
-
-        let temp_dir = tempfile::tempdir().unwrap();
-        let file_path = temp_dir.path().join("test.txt");
-        let file_path_str = file_path.to_str().unwrap();
-        std::env::set_current_dir(&temp_dir).unwrap();
-
-        // Create a new file
-        router
-            .call_tool(
-                "text_editor",
-                json!({
-                    "command": "write",
-                    "path": file_path_str,
-                    "file_text": "Hello, world!"
-                }),
-                dummy_sender(),
-            )
-            .await
-            .unwrap();
-
-        // Replace string
-        let replace_result = router
-            .call_tool(
-                "text_editor",
-                json!({
-                    "command": "str_replace",
-                    "path": file_path_str,
-                    "old_str": "world",
-                    "new_str": "Rust"
-                }),
-                dummy_sender(),
-            )
-            .await
-            .unwrap();
-
-        let text = replace_result
-            .iter()
-            .find(|c| {
-                c.audience()
-                    .is_some_and(|roles| roles.contains(&Role::Assistant))
-            })
-            .unwrap()
-            .as_text()
-            .unwrap();
-
-        assert!(text
-            .text
-            .contains("has been edited, and the section now reads"));
-
-        // View the file to verify the change
-        let view_result = router
-            .call_tool(
-                "text_editor",
-                json!({
-                    "command": "view",
-                    "path": file_path_str
-                }),
-                dummy_sender(),
-            )
-            .await
-            .unwrap();
-
-        let text = view_result
-            .iter()
-            .find(|c| {
-                c.audience()
-                    .is_some_and(|roles| roles.contains(&Role::User))
-            })
-            .unwrap()
-            .as_text()
-            .unwrap();
-
-        // Check that the file has been modified and contains some form of "Rust"
-        // The Editor API might transform the content differently than simple string replacement
-        assert!(
-            text.text.contains("Rust") || text.text.contains("Hello, Rust!"),
-            "Expected content to contain 'Rust', but got: {}",
-            text.text
-        );
-
-        temp_dir.close().unwrap();
-    }
-
-    #[tokio::test]
-    #[serial]
-    async fn test_text_editor_undo_edit() {
-        let router = get_router().await;
-
-        let temp_dir = tempfile::tempdir().unwrap();
-        let file_path = temp_dir.path().join("test.txt");
-        let file_path_str = file_path.to_str().unwrap();
-        std::env::set_current_dir(&temp_dir).unwrap();
-
-        // Create a new file
-        router
-            .call_tool(
-                "text_editor",
-                json!({
-                    "command": "write",
-                    "path": file_path_str,
-                    "file_text": "First line"
-                }),
-                dummy_sender(),
-            )
-            .await
-            .unwrap();
-
-        // Replace string
-        router
-            .call_tool(
-                "text_editor",
-                json!({
-                    "command": "str_replace",
-                    "path": file_path_str,
-                    "old_str": "First line",
-                    "new_str": "Second line"
-                }),
-                dummy_sender(),
-            )
-            .await
-            .unwrap();
-
-        // Undo the edit
-        let undo_result = router
-            .call_tool(
-                "text_editor",
-                json!({
-                    "command": "undo_edit",
-                    "path": file_path_str
-                }),
-                dummy_sender(),
-            )
-            .await
-            .unwrap();
-
-        let text = undo_result.first().unwrap().as_text().unwrap();
-        assert!(text.text.contains("Undid the last edit"));
-
-        // View the file to verify the undo
-        let view_result = router
-            .call_tool(
-                "text_editor",
-                json!({
-                    "command": "view",
-                    "path": file_path_str
-                }),
-                dummy_sender(),
-            )
-            .await
-            .unwrap();
-
-        let text = view_result
-            .iter()
-            .find(|c| {
-                c.audience()
-                    .is_some_and(|roles| roles.contains(&Role::User))
-            })
-            .unwrap()
-            .as_text()
-            .unwrap();
-        assert!(text.text.contains("First line"));
-
-        temp_dir.close().unwrap();
-    }
-
-    // Test GooseIgnore pattern matching
-    #[tokio::test]
-    #[serial]
-    async fn test_goose_ignore_basic_patterns() {
-        let temp_dir = tempfile::tempdir().unwrap();
-        std::env::set_current_dir(&temp_dir).unwrap();
-
-        // Create a DeveloperRouter with custom ignore patterns
-        let mut builder = GitignoreBuilder::new(temp_dir.path());
-        builder.add_line(None, "secret.txt").unwrap();
-        builder.add_line(None, "*.env").unwrap();
-        let ignore_patterns = builder.build().unwrap();
-
-        let router = DeveloperRouter {
-            tools: vec![],
-            prompts: Arc::new(HashMap::new()),
-            instructions: String::new(),
-            file_history: Arc::new(Mutex::new(HashMap::new())),
-            ignore_patterns: Arc::new(ignore_patterns),
-            editor_model: None,
-        };
-
-        // Test basic file matching
-        assert!(
-            router.is_ignored(Path::new("secret.txt")),
-            "secret.txt should be ignored"
-        );
-        assert!(
-            router.is_ignored(Path::new("./secret.txt")),
-            "./secret.txt should be ignored"
-        );
-        assert!(
-            !router.is_ignored(Path::new("not_secret.txt")),
-            "not_secret.txt should not be ignored"
-        );
-
-        // Test pattern matching
-        assert!(
-            router.is_ignored(Path::new("test.env")),
-            "*.env pattern should match test.env"
-        );
-        assert!(
-            router.is_ignored(Path::new("./test.env")),
-            "*.env pattern should match ./test.env"
-        );
-        assert!(
-            !router.is_ignored(Path::new("test.txt")),
-            "*.env pattern should not match test.txt"
-        );
-
-        temp_dir.close().unwrap();
-    }
-
-    #[tokio::test]
-    #[serial]
-    async fn test_text_editor_respects_ignore_patterns() {
-        let temp_dir = tempfile::tempdir().unwrap();
-        std::env::set_current_dir(&temp_dir).unwrap();
-
-        // Create a DeveloperRouter with custom ignore patterns
-        let mut builder = GitignoreBuilder::new(temp_dir.path());
-        builder.add_line(None, "secret.txt").unwrap();
-        let ignore_patterns = builder.build().unwrap();
-
-        let router = DeveloperRouter {
-            tools: DeveloperRouter::new().tools, // Reuse default tools
-            prompts: Arc::new(HashMap::new()),
-            instructions: String::new(),
-            file_history: Arc::new(Mutex::new(HashMap::new())),
-            ignore_patterns: Arc::new(ignore_patterns),
-            editor_model: None,
-        };
-
-        // Try to write to an ignored file
-        let result = router
-            .call_tool(
-                "text_editor",
-                json!({
-                    "command": "write",
-                    "path": temp_dir.path().join("secret.txt").to_str().unwrap(),
-                    "file_text": "test content"
-                }),
-                dummy_sender(),
-            )
-            .await;
-
-        assert!(
-            result.is_err(),
-            "Should not be able to write to ignored file"
-        );
-        assert_eq!(result.unwrap_err().code, ErrorCode::INTERNAL_ERROR);
-
-        // Try to write to a non-ignored file
-        let result = router
-            .call_tool(
-                "text_editor",
-                json!({
-                    "command": "write",
-                    "path": temp_dir.path().join("allowed.txt").to_str().unwrap(),
-                    "file_text": "test content"
-                }),
-                dummy_sender(),
-            )
-            .await;
-
-        assert!(
-            result.is_ok(),
-            "Should be able to write to non-ignored file"
-        );
-
-        temp_dir.close().unwrap();
-    }
-
-    #[tokio::test]
-    #[serial]
-    async fn test_bash_respects_ignore_patterns() {
-        let temp_dir = tempfile::tempdir().unwrap();
-        std::env::set_current_dir(&temp_dir).unwrap();
-
-        // Create a DeveloperRouter with custom ignore patterns
-        let mut builder = GitignoreBuilder::new(temp_dir.path());
-        builder.add_line(None, "secret.txt").unwrap();
-        let ignore_patterns = builder.build().unwrap();
-
-        let router = DeveloperRouter {
-            tools: DeveloperRouter::new().tools, // Reuse default tools
-            prompts: Arc::new(HashMap::new()),
-            instructions: String::new(),
-            file_history: Arc::new(Mutex::new(HashMap::new())),
-            ignore_patterns: Arc::new(ignore_patterns),
-            editor_model: None,
-        };
-
-        // Create an ignored file
-        let secret_file_path = temp_dir.path().join("secret.txt");
-        std::fs::write(&secret_file_path, "secret content").unwrap();
-
-        // Try to cat the ignored file
-        let result = router
-            .call_tool(
-                "shell",
-                json!({
-                    "command": format!("cat {}", secret_file_path.to_str().unwrap())
-                }),
-                dummy_sender(),
-            )
-            .await;
-
-        assert!(result.is_err(), "Should not be able to cat ignored file");
-        assert_eq!(result.unwrap_err().code, ErrorCode::INTERNAL_ERROR);
-
-        // Try to cat a non-ignored file
-        let allowed_file_path = temp_dir.path().join("allowed.txt");
-        std::fs::write(&allowed_file_path, "allowed content").unwrap();
-
-        let result = router
-            .call_tool(
-                "shell",
-                json!({
-                    "command": format!("cat {}", allowed_file_path.to_str().unwrap())
-                }),
-                dummy_sender(),
-            )
-            .await;
-
-        assert!(result.is_ok(), "Should be able to cat non-ignored file");
-
-        temp_dir.close().unwrap();
-    }
-
-    #[tokio::test]
-    #[serial]
-    async fn test_gitignore_fallback_when_no_gooseignore() {
-        let temp_dir = tempfile::tempdir().unwrap();
-        std::env::set_current_dir(&temp_dir).unwrap();
-
-        // Create a .gitignore file but no .gooseignore
-        std::fs::write(temp_dir.path().join(".gitignore"), "*.log\n*.tmp\n.env").unwrap();
-
-        let router = DeveloperRouter::new();
-
-        // Test that gitignore patterns are respected
-        assert!(
-            router.is_ignored(Path::new("test.log")),
-            "*.log pattern from .gitignore should be ignored"
-        );
-        assert!(
-            router.is_ignored(Path::new("build.tmp")),
-            "*.tmp pattern from .gitignore should be ignored"
-        );
-        assert!(
-            router.is_ignored(Path::new(".env")),
-            ".env pattern from .gitignore should be ignored"
-        );
-        assert!(
-            !router.is_ignored(Path::new("test.txt")),
-            "test.txt should not be ignored"
-        );
-
-        temp_dir.close().unwrap();
-    }
-
-    #[tokio::test]
-    #[serial]
-    async fn test_gooseignore_takes_precedence_over_gitignore() {
-        let temp_dir = tempfile::tempdir().unwrap();
-        std::env::set_current_dir(&temp_dir).unwrap();
-
-        // Create both .gooseignore and .gitignore files with different patterns
-        std::fs::write(temp_dir.path().join(".gooseignore"), "*.secret").unwrap();
-        std::fs::write(temp_dir.path().join(".gitignore"), "*.log\ntarget/").unwrap();
-
-        let router = DeveloperRouter::new();
-
-        // .gooseignore patterns should be used
-        assert!(
-            router.is_ignored(Path::new("test.secret")),
-            "*.secret pattern from .gooseignore should be ignored"
-        );
-
-        // .gitignore patterns should NOT be used when .gooseignore exists
-        assert!(
-            !router.is_ignored(Path::new("test.log")),
-            "*.log pattern from .gitignore should NOT be ignored when .gooseignore exists"
-        );
-        assert!(
-            !router.is_ignored(Path::new("build.tmp")),
-            "*.tmp pattern from .gitignore should NOT be ignored when .gooseignore exists"
-        );
-
-        temp_dir.close().unwrap();
-    }
-
-    #[tokio::test]
-    #[serial]
-    async fn test_default_patterns_when_no_ignore_files() {
-        let temp_dir = tempfile::tempdir().unwrap();
-        std::env::set_current_dir(&temp_dir).unwrap();
-
-        // Don't create any ignore files
-        let router = DeveloperRouter::new();
-
-        // Default patterns should be used
-        assert!(
-            router.is_ignored(Path::new(".env")),
-            ".env should be ignored by default patterns"
-        );
-        assert!(
-            router.is_ignored(Path::new(".env.local")),
-            ".env.local should be ignored by default patterns"
-        );
-        assert!(
-            router.is_ignored(Path::new("secrets.txt")),
-            "secrets.txt should be ignored by default patterns"
-        );
-        assert!(
-            !router.is_ignored(Path::new("normal.txt")),
-            "normal.txt should not be ignored"
-        );
-
-        temp_dir.close().unwrap();
-    }
-
-    #[tokio::test]
-    #[serial]
-    async fn test_text_editor_descriptions() {
-        let temp_dir = tempfile::tempdir().unwrap();
-        std::env::set_current_dir(&temp_dir).unwrap();
-
-        // Test without editor API configured (should be the case in tests due to cfg!(test))
-        let router = DeveloperRouter::new();
-        let tools = router.list_tools();
-        let text_editor_tool = tools.iter().find(|t| t.name == "text_editor").unwrap();
-
-        // Should use traditional description with str_replace command
-        assert!(text_editor_tool
-            .description
-            .as_ref()
-            .is_some_and(|desc| desc.contains("Replace a string in a file with a new string")));
-        assert!(text_editor_tool
-            .description
-            .as_ref()
-            .is_some_and(|desc| desc.contains("the `old_str` needs to exactly match one")));
-        assert!(text_editor_tool
-            .description
-            .as_ref()
-            .is_some_and(|desc| desc.contains("str_replace")));
-
-        // Should not contain editor API description or edit_file command
-        assert!(!text_editor_tool
-            .description
-            .as_ref()
-            .is_some_and(|desc| desc.contains("Edit the file with the new content")));
-        assert!(!text_editor_tool
-            .description
-            .as_ref()
-            .is_some_and(|desc| desc.contains("edit_file")));
-        assert!(!text_editor_tool.description.as_ref().is_some_and(
-            |desc| desc.contains("work out how to place old_str with it intelligently")
-        ));
-
-        temp_dir.close().unwrap();
-    }
-
-    #[tokio::test]
-    #[serial]
-    async fn test_text_editor_respects_gitignore_fallback() {
-        let temp_dir = tempfile::tempdir().unwrap();
-        std::env::set_current_dir(&temp_dir).unwrap();
-
-        // Create a .gitignore file but no .gooseignore
-        std::fs::write(temp_dir.path().join(".gitignore"), "*.log").unwrap();
-
-        let router = DeveloperRouter::new();
-
-        // Try to write to a file ignored by .gitignore
-        let result = router
-            .call_tool(
-                "text_editor",
-                json!({
-                    "command": "write",
-                    "path": temp_dir.path().join("test.log").to_str().unwrap(),
-                    "file_text": "test content"
-                }),
-                dummy_sender(),
-            )
-            .await;
-
-        assert!(
-            result.is_err(),
-            "Should not be able to write to file ignored by .gitignore fallback"
-        );
-        assert_eq!(result.unwrap_err().code, ErrorCode::INTERNAL_ERROR);
-
-        // Try to write to a non-ignored file
-        let result = router
-            .call_tool(
-                "text_editor",
-                json!({
-                    "command": "write",
-                    "path": temp_dir.path().join("allowed.txt").to_str().unwrap(),
-                    "file_text": "test content"
-                }),
-                dummy_sender(),
-            )
-            .await;
-
-        assert!(
-            result.is_ok(),
-            "Should be able to write to non-ignored file"
-        );
-
-        temp_dir.close().unwrap();
-    }
-
-    #[tokio::test]
-    #[serial]
-    async fn test_bash_respects_gitignore_fallback() {
-        let temp_dir = tempfile::tempdir().unwrap();
-        std::env::set_current_dir(&temp_dir).unwrap();
-
-        // Create a .gitignore file but no .gooseignore
-        std::fs::write(temp_dir.path().join(".gitignore"), "*.log").unwrap();
-
-        let router = DeveloperRouter::new();
-
-        // Create a file that would be ignored by .gitignore
-        let log_file_path = temp_dir.path().join("test.log");
-        std::fs::write(&log_file_path, "log content").unwrap();
-
-        // Try to cat the ignored file
-        let result = router
-            .call_tool(
-                "shell",
-                json!({
-                    "command": format!("cat {}", log_file_path.to_str().unwrap())
-                }),
-                dummy_sender(),
-            )
-            .await;
-
-        assert!(
-            result.is_err(),
-            "Should not be able to cat file ignored by .gitignore fallback"
-        );
-        assert_eq!(result.unwrap_err().code, ErrorCode::INTERNAL_ERROR);
-
-        // Try to cat a non-ignored file
-        let allowed_file_path = temp_dir.path().join("allowed.txt");
-        std::fs::write(&allowed_file_path, "allowed content").unwrap();
-
-        let result = router
-            .call_tool(
-                "shell",
-                json!({
-                    "command": format!("cat {}", allowed_file_path.to_str().unwrap())
-                }),
-                dummy_sender(),
-            )
-            .await;
-
-        assert!(result.is_ok(), "Should be able to cat non-ignored file");
-
-        temp_dir.close().unwrap();
-    }
-
-    // Tests for view_range functionality
-    #[tokio::test]
-    #[serial]
-    async fn test_text_editor_view_range() {
-        let router = get_router().await;
-
-        let temp_dir = tempfile::tempdir().unwrap();
-        let file_path = temp_dir.path().join("test.txt");
-        let file_path_str = file_path.to_str().unwrap();
-        std::env::set_current_dir(&temp_dir).unwrap();
-
-        // Create a multi-line file
-        let content =
-            "Line 1\nLine 2\nLine 3\nLine 4\nLine 5\nLine 6\nLine 7\nLine 8\nLine 9\nLine 10";
-        router
-            .call_tool(
-                "text_editor",
-                json!({
-                    "command": "write",
-                    "path": file_path_str,
-                    "file_text": content
-                }),
-                dummy_sender(),
-            )
-            .await
-            .unwrap();
-
-        // Test viewing specific range
-        let view_result = router
-            .call_tool(
-                "text_editor",
-                json!({
-                    "command": "view",
-                    "path": file_path_str,
-                    "view_range": [3, 6]
-                }),
-                dummy_sender(),
-            )
-            .await
-            .unwrap();
-
-        let text = view_result
-            .iter()
-            .find(|c| {
-                c.audience()
-                    .is_some_and(|roles| roles.contains(&Role::User))
-            })
-            .unwrap()
-            .as_text()
-            .unwrap();
-
-        // Should contain lines 3-6 with line numbers
-        assert!(text.text.contains("3: Line 3"));
-        assert!(text.text.contains("4: Line 4"));
-        assert!(text.text.contains("5: Line 5"));
-        assert!(text.text.contains("6: Line 6"));
-        assert!(text.text.contains("(lines 3-6)"));
-        // Should not contain other lines
-        assert!(!text.text.contains("1: Line 1"));
-        assert!(!text.text.contains("7: Line 7"));
-
-        temp_dir.close().unwrap();
-    }
-
-    #[tokio::test]
-    #[serial]
-    async fn test_text_editor_view_range_to_end() {
-        let router = get_router().await;
-
-        let temp_dir = tempfile::tempdir().unwrap();
-        let file_path = temp_dir.path().join("test.txt");
-        let file_path_str = file_path.to_str().unwrap();
-        std::env::set_current_dir(&temp_dir).unwrap();
-
-        // Create a multi-line file
-        let content = "Line 1\nLine 2\nLine 3\nLine 4\nLine 5";
-        router
-            .call_tool(
-                "text_editor",
-                json!({
-                    "command": "write",
-                    "path": file_path_str,
-                    "file_text": content
-                }),
-                dummy_sender(),
-            )
-            .await
-            .unwrap();
-
-        // Test viewing from line 3 to end using -1
-        let view_result = router
-            .call_tool(
-                "text_editor",
-                json!({
-                    "command": "view",
-                    "path": file_path_str,
-                    "view_range": [3, -1]
-                }),
-                dummy_sender(),
-            )
-            .await
-            .unwrap();
-
-        let text = view_result
-            .iter()
-            .find(|c| {
-                c.audience()
-                    .is_some_and(|roles| roles.contains(&Role::User))
-            })
-            .unwrap()
-            .as_text()
-            .unwrap();
-
-        // Should contain lines 3 to end
-        assert!(text.text.contains("3: Line 3"));
-        assert!(text.text.contains("4: Line 4"));
-        assert!(text.text.contains("5: Line 5"));
-        assert!(text.text.contains("(lines 3-end)"));
-        // Should not contain earlier lines
-        assert!(!text.text.contains("1: Line 1"));
-        assert!(!text.text.contains("2: Line 2"));
-
-        temp_dir.close().unwrap();
-    }
-
-    #[tokio::test]
-    #[serial]
-    async fn test_text_editor_view_range_invalid() {
-        let router = get_router().await;
-
-        let temp_dir = tempfile::tempdir().unwrap();
-        let file_path = temp_dir.path().join("test.txt");
-        let file_path_str = file_path.to_str().unwrap();
-        std::env::set_current_dir(&temp_dir).unwrap();
-
-        // Create a small file
-        let content = "Line 1\nLine 2\nLine 3";
-        router
-            .call_tool(
-                "text_editor",
-                json!({
-                    "command": "write",
-                    "path": file_path_str,
-                    "file_text": content
-                }),
-                dummy_sender(),
-            )
-            .await
-            .unwrap();
-
-        // Test invalid range - start beyond end of file
-        let result = router
-            .call_tool(
-                "text_editor",
-                json!({
-                    "command": "view",
-                    "path": file_path_str,
-                    "view_range": [10, 15]
-                }),
-                dummy_sender(),
-            )
-            .await;
-
-        assert!(result.is_err());
-        let err = result.err().unwrap();
-        assert_eq!(err.code, ErrorCode::INVALID_PARAMS);
-        assert!(err.to_string().contains("beyond the end of the file"));
-
-        // Test invalid range - start >= end
-        let result = router
-            .call_tool(
-                "text_editor",
-                json!({
-                    "command": "view",
-                    "path": file_path_str,
-                    "view_range": [3, 2]
-                }),
-                dummy_sender(),
-            )
-            .await;
-
-        assert!(result.is_err());
-        let err = result.err().unwrap();
-        assert_eq!(err.code, ErrorCode::INVALID_PARAMS);
-        assert!(err.to_string().contains("must be less than end line"));
-
-        temp_dir.close().unwrap();
-    }
-
-    // Tests for insert functionality
-    #[tokio::test]
-    #[serial]
-    async fn test_text_editor_insert_at_beginning() {
-        let router = get_router().await;
-
-        let temp_dir = tempfile::tempdir().unwrap();
-        let file_path = temp_dir.path().join("test.txt");
-        let file_path_str = file_path.to_str().unwrap();
-        std::env::set_current_dir(&temp_dir).unwrap();
-
-        // Create a file with some content
-        let content = "Line 2\nLine 3\nLine 4";
-        router
-            .call_tool(
-                "text_editor",
-                json!({
-                    "command": "write",
-                    "path": file_path_str,
-                    "file_text": content
-                }),
-                dummy_sender(),
-            )
-            .await
-            .unwrap();
-
-        // Insert at the beginning (line 0)
-        let insert_result = router
-            .call_tool(
-                "text_editor",
-                json!({
-                    "command": "insert",
-                    "path": file_path_str,
-                    "insert_line": 0,
-                    "new_str": "Line 1"
-                }),
-                dummy_sender(),
-            )
-            .await
-            .unwrap();
-
-        let text = insert_result
-            .iter()
-            .find(|c| {
-                c.audience()
-                    .is_some_and(|roles| roles.contains(&Role::Assistant))
-            })
-            .unwrap()
-            .as_text()
-            .unwrap();
-
-        assert!(text.text.contains("Text has been inserted at line 1"));
-
-        // Verify the file content
-        let view_result = router
-            .call_tool(
-                "text_editor",
-                json!({
-                    "command": "view",
-                    "path": file_path_str
-                }),
-                dummy_sender(),
-            )
-            .await
-            .unwrap();
-
-        let view_text = view_result
-            .iter()
-            .find(|c| {
-                c.audience()
-                    .is_some_and(|roles| roles.contains(&Role::User))
-            })
-            .unwrap()
-            .as_text()
-            .unwrap();
-
-        assert!(view_text.text.contains("1: Line 1"));
-        assert!(view_text.text.contains("2: Line 2"));
-        assert!(view_text.text.contains("3: Line 3"));
-        assert!(view_text.text.contains("4: Line 4"));
-
-        temp_dir.close().unwrap();
-    }
-
-    #[tokio::test]
-    #[serial]
-    async fn test_text_editor_insert_in_middle() {
-        let router = get_router().await;
-
-        let temp_dir = tempfile::tempdir().unwrap();
-        let file_path = temp_dir.path().join("test.txt");
-        let file_path_str = file_path.to_str().unwrap();
-        std::env::set_current_dir(&temp_dir).unwrap();
-
-        // Create a file with some content
-        let content = "Line 1\nLine 2\nLine 4\nLine 5";
-        router
-            .call_tool(
-                "text_editor",
-                json!({
-                    "command": "write",
-                    "path": file_path_str,
-                    "file_text": content
-                }),
-                dummy_sender(),
-            )
-            .await
-            .unwrap();
-
-        // Insert after line 2
-        let insert_result = router
-            .call_tool(
-                "text_editor",
-                json!({
-                    "command": "insert",
-                    "path": file_path_str,
-                    "insert_line": 2,
-                    "new_str": "Line 3"
-                }),
-                dummy_sender(),
-            )
-            .await
-            .unwrap();
-
-        let text = insert_result
-            .iter()
-            .find(|c| {
-                c.audience()
-                    .is_some_and(|roles| roles.contains(&Role::Assistant))
-            })
-            .unwrap()
-            .as_text()
-            .unwrap();
-
-        assert!(text.text.contains("Text has been inserted at line 3"));
-
-        // Verify the file content
-        let view_result = router
-            .call_tool(
-                "text_editor",
-                json!({
-                    "command": "view",
-                    "path": file_path_str
-                }),
-                dummy_sender(),
-            )
-            .await
-            .unwrap();
-
-        let view_text = view_result
-            .iter()
-            .find(|c| {
-                c.audience()
-                    .is_some_and(|roles| roles.contains(&Role::User))
-            })
-            .unwrap()
-            .as_text()
-            .unwrap();
-
-        assert!(view_text.text.contains("1: Line 1"));
-        assert!(view_text.text.contains("2: Line 2"));
-        assert!(view_text.text.contains("3: Line 3"));
-        assert!(view_text.text.contains("4: Line 4"));
-        assert!(view_text.text.contains("5: Line 5"));
-
-        temp_dir.close().unwrap();
-    }
-
-    #[tokio::test]
-    #[serial]
-    async fn test_text_editor_insert_at_end() {
-        let router = get_router().await;
-
-        let temp_dir = tempfile::tempdir().unwrap();
-        let file_path = temp_dir.path().join("test.txt");
-        let file_path_str = file_path.to_str().unwrap();
-        std::env::set_current_dir(&temp_dir).unwrap();
-
-        // Create a file with some content
-        let content = "Line 1\nLine 2\nLine 3";
-        router
-            .call_tool(
-                "text_editor",
-                json!({
-                    "command": "write",
-                    "path": file_path_str,
-                    "file_text": content
-                }),
-                dummy_sender(),
-            )
-            .await
-            .unwrap();
-
-        // Insert at the end (after line 3)
-        let insert_result = router
-            .call_tool(
-                "text_editor",
-                json!({
-                    "command": "insert",
-                    "path": file_path_str,
-                    "insert_line": 3,
-                    "new_str": "Line 4"
-                }),
-                dummy_sender(),
-            )
-            .await
-            .unwrap();
-
-        let text = insert_result
-            .iter()
-            .find(|c| {
-                c.audience()
-                    .is_some_and(|roles| roles.contains(&Role::Assistant))
-            })
-            .unwrap()
-            .as_text()
-            .unwrap();
-
-        assert!(text.text.contains("Text has been inserted at line 4"));
-
-        // Verify the file content
-        let view_result = router
-            .call_tool(
-                "text_editor",
-                json!({
-                    "command": "view",
-                    "path": file_path_str
-                }),
-                dummy_sender(),
-            )
-            .await
-            .unwrap();
-
-        let view_text = view_result
-            .iter()
-            .find(|c| {
-                c.audience()
-                    .is_some_and(|roles| roles.contains(&Role::User))
-            })
-            .unwrap()
-            .as_text()
-            .unwrap();
-
-        assert!(view_text.text.contains("1: Line 1"));
-        assert!(view_text.text.contains("2: Line 2"));
-        assert!(view_text.text.contains("3: Line 3"));
-        assert!(view_text.text.contains("4: Line 4"));
-
-        temp_dir.close().unwrap();
-    }
-
-    #[tokio::test]
-    #[serial]
-    async fn test_text_editor_insert_invalid_line() {
-        let router = get_router().await;
-
-        let temp_dir = tempfile::tempdir().unwrap();
-        let file_path = temp_dir.path().join("test.txt");
-        let file_path_str = file_path.to_str().unwrap();
-        std::env::set_current_dir(&temp_dir).unwrap();
-
-        // Create a file with some content
-        let content = "Line 1\nLine 2\nLine 3";
-        router
-            .call_tool(
-                "text_editor",
-                json!({
-                    "command": "write",
-                    "path": file_path_str,
-                    "file_text": content
-                }),
-                dummy_sender(),
-            )
-            .await
-            .unwrap();
-
-        // Try to insert beyond the end of the file
-        let result = router
-            .call_tool(
-                "text_editor",
-                json!({
-                    "command": "insert",
-                    "path": file_path_str,
-                    "insert_line": 10,
-                    "new_str": "Line 11"
-                }),
-                dummy_sender(),
-            )
-            .await;
-
-        assert!(result.is_err());
-        let err = result.err().unwrap();
-        assert_eq!(err.code, ErrorCode::INVALID_PARAMS);
-        assert!(err.to_string().contains("beyond the end of the file"));
-
-        temp_dir.close().unwrap();
-    }
-
-    #[tokio::test]
-    #[serial]
-    async fn test_text_editor_insert_missing_parameters() {
-        let router = get_router().await;
-
-        let temp_dir = tempfile::tempdir().unwrap();
-        let file_path = temp_dir.path().join("test.txt");
-        let file_path_str = file_path.to_str().unwrap();
-        std::env::set_current_dir(&temp_dir).unwrap();
-
-        // Create a file
-        router
-            .call_tool(
-                "text_editor",
-                json!({
-                    "command": "write",
-                    "path": file_path_str,
-                    "file_text": "Test content"
-                }),
-                dummy_sender(),
-            )
-            .await
-            .unwrap();
-
-        // Try insert without insert_line parameter
-        let result = router
-            .call_tool(
-                "text_editor",
-                json!({
-                    "command": "insert",
-                    "path": file_path_str,
-                    "new_str": "New line"
-                }),
-                dummy_sender(),
-            )
-            .await;
-
-        assert!(result.is_err());
-        let err = result.err().unwrap();
-        assert_eq!(err.code, ErrorCode::INVALID_PARAMS);
-        assert!(err.to_string().contains("Missing 'insert_line' parameter"));
-
-        // Try insert without new_str parameter
-        let result = router
-            .call_tool(
-                "text_editor",
-                json!({
-                    "command": "insert",
-                    "path": file_path_str,
-                    "insert_line": 1
-                }),
-                dummy_sender(),
-            )
-            .await;
-
-        assert!(result.is_err());
-        let err = result.err().unwrap();
-        assert_eq!(err.code, ErrorCode::INVALID_PARAMS);
-        assert!(err.to_string().contains("Missing 'new_str' parameter"));
-
-        temp_dir.close().unwrap();
-    }
-
-    #[tokio::test]
-    #[serial]
-    async fn test_text_editor_insert_with_undo() {
-        let router = get_router().await;
-
-        let temp_dir = tempfile::tempdir().unwrap();
-        let file_path = temp_dir.path().join("test.txt");
-        let file_path_str = file_path.to_str().unwrap();
-        std::env::set_current_dir(&temp_dir).unwrap();
-
-        // Create a file with some content
-        let content = "Line 1\nLine 2";
-        router
-            .call_tool(
-                "text_editor",
-                json!({
-                    "command": "write",
-                    "path": file_path_str,
-                    "file_text": content
-                }),
-                dummy_sender(),
-            )
-            .await
-            .unwrap();
-
-        // Insert a line
-        router
-            .call_tool(
-                "text_editor",
-                json!({
-                    "command": "insert",
-                    "path": file_path_str,
-                    "insert_line": 1,
-                    "new_str": "Inserted Line"
-                }),
-                dummy_sender(),
-            )
-            .await
-            .unwrap();
-
-        // Undo the insert
-        let undo_result = router
-            .call_tool(
-                "text_editor",
-                json!({
-                    "command": "undo_edit",
-                    "path": file_path_str
-                }),
-                dummy_sender(),
-            )
-            .await
-            .unwrap();
-
-        let text = undo_result.first().unwrap().as_text().unwrap();
-        assert!(text.text.contains("Undid the last edit"));
-
-        // Verify the file is back to original content
-        let view_result = router
-            .call_tool(
-                "text_editor",
-                json!({
-                    "command": "view",
-                    "path": file_path_str
-                }),
-                dummy_sender(),
-            )
-            .await
-            .unwrap();
-
-        let view_text = view_result
-            .iter()
-            .find(|c| {
-                c.audience()
-                    .is_some_and(|roles| roles.contains(&Role::User))
-            })
-            .unwrap()
-            .as_text()
-            .unwrap();
-
-        assert!(view_text.text.contains("1: Line 1"));
-        assert!(view_text.text.contains("2: Line 2"));
-        assert!(!view_text.text.contains("Inserted Line"));
-
-        temp_dir.close().unwrap();
-    }
-
-    #[tokio::test]
-    #[serial]
-    async fn test_text_editor_insert_nonexistent_file() {
-        let router = get_router().await;
-
-        let temp_dir = tempfile::tempdir().unwrap();
-        let file_path = temp_dir.path().join("nonexistent.txt");
-        let file_path_str = file_path.to_str().unwrap();
-        std::env::set_current_dir(&temp_dir).unwrap();
-
-        // Try to insert into a nonexistent file
-        let result = router
-            .call_tool(
-                "text_editor",
-                json!({
-                    "command": "insert",
-                    "path": file_path_str,
-                    "insert_line": 0,
-                    "new_str": "New line"
-                }),
-                dummy_sender(),
-            )
-            .await;
-
-        assert!(result.is_err());
-        let err = result.err().unwrap();
-        assert_eq!(err.code, ErrorCode::INVALID_PARAMS);
-        assert!(err.to_string().contains("does not exist"));
-
-        temp_dir.close().unwrap();
-    }
-
-    #[tokio::test]
-    #[serial]
-    async fn test_text_editor_view_large_file_without_range() {
-        let router = get_router().await;
-
-        let temp_dir = tempfile::tempdir().unwrap();
-        let file_path = temp_dir.path().join("large_file.txt");
-        let file_path_str = file_path.to_str().unwrap();
-        std::env::set_current_dir(&temp_dir).unwrap();
-
-        // Create a file with more than LINE_READ_LIMIT lines
-        let mut content = String::new();
-        for i in 1..=LINE_READ_LIMIT + 1 {
-            content.push_str(&format!("Line {}\n", i));
-        }
-
-        router
-            .call_tool(
-                "text_editor",
-                json!({
-                    "command": "write",
-                    "path": file_path_str,
-                    "file_text": content
-                }),
-                dummy_sender(),
-            )
-            .await
-            .unwrap();
-
-        // Test viewing without view_range - should trigger the error
-        let result = router
-            .call_tool(
-                "text_editor",
-                json!({
-                    "command": "view",
-                    "path": file_path_str
-                }),
-                dummy_sender(),
-            )
-            .await;
-
-        assert!(result.is_err());
-        let err = result.err().unwrap();
-        assert_eq!(err.code, ErrorCode::INTERNAL_ERROR);
-        assert!(err.to_string().contains("2001 lines long"));
-        assert!(err
-            .to_string()
-            .contains("recommended to read in with view_range"));
-        assert!(err
-            .to_string()
-            .contains("please pass in view_range with [1, 2001]"));
-
-        // Test viewing with view_range - should work
-        let result = router
-            .call_tool(
-                "text_editor",
-                json!({
-                    "command": "view",
-                    "path": file_path_str,
-                    "view_range": [1, 100]
-                }),
-                dummy_sender(),
-            )
-            .await;
-
-        assert!(result.is_ok());
-        let view_result = result.unwrap();
-        let text = view_result
-            .iter()
-            .find(|c| {
-                c.audience()
-                    .is_some_and(|roles| roles.contains(&Role::User))
-            })
-            .unwrap()
-            .as_text()
-            .unwrap();
-
-        // Should contain lines 1-100
-        assert!(text.text.contains("1: Line 1"));
-        assert!(text.text.contains("100: Line 100"));
-        assert!(!text.text.contains("101: Line 101"));
-
-        // Test viewing with explicit full range - should work
-        let result = router
-            .call_tool(
-                "text_editor",
-                json!({
-                    "command": "view",
-                    "path": file_path_str,
-                    "view_range": [1, 2001]
-                }),
-                dummy_sender(),
-            )
-            .await;
-
-        assert!(result.is_ok());
-
-        temp_dir.close().unwrap();
-    }
-
-    #[tokio::test]
-    #[serial]
-    async fn test_text_editor_view_file_with_exactly_2000_lines() {
-        let router = get_router().await;
-
-        let temp_dir = tempfile::tempdir().unwrap();
-        let file_path = temp_dir.path().join("file_2000.txt");
-        let file_path_str = file_path.to_str().unwrap();
-        std::env::set_current_dir(&temp_dir).unwrap();
-
-        // Create a file with exactly 2000 lines (should not trigger the check)
-        let mut content = String::new();
-        for i in 1..=2000 {
-            content.push_str(&format!("Line {}\n", i));
-        }
-
-        router
-            .call_tool(
-                "text_editor",
-                json!({
-                    "command": "write",
-                    "path": file_path_str,
-                    "file_text": content
-                }),
-                dummy_sender(),
-            )
-            .await
-            .unwrap();
-
-        // Test viewing without view_range - should work since it's exactly 2000 lines
-        let result = router
-            .call_tool(
-                "text_editor",
-                json!({
-                    "command": "view",
-                    "path": file_path_str
-                }),
-                dummy_sender(),
-            )
-            .await;
-
-        assert!(result.is_ok());
-        let view_result = result.unwrap();
-        let text = view_result
-            .iter()
-            .find(|c| {
-                c.audience()
-                    .is_some_and(|roles| roles.contains(&Role::User))
-            })
-            .unwrap()
-            .as_text()
-            .unwrap();
-
-        // Should contain all lines
-        assert!(text.text.contains("1: Line 1"));
-        assert!(text.text.contains("2000: Line 2000"));
-
-        temp_dir.close().unwrap();
-    }
-
-    #[tokio::test]
-    #[serial]
-    async fn test_text_editor_view_small_file_without_range() {
-        let router = get_router().await;
-
-        let temp_dir = tempfile::tempdir().unwrap();
-        let file_path = temp_dir.path().join("small_file.txt");
-        let file_path_str = file_path.to_str().unwrap();
-        std::env::set_current_dir(&temp_dir).unwrap();
-
-        // Create a file with less than 2000 lines
-        let mut content = String::new();
-        for i in 1..=100 {
-            content.push_str(&format!("Line {}\n", i));
-        }
-
-        router
-            .call_tool(
-                "text_editor",
-                json!({
-                    "command": "write",
-                    "path": file_path_str,
-                    "file_text": content
-                }),
-                dummy_sender(),
-            )
-            .await
-            .unwrap();
-
-        // Test viewing without view_range - should work fine
-        let result = router
-            .call_tool(
-                "text_editor",
-                json!({
-                    "command": "view",
-                    "path": file_path_str
-                }),
-                dummy_sender(),
-            )
-            .await;
-
-        assert!(result.is_ok());
-        let view_result = result.unwrap();
-        let text = view_result
-            .iter()
-            .find(|c| {
-                c.audience()
-                    .is_some_and(|roles| roles.contains(&Role::User))
-            })
-            .unwrap()
-            .as_text()
-            .unwrap();
-
-        // Should contain all lines
-        assert!(text.text.contains("1: Line 1"));
-        assert!(text.text.contains("100: Line 100"));
-
-        temp_dir.close().unwrap();
-    }
-
-    #[tokio::test]
-    #[serial]
-    async fn test_bash_output_truncation() {
-        let temp_dir = tempfile::tempdir().unwrap();
-        std::env::set_current_dir(&temp_dir).unwrap();
-
-        let router = get_router().await;
-
-        // Create a command that generates > 100 lines of output
-        let command = if cfg!(windows) {
-            "for /L %i in (1,1,150) do @echo Line %i"
-        } else {
-            "for i in {1..150}; do echo \"Line $i\"; done"
-        };
-
-        let result = router
-            .call_tool("shell", json!({ "command": command }), dummy_sender())
-            .await
-            .unwrap();
-
-        // Should have two Content items
-        assert_eq!(result.len(), 2);
-
-        // Find the Assistant and User content
-        let assistant_content = result
-            .iter()
-            .find(|c| {
-                c.audience()
-                    .is_some_and(|roles| roles.contains(&Role::Assistant))
-            })
-            .unwrap()
-            .as_text()
-            .unwrap();
-
-        let user_content = result
-            .iter()
-            .find(|c| {
-                c.audience()
-                    .is_some_and(|roles| roles.contains(&Role::User))
-            })
-            .unwrap()
-            .as_text()
-            .unwrap();
-
-        // Assistant should get the full message with temp file info
-        assert!(assistant_content.text.contains("private note: output was"));
-
-        // User should only get the truncated output with prefix
-        assert!(user_content.text.starts_with("..."));
-        assert!(!user_content.text.contains("private note: output was"));
-
-        // User output should contain lines 51-150 (last 100 lines)
-        assert!(user_content.text.contains("Line 51"));
-        assert!(user_content.text.contains("Line 150"));
-        assert!(!user_content.text.contains("Line 50"));
-
-        let start_tag = "remainder of lines in";
-        let end_tag = "do not show tmp file to user";
-
-        if let (Some(start), Some(end)) = (
-            assistant_content.text.find(start_tag),
-            assistant_content.text.find(end_tag),
-        ) {
-            let start_idx = start + start_tag.len();
-            if start_idx < end {
-                let path = assistant_content.text[start_idx..end].trim();
-                println!("Extracted path: {}", path);
-
-                let file_contents =
-                    read_to_string(path).expect("Failed to read extracted temp file");
-
-                let lines: Vec<&str> = file_contents.lines().collect();
-
-                // Ensure we have exactly 150 lines
-                assert_eq!(lines.len(), 150, "Expected 150 lines in temp file");
-
-                // Ensure the first and last lines are correct
-                assert_eq!(lines.first(), Some(&"Line 1"), "First line mismatch");
-                assert_eq!(lines.last(), Some(&"Line 150"), "Last line mismatch");
-            } else {
-                panic!("No path found in bash output truncation output");
-            }
-        } else {
-            panic!("Failed to find start or end tag in bash output truncation output");
-        }
-
-        temp_dir.close().unwrap();
-    }
-
-    #[test]
-    #[serial]
-    fn test_process_shell_output_short() {
-        let dir = TempDir::new().unwrap();
-        std::env::set_current_dir(dir.path()).unwrap();
-
-        let router = DeveloperRouter::new();
-
-        // Test with short output (< 100 lines)
-        let short_output = "Line 1\nLine 2\nLine 3\nLine 4\nLine 5";
-        let result = router.process_shell_output(short_output).unwrap();
-
-        // Both outputs should be the same for short outputs
-        assert_eq!(result.0, short_output);
-        assert_eq!(result.1, short_output);
-    }
-
-    #[test]
-    #[serial]
-    fn test_process_shell_output_empty() {
-        let dir = TempDir::new().unwrap();
-        std::env::set_current_dir(dir.path()).unwrap();
-
-        let router = DeveloperRouter::new();
-
-        // Test with empty output
-        let empty_output = "";
-        let result = router.process_shell_output(empty_output).unwrap();
-
-        // Both outputs should be empty
-        assert_eq!(result.0, "");
-        assert_eq!(result.1, "");
-    }
-
-    // Tests for @-mention file reference functionality
-    #[test]
-    fn test_parse_file_references() {
-        let content = r#"
-        Basic file references: @README.md @./docs/guide.md @../shared/config.json @/absolute/path/file.txt
-        Inline references: @file1.txt and @file2.py
-        Files with extensions: @component.tsx @file.test.js @config.local.json
-        Files without extensions: @Makefile @LICENSE @Dockerfile @CHANGELOG
-        Complex paths: @src/utils/helper.js @docs/api/endpoints.md
-        
-        Should not match:
-        - Email addresses: user@example.com admin@company.org
-        - Social handles: @username @user123
-        - URLs: https://example.com/@user
-        "#;
-
-        let references = parse_file_references(content);
-
-        // Should match basic file references
-        assert!(references.contains(&PathBuf::from("README.md")));
-        assert!(references.contains(&PathBuf::from("./docs/guide.md")));
-        assert!(references.contains(&PathBuf::from("../shared/config.json")));
-        assert!(references.contains(&PathBuf::from("/absolute/path/file.txt")));
-        assert!(references.contains(&PathBuf::from("file1.txt")));
-        assert!(references.contains(&PathBuf::from("file2.py")));
-
-        // Should match files with extensions (including multiple dots)
-        assert!(references.contains(&PathBuf::from("component.tsx")));
-        assert!(references.contains(&PathBuf::from("file.test.js")));
-        assert!(references.contains(&PathBuf::from("config.local.json")));
-
-        // Should match files without extensions
-        assert!(references.contains(&PathBuf::from("Makefile")));
-        assert!(references.contains(&PathBuf::from("LICENSE")));
-        assert!(references.contains(&PathBuf::from("Dockerfile")));
-        assert!(references.contains(&PathBuf::from("CHANGELOG")));
-
-        // Should match complex paths
-        assert!(references.contains(&PathBuf::from("src/utils/helper.js")));
-        assert!(references.contains(&PathBuf::from("docs/api/endpoints.md")));
-
-        // Should not match email addresses or social handles
-        assert!(!references
-            .iter()
-            .any(|p| p.to_str().unwrap().contains("example.com")));
-        assert!(!references
-            .iter()
-            .any(|p| p.to_str().unwrap().contains("company.org")));
-        assert!(!references.iter().any(|p| p.to_str().unwrap() == "username"));
-        assert!(!references.iter().any(|p| p.to_str().unwrap() == "user123"));
-    }
-
-    #[test]
-    #[serial]
-    fn test_file_expansion_normal_cases() {
-        let temp_dir = tempfile::tempdir().unwrap();
-        let base_path = temp_dir.path();
-
-        // Test 1: Basic file reference
-        let basic_file = base_path.join("basic.md");
-        std::fs::write(&basic_file, "This is basic content").unwrap();
-
-        let builder = GitignoreBuilder::new(base_path);
-        let ignore_patterns = builder.build().unwrap();
-
-        let mut visited = HashSet::new();
-        let basic_content = "Main content\n@basic.md\nMore content";
-        let expanded =
-            read_referenced_files(basic_content, base_path, &mut visited, 0, &ignore_patterns);
-
-        assert!(expanded.contains("Main content"));
-        assert!(expanded.contains("--- Content from"));
-        assert!(expanded.contains("This is basic content"));
-        assert!(expanded.contains("--- End of"));
-        assert!(expanded.contains("More content"));
-
-        // Test 2: Nested file references
-        let ref_file1 = base_path.join("level1.md");
-        std::fs::write(&ref_file1, "Level 1 content\n@level2.md").unwrap();
-
-        let ref_file2 = base_path.join("level2.md");
-        std::fs::write(&ref_file2, "Level 2 content").unwrap();
-
-        visited.clear();
-        let nested_content = "Main content\n@level1.md";
-        let expanded =
-            read_referenced_files(nested_content, base_path, &mut visited, 0, &ignore_patterns);
-
-        assert!(expanded.contains("Main content"));
-        assert!(expanded.contains("Level 1 content"));
-        assert!(expanded.contains("Level 2 content"));
-
-        temp_dir.close().unwrap();
-    }
-
-    #[test]
-    #[serial]
-    fn test_file_expansion_edge_cases() {
-        let temp_dir = tempfile::tempdir().unwrap();
-        let base_path = temp_dir.path();
-        let builder = GitignoreBuilder::new(base_path);
-        let ignore_patterns = builder.build().unwrap();
-
-        // Test 1: Circular references
-        let ref_file1 = base_path.join("file1.md");
-        std::fs::write(&ref_file1, "File 1\n@file2.md").unwrap();
-        let ref_file2 = base_path.join("file2.md");
-        std::fs::write(&ref_file2, "File 2\n@file1.md").unwrap();
-
-        let mut visited = HashSet::new();
-        let circular_content = "Main\n@file1.md";
-        let expanded = read_referenced_files(
-            circular_content,
-            base_path,
-            &mut visited,
-            0,
-            &ignore_patterns,
-        );
-
-        assert!(expanded.contains("File 1"));
-        assert!(expanded.contains("File 2"));
-        // Should only appear once due to circular reference protection
-        let file1_count = expanded.matches("File 1").count();
-        assert_eq!(file1_count, 1);
-
-        // Test 2: Max depth limit
-        for i in 1..=5 {
-            let content = if i < 5 {
-                format!("Level {} content\n@level{}.md", i, i + 1)
-            } else {
-                format!("Level {} content", i)
-            };
-            let ref_file = base_path.join(format!("level{}.md", i));
-            std::fs::write(&ref_file, content).unwrap();
-        }
-
-        visited.clear();
-        let depth_content = "Main\n@level1.md";
-        let expanded =
-            read_referenced_files(depth_content, base_path, &mut visited, 0, &ignore_patterns);
-
-        // Should contain up to level 3 (MAX_DEPTH = 3)
-        assert!(expanded.contains("Level 1 content"));
-        assert!(expanded.contains("Level 2 content"));
-        assert!(expanded.contains("Level 3 content"));
-        // Should not contain level 4 or 5 due to depth limit
-        assert!(!expanded.contains("Level 4 content"));
-        assert!(!expanded.contains("Level 5 content"));
-
-        // Test 3: Missing file
-        visited.clear();
-        let missing_content = "Main\n@missing.md\nMore content";
-        let expanded = read_referenced_files(
-            missing_content,
-            base_path,
-            &mut visited,
-            0,
-            &ignore_patterns,
-        );
-
-        // Should keep the original reference unchanged
-        assert!(expanded.contains("@missing.md"));
-        assert!(!expanded.contains("--- Content from"));
-
-        temp_dir.close().unwrap();
-    }
-
-    #[test]
-    #[serial]
-    fn test_read_referenced_files_respects_ignore() {
-        let temp_dir = tempfile::tempdir().unwrap();
-        let base_path = temp_dir.path();
-
-        // Create referenced files
-        let allowed_file = base_path.join("allowed.md");
-        std::fs::write(&allowed_file, "Allowed content").unwrap();
-
-        let ignored_file = base_path.join("secret.md");
-        std::fs::write(&ignored_file, "Secret content").unwrap();
-
-        // Create main content with references
-        let content = "Main\n@allowed.md\n@secret.md";
-
-        // Create ignore patterns
-        let mut builder = GitignoreBuilder::new(base_path);
-        builder.add_line(None, "secret.md").unwrap();
-        let ignore_patterns = builder.build().unwrap();
-
-        let mut visited = HashSet::new();
-        let expanded = read_referenced_files(content, base_path, &mut visited, 0, &ignore_patterns);
-
-        // Should contain allowed content but not ignored content
-        assert!(expanded.contains("Allowed content"));
-        assert!(!expanded.contains("Secret content"));
-
-        // The @secret.md reference should remain unchanged
-        assert!(expanded.contains("@secret.md"));
-
-        temp_dir.close().unwrap();
-    }
-
-    #[test]
-    #[serial]
-    fn test_goosehints_with_file_references() {
-        let temp_dir = tempfile::tempdir().unwrap();
-        std::env::set_current_dir(&temp_dir).unwrap();
-
-        // Create referenced files
-        let readme_path = temp_dir.path().join("README.md");
-        std::fs::write(
-            &readme_path,
-            "# Project README\n\nThis is the project documentation.",
-        )
-        .unwrap();
-
-        let guide_path = temp_dir.path().join("guide.md");
-        std::fs::write(&guide_path, "# Development Guide\n\nFollow these steps...").unwrap();
-
-        // Create .goosehints with references
-        let hints_content = r#"# Project Information
-
-Please refer to:
-@README.md
-@guide.md
-
-Additional instructions here.
-"#;
-        let hints_path = temp_dir.path().join(".goosehints");
-        std::fs::write(&hints_path, hints_content).unwrap();
-
-        // Create router and check instructions
-        let router = DeveloperRouter::new();
-        let instructions = router.instructions();
-
-        // Should contain the .goosehints content
-        assert!(instructions.contains("Project Information"));
-        assert!(instructions.contains("Additional instructions here"));
-
-        // Should contain the referenced files' content
-        assert!(instructions.contains("# Project README"));
-        assert!(instructions.contains("This is the project documentation"));
-        assert!(instructions.contains("# Development Guide"));
-        assert!(instructions.contains("Follow these steps"));
-
-        // Should have attribution markers
-        assert!(instructions.contains("--- Content from"));
-        assert!(instructions.contains("--- End of"));
-
-        temp_dir.close().unwrap();
-    }
-
-    #[test]
-    #[serial]
-    fn test_parse_file_references_redos_protection() {
-        // Test very large input to ensure ReDoS protection
-        let large_content = "@".repeat(2_000_000); // 2MB of @ symbols
-        let references = parse_file_references(&large_content);
-        // Should return empty due to size limit, not hang
-        assert!(references.is_empty());
-
-        // Test normal size content still works
-        let normal_content = "Check out @README.md for details";
-        let references = parse_file_references(normal_content);
-        assert_eq!(references.len(), 1);
-        assert_eq!(references[0], PathBuf::from("README.md"));
-    }
-
-    #[test]
-    #[serial]
-    fn test_security_integration_with_file_expansion() {
-        let temp_dir = tempfile::tempdir().unwrap();
-        let base_path = temp_dir.path();
-
-        // Create a config file attempting path traversal
-        let malicious_content = r#"
-        Normal content here.
-        @../../../etc/passwd
-        @/absolute/path/file.txt
-        @legitimate_file.md
-        "#;
-
-        // Create a legitimate file
-        let legit_file = base_path.join("legitimate_file.md");
-        std::fs::write(&legit_file, "This is safe content").unwrap();
-
-        // Create ignore patterns
-        let builder = GitignoreBuilder::new(base_path);
-        let ignore_patterns = builder.build().unwrap();
-
-        let mut visited = HashSet::new();
-        let expanded = read_referenced_files(
-            malicious_content,
-            base_path,
-            &mut visited,
-            0,
-            &ignore_patterns,
-        );
-
-        // Should contain the legitimate file but not the malicious attempts
-        assert!(expanded.contains("This is safe content"));
-        assert!(!expanded.contains("root:")); // Common content in /etc/passwd
-
-        // The malicious references should still be present (not expanded)
-        assert!(expanded.contains("@../../../etc/passwd"));
-        assert!(expanded.contains("@/absolute/path/file.txt"));
-
-        temp_dir.close().unwrap();
-    }
-
-    #[tokio::test]
-    #[serial]
-    async fn test_shell_output_without_trailing_newline() {
-        let temp_dir = tempfile::tempdir().unwrap();
-        std::env::set_current_dir(&temp_dir).unwrap();
-
-        let router = get_router().await;
-
-        // Test command that outputs content without a trailing newline
-        let command = if cfg!(windows) {
-            "echo|set /p=\"Content without newline\""
-        } else {
-            "printf 'Content without newline'"
-        };
-
-        let result = router
-            .call_tool("shell", json!({ "command": command }), dummy_sender())
-            .await
-            .unwrap();
-
-        // Find the assistant content (which contains the full output)
-        let assistant_content = result
-            .iter()
-            .find(|c| {
-                c.audience()
-                    .is_some_and(|roles| roles.contains(&Role::Assistant))
-            })
-            .unwrap()
-            .as_text()
-            .unwrap();
-
-        // The output should contain the content even without a trailing newline
-        assert!(
-            assistant_content.text.contains("Content without newline"),
-            "Output should contain content even without trailing newline, but got: {}",
-            assistant_content.text
-        );
-
-        temp_dir.close().unwrap();
-    }
-}
-=======
-pub mod rmcp_developer;
->>>>>>> f4e04694
+pub mod rmcp_developer;