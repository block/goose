--- conflicted
+++ resolved
@@ -155,26 +155,6 @@
             }),
         );
 
-<<<<<<< HEAD
-        let instructions = formatdoc! {r#"
-            The developer system gives you the capabilities to edit code files and run shell commands,
-            and can be used to solve a wide range of problems.
-
-            You can use the shell tool to run any command that would work on the relevant operating system.
-            Use the shell tool as needed to locate files or interact with the project.
-
-            Your windows/screen tools can be used for visual debugging. You should not use these tools unless
-            prompted to, but you can mention they are available if they are relevant.
-
-            operating system: {os}
-            current directory: {cwd}
-
-            "#,
-            os=std::env::consts::OS,
-            cwd=std::env::current_dir().expect("should have a current working dir").to_string_lossy(),
-        };
-
-=======
         // Get base instructions and working directory
         let cwd = std::env::current_dir().expect("should have a current working dir");
         let base_instructions = formatdoc! {r#"
@@ -207,7 +187,6 @@
             base_instructions
         };
 
->>>>>>> 1d50e52a
         Self {
             tools: vec![
                 bash_tool,
@@ -699,8 +678,6 @@
             instructions: self.instructions.clone(),
         }
     }
-<<<<<<< HEAD
-=======
 }
 
 #[cfg(test)]
@@ -1017,5 +994,4 @@
 
         temp_dir.close().unwrap();
     }
->>>>>>> 1d50e52a
 }