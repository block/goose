mod editor_models;
mod lang;
mod screen_capture;
mod shell;
mod text_editor;

use anyhow::Result;
use etcetera::{choose_app_strategy, AppStrategy};
use indoc::formatdoc;
use serde_json::{json, Value};
use std::{
    collections::HashMap,
    future::Future,
    path::{Path, PathBuf},
    pin::Pin,
};
<<<<<<< HEAD
=======
use tokio::{
    io::{AsyncBufReadExt, BufReader},
    process::Command,
    sync::mpsc,
};
use url::Url;
>>>>>>> 2120a531

use include_dir::{include_dir, Dir};
use mcp_core::{
    handler::{PromptError, ResourceError, ToolError},
    protocol::{JsonRpcMessage, JsonRpcNotification, ServerCapabilities},
    resource::Resource,
    tool::Tool,
    Content,
};
use mcp_core::{
    prompt::{Prompt, PromptArgument, PromptTemplate},
    tool::ToolAnnotations,
};
use mcp_server::router::CapabilitiesBuilder;
use mcp_server::Router;

<<<<<<< HEAD
use self::screen_capture::{
    capture_screen, create_list_windows_tool, create_screen_capture_tool, list_windows,
    process_image,
=======
use mcp_core::role::Role;

use self::editor_models::{create_editor_model, EditorModel};
use self::shell::{
    expand_path, format_command_for_platform, get_shell_config, is_absolute_path,
    normalize_line_endings,
>>>>>>> 2120a531
};
use self::shell::{create_shell_tool, execute_shell_command, expand_path, is_absolute_path};
use self::text_editor::{create_text_editor_tool, execute_text_editor_command};
use indoc::indoc;
use std::sync::{Arc, Mutex};

use ignore::gitignore::{Gitignore, GitignoreBuilder};

// Embeds the prompts directory to the build
static PROMPTS_DIR: Dir = include_dir!("$CARGO_MANIFEST_DIR/src/developer/prompts");

/// Loads prompt files from the embedded PROMPTS_DIR and returns a HashMap of prompts.
/// Ensures that each prompt name is unique.
pub fn load_prompt_files() -> HashMap<String, Prompt> {
    let mut prompts = HashMap::new();

    for entry in PROMPTS_DIR.files() {
        let prompt_str = String::from_utf8_lossy(entry.contents()).into_owned();

        let template: PromptTemplate = match serde_json::from_str(&prompt_str) {
            Ok(t) => t,
            Err(e) => {
                eprintln!(
                    "Failed to parse prompt template in {}: {}",
                    entry.path().display(),
                    e
                );
                continue; // Skip invalid prompt file
            }
        };

        let arguments = template
            .arguments
            .into_iter()
            .map(|arg| PromptArgument {
                name: arg.name,
                description: arg.description,
                required: arg.required,
            })
            .collect::<Vec<PromptArgument>>();

        let prompt = Prompt::new(&template.id, Some(&template.template), Some(arguments));

        if prompts.contains_key(&prompt.name) {
            eprintln!("Duplicate prompt name '{}' found. Skipping.", prompt.name);
            continue; // Skip duplicate prompt name
        }

        prompts.insert(prompt.name.clone(), prompt);
    }

    prompts
}

pub struct DeveloperRouter {
    tools: Vec<Tool>,
    prompts: Arc<HashMap<String, Prompt>>,
    instructions: String,
    file_history: Arc<Mutex<HashMap<PathBuf, Vec<String>>>>,
    ignore_patterns: Arc<Gitignore>,
    editor_model: Option<EditorModel>,
}

impl Default for DeveloperRouter {
    fn default() -> Self {
        Self::new()
    }
}

impl DeveloperRouter {
    pub fn new() -> Self {
        // TODO consider rust native search tools, we could use
        // https://docs.rs/ignore/latest/ignore/

<<<<<<< HEAD
        let bash_tool = create_shell_tool();
        let text_editor_tool = create_text_editor_tool();

        let list_windows_tool = create_list_windows_tool();
        let screen_capture_tool = create_screen_capture_tool();
=======
        // An editor model is optionally provided, if configured, for fast edit apply
        // it will fall back to norma string replacement if not configured
        //
        // when there is an editor model, the prompts are slightly changed as it takes
        // a load off the main LLM making the tool calls and you get faster more correct applies
        let editor_model = create_editor_model();

        // Get OS-specific shell tool description
        let shell_tool_desc = match std::env::consts::OS {
            "windows" => indoc! {r#"
                Execute a command in the shell.

                This will return the output and error concatenated into a single string, as
                you would see from running on the command line. There will also be an indication
                of if the command succeeded or failed.

                Avoid commands that produce a large amount of output, and consider piping those outputs to files.

                **Important**: For searching files and code:

                Preferred: Use ripgrep (`rg`) when available - it respects .gitignore and is fast:
                  - To locate a file by name: `rg --files | rg example.py`
                  - To locate content inside files: `rg 'class Example'`

                Alternative Windows commands (if ripgrep is not installed):
                  - To locate a file by name: `dir /s /b example.py`
                  - To locate content inside files: `findstr /s /i "class Example" *.py`

                Note: Alternative commands may show ignored/hidden files that should be excluded.
            "#},
            _ => indoc! {r#"
                Execute a command in the shell.

                This will return the output and error concatenated into a single string, as
                you would see from running on the command line. There will also be an indication
                of if the command succeeded or failed.

                Avoid commands that produce a large amount of output, and consider piping those outputs to files.
                If you need to run a long lived command, background it - e.g. `uvicorn main:app &` so that
                this tool does not run indefinitely.

                **Important**: Each shell command runs in its own process. Things like directory changes or
                sourcing files do not persist between tool calls. So you may need to repeat them each time by
                stringing together commands, e.g. `cd example && ls` or `source env/bin/activate && pip install numpy`

                **Important**: Use ripgrep - `rg` - when you need to locate a file or a code reference, other solutions
                may show ignored or hidden files. For example *do not* use `find` or `ls -r`
                  - List files by name: `rg --files | rg <filename>`
                  - List files that contain a regex: `rg '<regex>' -l`
            "#},
        };

        let bash_tool = Tool::new(
            "shell".to_string(),
            shell_tool_desc.to_string(),
            json!({
                "type": "object",
                "required": ["command"],
                "properties": {
                    "command": {"type": "string"}
                }
            }),
            None,
        );

        // Create text editor tool with different descriptions based on editor API configuration
        let (text_editor_desc, str_replace_command) = if let Some(ref editor) = editor_model {
            (
                formatdoc! {r#"
                Perform text editing operations on files.

                The `command` parameter specifies the operation to perform. Allowed options are:
                - `view`: View the content of a file.
                - `write`: Create or overwrite a file with the given content
                - `edit_file`: Edit the file with the new content.
                - `undo_edit`: Undo the last edit made to a file.

                To use the write command, you must specify `file_text` which will become the new content of the file. Be careful with
                existing files! This is a full overwrite, so you must include everything - not just sections you are modifying.

                To use the edit_file command, you must specify both `old_str` and `new_str` - {}.
            "#, editor.get_str_replace_description()},
                "edit_file",
            )
        } else {
            (indoc! {r#"
                Perform text editing operations on files.

                The `command` parameter specifies the operation to perform. Allowed options are:
                - `view`: View the content of a file.
                - `write`: Create or overwrite a file with the given content
                - `str_replace`: Replace a string in a file with a new string.
                - `undo_edit`: Undo the last edit made to a file.

                To use the write command, you must specify `file_text` which will become the new content of the file. Be careful with
                existing files! This is a full overwrite, so you must include everything - not just sections you are modifying.

                To use the str_replace command, you must specify both `old_str` and `new_str` - the `old_str` needs to exactly match one
                unique section of the original file, including any whitespace. Make sure to include enough context that the match is not
                ambiguous. The entire original string will be replaced with `new_str`.
            "#}.to_string(), "str_replace")
        };

        let text_editor_tool = Tool::new(
            "text_editor".to_string(),
            text_editor_desc.to_string(),
            json!({
                "type": "object",
                "required": ["command", "path"],
                "properties": {
                    "path": {
                        "description": "Absolute path to file or directory, e.g. `/repo/file.py` or `/repo`.",
                        "type": "string"
                    },
                    "command": {
                        "type": "string",
                        "enum": ["view", "write", str_replace_command, "undo_edit"],
                        "description": format!("Allowed options are: `view`, `write`, `{}`, `undo_edit`.", str_replace_command)
                    },
                    "old_str": {"type": "string"},
                    "new_str": {"type": "string"},
                    "file_text": {"type": "string"}
                }
            }),
            None,
        );

        let list_windows_tool = Tool::new(
            "list_windows",
            indoc! {r#"
                List all available window titles that can be used with screen_capture.
                Returns a list of window titles that can be used with the window_title parameter
                of the screen_capture tool.
            "#},
            json!({
                "type": "object",
                "required": [],
                "properties": {}
            }),
            Some(ToolAnnotations {
                title: Some("List available windows".to_string()),
                read_only_hint: true,
                destructive_hint: false,
                idempotent_hint: false,
                open_world_hint: false,
            }),
        );

        let screen_capture_tool = Tool::new(
            "screen_capture",
            indoc! {r#"
                Capture a screenshot of a specified display or window.
                You can capture either:
                1. A full display (monitor) using the display parameter
                2. A specific window by its title using the window_title parameter

                Only one of display or window_title should be specified.
            "#},
            json!({
                "type": "object",
                "required": [],
                "properties": {
                    "display": {
                        "type": "integer",
                        "default": 0,
                        "description": "The display number to capture (0 is main display)"
                    },
                    "window_title": {
                        "type": "string",
                        "default": null,
                        "description": "Optional: the exact title of the window to capture. use the list_windows tool to find the available windows."
                    }
                }
            }),
            Some(ToolAnnotations {
                title: Some("Capture a full screen".to_string()),
                read_only_hint: true,
                destructive_hint: false,
                idempotent_hint: false,
                open_world_hint: false,
            }),
        );
>>>>>>> 2120a531

        let image_processor_tool = Tool::new(
            "image_processor",
            indoc! {r#"
                Process an image file from disk. The image will be:
                1. Resized if larger than max width while maintaining aspect ratio
                2. Converted to PNG format
                3. Returned as base64 encoded data

                This allows processing image files for use in the conversation.
            "#},
            json!({
                "type": "object",
                "required": ["path"],
                "properties": {
                    "path": {
                        "type": "string",
                        "description": "Absolute path to the image file to process"
                    }
                }
            }),
            Some(ToolAnnotations {
                title: Some("Process Image".to_string()),
                read_only_hint: true,
                destructive_hint: false,
                idempotent_hint: true,
                open_world_hint: false,
            }),
        );

        // Get base instructions and working directory
        let cwd = std::env::current_dir().expect("should have a current working dir");
        let os = std::env::consts::OS;

        let base_instructions = match os {
            "windows" => formatdoc! {r#"
                The developer extension gives you the capabilities to edit code files and run shell commands,
                and can be used to solve a wide range of problems.

                You can use the shell tool to run Windows commands (PowerShell or CMD).
                When using paths, you can use either backslashes or forward slashes.

                Use the shell tool as needed to locate files or interact with the project.

                Your windows/screen tools can be used for visual debugging. You should not use these tools unless
                prompted to, but you can mention they are available if they are relevant.

                operating system: {os}
                current directory: {cwd}

                "#,
                os=os,
                cwd=cwd.to_string_lossy(),
            },
            _ => formatdoc! {r#"
                The developer extension gives you the capabilities to edit code files and run shell commands,
                and can be used to solve a wide range of problems.

            You can use the shell tool to run any command that would work on the relevant operating system.
            Use the shell tool as needed to locate files or interact with the project.

            Your windows/screen tools can be used for visual debugging. You should not use these tools unless
            prompted to, but you can mention they are available if they are relevant.

            operating system: {os}
            current directory: {cwd}

                "#,
                os=os,
                cwd=cwd.to_string_lossy(),
            },
        };

        // choose_app_strategy().config_dir()
        // - macOS/Linux: ~/.config/goose/
        // - Windows:     ~\AppData\Roaming\Block\goose\config\
        // keep previous behavior of expanding ~/.config in case this fails
        let global_hints_path = choose_app_strategy(crate::APP_STRATEGY.clone())
            .map(|strategy| strategy.in_config_dir(".goosehints"))
            .unwrap_or_else(|_| {
                PathBuf::from(shellexpand::tilde("~/.config/goose/.goosehints").to_string())
            });

        // Create the directory if it doesn't exist
        let _ = std::fs::create_dir_all(global_hints_path.parent().unwrap());

        // Check for local hints in current directory
        let local_hints_path = cwd.join(".goosehints");

        // Read global hints if they exist
        let mut hints = String::new();
        if global_hints_path.is_file() {
            if let Ok(global_hints) = std::fs::read_to_string(&global_hints_path) {
                hints.push_str("\n### Global Hints\nThe developer extension includes some global hints that apply to all projects & directories.\n");
                hints.push_str(&global_hints);
            }
        }

        // Read local hints if they exist
        if local_hints_path.is_file() {
            if let Ok(local_hints) = std::fs::read_to_string(&local_hints_path) {
                if !hints.is_empty() {
                    hints.push_str("\n\n");
                }
                hints.push_str("### Project Hints\nThe developer extension includes some hints for working on the project in this directory.\n");
                hints.push_str(&local_hints);
            }
        }

        // Return base instructions directly when no hints are found
        let instructions = if hints.is_empty() {
            base_instructions
        } else {
            format!("{base_instructions}\n{hints}")
        };

        let mut builder = GitignoreBuilder::new(cwd.clone());
        let mut has_ignore_file = false;
        // Initialize ignore patterns
        // - macOS/Linux: ~/.config/goose/
        // - Windows:     ~\AppData\Roaming\Block\goose\config\
        let global_ignore_path = choose_app_strategy(crate::APP_STRATEGY.clone())
            .map(|strategy| strategy.in_config_dir(".gooseignore"))
            .unwrap_or_else(|_| {
                PathBuf::from(shellexpand::tilde("~/.config/goose/.gooseignore").to_string())
            });

        // Create the directory if it doesn't exist
        let _ = std::fs::create_dir_all(global_ignore_path.parent().unwrap());

        // Read global ignores if they exist
        if global_ignore_path.is_file() {
            let _ = builder.add(global_ignore_path);
            has_ignore_file = true;
        }

        // Check for local ignores in current directory
        let local_ignore_path = cwd.join(".gooseignore");

        // Read local ignores if they exist
        if local_ignore_path.is_file() {
            let _ = builder.add(local_ignore_path);
            has_ignore_file = true;
        } else {
            // If no .gooseignore exists, check for .gitignore as fallback
            let gitignore_path = cwd.join(".gitignore");
            if gitignore_path.is_file() {
                tracing::debug!(
                    "No .gooseignore found, using .gitignore as fallback for ignore patterns"
                );
                let _ = builder.add(gitignore_path);
                has_ignore_file = true;
            }
        }

        // Only use default patterns if no .gooseignore files were found
        // AND no .gitignore was used as fallback
        if !has_ignore_file {
            // Add some sensible defaults
            let _ = builder.add_line(None, "**/.env");
            let _ = builder.add_line(None, "**/.env.*");
            let _ = builder.add_line(None, "**/secrets.*");
        }

        let ignore_patterns = builder.build().expect("Failed to build ignore patterns");

        Self {
            tools: vec![
                bash_tool,
                text_editor_tool,
                list_windows_tool,
                screen_capture_tool,
                image_processor_tool,
            ],
            prompts: Arc::new(load_prompt_files()),
            instructions,
            file_history: Arc::new(Mutex::new(HashMap::new())),
            ignore_patterns: Arc::new(ignore_patterns),
            editor_model,
        }
    }

    // Helper method to check if a path should be ignored
    fn is_ignored(&self, path: &Path) -> bool {
        self.ignore_patterns.matched(path, false).is_ignore()
    }

    // Helper method to resolve a path relative to cwd with platform-specific handling
    fn resolve_path(&self, path_str: &str) -> Result<PathBuf, ToolError> {
        let cwd = std::env::current_dir().expect("should have a current working dir");
        let expanded = expand_path(path_str);
        let path = Path::new(&expanded);

        let suggestion = cwd.join(path);

        match is_absolute_path(&expanded) {
            true => Ok(path.to_path_buf()),
            false => Err(ToolError::InvalidParameters(format!(
                "The path {} is not an absolute path, did you possibly mean {}?",
                path_str,
                suggestion.to_string_lossy(),
            ))),
        }
    }

    // Shell command execution with platform-specific handling
<<<<<<< HEAD
    async fn bash(&self, params: Value) -> Result<Vec<Content>, ToolError> {
        execute_shell_command(params, &self.ignore_patterns).await
    }

    async fn text_editor(&self, params: Value) -> Result<Vec<Content>, ToolError> {
        execute_text_editor_command(
            params,
            &self.ignore_patterns,
            &self.file_history,
            |path_str| self.resolve_path(path_str),
            |path| self.is_ignored(path),
        )
        .await
=======
    async fn bash(
        &self,
        params: Value,
        notifier: mpsc::Sender<JsonRpcMessage>,
    ) -> Result<Vec<Content>, ToolError> {
        let command =
            params
                .get("command")
                .and_then(|v| v.as_str())
                .ok_or(ToolError::InvalidParameters(
                    "The command string is required".to_string(),
                ))?;

        // Check if command might access ignored files and return early if it does
        let cmd_parts: Vec<&str> = command.split_whitespace().collect();
        for arg in &cmd_parts[1..] {
            // Skip command flags
            if arg.starts_with('-') {
                continue;
            }
            // Skip invalid paths
            let path = Path::new(arg);
            if !path.exists() {
                continue;
            }

            if self.is_ignored(path) {
                return Err(ToolError::ExecutionError(format!(
                    "The command attempts to access '{}' which is restricted by .gooseignore",
                    arg
                )));
            }
        }

        // Get platform-specific shell configuration
        let shell_config = get_shell_config();
        let cmd_str = format_command_for_platform(command);

        // Execute the command using platform-specific shell
        let mut child = Command::new(&shell_config.executable)
            .stdout(Stdio::piped())
            .stderr(Stdio::piped())
            .stdin(Stdio::null())
            .kill_on_drop(true)
            .arg(&shell_config.arg)
            .arg(cmd_str)
            .spawn()
            .map_err(|e| ToolError::ExecutionError(e.to_string()))?;

        let stdout = child.stdout.take().unwrap();
        let stderr = child.stderr.take().unwrap();

        let mut stdout_reader = BufReader::new(stdout);
        let mut stderr_reader = BufReader::new(stderr);

        let output_task = tokio::spawn(async move {
            let mut combined_output = String::new();

            let mut stdout_buf = Vec::new();
            let mut stderr_buf = Vec::new();

            let mut stdout_done = false;
            let mut stderr_done = false;

            loop {
                tokio::select! {
                    n = stdout_reader.read_until(b'\n', &mut stdout_buf), if !stdout_done => {
                        if n? == 0 {
                            stdout_done = true;
                        } else {
                            let line = String::from_utf8_lossy(&stdout_buf);

                            notifier.try_send(JsonRpcMessage::Notification(JsonRpcNotification {
                                jsonrpc: "2.0".to_string(),
                                method: "notifications/message".to_string(),
                                params: Some(json!({
                                    "data": {
                                        "type": "shell",
                                        "stream": "stdout",
                                        "output": line.to_string(),
                                    }
                                })),
                            })).ok();

                            combined_output.push_str(&line);
                            stdout_buf.clear();
                        }
                    }

                    n = stderr_reader.read_until(b'\n', &mut stderr_buf), if !stderr_done => {
                        if n? == 0 {
                            stderr_done = true;
                        } else {
                            let line = String::from_utf8_lossy(&stderr_buf);

                            notifier.try_send(JsonRpcMessage::Notification(JsonRpcNotification {
                                jsonrpc: "2.0".to_string(),
                                method: "notifications/message".to_string(),
                                params: Some(json!({
                                    "data": {
                                        "type": "shell",
                                        "stream": "stderr",
                                        "output": line.to_string(),
                                    }
                                })),
                            })).ok();

                            combined_output.push_str(&line);
                            stderr_buf.clear();
                        }
                    }

                    else => break,
                }

                if stdout_done && stderr_done {
                    break;
                }
            }
            Ok::<_, std::io::Error>(combined_output)
        });

        // Wait for the command to complete and get output
        child
            .wait()
            .await
            .map_err(|e| ToolError::ExecutionError(e.to_string()))?;

        let output_str = match output_task.await {
            Ok(result) => result.map_err(|e| ToolError::ExecutionError(e.to_string()))?,
            Err(e) => return Err(ToolError::ExecutionError(e.to_string())),
        };

        // Check the character count of the output
        const MAX_CHAR_COUNT: usize = 400_000; // 409600 chars = 400KB
        let char_count = output_str.chars().count();
        if char_count > MAX_CHAR_COUNT {
            return Err(ToolError::ExecutionError(format!(
                    "Shell output from command '{}' has too many characters ({}). Maximum character count is {}.",
                    command,
                    char_count,
                    MAX_CHAR_COUNT
                )));
        }

        Ok(vec![
            Content::text(output_str.clone()).with_audience(vec![Role::Assistant]),
            Content::text(output_str)
                .with_audience(vec![Role::User])
                .with_priority(0.0),
        ])
    }

    async fn text_editor(&self, params: Value) -> Result<Vec<Content>, ToolError> {
        let command = params
            .get("command")
            .and_then(|v| v.as_str())
            .ok_or_else(|| {
                ToolError::InvalidParameters("Missing 'command' parameter".to_string())
            })?;

        let path_str = params
            .get("path")
            .and_then(|v| v.as_str())
            .ok_or_else(|| ToolError::InvalidParameters("Missing 'path' parameter".into()))?;

        let path = self.resolve_path(path_str)?;

        // Check if file is ignored before proceeding with any text editor operation
        if self.is_ignored(&path) {
            return Err(ToolError::ExecutionError(format!(
                "Access to '{}' is restricted by .gooseignore",
                path.display()
            )));
        }

        match command {
            "view" => self.text_editor_view(&path).await,
            "write" => {
                let file_text = params
                    .get("file_text")
                    .and_then(|v| v.as_str())
                    .ok_or_else(|| {
                        ToolError::InvalidParameters("Missing 'file_text' parameter".into())
                    })?;

                self.text_editor_write(&path, file_text).await
            }
            "str_replace" | "edit_file" => {
                let old_str = params
                    .get("old_str")
                    .and_then(|v| v.as_str())
                    .ok_or_else(|| {
                        ToolError::InvalidParameters("Missing 'old_str' parameter".into())
                    })?;
                let new_str = params
                    .get("new_str")
                    .and_then(|v| v.as_str())
                    .ok_or_else(|| {
                        ToolError::InvalidParameters("Missing 'new_str' parameter".into())
                    })?;

                self.text_editor_replace(&path, old_str, new_str).await
            }
            "undo_edit" => self.text_editor_undo(&path).await,
            _ => Err(ToolError::InvalidParameters(format!(
                "Unknown command '{}'",
                command
            ))),
        }
    }

    async fn text_editor_view(&self, path: &PathBuf) -> Result<Vec<Content>, ToolError> {
        if path.is_file() {
            // Check file size first (400KB limit)
            const MAX_FILE_SIZE: u64 = 400 * 1024; // 400KB in bytes
            const MAX_CHAR_COUNT: usize = 400_000; // 409600 chars = 400KB

            let file_size = std::fs::metadata(path)
                .map_err(|e| {
                    ToolError::ExecutionError(format!("Failed to get file metadata: {}", e))
                })?
                .len();

            if file_size > MAX_FILE_SIZE {
                return Err(ToolError::ExecutionError(format!(
                    "File '{}' is too large ({:.2}KB). Maximum size is 400KB to prevent memory issues.",
                    path.display(),
                    file_size as f64 / 1024.0
                )));
            }

            let uri = Url::from_file_path(path)
                .map_err(|_| ToolError::ExecutionError("Invalid file path".into()))?
                .to_string();

            let content = std::fs::read_to_string(path)
                .map_err(|e| ToolError::ExecutionError(format!("Failed to read file: {}", e)))?;

            let char_count = content.chars().count();
            if char_count > MAX_CHAR_COUNT {
                return Err(ToolError::ExecutionError(format!(
                    "File '{}' has too many characters ({}). Maximum character count is {}.",
                    path.display(),
                    char_count,
                    MAX_CHAR_COUNT
                )));
            }

            let language = lang::get_language_identifier(path);
            let formatted = formatdoc! {"
                ### {path}
                ```{language}
                {content}
                ```
                ",
                path=path.display(),
                language=language,
                content=content,
            };

            // The LLM gets just a quick update as we expect the file to view in the status
            // but we send a low priority message for the human
            Ok(vec![
                Content::embedded_text(uri, content).with_audience(vec![Role::Assistant]),
                Content::text(formatted)
                    .with_audience(vec![Role::User])
                    .with_priority(0.0),
            ])
        } else {
            Err(ToolError::ExecutionError(format!(
                "The path '{}' does not exist or is not a file.",
                path.display()
            )))
        }
    }

    async fn text_editor_write(
        &self,
        path: &PathBuf,
        file_text: &str,
    ) -> Result<Vec<Content>, ToolError> {
        // Normalize line endings based on platform
        let mut normalized_text = normalize_line_endings(file_text); // Make mutable

        // Ensure the text ends with a newline
        if !normalized_text.ends_with('\n') {
            normalized_text.push('\n');
        }

        // Write to the file
        std::fs::write(path, &normalized_text) // Write the potentially modified text
            .map_err(|e| ToolError::ExecutionError(format!("Failed to write file: {}", e)))?;

        // Try to detect the language from the file extension
        let language = lang::get_language_identifier(path);

        // The assistant output does not show the file again because the content is already in the tool request
        // but we do show it to the user here, using the final written content
        Ok(vec![
            Content::text(format!("Successfully wrote to {}", path.display()))
                .with_audience(vec![Role::Assistant]),
            Content::text(formatdoc! {
                r#"
                ### {path}
                ```{language}
                {content}
                ```
                "#,
                path=path.display(),
                language=language,
                content=&normalized_text // Use the final normalized_text for user feedback
            })
            .with_audience(vec![Role::User])
            .with_priority(0.2),
        ])
    }

    async fn text_editor_replace(
        &self,
        path: &PathBuf,
        old_str: &str,
        new_str: &str,
    ) -> Result<Vec<Content>, ToolError> {
        // Check if file exists and is active
        if !path.exists() {
            return Err(ToolError::InvalidParameters(format!(
                "File '{}' does not exist, you can write a new file with the `write` command",
                path.display()
            )));
        }

        // Read content
        let content = std::fs::read_to_string(path)
            .map_err(|e| ToolError::ExecutionError(format!("Failed to read file: {}", e)))?;

        // Check if Editor API is configured and use it as the primary path
        if let Some(ref editor) = self.editor_model {
            // Editor API path - save history then call API directly
            self.save_file_history(path)?;

            match editor.edit_code(&content, old_str, new_str).await {
                Ok(updated_content) => {
                    // Write the updated content directly
                    let normalized_content = normalize_line_endings(&updated_content);
                    std::fs::write(path, &normalized_content).map_err(|e| {
                        ToolError::ExecutionError(format!("Failed to write file: {}", e))
                    })?;

                    // Simple success message for Editor API
                    return Ok(vec![
                        Content::text(format!("Successfully edited {}", path.display()))
                            .with_audience(vec![Role::Assistant]),
                        Content::text(format!("File {} has been edited", path.display()))
                            .with_audience(vec![Role::User])
                            .with_priority(0.2),
                    ]);
                }
                Err(e) => {
                    eprintln!(
                        "Editor API call failed: {}, falling back to string replacement",
                        e
                    );
                    // Fall through to traditional path below
                }
            }
        }

        // Traditional string replacement path (original logic)
        // Ensure 'old_str' appears exactly once
        if content.matches(old_str).count() > 1 {
            return Err(ToolError::InvalidParameters(
                "'old_str' must appear exactly once in the file, but it appears multiple times"
                    .into(),
            ));
        }
        if content.matches(old_str).count() == 0 {
            return Err(ToolError::InvalidParameters(
                "'old_str' must appear exactly once in the file, but it does not appear in the file. Make sure the string exactly matches existing file content, including whitespace!".into(),
            ));
        }

        // Save history for undo (original behavior - after validation)
        self.save_file_history(path)?;

        let new_content = content.replace(old_str, new_str);
        let normalized_content = normalize_line_endings(&new_content);
        std::fs::write(path, &normalized_content)
            .map_err(|e| ToolError::ExecutionError(format!("Failed to write file: {}", e)))?;

        // Try to detect the language from the file extension
        let language = lang::get_language_identifier(path);

        // Show a snippet of the changed content with context
        const SNIPPET_LINES: usize = 4;

        // Count newlines before the replacement to find the line number
        let replacement_line = content
            .split(old_str)
            .next()
            .expect("should split on already matched content")
            .matches('\n')
            .count();

        // Calculate start and end lines for the snippet
        let start_line = replacement_line.saturating_sub(SNIPPET_LINES);
        let end_line = replacement_line + SNIPPET_LINES + new_content.matches('\n').count();

        // Get the relevant lines for our snippet
        let lines: Vec<&str> = new_content.lines().collect();
        let snippet = lines
            .iter()
            .skip(start_line)
            .take(end_line - start_line + 1)
            .cloned()
            .collect::<Vec<&str>>()
            .join("\n");

        let output = formatdoc! {r#"
            ```{language}
            {snippet}
            ```
            "#,
            language=language,
            snippet=snippet
        };

        let success_message = formatdoc! {r#"
            The file {} has been edited, and the section now reads:
            {}
            Review the changes above for errors. Undo and edit the file again if necessary!
            "#,
            path.display(),
            output
        };

        Ok(vec![
            Content::text(success_message).with_audience(vec![Role::Assistant]),
            Content::text(output)
                .with_audience(vec![Role::User])
                .with_priority(0.2),
        ])
    }
    async fn text_editor_undo(&self, path: &PathBuf) -> Result<Vec<Content>, ToolError> {
        let mut history = self.file_history.lock().unwrap();
        if let Some(contents) = history.get_mut(path) {
            if let Some(previous_content) = contents.pop() {
                // Write previous content back to file
                std::fs::write(path, previous_content).map_err(|e| {
                    ToolError::ExecutionError(format!("Failed to write file: {}", e))
                })?;
                Ok(vec![Content::text("Undid the last edit")])
            } else {
                Err(ToolError::InvalidParameters(
                    "No edit history available to undo".into(),
                ))
            }
        } else {
            Err(ToolError::InvalidParameters(
                "No edit history available to undo".into(),
            ))
        }
    }

    fn save_file_history(&self, path: &PathBuf) -> Result<(), ToolError> {
        let mut history = self.file_history.lock().unwrap();
        let content = if path.exists() {
            std::fs::read_to_string(path)
                .map_err(|e| ToolError::ExecutionError(format!("Failed to read file: {}", e)))?
        } else {
            String::new()
        };
        history.entry(path.clone()).or_default().push(content);
        Ok(())
>>>>>>> 2120a531
    }

    async fn list_windows(&self, params: Value) -> Result<Vec<Content>, ToolError> {
        list_windows(params).await
    }

    async fn image_processor(&self, params: Value) -> Result<Vec<Content>, ToolError> {
        process_image(params, &self.ignore_patterns, |path_str| {
            self.resolve_path(path_str)
        })
        .await
    }

    async fn screen_capture(&self, params: Value) -> Result<Vec<Content>, ToolError> {
        capture_screen(params).await
    }
}

impl Router for DeveloperRouter {
    fn name(&self) -> String {
        "developer".to_string()
    }

    fn instructions(&self) -> String {
        self.instructions.clone()
    }

    fn capabilities(&self) -> ServerCapabilities {
        CapabilitiesBuilder::new()
            .with_tools(false)
            .with_prompts(false)
            .build()
    }

    fn list_tools(&self) -> Vec<Tool> {
        self.tools.clone()
    }

    fn call_tool(
        &self,
        tool_name: &str,
        arguments: Value,
        notifier: mpsc::Sender<JsonRpcMessage>,
    ) -> Pin<Box<dyn Future<Output = Result<Vec<Content>, ToolError>> + Send + 'static>> {
        let this = self.clone();
        let tool_name = tool_name.to_string();
        Box::pin(async move {
            match tool_name.as_str() {
                "shell" => this.bash(arguments, notifier).await,
                "text_editor" => this.text_editor(arguments).await,
                "list_windows" => this.list_windows(arguments).await,
                "screen_capture" => this.screen_capture(arguments).await,
                "image_processor" => this.image_processor(arguments).await,
                _ => Err(ToolError::NotFound(format!("Tool {} not found", tool_name))),
            }
        })
    }

    // TODO see if we can make it easy to skip implementing these
    fn list_resources(&self) -> Vec<Resource> {
        Vec::new()
    }

    fn read_resource(
        &self,
        _uri: &str,
    ) -> Pin<Box<dyn Future<Output = Result<String, ResourceError>> + Send + 'static>> {
        Box::pin(async move { Ok("".to_string()) })
    }

    fn list_prompts(&self) -> Vec<Prompt> {
        self.prompts.values().cloned().collect()
    }

    fn get_prompt(
        &self,
        prompt_name: &str,
    ) -> Pin<Box<dyn Future<Output = Result<String, PromptError>> + Send + 'static>> {
        let prompt_name = prompt_name.trim().to_owned();

        // Validate prompt name is not empty
        if prompt_name.is_empty() {
            return Box::pin(async move {
                Err(PromptError::InvalidParameters(
                    "Prompt name cannot be empty".to_string(),
                ))
            });
        }

        let prompts = Arc::clone(&self.prompts);

        Box::pin(async move {
            match prompts.get(&prompt_name) {
                Some(prompt) => Ok(prompt.description.clone().unwrap_or_default()),
                None => Err(PromptError::NotFound(format!(
                    "Prompt '{prompt_name}' not found"
                ))),
            }
        })
    }
}

impl Clone for DeveloperRouter {
    fn clone(&self) -> Self {
        Self {
            tools: self.tools.clone(),
            prompts: Arc::clone(&self.prompts),
            instructions: self.instructions.clone(),
            file_history: Arc::clone(&self.file_history),
            ignore_patterns: Arc::clone(&self.ignore_patterns),
            editor_model: create_editor_model(), // Recreate the editor model since it's not Clone
        }
    }
}

#[cfg(test)]
mod tests {
    use super::*;
    use mcp_core::role::Role;
    use serde_json::json;
    use serial_test::serial;
    use std::fs;
    use tempfile::TempDir;

    #[test]
    #[serial]
    fn test_global_goosehints() {
        // if ~/.config/goose/.goosehints exists, it should be included in the instructions
        // copy the existing global hints file to a .bak file
        let global_hints_path =
            PathBuf::from(shellexpand::tilde("~/.config/goose/.goosehints").to_string());
        let global_hints_bak_path =
            PathBuf::from(shellexpand::tilde("~/.config/goose/.goosehints.bak").to_string());
        let mut globalhints_existed = false;

        if global_hints_path.is_file() {
            globalhints_existed = true;
            fs::copy(&global_hints_path, &global_hints_bak_path).unwrap();
        }

        fs::write(&global_hints_path, "These are my global goose hints.").unwrap();

        let dir = TempDir::new().unwrap();
        std::env::set_current_dir(dir.path()).unwrap();

        let router = DeveloperRouter::new();
        let instructions = router.instructions();

        assert!(instructions.contains("### Global Hints"));
        assert!(instructions.contains("my global goose hints."));

        // restore backup if globalhints previously existed
        if globalhints_existed {
            fs::copy(&global_hints_bak_path, &global_hints_path).unwrap();
            fs::remove_file(&global_hints_bak_path).unwrap();
        }
    }

    #[test]
    #[serial]
    fn test_goosehints_when_present() {
        let dir = TempDir::new().unwrap();
        std::env::set_current_dir(dir.path()).unwrap();

        fs::write(".goosehints", "Test hint content").unwrap();
        let router = DeveloperRouter::new();
        let instructions = router.instructions();

        assert!(instructions.contains("Test hint content"));
    }

    #[test]
    #[serial]
    fn test_goosehints_when_missing() {
        let dir = TempDir::new().unwrap();
        std::env::set_current_dir(dir.path()).unwrap();

        let router = DeveloperRouter::new();
        let instructions = router.instructions();

        assert!(!instructions.contains("Project Hints"));
    }

<<<<<<< HEAD
=======
    static DEV_ROUTER: OnceCell<DeveloperRouter> = OnceCell::const_new();

    async fn get_router() -> &'static DeveloperRouter {
        DEV_ROUTER
            .get_or_init(|| async { DeveloperRouter::new() })
            .await
    }

    fn dummy_sender() -> mpsc::Sender<JsonRpcMessage> {
        mpsc::channel(1).0
    }

    #[tokio::test]
    #[serial]
    async fn test_shell_missing_parameters() {
        let temp_dir = tempfile::tempdir().unwrap();
        std::env::set_current_dir(&temp_dir).unwrap();

        let router = get_router().await;
        let result = router.call_tool("shell", json!({}), dummy_sender()).await;

        assert!(result.is_err());
        let err = result.err().unwrap();
        assert!(matches!(err, ToolError::InvalidParameters(_)));

        temp_dir.close().unwrap();
    }

    #[tokio::test]
    #[serial]
    #[cfg(windows)]
    async fn test_windows_specific_commands() {
        let router = get_router().await;

        // Test PowerShell command
        let result = router
            .call_tool(
                "shell",
                json!({
                    "command": "Get-ChildItem"
                }),
            )
            .await;
        assert!(result.is_ok());

        // Test Windows path handling
        let result = router.resolve_path("C:\\Windows\\System32");
        assert!(result.is_ok());

        // Test UNC path handling
        let result = router.resolve_path("\\\\server\\share");
        assert!(result.is_ok());
    }

>>>>>>> 2120a531
    #[tokio::test]
    #[serial]
    async fn test_text_editor_write_and_view_file() {
        let temp_dir = tempfile::tempdir().unwrap();
        std::env::set_current_dir(&temp_dir).unwrap();

<<<<<<< HEAD
        let router = DeveloperRouter::new();
=======
        // Get router after setting current directory
        let router = get_router().await;

        // Test file size limit
        {
            let large_file_path = temp_dir.path().join("large.txt");
            let large_file_str = large_file_path.to_str().unwrap();

            // Create a file larger than 2MB
            let content = "x".repeat(3 * 1024 * 1024); // 3MB
            std::fs::write(&large_file_path, content).unwrap();

            let result = router
                .call_tool(
                    "text_editor",
                    json!({
                        "command": "view",
                        "path": large_file_str
                    }),
                    dummy_sender(),
                )
                .await;

            assert!(result.is_err());
            let err = result.err().unwrap();
            assert!(matches!(err, ToolError::ExecutionError(_)));
            assert!(err.to_string().contains("too large"));
        }

        // Test character count limit
        {
            let many_chars_path = temp_dir.path().join("many_chars.txt");
            let many_chars_str = many_chars_path.to_str().unwrap();

            // Create a file with more than 400K characters but less than 400KB
            let content = "x".repeat(405_000);
            std::fs::write(&many_chars_path, content).unwrap();

            let result = router
                .call_tool(
                    "text_editor",
                    json!({
                        "command": "view",
                        "path": many_chars_str
                    }),
                    dummy_sender(),
                )
                .await;

            assert!(result.is_err());
            let err = result.err().unwrap();
            assert!(matches!(err, ToolError::ExecutionError(_)));
            assert!(err.to_string().contains("too many characters"));
        }

        // Let temp_dir drop naturally at end of scope
    }

    #[tokio::test]
    #[serial]
    async fn test_text_editor_write_and_view_file() {
        let router = get_router().await;

        let temp_dir = tempfile::tempdir().unwrap();
>>>>>>> 2120a531
        let file_path = temp_dir.path().join("test.txt");
        let file_path_str = file_path.to_str().unwrap();

        // Create a new file
        router
            .call_tool(
                "text_editor",
                json!({
                    "command": "write",
                    "path": file_path_str,
                    "file_text": "Hello, world!"
                }),
                dummy_sender(),
            )
            .await
            .unwrap();

        // View the file
        let view_result = router
            .call_tool(
                "text_editor",
                json!({
                    "command": "view",
                    "path": file_path_str
                }),
                dummy_sender(),
            )
            .await
            .unwrap();

        assert!(!view_result.is_empty());
        let text = view_result
            .iter()
            .find(|c| {
                c.audience()
                    .is_some_and(|roles| roles.contains(&Role::User))
            })
            .unwrap()
            .as_text()
            .unwrap();
        assert!(text.contains("Hello, world!"));

        temp_dir.close().unwrap();
    }

    #[tokio::test]
    #[serial]
    async fn test_text_editor_str_replace() {
        let temp_dir = tempfile::tempdir().unwrap();
        std::env::set_current_dir(&temp_dir).unwrap();

        let router = DeveloperRouter::new();
        let file_path = temp_dir.path().join("test.txt");
        let file_path_str = file_path.to_str().unwrap();

        // Create a new file
        router
            .call_tool(
                "text_editor",
                json!({
                    "command": "write",
                    "path": file_path_str,
                    "file_text": "Hello, world!"
                }),
                dummy_sender(),
            )
            .await
            .unwrap();

        // Replace string
        let replace_result = router
            .call_tool(
                "text_editor",
                json!({
                    "command": "str_replace",
                    "path": file_path_str,
                    "old_str": "world",
                    "new_str": "Rust"
                }),
                dummy_sender(),
            )
            .await
            .unwrap();

        let text = replace_result
            .iter()
            .find(|c| {
                c.audience()
                    .is_some_and(|roles| roles.contains(&Role::Assistant))
            })
            .unwrap()
            .as_text()
            .unwrap();

        assert!(text.contains("has been edited, and the section now reads"));

        // View the file to verify the change
        let view_result = router
            .call_tool(
                "text_editor",
                json!({
                    "command": "view",
                    "path": file_path_str
                }),
                dummy_sender(),
            )
            .await
            .unwrap();

        let text = view_result
            .iter()
            .find(|c| {
                c.audience()
                    .is_some_and(|roles| roles.contains(&Role::User))
            })
            .unwrap()
            .as_text()
            .unwrap();

        // Check that the file has been modified and contains some form of "Rust"
        // The Editor API might transform the content differently than simple string replacement
        assert!(
            text.contains("Rust") || text.contains("Hello, Rust!"),
            "Expected content to contain 'Rust', but got: {}",
            text
        );

        temp_dir.close().unwrap();
    }

    #[tokio::test]
    #[serial]
    async fn test_text_editor_undo_edit() {
        let temp_dir = tempfile::tempdir().unwrap();
        std::env::set_current_dir(&temp_dir).unwrap();

        let router = DeveloperRouter::new();
        let file_path = temp_dir.path().join("test.txt");
        let file_path_str = file_path.to_str().unwrap();

        // Create a new file
        router
            .call_tool(
                "text_editor",
                json!({
                    "command": "write",
                    "path": file_path_str,
                    "file_text": "First line"
                }),
                dummy_sender(),
            )
            .await
            .unwrap();

        // Replace string
        router
            .call_tool(
                "text_editor",
                json!({
                    "command": "str_replace",
                    "path": file_path_str,
                    "old_str": "First line",
                    "new_str": "Second line"
                }),
                dummy_sender(),
            )
            .await
            .unwrap();

        // Undo the edit
        let undo_result = router
            .call_tool(
                "text_editor",
                json!({
                    "command": "undo_edit",
                    "path": file_path_str
                }),
                dummy_sender(),
            )
            .await
            .unwrap();

        let text = undo_result.first().unwrap().as_text().unwrap();
        assert!(text.contains("Undid the last edit"));

        // View the file to verify the undo
        let view_result = router
            .call_tool(
                "text_editor",
                json!({
                    "command": "view",
                    "path": file_path_str
                }),
                dummy_sender(),
            )
            .await
            .unwrap();

        let text = view_result
            .iter()
            .find(|c| {
                c.audience()
                    .is_some_and(|roles| roles.contains(&Role::User))
            })
            .unwrap()
            .as_text()
            .unwrap();
        assert!(text.contains("First line"));

        temp_dir.close().unwrap();
    }

    // Test GooseIgnore pattern matching
    #[tokio::test]
    #[serial]
    async fn test_goose_ignore_basic_patterns() {
        let temp_dir = tempfile::tempdir().unwrap();
        std::env::set_current_dir(&temp_dir).unwrap();

        // Create a DeveloperRouter with custom ignore patterns
        let mut builder = GitignoreBuilder::new(temp_dir.path().to_path_buf());
        builder.add_line(None, "secret.txt").unwrap();
        builder.add_line(None, "*.env").unwrap();
        let ignore_patterns = builder.build().unwrap();

        let router = DeveloperRouter {
            tools: vec![],
            prompts: Arc::new(HashMap::new()),
            instructions: String::new(),
            file_history: Arc::new(Mutex::new(HashMap::new())),
            ignore_patterns: Arc::new(ignore_patterns),
            editor_model: None,
        };

        // Test basic file matching
        assert!(
            router.is_ignored(Path::new("secret.txt")),
            "secret.txt should be ignored"
        );
        assert!(
            router.is_ignored(Path::new("./secret.txt")),
            "./secret.txt should be ignored"
        );
        assert!(
            !router.is_ignored(Path::new("not_secret.txt")),
            "not_secret.txt should not be ignored"
        );

        // Test pattern matching
        assert!(
            router.is_ignored(Path::new("test.env")),
            "*.env pattern should match test.env"
        );
        assert!(
            router.is_ignored(Path::new("./test.env")),
            "*.env pattern should match ./test.env"
        );
        assert!(
            !router.is_ignored(Path::new("test.txt")),
            "*.env pattern should not match test.txt"
        );

        temp_dir.close().unwrap();
    }
<<<<<<< HEAD
=======

    #[tokio::test]
    #[serial]
    async fn test_text_editor_respects_ignore_patterns() {
        let temp_dir = tempfile::tempdir().unwrap();
        std::env::set_current_dir(&temp_dir).unwrap();

        // Create a DeveloperRouter with custom ignore patterns
        let mut builder = GitignoreBuilder::new(temp_dir.path().to_path_buf());
        builder.add_line(None, "secret.txt").unwrap();
        let ignore_patterns = builder.build().unwrap();

        let router = DeveloperRouter {
            tools: DeveloperRouter::new().tools, // Reuse default tools
            prompts: Arc::new(HashMap::new()),
            instructions: String::new(),
            file_history: Arc::new(Mutex::new(HashMap::new())),
            ignore_patterns: Arc::new(ignore_patterns),
            editor_model: None,
        };

        // Try to write to an ignored file
        let result = router
            .call_tool(
                "text_editor",
                json!({
                    "command": "write",
                    "path": temp_dir.path().join("secret.txt").to_str().unwrap(),
                    "file_text": "test content"
                }),
                dummy_sender(),
            )
            .await;

        assert!(
            result.is_err(),
            "Should not be able to write to ignored file"
        );
        assert!(matches!(result.unwrap_err(), ToolError::ExecutionError(_)));

        // Try to write to a non-ignored file
        let result = router
            .call_tool(
                "text_editor",
                json!({
                    "command": "write",
                    "path": temp_dir.path().join("allowed.txt").to_str().unwrap(),
                    "file_text": "test content"
                }),
                dummy_sender(),
            )
            .await;

        assert!(
            result.is_ok(),
            "Should be able to write to non-ignored file"
        );

        temp_dir.close().unwrap();
    }

    #[tokio::test]
    #[serial]
    async fn test_bash_respects_ignore_patterns() {
        let temp_dir = tempfile::tempdir().unwrap();
        std::env::set_current_dir(&temp_dir).unwrap();

        // Create a DeveloperRouter with custom ignore patterns
        let mut builder = GitignoreBuilder::new(temp_dir.path().to_path_buf());
        builder.add_line(None, "secret.txt").unwrap();
        let ignore_patterns = builder.build().unwrap();

        let router = DeveloperRouter {
            tools: DeveloperRouter::new().tools, // Reuse default tools
            prompts: Arc::new(HashMap::new()),
            instructions: String::new(),
            file_history: Arc::new(Mutex::new(HashMap::new())),
            ignore_patterns: Arc::new(ignore_patterns),
            editor_model: None,
        };

        // Create an ignored file
        let secret_file_path = temp_dir.path().join("secret.txt");
        std::fs::write(&secret_file_path, "secret content").unwrap();

        // Try to cat the ignored file
        let result = router
            .call_tool(
                "shell",
                json!({
                    "command": format!("cat {}", secret_file_path.to_str().unwrap())
                }),
                dummy_sender(),
            )
            .await;

        assert!(result.is_err(), "Should not be able to cat ignored file");
        assert!(matches!(result.unwrap_err(), ToolError::ExecutionError(_)));

        // Try to cat a non-ignored file
        let allowed_file_path = temp_dir.path().join("allowed.txt");
        std::fs::write(&allowed_file_path, "allowed content").unwrap();

        let result = router
            .call_tool(
                "shell",
                json!({
                    "command": format!("cat {}", allowed_file_path.to_str().unwrap())
                }),
                dummy_sender(),
            )
            .await;

        assert!(result.is_ok(), "Should be able to cat non-ignored file");

        temp_dir.close().unwrap();
    }

    #[tokio::test]
    #[serial]
    async fn test_gitignore_fallback_when_no_gooseignore() {
        let temp_dir = tempfile::tempdir().unwrap();
        std::env::set_current_dir(&temp_dir).unwrap();

        // Create a .gitignore file but no .gooseignore
        std::fs::write(temp_dir.path().join(".gitignore"), "*.log\n*.tmp\n.env").unwrap();

        let router = DeveloperRouter::new();

        // Test that gitignore patterns are respected
        assert!(
            router.is_ignored(Path::new("test.log")),
            "*.log pattern from .gitignore should be ignored"
        );
        assert!(
            router.is_ignored(Path::new("build.tmp")),
            "*.tmp pattern from .gitignore should be ignored"
        );
        assert!(
            router.is_ignored(Path::new(".env")),
            ".env pattern from .gitignore should be ignored"
        );
        assert!(
            !router.is_ignored(Path::new("test.txt")),
            "test.txt should not be ignored"
        );

        temp_dir.close().unwrap();
    }

    #[tokio::test]
    #[serial]
    async fn test_gooseignore_takes_precedence_over_gitignore() {
        let temp_dir = tempfile::tempdir().unwrap();
        std::env::set_current_dir(&temp_dir).unwrap();

        // Create both .gooseignore and .gitignore files with different patterns
        std::fs::write(temp_dir.path().join(".gooseignore"), "*.secret").unwrap();
        std::fs::write(temp_dir.path().join(".gitignore"), "*.log\ntarget/").unwrap();

        let router = DeveloperRouter::new();

        // .gooseignore patterns should be used
        assert!(
            router.is_ignored(Path::new("test.secret")),
            "*.secret pattern from .gooseignore should be ignored"
        );

        // .gitignore patterns should NOT be used when .gooseignore exists
        assert!(
            !router.is_ignored(Path::new("test.log")),
            "*.log pattern from .gitignore should NOT be ignored when .gooseignore exists"
        );
        assert!(
            !router.is_ignored(Path::new("build.tmp")),
            "*.tmp pattern from .gitignore should NOT be ignored when .gooseignore exists"
        );

        temp_dir.close().unwrap();
    }

    #[tokio::test]
    #[serial]
    async fn test_default_patterns_when_no_ignore_files() {
        let temp_dir = tempfile::tempdir().unwrap();
        std::env::set_current_dir(&temp_dir).unwrap();

        // Don't create any ignore files
        let router = DeveloperRouter::new();

        // Default patterns should be used
        assert!(
            router.is_ignored(Path::new(".env")),
            ".env should be ignored by default patterns"
        );
        assert!(
            router.is_ignored(Path::new(".env.local")),
            ".env.local should be ignored by default patterns"
        );
        assert!(
            router.is_ignored(Path::new("secrets.txt")),
            "secrets.txt should be ignored by default patterns"
        );
        assert!(
            !router.is_ignored(Path::new("normal.txt")),
            "normal.txt should not be ignored"
        );

        temp_dir.close().unwrap();
    }

    #[tokio::test]
    #[serial]
    async fn test_text_editor_descriptions() {
        let temp_dir = tempfile::tempdir().unwrap();
        std::env::set_current_dir(&temp_dir).unwrap();

        // Test without editor API configured (should be the case in tests due to cfg!(test))
        let router = DeveloperRouter::new();
        let tools = router.list_tools();
        let text_editor_tool = tools.iter().find(|t| t.name == "text_editor").unwrap();

        // Should use traditional description with str_replace command
        assert!(text_editor_tool
            .description
            .contains("Replace a string in a file with a new string"));
        assert!(text_editor_tool
            .description
            .contains("the `old_str` needs to exactly match one"));
        assert!(text_editor_tool.description.contains("str_replace"));

        // Should not contain editor API description or edit_file command
        assert!(!text_editor_tool
            .description
            .contains("Edit the file with the new content"));
        assert!(!text_editor_tool.description.contains("edit_file"));
        assert!(!text_editor_tool
            .description
            .contains("work out how to place old_str with it intelligently"));

        temp_dir.close().unwrap();
    }

    #[tokio::test]
    #[serial]
    async fn test_text_editor_respects_gitignore_fallback() {
        let temp_dir = tempfile::tempdir().unwrap();
        std::env::set_current_dir(&temp_dir).unwrap();

        // Create a .gitignore file but no .gooseignore
        std::fs::write(temp_dir.path().join(".gitignore"), "*.log").unwrap();

        let router = DeveloperRouter::new();

        // Try to write to a file ignored by .gitignore
        let result = router
            .call_tool(
                "text_editor",
                json!({
                    "command": "write",
                    "path": temp_dir.path().join("test.log").to_str().unwrap(),
                    "file_text": "test content"
                }),
                dummy_sender(),
            )
            .await;

        assert!(
            result.is_err(),
            "Should not be able to write to file ignored by .gitignore fallback"
        );
        assert!(matches!(result.unwrap_err(), ToolError::ExecutionError(_)));

        // Try to write to a non-ignored file
        let result = router
            .call_tool(
                "text_editor",
                json!({
                    "command": "write",
                    "path": temp_dir.path().join("allowed.txt").to_str().unwrap(),
                    "file_text": "test content"
                }),
                dummy_sender(),
            )
            .await;

        assert!(
            result.is_ok(),
            "Should be able to write to non-ignored file"
        );

        temp_dir.close().unwrap();
    }

    #[tokio::test]
    #[serial]
    async fn test_bash_respects_gitignore_fallback() {
        let temp_dir = tempfile::tempdir().unwrap();
        std::env::set_current_dir(&temp_dir).unwrap();

        // Create a .gitignore file but no .gooseignore
        std::fs::write(temp_dir.path().join(".gitignore"), "*.log").unwrap();

        let router = DeveloperRouter::new();

        // Create a file that would be ignored by .gitignore
        let log_file_path = temp_dir.path().join("test.log");
        std::fs::write(&log_file_path, "log content").unwrap();

        // Try to cat the ignored file
        let result = router
            .call_tool(
                "shell",
                json!({
                    "command": format!("cat {}", log_file_path.to_str().unwrap())
                }),
                dummy_sender(),
            )
            .await;

        assert!(
            result.is_err(),
            "Should not be able to cat file ignored by .gitignore fallback"
        );
        assert!(matches!(result.unwrap_err(), ToolError::ExecutionError(_)));

        // Try to cat a non-ignored file
        let allowed_file_path = temp_dir.path().join("allowed.txt");
        std::fs::write(&allowed_file_path, "allowed content").unwrap();

        let result = router
            .call_tool(
                "shell",
                json!({
                    "command": format!("cat {}", allowed_file_path.to_str().unwrap())
                }),
                dummy_sender(),
            )
            .await;

        assert!(result.is_ok(), "Should be able to cat non-ignored file");

        temp_dir.close().unwrap();
    }
>>>>>>> 2120a531
}<|MERGE_RESOLUTION|>--- conflicted
+++ resolved
@@ -14,20 +14,12 @@
     path::{Path, PathBuf},
     pin::Pin,
 };
-<<<<<<< HEAD
-=======
-use tokio::{
-    io::{AsyncBufReadExt, BufReader},
-    process::Command,
-    sync::mpsc,
-};
-use url::Url;
->>>>>>> 2120a531
+use tokio::sync::mpsc;
 
 use include_dir::{include_dir, Dir};
 use mcp_core::{
     handler::{PromptError, ResourceError, ToolError},
-    protocol::{JsonRpcMessage, JsonRpcNotification, ServerCapabilities},
+    protocol::{JsonRpcMessage, ServerCapabilities},
     resource::Resource,
     tool::Tool,
     Content,
@@ -39,18 +31,10 @@
 use mcp_server::router::CapabilitiesBuilder;
 use mcp_server::Router;
 
-<<<<<<< HEAD
+use self::editor_models::{create_editor_model, EditorModel};
 use self::screen_capture::{
     capture_screen, create_list_windows_tool, create_screen_capture_tool, list_windows,
     process_image,
-=======
-use mcp_core::role::Role;
-
-use self::editor_models::{create_editor_model, EditorModel};
-use self::shell::{
-    expand_path, format_command_for_platform, get_shell_config, is_absolute_path,
-    normalize_line_endings,
->>>>>>> 2120a531
 };
 use self::shell::{create_shell_tool, execute_shell_command, expand_path, is_absolute_path};
 use self::text_editor::{create_text_editor_tool, execute_text_editor_command};
@@ -125,13 +109,6 @@
         // TODO consider rust native search tools, we could use
         // https://docs.rs/ignore/latest/ignore/
 
-<<<<<<< HEAD
-        let bash_tool = create_shell_tool();
-        let text_editor_tool = create_text_editor_tool();
-
-        let list_windows_tool = create_list_windows_tool();
-        let screen_capture_tool = create_screen_capture_tool();
-=======
         // An editor model is optionally provided, if configured, for fast edit apply
         // it will fall back to norma string replacement if not configured
         //
@@ -139,182 +116,11 @@
         // a load off the main LLM making the tool calls and you get faster more correct applies
         let editor_model = create_editor_model();
 
-        // Get OS-specific shell tool description
-        let shell_tool_desc = match std::env::consts::OS {
-            "windows" => indoc! {r#"
-                Execute a command in the shell.
-
-                This will return the output and error concatenated into a single string, as
-                you would see from running on the command line. There will also be an indication
-                of if the command succeeded or failed.
-
-                Avoid commands that produce a large amount of output, and consider piping those outputs to files.
-
-                **Important**: For searching files and code:
-
-                Preferred: Use ripgrep (`rg`) when available - it respects .gitignore and is fast:
-                  - To locate a file by name: `rg --files | rg example.py`
-                  - To locate content inside files: `rg 'class Example'`
-
-                Alternative Windows commands (if ripgrep is not installed):
-                  - To locate a file by name: `dir /s /b example.py`
-                  - To locate content inside files: `findstr /s /i "class Example" *.py`
-
-                Note: Alternative commands may show ignored/hidden files that should be excluded.
-            "#},
-            _ => indoc! {r#"
-                Execute a command in the shell.
-
-                This will return the output and error concatenated into a single string, as
-                you would see from running on the command line. There will also be an indication
-                of if the command succeeded or failed.
-
-                Avoid commands that produce a large amount of output, and consider piping those outputs to files.
-                If you need to run a long lived command, background it - e.g. `uvicorn main:app &` so that
-                this tool does not run indefinitely.
-
-                **Important**: Each shell command runs in its own process. Things like directory changes or
-                sourcing files do not persist between tool calls. So you may need to repeat them each time by
-                stringing together commands, e.g. `cd example && ls` or `source env/bin/activate && pip install numpy`
-
-                **Important**: Use ripgrep - `rg` - when you need to locate a file or a code reference, other solutions
-                may show ignored or hidden files. For example *do not* use `find` or `ls -r`
-                  - List files by name: `rg --files | rg <filename>`
-                  - List files that contain a regex: `rg '<regex>' -l`
-            "#},
-        };
-
-        let bash_tool = Tool::new(
-            "shell".to_string(),
-            shell_tool_desc.to_string(),
-            json!({
-                "type": "object",
-                "required": ["command"],
-                "properties": {
-                    "command": {"type": "string"}
-                }
-            }),
-            None,
-        );
-
-        // Create text editor tool with different descriptions based on editor API configuration
-        let (text_editor_desc, str_replace_command) = if let Some(ref editor) = editor_model {
-            (
-                formatdoc! {r#"
-                Perform text editing operations on files.
-
-                The `command` parameter specifies the operation to perform. Allowed options are:
-                - `view`: View the content of a file.
-                - `write`: Create or overwrite a file with the given content
-                - `edit_file`: Edit the file with the new content.
-                - `undo_edit`: Undo the last edit made to a file.
-
-                To use the write command, you must specify `file_text` which will become the new content of the file. Be careful with
-                existing files! This is a full overwrite, so you must include everything - not just sections you are modifying.
-
-                To use the edit_file command, you must specify both `old_str` and `new_str` - {}.
-            "#, editor.get_str_replace_description()},
-                "edit_file",
-            )
-        } else {
-            (indoc! {r#"
-                Perform text editing operations on files.
-
-                The `command` parameter specifies the operation to perform. Allowed options are:
-                - `view`: View the content of a file.
-                - `write`: Create or overwrite a file with the given content
-                - `str_replace`: Replace a string in a file with a new string.
-                - `undo_edit`: Undo the last edit made to a file.
-
-                To use the write command, you must specify `file_text` which will become the new content of the file. Be careful with
-                existing files! This is a full overwrite, so you must include everything - not just sections you are modifying.
-
-                To use the str_replace command, you must specify both `old_str` and `new_str` - the `old_str` needs to exactly match one
-                unique section of the original file, including any whitespace. Make sure to include enough context that the match is not
-                ambiguous. The entire original string will be replaced with `new_str`.
-            "#}.to_string(), "str_replace")
-        };
-
-        let text_editor_tool = Tool::new(
-            "text_editor".to_string(),
-            text_editor_desc.to_string(),
-            json!({
-                "type": "object",
-                "required": ["command", "path"],
-                "properties": {
-                    "path": {
-                        "description": "Absolute path to file or directory, e.g. `/repo/file.py` or `/repo`.",
-                        "type": "string"
-                    },
-                    "command": {
-                        "type": "string",
-                        "enum": ["view", "write", str_replace_command, "undo_edit"],
-                        "description": format!("Allowed options are: `view`, `write`, `{}`, `undo_edit`.", str_replace_command)
-                    },
-                    "old_str": {"type": "string"},
-                    "new_str": {"type": "string"},
-                    "file_text": {"type": "string"}
-                }
-            }),
-            None,
-        );
-
-        let list_windows_tool = Tool::new(
-            "list_windows",
-            indoc! {r#"
-                List all available window titles that can be used with screen_capture.
-                Returns a list of window titles that can be used with the window_title parameter
-                of the screen_capture tool.
-            "#},
-            json!({
-                "type": "object",
-                "required": [],
-                "properties": {}
-            }),
-            Some(ToolAnnotations {
-                title: Some("List available windows".to_string()),
-                read_only_hint: true,
-                destructive_hint: false,
-                idempotent_hint: false,
-                open_world_hint: false,
-            }),
-        );
-
-        let screen_capture_tool = Tool::new(
-            "screen_capture",
-            indoc! {r#"
-                Capture a screenshot of a specified display or window.
-                You can capture either:
-                1. A full display (monitor) using the display parameter
-                2. A specific window by its title using the window_title parameter
-
-                Only one of display or window_title should be specified.
-            "#},
-            json!({
-                "type": "object",
-                "required": [],
-                "properties": {
-                    "display": {
-                        "type": "integer",
-                        "default": 0,
-                        "description": "The display number to capture (0 is main display)"
-                    },
-                    "window_title": {
-                        "type": "string",
-                        "default": null,
-                        "description": "Optional: the exact title of the window to capture. use the list_windows tool to find the available windows."
-                    }
-                }
-            }),
-            Some(ToolAnnotations {
-                title: Some("Capture a full screen".to_string()),
-                read_only_hint: true,
-                destructive_hint: false,
-                idempotent_hint: false,
-                open_world_hint: false,
-            }),
-        );
->>>>>>> 2120a531
+        let bash_tool = create_shell_tool();
+        let text_editor_tool = create_text_editor_tool();
+
+        let list_windows_tool = create_list_windows_tool();
+        let screen_capture_tool = create_screen_capture_tool();
 
         let image_processor_tool = Tool::new(
             "image_processor",
@@ -458,20 +264,10 @@
         if local_ignore_path.is_file() {
             let _ = builder.add(local_ignore_path);
             has_ignore_file = true;
-        } else {
-            // If no .gooseignore exists, check for .gitignore as fallback
-            let gitignore_path = cwd.join(".gitignore");
-            if gitignore_path.is_file() {
-                tracing::debug!(
-                    "No .gooseignore found, using .gitignore as fallback for ignore patterns"
-                );
-                let _ = builder.add(gitignore_path);
-                has_ignore_file = true;
-            }
         }
 
         // Only use default patterns if no .gooseignore files were found
-        // AND no .gitignore was used as fallback
+        // If the file is empty, we will not ignore any file
         if !has_ignore_file {
             // Add some sensible defaults
             let _ = builder.add_line(None, "**/.env");
@@ -521,7 +317,6 @@
     }
 
     // Shell command execution with platform-specific handling
-<<<<<<< HEAD
     async fn bash(&self, params: Value) -> Result<Vec<Content>, ToolError> {
         execute_shell_command(params, &self.ignore_patterns).await
     }
@@ -535,482 +330,6 @@
             |path| self.is_ignored(path),
         )
         .await
-=======
-    async fn bash(
-        &self,
-        params: Value,
-        notifier: mpsc::Sender<JsonRpcMessage>,
-    ) -> Result<Vec<Content>, ToolError> {
-        let command =
-            params
-                .get("command")
-                .and_then(|v| v.as_str())
-                .ok_or(ToolError::InvalidParameters(
-                    "The command string is required".to_string(),
-                ))?;
-
-        // Check if command might access ignored files and return early if it does
-        let cmd_parts: Vec<&str> = command.split_whitespace().collect();
-        for arg in &cmd_parts[1..] {
-            // Skip command flags
-            if arg.starts_with('-') {
-                continue;
-            }
-            // Skip invalid paths
-            let path = Path::new(arg);
-            if !path.exists() {
-                continue;
-            }
-
-            if self.is_ignored(path) {
-                return Err(ToolError::ExecutionError(format!(
-                    "The command attempts to access '{}' which is restricted by .gooseignore",
-                    arg
-                )));
-            }
-        }
-
-        // Get platform-specific shell configuration
-        let shell_config = get_shell_config();
-        let cmd_str = format_command_for_platform(command);
-
-        // Execute the command using platform-specific shell
-        let mut child = Command::new(&shell_config.executable)
-            .stdout(Stdio::piped())
-            .stderr(Stdio::piped())
-            .stdin(Stdio::null())
-            .kill_on_drop(true)
-            .arg(&shell_config.arg)
-            .arg(cmd_str)
-            .spawn()
-            .map_err(|e| ToolError::ExecutionError(e.to_string()))?;
-
-        let stdout = child.stdout.take().unwrap();
-        let stderr = child.stderr.take().unwrap();
-
-        let mut stdout_reader = BufReader::new(stdout);
-        let mut stderr_reader = BufReader::new(stderr);
-
-        let output_task = tokio::spawn(async move {
-            let mut combined_output = String::new();
-
-            let mut stdout_buf = Vec::new();
-            let mut stderr_buf = Vec::new();
-
-            let mut stdout_done = false;
-            let mut stderr_done = false;
-
-            loop {
-                tokio::select! {
-                    n = stdout_reader.read_until(b'\n', &mut stdout_buf), if !stdout_done => {
-                        if n? == 0 {
-                            stdout_done = true;
-                        } else {
-                            let line = String::from_utf8_lossy(&stdout_buf);
-
-                            notifier.try_send(JsonRpcMessage::Notification(JsonRpcNotification {
-                                jsonrpc: "2.0".to_string(),
-                                method: "notifications/message".to_string(),
-                                params: Some(json!({
-                                    "data": {
-                                        "type": "shell",
-                                        "stream": "stdout",
-                                        "output": line.to_string(),
-                                    }
-                                })),
-                            })).ok();
-
-                            combined_output.push_str(&line);
-                            stdout_buf.clear();
-                        }
-                    }
-
-                    n = stderr_reader.read_until(b'\n', &mut stderr_buf), if !stderr_done => {
-                        if n? == 0 {
-                            stderr_done = true;
-                        } else {
-                            let line = String::from_utf8_lossy(&stderr_buf);
-
-                            notifier.try_send(JsonRpcMessage::Notification(JsonRpcNotification {
-                                jsonrpc: "2.0".to_string(),
-                                method: "notifications/message".to_string(),
-                                params: Some(json!({
-                                    "data": {
-                                        "type": "shell",
-                                        "stream": "stderr",
-                                        "output": line.to_string(),
-                                    }
-                                })),
-                            })).ok();
-
-                            combined_output.push_str(&line);
-                            stderr_buf.clear();
-                        }
-                    }
-
-                    else => break,
-                }
-
-                if stdout_done && stderr_done {
-                    break;
-                }
-            }
-            Ok::<_, std::io::Error>(combined_output)
-        });
-
-        // Wait for the command to complete and get output
-        child
-            .wait()
-            .await
-            .map_err(|e| ToolError::ExecutionError(e.to_string()))?;
-
-        let output_str = match output_task.await {
-            Ok(result) => result.map_err(|e| ToolError::ExecutionError(e.to_string()))?,
-            Err(e) => return Err(ToolError::ExecutionError(e.to_string())),
-        };
-
-        // Check the character count of the output
-        const MAX_CHAR_COUNT: usize = 400_000; // 409600 chars = 400KB
-        let char_count = output_str.chars().count();
-        if char_count > MAX_CHAR_COUNT {
-            return Err(ToolError::ExecutionError(format!(
-                    "Shell output from command '{}' has too many characters ({}). Maximum character count is {}.",
-                    command,
-                    char_count,
-                    MAX_CHAR_COUNT
-                )));
-        }
-
-        Ok(vec![
-            Content::text(output_str.clone()).with_audience(vec![Role::Assistant]),
-            Content::text(output_str)
-                .with_audience(vec![Role::User])
-                .with_priority(0.0),
-        ])
-    }
-
-    async fn text_editor(&self, params: Value) -> Result<Vec<Content>, ToolError> {
-        let command = params
-            .get("command")
-            .and_then(|v| v.as_str())
-            .ok_or_else(|| {
-                ToolError::InvalidParameters("Missing 'command' parameter".to_string())
-            })?;
-
-        let path_str = params
-            .get("path")
-            .and_then(|v| v.as_str())
-            .ok_or_else(|| ToolError::InvalidParameters("Missing 'path' parameter".into()))?;
-
-        let path = self.resolve_path(path_str)?;
-
-        // Check if file is ignored before proceeding with any text editor operation
-        if self.is_ignored(&path) {
-            return Err(ToolError::ExecutionError(format!(
-                "Access to '{}' is restricted by .gooseignore",
-                path.display()
-            )));
-        }
-
-        match command {
-            "view" => self.text_editor_view(&path).await,
-            "write" => {
-                let file_text = params
-                    .get("file_text")
-                    .and_then(|v| v.as_str())
-                    .ok_or_else(|| {
-                        ToolError::InvalidParameters("Missing 'file_text' parameter".into())
-                    })?;
-
-                self.text_editor_write(&path, file_text).await
-            }
-            "str_replace" | "edit_file" => {
-                let old_str = params
-                    .get("old_str")
-                    .and_then(|v| v.as_str())
-                    .ok_or_else(|| {
-                        ToolError::InvalidParameters("Missing 'old_str' parameter".into())
-                    })?;
-                let new_str = params
-                    .get("new_str")
-                    .and_then(|v| v.as_str())
-                    .ok_or_else(|| {
-                        ToolError::InvalidParameters("Missing 'new_str' parameter".into())
-                    })?;
-
-                self.text_editor_replace(&path, old_str, new_str).await
-            }
-            "undo_edit" => self.text_editor_undo(&path).await,
-            _ => Err(ToolError::InvalidParameters(format!(
-                "Unknown command '{}'",
-                command
-            ))),
-        }
-    }
-
-    async fn text_editor_view(&self, path: &PathBuf) -> Result<Vec<Content>, ToolError> {
-        if path.is_file() {
-            // Check file size first (400KB limit)
-            const MAX_FILE_SIZE: u64 = 400 * 1024; // 400KB in bytes
-            const MAX_CHAR_COUNT: usize = 400_000; // 409600 chars = 400KB
-
-            let file_size = std::fs::metadata(path)
-                .map_err(|e| {
-                    ToolError::ExecutionError(format!("Failed to get file metadata: {}", e))
-                })?
-                .len();
-
-            if file_size > MAX_FILE_SIZE {
-                return Err(ToolError::ExecutionError(format!(
-                    "File '{}' is too large ({:.2}KB). Maximum size is 400KB to prevent memory issues.",
-                    path.display(),
-                    file_size as f64 / 1024.0
-                )));
-            }
-
-            let uri = Url::from_file_path(path)
-                .map_err(|_| ToolError::ExecutionError("Invalid file path".into()))?
-                .to_string();
-
-            let content = std::fs::read_to_string(path)
-                .map_err(|e| ToolError::ExecutionError(format!("Failed to read file: {}", e)))?;
-
-            let char_count = content.chars().count();
-            if char_count > MAX_CHAR_COUNT {
-                return Err(ToolError::ExecutionError(format!(
-                    "File '{}' has too many characters ({}). Maximum character count is {}.",
-                    path.display(),
-                    char_count,
-                    MAX_CHAR_COUNT
-                )));
-            }
-
-            let language = lang::get_language_identifier(path);
-            let formatted = formatdoc! {"
-                ### {path}
-                ```{language}
-                {content}
-                ```
-                ",
-                path=path.display(),
-                language=language,
-                content=content,
-            };
-
-            // The LLM gets just a quick update as we expect the file to view in the status
-            // but we send a low priority message for the human
-            Ok(vec![
-                Content::embedded_text(uri, content).with_audience(vec![Role::Assistant]),
-                Content::text(formatted)
-                    .with_audience(vec![Role::User])
-                    .with_priority(0.0),
-            ])
-        } else {
-            Err(ToolError::ExecutionError(format!(
-                "The path '{}' does not exist or is not a file.",
-                path.display()
-            )))
-        }
-    }
-
-    async fn text_editor_write(
-        &self,
-        path: &PathBuf,
-        file_text: &str,
-    ) -> Result<Vec<Content>, ToolError> {
-        // Normalize line endings based on platform
-        let mut normalized_text = normalize_line_endings(file_text); // Make mutable
-
-        // Ensure the text ends with a newline
-        if !normalized_text.ends_with('\n') {
-            normalized_text.push('\n');
-        }
-
-        // Write to the file
-        std::fs::write(path, &normalized_text) // Write the potentially modified text
-            .map_err(|e| ToolError::ExecutionError(format!("Failed to write file: {}", e)))?;
-
-        // Try to detect the language from the file extension
-        let language = lang::get_language_identifier(path);
-
-        // The assistant output does not show the file again because the content is already in the tool request
-        // but we do show it to the user here, using the final written content
-        Ok(vec![
-            Content::text(format!("Successfully wrote to {}", path.display()))
-                .with_audience(vec![Role::Assistant]),
-            Content::text(formatdoc! {
-                r#"
-                ### {path}
-                ```{language}
-                {content}
-                ```
-                "#,
-                path=path.display(),
-                language=language,
-                content=&normalized_text // Use the final normalized_text for user feedback
-            })
-            .with_audience(vec![Role::User])
-            .with_priority(0.2),
-        ])
-    }
-
-    async fn text_editor_replace(
-        &self,
-        path: &PathBuf,
-        old_str: &str,
-        new_str: &str,
-    ) -> Result<Vec<Content>, ToolError> {
-        // Check if file exists and is active
-        if !path.exists() {
-            return Err(ToolError::InvalidParameters(format!(
-                "File '{}' does not exist, you can write a new file with the `write` command",
-                path.display()
-            )));
-        }
-
-        // Read content
-        let content = std::fs::read_to_string(path)
-            .map_err(|e| ToolError::ExecutionError(format!("Failed to read file: {}", e)))?;
-
-        // Check if Editor API is configured and use it as the primary path
-        if let Some(ref editor) = self.editor_model {
-            // Editor API path - save history then call API directly
-            self.save_file_history(path)?;
-
-            match editor.edit_code(&content, old_str, new_str).await {
-                Ok(updated_content) => {
-                    // Write the updated content directly
-                    let normalized_content = normalize_line_endings(&updated_content);
-                    std::fs::write(path, &normalized_content).map_err(|e| {
-                        ToolError::ExecutionError(format!("Failed to write file: {}", e))
-                    })?;
-
-                    // Simple success message for Editor API
-                    return Ok(vec![
-                        Content::text(format!("Successfully edited {}", path.display()))
-                            .with_audience(vec![Role::Assistant]),
-                        Content::text(format!("File {} has been edited", path.display()))
-                            .with_audience(vec![Role::User])
-                            .with_priority(0.2),
-                    ]);
-                }
-                Err(e) => {
-                    eprintln!(
-                        "Editor API call failed: {}, falling back to string replacement",
-                        e
-                    );
-                    // Fall through to traditional path below
-                }
-            }
-        }
-
-        // Traditional string replacement path (original logic)
-        // Ensure 'old_str' appears exactly once
-        if content.matches(old_str).count() > 1 {
-            return Err(ToolError::InvalidParameters(
-                "'old_str' must appear exactly once in the file, but it appears multiple times"
-                    .into(),
-            ));
-        }
-        if content.matches(old_str).count() == 0 {
-            return Err(ToolError::InvalidParameters(
-                "'old_str' must appear exactly once in the file, but it does not appear in the file. Make sure the string exactly matches existing file content, including whitespace!".into(),
-            ));
-        }
-
-        // Save history for undo (original behavior - after validation)
-        self.save_file_history(path)?;
-
-        let new_content = content.replace(old_str, new_str);
-        let normalized_content = normalize_line_endings(&new_content);
-        std::fs::write(path, &normalized_content)
-            .map_err(|e| ToolError::ExecutionError(format!("Failed to write file: {}", e)))?;
-
-        // Try to detect the language from the file extension
-        let language = lang::get_language_identifier(path);
-
-        // Show a snippet of the changed content with context
-        const SNIPPET_LINES: usize = 4;
-
-        // Count newlines before the replacement to find the line number
-        let replacement_line = content
-            .split(old_str)
-            .next()
-            .expect("should split on already matched content")
-            .matches('\n')
-            .count();
-
-        // Calculate start and end lines for the snippet
-        let start_line = replacement_line.saturating_sub(SNIPPET_LINES);
-        let end_line = replacement_line + SNIPPET_LINES + new_content.matches('\n').count();
-
-        // Get the relevant lines for our snippet
-        let lines: Vec<&str> = new_content.lines().collect();
-        let snippet = lines
-            .iter()
-            .skip(start_line)
-            .take(end_line - start_line + 1)
-            .cloned()
-            .collect::<Vec<&str>>()
-            .join("\n");
-
-        let output = formatdoc! {r#"
-            ```{language}
-            {snippet}
-            ```
-            "#,
-            language=language,
-            snippet=snippet
-        };
-
-        let success_message = formatdoc! {r#"
-            The file {} has been edited, and the section now reads:
-            {}
-            Review the changes above for errors. Undo and edit the file again if necessary!
-            "#,
-            path.display(),
-            output
-        };
-
-        Ok(vec![
-            Content::text(success_message).with_audience(vec![Role::Assistant]),
-            Content::text(output)
-                .with_audience(vec![Role::User])
-                .with_priority(0.2),
-        ])
-    }
-    async fn text_editor_undo(&self, path: &PathBuf) -> Result<Vec<Content>, ToolError> {
-        let mut history = self.file_history.lock().unwrap();
-        if let Some(contents) = history.get_mut(path) {
-            if let Some(previous_content) = contents.pop() {
-                // Write previous content back to file
-                std::fs::write(path, previous_content).map_err(|e| {
-                    ToolError::ExecutionError(format!("Failed to write file: {}", e))
-                })?;
-                Ok(vec![Content::text("Undid the last edit")])
-            } else {
-                Err(ToolError::InvalidParameters(
-                    "No edit history available to undo".into(),
-                ))
-            }
-        } else {
-            Err(ToolError::InvalidParameters(
-                "No edit history available to undo".into(),
-            ))
-        }
-    }
-
-    fn save_file_history(&self, path: &PathBuf) -> Result<(), ToolError> {
-        let mut history = self.file_history.lock().unwrap();
-        let content = if path.exists() {
-            std::fs::read_to_string(path)
-                .map_err(|e| ToolError::ExecutionError(format!("Failed to read file: {}", e)))?
-        } else {
-            String::new()
-        };
-        history.entry(path.clone()).or_default().push(content);
-        Ok(())
->>>>>>> 2120a531
     }
 
     async fn list_windows(&self, params: Value) -> Result<Vec<Content>, ToolError> {
@@ -1053,13 +372,13 @@
         &self,
         tool_name: &str,
         arguments: Value,
-        notifier: mpsc::Sender<JsonRpcMessage>,
+        _notifier: mpsc::Sender<JsonRpcMessage>,
     ) -> Pin<Box<dyn Future<Output = Result<Vec<Content>, ToolError>> + Send + 'static>> {
         let this = self.clone();
         let tool_name = tool_name.to_string();
         Box::pin(async move {
             match tool_name.as_str() {
-                "shell" => this.bash(arguments, notifier).await,
+                "shell" => this.bash(arguments).await,
                 "text_editor" => this.text_editor(arguments).await,
                 "list_windows" => this.list_windows(arguments).await,
                 "screen_capture" => this.screen_capture(arguments).await,
@@ -1121,7 +440,7 @@
             instructions: self.instructions.clone(),
             file_history: Arc::clone(&self.file_history),
             ignore_patterns: Arc::clone(&self.ignore_patterns),
-            editor_model: create_editor_model(), // Recreate the editor model since it's not Clone
+            editor_model: self.editor_model.clone(),
         }
     }
 }
@@ -1194,139 +513,17 @@
         assert!(!instructions.contains("Project Hints"));
     }
 
-<<<<<<< HEAD
-=======
-    static DEV_ROUTER: OnceCell<DeveloperRouter> = OnceCell::const_new();
-
-    async fn get_router() -> &'static DeveloperRouter {
-        DEV_ROUTER
-            .get_or_init(|| async { DeveloperRouter::new() })
-            .await
-    }
-
-    fn dummy_sender() -> mpsc::Sender<JsonRpcMessage> {
-        mpsc::channel(1).0
-    }
-
-    #[tokio::test]
-    #[serial]
-    async fn test_shell_missing_parameters() {
-        let temp_dir = tempfile::tempdir().unwrap();
-        std::env::set_current_dir(&temp_dir).unwrap();
-
-        let router = get_router().await;
-        let result = router.call_tool("shell", json!({}), dummy_sender()).await;
-
-        assert!(result.is_err());
-        let err = result.err().unwrap();
-        assert!(matches!(err, ToolError::InvalidParameters(_)));
-
-        temp_dir.close().unwrap();
-    }
-
-    #[tokio::test]
-    #[serial]
-    #[cfg(windows)]
-    async fn test_windows_specific_commands() {
-        let router = get_router().await;
-
-        // Test PowerShell command
-        let result = router
-            .call_tool(
-                "shell",
-                json!({
-                    "command": "Get-ChildItem"
-                }),
-            )
-            .await;
-        assert!(result.is_ok());
-
-        // Test Windows path handling
-        let result = router.resolve_path("C:\\Windows\\System32");
-        assert!(result.is_ok());
-
-        // Test UNC path handling
-        let result = router.resolve_path("\\\\server\\share");
-        assert!(result.is_ok());
-    }
-
->>>>>>> 2120a531
     #[tokio::test]
     #[serial]
     async fn test_text_editor_write_and_view_file() {
         let temp_dir = tempfile::tempdir().unwrap();
         std::env::set_current_dir(&temp_dir).unwrap();
 
-<<<<<<< HEAD
         let router = DeveloperRouter::new();
-=======
-        // Get router after setting current directory
-        let router = get_router().await;
-
-        // Test file size limit
-        {
-            let large_file_path = temp_dir.path().join("large.txt");
-            let large_file_str = large_file_path.to_str().unwrap();
-
-            // Create a file larger than 2MB
-            let content = "x".repeat(3 * 1024 * 1024); // 3MB
-            std::fs::write(&large_file_path, content).unwrap();
-
-            let result = router
-                .call_tool(
-                    "text_editor",
-                    json!({
-                        "command": "view",
-                        "path": large_file_str
-                    }),
-                    dummy_sender(),
-                )
-                .await;
-
-            assert!(result.is_err());
-            let err = result.err().unwrap();
-            assert!(matches!(err, ToolError::ExecutionError(_)));
-            assert!(err.to_string().contains("too large"));
-        }
-
-        // Test character count limit
-        {
-            let many_chars_path = temp_dir.path().join("many_chars.txt");
-            let many_chars_str = many_chars_path.to_str().unwrap();
-
-            // Create a file with more than 400K characters but less than 400KB
-            let content = "x".repeat(405_000);
-            std::fs::write(&many_chars_path, content).unwrap();
-
-            let result = router
-                .call_tool(
-                    "text_editor",
-                    json!({
-                        "command": "view",
-                        "path": many_chars_str
-                    }),
-                    dummy_sender(),
-                )
-                .await;
-
-            assert!(result.is_err());
-            let err = result.err().unwrap();
-            assert!(matches!(err, ToolError::ExecutionError(_)));
-            assert!(err.to_string().contains("too many characters"));
-        }
-
-        // Let temp_dir drop naturally at end of scope
-    }
-
-    #[tokio::test]
-    #[serial]
-    async fn test_text_editor_write_and_view_file() {
-        let router = get_router().await;
-
-        let temp_dir = tempfile::tempdir().unwrap();
->>>>>>> 2120a531
         let file_path = temp_dir.path().join("test.txt");
         let file_path_str = file_path.to_str().unwrap();
+
+        let (_tx, _rx) = mpsc::channel(1);
 
         // Create a new file
         router
@@ -1337,7 +534,7 @@
                     "path": file_path_str,
                     "file_text": "Hello, world!"
                 }),
-                dummy_sender(),
+                _tx.clone(),
             )
             .await
             .unwrap();
@@ -1350,7 +547,7 @@
                     "command": "view",
                     "path": file_path_str
                 }),
-                dummy_sender(),
+                _tx.clone(),
             )
             .await
             .unwrap();
@@ -1380,6 +577,8 @@
         let file_path = temp_dir.path().join("test.txt");
         let file_path_str = file_path.to_str().unwrap();
 
+        let (_tx, _rx) = mpsc::channel(1);
+
         // Create a new file
         router
             .call_tool(
@@ -1389,7 +588,7 @@
                     "path": file_path_str,
                     "file_text": "Hello, world!"
                 }),
-                dummy_sender(),
+                _tx.clone(),
             )
             .await
             .unwrap();
@@ -1404,7 +603,7 @@
                     "old_str": "world",
                     "new_str": "Rust"
                 }),
-                dummy_sender(),
+                _tx.clone(),
             )
             .await
             .unwrap();
@@ -1429,7 +628,7 @@
                     "command": "view",
                     "path": file_path_str
                 }),
-                dummy_sender(),
+                _tx.clone(),
             )
             .await
             .unwrap();
@@ -1443,14 +642,7 @@
             .unwrap()
             .as_text()
             .unwrap();
-
-        // Check that the file has been modified and contains some form of "Rust"
-        // The Editor API might transform the content differently than simple string replacement
-        assert!(
-            text.contains("Rust") || text.contains("Hello, Rust!"),
-            "Expected content to contain 'Rust', but got: {}",
-            text
-        );
+        assert!(text.contains("Hello, Rust!"));
 
         temp_dir.close().unwrap();
     }
@@ -1465,6 +657,8 @@
         let file_path = temp_dir.path().join("test.txt");
         let file_path_str = file_path.to_str().unwrap();
 
+        let (_tx, _rx) = mpsc::channel(1);
+
         // Create a new file
         router
             .call_tool(
@@ -1474,7 +668,7 @@
                     "path": file_path_str,
                     "file_text": "First line"
                 }),
-                dummy_sender(),
+                _tx.clone(),
             )
             .await
             .unwrap();
@@ -1489,7 +683,7 @@
                     "old_str": "First line",
                     "new_str": "Second line"
                 }),
-                dummy_sender(),
+                _tx.clone(),
             )
             .await
             .unwrap();
@@ -1502,7 +696,7 @@
                     "command": "undo_edit",
                     "path": file_path_str
                 }),
-                dummy_sender(),
+                _tx.clone(),
             )
             .await
             .unwrap();
@@ -1518,7 +712,7 @@
                     "command": "view",
                     "path": file_path_str
                 }),
-                dummy_sender(),
+                _tx.clone(),
             )
             .await
             .unwrap();
@@ -1589,351 +783,4 @@
 
         temp_dir.close().unwrap();
     }
-<<<<<<< HEAD
-=======
-
-    #[tokio::test]
-    #[serial]
-    async fn test_text_editor_respects_ignore_patterns() {
-        let temp_dir = tempfile::tempdir().unwrap();
-        std::env::set_current_dir(&temp_dir).unwrap();
-
-        // Create a DeveloperRouter with custom ignore patterns
-        let mut builder = GitignoreBuilder::new(temp_dir.path().to_path_buf());
-        builder.add_line(None, "secret.txt").unwrap();
-        let ignore_patterns = builder.build().unwrap();
-
-        let router = DeveloperRouter {
-            tools: DeveloperRouter::new().tools, // Reuse default tools
-            prompts: Arc::new(HashMap::new()),
-            instructions: String::new(),
-            file_history: Arc::new(Mutex::new(HashMap::new())),
-            ignore_patterns: Arc::new(ignore_patterns),
-            editor_model: None,
-        };
-
-        // Try to write to an ignored file
-        let result = router
-            .call_tool(
-                "text_editor",
-                json!({
-                    "command": "write",
-                    "path": temp_dir.path().join("secret.txt").to_str().unwrap(),
-                    "file_text": "test content"
-                }),
-                dummy_sender(),
-            )
-            .await;
-
-        assert!(
-            result.is_err(),
-            "Should not be able to write to ignored file"
-        );
-        assert!(matches!(result.unwrap_err(), ToolError::ExecutionError(_)));
-
-        // Try to write to a non-ignored file
-        let result = router
-            .call_tool(
-                "text_editor",
-                json!({
-                    "command": "write",
-                    "path": temp_dir.path().join("allowed.txt").to_str().unwrap(),
-                    "file_text": "test content"
-                }),
-                dummy_sender(),
-            )
-            .await;
-
-        assert!(
-            result.is_ok(),
-            "Should be able to write to non-ignored file"
-        );
-
-        temp_dir.close().unwrap();
-    }
-
-    #[tokio::test]
-    #[serial]
-    async fn test_bash_respects_ignore_patterns() {
-        let temp_dir = tempfile::tempdir().unwrap();
-        std::env::set_current_dir(&temp_dir).unwrap();
-
-        // Create a DeveloperRouter with custom ignore patterns
-        let mut builder = GitignoreBuilder::new(temp_dir.path().to_path_buf());
-        builder.add_line(None, "secret.txt").unwrap();
-        let ignore_patterns = builder.build().unwrap();
-
-        let router = DeveloperRouter {
-            tools: DeveloperRouter::new().tools, // Reuse default tools
-            prompts: Arc::new(HashMap::new()),
-            instructions: String::new(),
-            file_history: Arc::new(Mutex::new(HashMap::new())),
-            ignore_patterns: Arc::new(ignore_patterns),
-            editor_model: None,
-        };
-
-        // Create an ignored file
-        let secret_file_path = temp_dir.path().join("secret.txt");
-        std::fs::write(&secret_file_path, "secret content").unwrap();
-
-        // Try to cat the ignored file
-        let result = router
-            .call_tool(
-                "shell",
-                json!({
-                    "command": format!("cat {}", secret_file_path.to_str().unwrap())
-                }),
-                dummy_sender(),
-            )
-            .await;
-
-        assert!(result.is_err(), "Should not be able to cat ignored file");
-        assert!(matches!(result.unwrap_err(), ToolError::ExecutionError(_)));
-
-        // Try to cat a non-ignored file
-        let allowed_file_path = temp_dir.path().join("allowed.txt");
-        std::fs::write(&allowed_file_path, "allowed content").unwrap();
-
-        let result = router
-            .call_tool(
-                "shell",
-                json!({
-                    "command": format!("cat {}", allowed_file_path.to_str().unwrap())
-                }),
-                dummy_sender(),
-            )
-            .await;
-
-        assert!(result.is_ok(), "Should be able to cat non-ignored file");
-
-        temp_dir.close().unwrap();
-    }
-
-    #[tokio::test]
-    #[serial]
-    async fn test_gitignore_fallback_when_no_gooseignore() {
-        let temp_dir = tempfile::tempdir().unwrap();
-        std::env::set_current_dir(&temp_dir).unwrap();
-
-        // Create a .gitignore file but no .gooseignore
-        std::fs::write(temp_dir.path().join(".gitignore"), "*.log\n*.tmp\n.env").unwrap();
-
-        let router = DeveloperRouter::new();
-
-        // Test that gitignore patterns are respected
-        assert!(
-            router.is_ignored(Path::new("test.log")),
-            "*.log pattern from .gitignore should be ignored"
-        );
-        assert!(
-            router.is_ignored(Path::new("build.tmp")),
-            "*.tmp pattern from .gitignore should be ignored"
-        );
-        assert!(
-            router.is_ignored(Path::new(".env")),
-            ".env pattern from .gitignore should be ignored"
-        );
-        assert!(
-            !router.is_ignored(Path::new("test.txt")),
-            "test.txt should not be ignored"
-        );
-
-        temp_dir.close().unwrap();
-    }
-
-    #[tokio::test]
-    #[serial]
-    async fn test_gooseignore_takes_precedence_over_gitignore() {
-        let temp_dir = tempfile::tempdir().unwrap();
-        std::env::set_current_dir(&temp_dir).unwrap();
-
-        // Create both .gooseignore and .gitignore files with different patterns
-        std::fs::write(temp_dir.path().join(".gooseignore"), "*.secret").unwrap();
-        std::fs::write(temp_dir.path().join(".gitignore"), "*.log\ntarget/").unwrap();
-
-        let router = DeveloperRouter::new();
-
-        // .gooseignore patterns should be used
-        assert!(
-            router.is_ignored(Path::new("test.secret")),
-            "*.secret pattern from .gooseignore should be ignored"
-        );
-
-        // .gitignore patterns should NOT be used when .gooseignore exists
-        assert!(
-            !router.is_ignored(Path::new("test.log")),
-            "*.log pattern from .gitignore should NOT be ignored when .gooseignore exists"
-        );
-        assert!(
-            !router.is_ignored(Path::new("build.tmp")),
-            "*.tmp pattern from .gitignore should NOT be ignored when .gooseignore exists"
-        );
-
-        temp_dir.close().unwrap();
-    }
-
-    #[tokio::test]
-    #[serial]
-    async fn test_default_patterns_when_no_ignore_files() {
-        let temp_dir = tempfile::tempdir().unwrap();
-        std::env::set_current_dir(&temp_dir).unwrap();
-
-        // Don't create any ignore files
-        let router = DeveloperRouter::new();
-
-        // Default patterns should be used
-        assert!(
-            router.is_ignored(Path::new(".env")),
-            ".env should be ignored by default patterns"
-        );
-        assert!(
-            router.is_ignored(Path::new(".env.local")),
-            ".env.local should be ignored by default patterns"
-        );
-        assert!(
-            router.is_ignored(Path::new("secrets.txt")),
-            "secrets.txt should be ignored by default patterns"
-        );
-        assert!(
-            !router.is_ignored(Path::new("normal.txt")),
-            "normal.txt should not be ignored"
-        );
-
-        temp_dir.close().unwrap();
-    }
-
-    #[tokio::test]
-    #[serial]
-    async fn test_text_editor_descriptions() {
-        let temp_dir = tempfile::tempdir().unwrap();
-        std::env::set_current_dir(&temp_dir).unwrap();
-
-        // Test without editor API configured (should be the case in tests due to cfg!(test))
-        let router = DeveloperRouter::new();
-        let tools = router.list_tools();
-        let text_editor_tool = tools.iter().find(|t| t.name == "text_editor").unwrap();
-
-        // Should use traditional description with str_replace command
-        assert!(text_editor_tool
-            .description
-            .contains("Replace a string in a file with a new string"));
-        assert!(text_editor_tool
-            .description
-            .contains("the `old_str` needs to exactly match one"));
-        assert!(text_editor_tool.description.contains("str_replace"));
-
-        // Should not contain editor API description or edit_file command
-        assert!(!text_editor_tool
-            .description
-            .contains("Edit the file with the new content"));
-        assert!(!text_editor_tool.description.contains("edit_file"));
-        assert!(!text_editor_tool
-            .description
-            .contains("work out how to place old_str with it intelligently"));
-
-        temp_dir.close().unwrap();
-    }
-
-    #[tokio::test]
-    #[serial]
-    async fn test_text_editor_respects_gitignore_fallback() {
-        let temp_dir = tempfile::tempdir().unwrap();
-        std::env::set_current_dir(&temp_dir).unwrap();
-
-        // Create a .gitignore file but no .gooseignore
-        std::fs::write(temp_dir.path().join(".gitignore"), "*.log").unwrap();
-
-        let router = DeveloperRouter::new();
-
-        // Try to write to a file ignored by .gitignore
-        let result = router
-            .call_tool(
-                "text_editor",
-                json!({
-                    "command": "write",
-                    "path": temp_dir.path().join("test.log").to_str().unwrap(),
-                    "file_text": "test content"
-                }),
-                dummy_sender(),
-            )
-            .await;
-
-        assert!(
-            result.is_err(),
-            "Should not be able to write to file ignored by .gitignore fallback"
-        );
-        assert!(matches!(result.unwrap_err(), ToolError::ExecutionError(_)));
-
-        // Try to write to a non-ignored file
-        let result = router
-            .call_tool(
-                "text_editor",
-                json!({
-                    "command": "write",
-                    "path": temp_dir.path().join("allowed.txt").to_str().unwrap(),
-                    "file_text": "test content"
-                }),
-                dummy_sender(),
-            )
-            .await;
-
-        assert!(
-            result.is_ok(),
-            "Should be able to write to non-ignored file"
-        );
-
-        temp_dir.close().unwrap();
-    }
-
-    #[tokio::test]
-    #[serial]
-    async fn test_bash_respects_gitignore_fallback() {
-        let temp_dir = tempfile::tempdir().unwrap();
-        std::env::set_current_dir(&temp_dir).unwrap();
-
-        // Create a .gitignore file but no .gooseignore
-        std::fs::write(temp_dir.path().join(".gitignore"), "*.log").unwrap();
-
-        let router = DeveloperRouter::new();
-
-        // Create a file that would be ignored by .gitignore
-        let log_file_path = temp_dir.path().join("test.log");
-        std::fs::write(&log_file_path, "log content").unwrap();
-
-        // Try to cat the ignored file
-        let result = router
-            .call_tool(
-                "shell",
-                json!({
-                    "command": format!("cat {}", log_file_path.to_str().unwrap())
-                }),
-                dummy_sender(),
-            )
-            .await;
-
-        assert!(
-            result.is_err(),
-            "Should not be able to cat file ignored by .gitignore fallback"
-        );
-        assert!(matches!(result.unwrap_err(), ToolError::ExecutionError(_)));
-
-        // Try to cat a non-ignored file
-        let allowed_file_path = temp_dir.path().join("allowed.txt");
-        std::fs::write(&allowed_file_path, "allowed content").unwrap();
-
-        let result = router
-            .call_tool(
-                "shell",
-                json!({
-                    "command": format!("cat {}", allowed_file_path.to_str().unwrap())
-                }),
-                dummy_sender(),
-            )
-            .await;
-
-        assert!(result.is_ok(), "Should be able to cat non-ignored file");
-
-        temp_dir.close().unwrap();
-    }
->>>>>>> 2120a531
 }