--- conflicted
+++ resolved
@@ -622,7 +622,6 @@
             }
         }
 
-<<<<<<< HEAD
         let mut hints = String::new();
         if !global_hints_contents.is_empty() {
             hints.push_str("\n### Global Hints\nThe developer extension includes some global hints that apply to all projects & directories.\n");
@@ -653,9 +652,7 @@
             format!("{base_instructions}\n{hints}")
         };
 
-=======
         // Build ignore patterns first so we can use them for file reference expansion
->>>>>>> cd154825
         let mut builder = GitignoreBuilder::new(cwd.clone());
         let mut has_ignore_file = false;
 
