--- conflicted
+++ resolved
@@ -8,7 +8,7 @@
 use indoc::formatdoc;
 use serde_json::Value;
 use std::{
-    collections::HashMap,
+    collections::{HashMap, HashSet},
     fs::File,
     future::Future,
     io::{Cursor, Read},
@@ -46,7 +46,58 @@
 use xcap::{Monitor, Window};
 
 use ignore::gitignore::{Gitignore, GitignoreBuilder};
-use std::collections::HashSet;
+
+// Embeds the prompts directory to the build
+static PROMPTS_DIR: Dir = include_dir!("$CARGO_MANIFEST_DIR/src/developer/prompts");
+
+/// Loads prompt files from the embedded PROMPTS_DIR and returns a HashMap of prompts.
+/// Ensures that each prompt name is unique.
+pub fn load_prompt_files() -> HashMap<String, Prompt> {
+    let mut prompts = HashMap::new();
+
+    for entry in PROMPTS_DIR.files() {
+        let prompt_str = String::from_utf8_lossy(entry.contents()).into_owned();
+
+        let template: PromptTemplate = match serde_json::from_str(&prompt_str) {
+            Ok(t) => t,
+            Err(e) => {
+                eprintln!(
+                    "Failed to parse prompt template in {}: {}",
+                    entry.path().display(),
+                    e
+                );
+                continue; // Skip invalid prompt file
+            }
+        };
+
+        let arguments = template
+            .arguments
+            .into_iter()
+            .map(|arg| PromptArgument {
+                name: arg.name,
+                description: arg.description,
+                required: arg.required,
+            })
+            .collect::<Vec<PromptArgument>>();
+
+        let prompt = Prompt::new(&template.id, Some(&template.template), Some(arguments));
+
+        if prompts.contains_key(&prompt.name) {
+            eprintln!("Duplicate prompt name '{}' found. Skipping.", prompt.name);
+            continue; // Skip duplicate prompt name
+        }
+
+        prompts.insert(prompt.name.clone(), prompt);
+    }
+
+    prompts
+}
+
+/// Regex pattern to match file references (@-mentions) in text
+static FILE_REFERENCE_REGEX: Lazy<regex::Regex> = Lazy::new(|| {
+    regex::Regex::new(r"(?:^|\s)@([a-zA-Z0-9_\-./]+(?:\.[a-zA-Z0-9]+)+|[A-Z][a-zA-Z0-9_\-]*|[a-zA-Z0-9_\-./]*[./][a-zA-Z0-9_\-./]*)")
+        .expect("Invalid file reference regex pattern")
+});
 
 /// Sanitize and resolve a file reference path safely
 ///
@@ -80,21 +131,6 @@
     }
 }
 
-// Embeds the prompts directory to the build
-static PROMPTS_DIR: Dir = include_dir!("$CARGO_MANIFEST_DIR/src/developer/prompts");
-
-// Compile regex once for better performance
-static FILE_REFERENCE_REGEX: Lazy<regex::Regex> = Lazy::new(|| {
-    // Enhanced pattern that supports:
-    // - Files with extensions: @file.txt, @file.test.js
-    // - Files without extensions: @Makefile, @LICENSE, @Dockerfile
-    // - Complex paths: @src/utils/helper.js
-    // - Avoids email addresses: email@domain.com
-    // - Avoids social handles like @username by requiring file-like patterns
-    regex::Regex::new(r"(?:^|\s)@([a-zA-Z0-9_\-./]+(?:\.[a-zA-Z0-9]+)+|[A-Z][a-zA-Z0-9_\-]*|[a-zA-Z0-9_\-./]*[./][a-zA-Z0-9_\-./]*)")
-        .expect("Invalid file reference regex pattern")
-});
-
 /// Parse file references (@-mentions) from content
 fn parse_file_references(content: &str) -> Vec<PathBuf> {
     // Keep size limits for ReDoS protection - .goosehints should be reasonably sized
@@ -131,133 +167,66 @@
     }
 
     let references = parse_file_references(content);
-    if references.is_empty() {
-        return content.to_string();
-    }
-
-    let mut expanded_content = content.to_string();
+    let mut result = content.to_string();
 
     for reference in references {
-        // SECURITY: Sanitize the file path to prevent path traversal attacks
-        let full_path = match sanitize_reference_path(&reference, base_path) {
+        // Check if we've already visited this file (circular reference protection)
+        if visited.contains(&reference) {
+            continue;
+        }
+
+        // Sanitize the path
+        let safe_path = match sanitize_reference_path(&reference, base_path) {
             Ok(path) => path,
-            Err(e) => {
-                tracing::warn!(
-                    "Security violation in file reference '{}' from base '{}': {}",
-                    reference.display(),
-                    base_path.display(),
-                    e
-                );
+            Err(_) => {
+                tracing::warn!("Skipping unsafe file reference: {:?}", reference);
                 continue;
             }
         };
 
-        // Check if already visited (circular reference detection)
-        if visited.contains(&full_path) {
-            tracing::warn!(
-                "Circular reference detected for '{}' at depth {}",
-                full_path.display(),
-                depth
-            );
+        // Check if the file should be ignored
+        if ignore_patterns.matched(&safe_path, false).is_ignore() {
+            tracing::debug!("Skipping ignored file reference: {:?}", safe_path);
             continue;
         }
 
-        // Check if file should be ignored
-        if ignore_patterns.matched(&full_path, false).is_ignore() {
-            tracing::debug!(
-                "Referenced file {} is ignored by .gooseignore",
-                full_path.display()
-            );
-            continue;
-        }
-
-        // Check if file exists
-        if !full_path.is_file() {
-            tracing::debug!("Referenced file {} not found", full_path.display());
-            continue;
-        }
-
-        // Read the file
-        match std::fs::read_to_string(&full_path) {
-            Ok(file_content) => {
-                visited.insert(full_path.clone());
-
-                // Recursively expand references in the included file
-                let expanded_file_content = read_referenced_files(
-                    &file_content,
-                    full_path.parent().unwrap_or(base_path),
-                    visited,
-                    depth + 1,
-                    ignore_patterns,
-                );
-
-                let reference_str = format!("@{}", reference.display());
-                expanded_content = expanded_content.replace(
-                    &reference_str,
-                    &format!(
-                        "\n\n--- Content from {} ---\n{}\n--- End of {} ---\n",
-                        full_path.display(),
-                        expanded_file_content,
-                        full_path.display()
-                    ),
-                );
-
-                visited.remove(&full_path);
+        // Try to read the file
+        if safe_path.is_file() {
+            match std::fs::read_to_string(&safe_path) {
+                Ok(file_content) => {
+                    // Mark this file as visited
+                    visited.insert(reference.clone());
+
+                    // Recursively expand any references in the included file
+                    let expanded_content = read_referenced_files(
+                        &file_content,
+                        base_path,
+                        visited,
+                        depth + 1,
+                        ignore_patterns,
+                    );
+
+                    // Replace the @-mention with the expanded content
+                    let reference_pattern = format!("@{}", reference.to_string_lossy());
+                    let replacement = format!(
+                        "--- Content from {} ---\n{}\n--- End of {} ---",
+                        reference.display(),
+                        expanded_content,
+                        reference.display()
+                    );
+                    result = result.replace(&reference_pattern, &replacement);
+
+                    // Remove from visited so it can be referenced again in different contexts
+                    visited.remove(&reference);
+                }
+                Err(e) => {
+                    tracing::warn!("Could not read referenced file {:?}: {}", safe_path, e);
+                }
             }
-            Err(e) => {
-                tracing::warn!(
-                    "Failed to read referenced file {}: {}",
-                    full_path.display(),
-                    e
-                );
-            }
-        }
-    }
-
-    expanded_content
-}
-
-/// Loads prompt files from the embedded PROMPTS_DIR and returns a HashMap of prompts.
-/// Ensures that each prompt name is unique.
-pub fn load_prompt_files() -> HashMap<String, Prompt> {
-    let mut prompts = HashMap::new();
-
-    for entry in PROMPTS_DIR.files() {
-        let prompt_str = String::from_utf8_lossy(entry.contents()).into_owned();
-
-        let template: PromptTemplate = match serde_json::from_str(&prompt_str) {
-            Ok(t) => t,
-            Err(e) => {
-                eprintln!(
-                    "Failed to parse prompt template in {}: {}",
-                    entry.path().display(),
-                    e
-                );
-                continue; // Skip invalid prompt file
-            }
-        };
-
-        let arguments = template
-            .arguments
-            .into_iter()
-            .map(|arg| PromptArgument {
-                name: arg.name,
-                description: arg.description,
-                required: arg.required,
-            })
-            .collect::<Vec<PromptArgument>>();
-
-        let prompt = Prompt::new(&template.id, Some(&template.template), Some(arguments));
-
-        if prompts.contains_key(&prompt.name) {
-            eprintln!("Duplicate prompt name '{}' found. Skipping.", prompt.name);
-            continue; // Skip duplicate prompt name
-        }
-
-        prompts.insert(prompt.name.clone(), prompt);
-    }
-
-    prompts
+        }
+    }
+
+    result
 }
 
 pub struct DeveloperRouter {
@@ -594,32 +563,6 @@
             }
         }
 
-<<<<<<< HEAD
-        // Read global and local hints
-        let mut hints = String::new();
-=======
-        let mut hints = String::new();
-        if !global_hints_contents.is_empty() {
-            hints.push_str("\n### Global Hints\nThe developer extension includes some global hints that apply to all projects & directories.\n");
-            hints.push_str(&global_hints_contents.join("\n"));
-        }
-
-        if !local_hints_contents.is_empty() {
-            if !hints.is_empty() {
-                hints.push_str("\n\n");
-            }
-            hints.push_str("### Project Hints\nThe developer extension includes some hints for working on the project in this directory.\n");
-            hints.push_str(&local_hints_contents.join("\n"));
-        }
-
-        // Return base instructions directly when no hints are found
-        let instructions = if hints.is_empty() {
-            base_instructions
-        } else {
-            format!("{base_instructions}\n{hints}")
-        };
->>>>>>> 44526de2
-
         // Build ignore patterns first so we can use them for file reference expansion
         let mut builder = GitignoreBuilder::new(cwd.clone());
         let mut has_ignore_file = false;
@@ -670,38 +613,46 @@
 
         let ignore_patterns = builder.build().expect("Failed to build ignore patterns");
 
-        // Read global hints if they exist
-        if global_hints_path.is_file() {
-            if let Ok(global_hints) = std::fs::read_to_string(&global_hints_path) {
-                hints.push_str("\n### Global Hints\nThe developer extension includes some global hints that apply to all projects & directories.\n");
-
-                // Expand file references in global hints
-                let mut visited = HashSet::new();
-                let expanded_content = read_referenced_files(
-                    &global_hints,
-                    global_hints_path.parent().unwrap_or(&cwd),
-                    &mut visited,
-                    0,
-                    &ignore_patterns,
-                );
-                hints.push_str(&expanded_content);
+        // Now process hints with file reference expansion
+        let mut hints = String::new();
+        if !global_hints_contents.is_empty() {
+            hints.push_str("\n### Global Hints\nThe developer extension includes some global hints that apply to all projects & directories.\n");
+            
+            // Expand file references in global hints
+            let mut visited = HashSet::new();
+            let global_hints_text = global_hints_contents.join("\n");
+            let global_config_dir = choose_app_strategy(crate::APP_STRATEGY.clone())
+                .map(|strategy| strategy.config_dir())
+                .unwrap_or_else(|_| {
+                    PathBuf::from(shellexpand::tilde("~/.config/goose").to_string())
+                });
+            let expanded_global_hints = read_referenced_files(
+                &global_hints_text,
+                &global_config_dir,
+                &mut visited,
+                0,
+                &ignore_patterns,
+            );
+            hints.push_str(&expanded_global_hints);
+        }
+
+        if !local_hints_contents.is_empty() {
+            if !hints.is_empty() {
+                hints.push_str("\n\n");
             }
-        }
-
-        // Read local hints if they exist
-        if local_hints_path.is_file() {
-            if let Ok(local_hints) = std::fs::read_to_string(&local_hints_path) {
-                if !hints.is_empty() {
-                    hints.push_str("\n\n");
-                }
-                hints.push_str("### Project Hints\nThe developer extension includes some hints for working on the project in this directory.\n");
-
-                // Expand file references in local hints
-                let mut visited = HashSet::new();
-                let expanded_content =
-                    read_referenced_files(&local_hints, &cwd, &mut visited, 0, &ignore_patterns);
-                hints.push_str(&expanded_content);
-            }
+            hints.push_str("### Project Hints\nThe developer extension includes some hints for working on the project in this directory.\n");
+            
+            // Expand file references in local hints
+            let mut visited = HashSet::new();
+            let local_hints_text = local_hints_contents.join("\n");
+            let expanded_local_hints = read_referenced_files(
+                &local_hints_text,
+                &cwd,
+                &mut visited,
+                0,
+                &ignore_patterns,
+            );
+            hints.push_str(&expanded_local_hints);
         }
 
         // Return base instructions directly when no hints are found
@@ -1818,9 +1769,6 @@
         if globalhints_existed {
             fs::copy(&global_hints_bak_path, &global_hints_path).unwrap();
             fs::remove_file(&global_hints_bak_path).unwrap();
-        } else {
-            // Clean up the test file if it didn't exist before
-            fs::remove_file(&global_hints_path).unwrap();
         }
     }
 
@@ -3301,157 +3249,6 @@
         temp_dir.close().unwrap();
     }
 
-<<<<<<< HEAD
-    // Tests for @-mention file reference functionality
-    #[test]
-    fn test_parse_file_references() {
-        let content = r#"
-        Basic file references: @README.md @./docs/guide.md @../shared/config.json @/absolute/path/file.txt
-        Inline references: @file1.txt and @file2.py
-        Files with extensions: @component.tsx @file.test.js @config.local.json
-        Files without extensions: @Makefile @LICENSE @Dockerfile @CHANGELOG
-        Complex paths: @src/utils/helper.js @docs/api/endpoints.md
-        
-        Should not match:
-        - Email addresses: user@example.com admin@company.org
-        - Social handles: @username @user123
-        - URLs: https://example.com/@user
-        "#;
-
-        let references = parse_file_references(content);
-
-        // Should match basic file references
-        assert!(references.contains(&PathBuf::from("README.md")));
-        assert!(references.contains(&PathBuf::from("./docs/guide.md")));
-        assert!(references.contains(&PathBuf::from("../shared/config.json")));
-        assert!(references.contains(&PathBuf::from("/absolute/path/file.txt")));
-        assert!(references.contains(&PathBuf::from("file1.txt")));
-        assert!(references.contains(&PathBuf::from("file2.py")));
-
-        // Should match files with extensions (including multiple dots)
-        assert!(references.contains(&PathBuf::from("component.tsx")));
-        assert!(references.contains(&PathBuf::from("file.test.js")));
-        assert!(references.contains(&PathBuf::from("config.local.json")));
-
-        // Should match files without extensions
-        assert!(references.contains(&PathBuf::from("Makefile")));
-        assert!(references.contains(&PathBuf::from("LICENSE")));
-        assert!(references.contains(&PathBuf::from("Dockerfile")));
-        assert!(references.contains(&PathBuf::from("CHANGELOG")));
-
-        // Should match complex paths
-        assert!(references.contains(&PathBuf::from("src/utils/helper.js")));
-        assert!(references.contains(&PathBuf::from("docs/api/endpoints.md")));
-
-        // Should not match email addresses or social handles
-        assert!(!references
-            .iter()
-            .any(|p| p.to_str().unwrap().contains("example.com")));
-        assert!(!references
-            .iter()
-            .any(|p| p.to_str().unwrap().contains("company.org")));
-        assert!(!references.iter().any(|p| p.to_str().unwrap() == "username"));
-        assert!(!references.iter().any(|p| p.to_str().unwrap() == "user123"));
-    }
-
-    #[test]
-    #[serial]
-    fn test_file_expansion_normal_cases() {
-        let temp_dir = tempfile::tempdir().unwrap();
-        let base_path = temp_dir.path();
-
-        // Test 1: Basic file reference
-        let basic_file = base_path.join("basic.md");
-        std::fs::write(&basic_file, "This is basic content").unwrap();
-
-        let builder = GitignoreBuilder::new(base_path);
-        let ignore_patterns = builder.build().unwrap();
-
-        let mut visited = HashSet::new();
-        let basic_content = "Main content\n@basic.md\nMore content";
-        let expanded = read_referenced_files(basic_content, base_path, &mut visited, 0, &ignore_patterns);
-
-        assert!(expanded.contains("Main content"));
-        assert!(expanded.contains("--- Content from"));
-        assert!(expanded.contains("This is basic content"));
-        assert!(expanded.contains("--- End of"));
-        assert!(expanded.contains("More content"));
-
-        // Test 2: Nested file references
-        let ref_file1 = base_path.join("level1.md");
-        std::fs::write(&ref_file1, "Level 1 content\n@level2.md").unwrap();
-
-        let ref_file2 = base_path.join("level2.md");
-        std::fs::write(&ref_file2, "Level 2 content").unwrap();
-
-        visited.clear();
-        let nested_content = "Main content\n@level1.md";
-        let expanded = read_referenced_files(nested_content, base_path, &mut visited, 0, &ignore_patterns);
-
-        assert!(expanded.contains("Main content"));
-        assert!(expanded.contains("Level 1 content"));
-        assert!(expanded.contains("Level 2 content"));
-
-        temp_dir.close().unwrap();
-    }
-
-    #[test]
-    #[serial]
-    fn test_file_expansion_edge_cases() {
-        let temp_dir = tempfile::tempdir().unwrap();
-        let base_path = temp_dir.path();
-        let builder = GitignoreBuilder::new(base_path);
-        let ignore_patterns = builder.build().unwrap();
-
-        // Test 1: Circular references
-        let ref_file1 = base_path.join("file1.md");
-        std::fs::write(&ref_file1, "File 1\n@file2.md").unwrap();
-        let ref_file2 = base_path.join("file2.md");
-        std::fs::write(&ref_file2, "File 2\n@file1.md").unwrap();
-
-        let mut visited = HashSet::new();
-        let circular_content = "Main\n@file1.md";
-        let expanded = read_referenced_files(circular_content, base_path, &mut visited, 0, &ignore_patterns);
-
-        assert!(expanded.contains("File 1"));
-        assert!(expanded.contains("File 2"));
-        // Should only appear once due to circular reference protection
-        let file1_count = expanded.matches("File 1").count();
-        assert_eq!(file1_count, 1);
-
-        // Test 2: Max depth limit
-        for i in 1..=5 {
-            let content = if i < 5 {
-                format!("Level {} content\n@level{}.md", i, i + 1)
-            } else {
-                format!("Level {} content", i)
-            };
-            let ref_file = base_path.join(format!("level{}.md", i));
-            std::fs::write(&ref_file, content).unwrap();
-        }
-
-        visited.clear();
-        let depth_content = "Main\n@level1.md";
-        let expanded = read_referenced_files(depth_content, base_path, &mut visited, 0, &ignore_patterns);
-
-        // Should contain up to level 3 (MAX_DEPTH = 3)
-        assert!(expanded.contains("Level 1 content"));
-        assert!(expanded.contains("Level 2 content"));
-        assert!(expanded.contains("Level 3 content"));
-        // Should not contain level 4 or 5 due to depth limit
-        assert!(!expanded.contains("Level 4 content"));
-        assert!(!expanded.contains("Level 5 content"));
-
-        // Test 3: Missing file
-        visited.clear();
-        let missing_content = "Main\n@missing.md\nMore content";
-        let expanded = read_referenced_files(missing_content, base_path, &mut visited, 0, &ignore_patterns);
-
-        // Should keep the original reference unchanged
-        assert!(expanded.contains("@missing.md"));
-        assert!(!expanded.contains("--- Content from"));
-
-=======
     #[tokio::test]
     #[serial]
     async fn test_bash_output_truncation() {
@@ -3538,94 +3335,11 @@
             panic!("Failed to find start or end tag in bash output truncation output");
         }
 
->>>>>>> 44526de2
         temp_dir.close().unwrap();
     }
 
     #[test]
     #[serial]
-<<<<<<< HEAD
-    fn test_read_referenced_files_respects_ignore() {
-        let temp_dir = tempfile::tempdir().unwrap();
-        let base_path = temp_dir.path();
-
-        // Create referenced files
-        let allowed_file = base_path.join("allowed.md");
-        std::fs::write(&allowed_file, "Allowed content").unwrap();
-
-        let ignored_file = base_path.join("secret.md");
-        std::fs::write(&ignored_file, "Secret content").unwrap();
-
-        // Create main content with references
-        let content = "Main\n@allowed.md\n@secret.md";
-
-        // Create ignore patterns
-        let mut builder = GitignoreBuilder::new(base_path);
-        builder.add_line(None, "secret.md").unwrap();
-        let ignore_patterns = builder.build().unwrap();
-
-        let mut visited = HashSet::new();
-        let expanded = read_referenced_files(content, base_path, &mut visited, 0, &ignore_patterns);
-
-        // Should contain allowed content but not ignored content
-        assert!(expanded.contains("Allowed content"));
-        assert!(!expanded.contains("Secret content"));
-
-        // The @secret.md reference should remain unchanged
-        assert!(expanded.contains("@secret.md"));
-
-        temp_dir.close().unwrap();
-    }
-
-    #[test]
-    #[serial]
-    fn test_goosehints_with_file_references() {
-        let temp_dir = tempfile::tempdir().unwrap();
-        std::env::set_current_dir(&temp_dir).unwrap();
-
-        // Create referenced files
-        let readme_path = temp_dir.path().join("README.md");
-        std::fs::write(
-            &readme_path,
-            "# Project README\n\nThis is the project documentation.",
-        )
-        .unwrap();
-
-        let guide_path = temp_dir.path().join("guide.md");
-        std::fs::write(&guide_path, "# Development Guide\n\nFollow these steps...").unwrap();
-
-        // Create .goosehints with references
-        let hints_content = r#"# Project Information
-
-Please refer to:
-@README.md
-@guide.md
-
-Additional instructions here.
-"#;
-        let hints_path = temp_dir.path().join(".goosehints");
-        std::fs::write(&hints_path, hints_content).unwrap();
-
-        // Create router and check instructions
-        let router = DeveloperRouter::new();
-        let instructions = router.instructions();
-
-        // Should contain the .goosehints content
-        assert!(instructions.contains("Project Information"));
-        assert!(instructions.contains("Additional instructions here"));
-
-        // Should contain the referenced files' content
-        assert!(instructions.contains("# Project README"));
-        assert!(instructions.contains("This is the project documentation"));
-        assert!(instructions.contains("# Development Guide"));
-        assert!(instructions.contains("Follow these steps"));
-
-        // Should have attribution markers
-        assert!(instructions.contains("--- Content from"));
-        assert!(instructions.contains("--- End of"));
-
-        temp_dir.close().unwrap();
-=======
     fn test_process_shell_output_short() {
         let dir = TempDir::new().unwrap();
         std::env::set_current_dir(dir.path()).unwrap();
@@ -3639,67 +3353,10 @@
         // Both outputs should be the same for short outputs
         assert_eq!(result.0, short_output);
         assert_eq!(result.1, short_output);
->>>>>>> 44526de2
     }
 
     #[test]
     #[serial]
-<<<<<<< HEAD
-    fn test_parse_file_references_redos_protection() {
-        // Test very large input to ensure ReDoS protection
-        let large_content = "@".repeat(2_000_000); // 2MB of @ symbols
-        let references = parse_file_references(&large_content);
-        // Should return empty due to size limit, not hang
-        assert!(references.is_empty());
-
-        // Test normal size content still works
-        let normal_content = "Check out @README.md for details";
-        let references = parse_file_references(&normal_content);
-        assert_eq!(references.len(), 1);
-        assert_eq!(references[0], PathBuf::from("README.md"));
-    }
-
-    #[test]
-    #[serial]
-    fn test_security_integration_with_file_expansion() {
-        let temp_dir = tempfile::tempdir().unwrap();
-        let base_path = temp_dir.path();
-
-        // Create a config file attempting path traversal
-        let malicious_content = r#"
-        Normal content here.
-        @../../../etc/passwd
-        @/absolute/path/file.txt
-        @legitimate_file.md
-        "#;
-
-        // Create a legitimate file
-        let legit_file = base_path.join("legitimate_file.md");
-        std::fs::write(&legit_file, "This is safe content").unwrap();
-
-        // Create ignore patterns
-        let builder = GitignoreBuilder::new(base_path);
-        let ignore_patterns = builder.build().unwrap();
-
-        let mut visited = HashSet::new();
-        let expanded = read_referenced_files(
-            malicious_content,
-            base_path,
-            &mut visited,
-            0,
-            &ignore_patterns,
-        );
-
-        // Should contain the legitimate file but not the malicious attempts
-        assert!(expanded.contains("This is safe content"));
-        assert!(!expanded.contains("root:")); // Common content in /etc/passwd
-
-        // The malicious references should still be present (not expanded)
-        assert!(expanded.contains("@../../../etc/passwd"));
-        assert!(expanded.contains("@/absolute/path/file.txt"));
-
-        temp_dir.close().unwrap();
-=======
     fn test_process_shell_output_empty() {
         let dir = TempDir::new().unwrap();
         std::env::set_current_dir(dir.path()).unwrap();
@@ -3713,6 +3370,5 @@
         // Both outputs should be empty
         assert_eq!(result.0, "");
         assert_eq!(result.1, "");
->>>>>>> 44526de2
     }
 }