use etcetera::{choose_app_strategy, AppStrategy};
use indoc::{formatdoc, indoc};
use reqwest::{Client, Url};
use rmcp::{
    handler::server::{router::tool::ToolRouter, wrapper::Parameters},
    model::{
        CallToolResult, Content, ErrorCode, ErrorData, Implementation, ListResourcesResult,
        PaginatedRequestParam, RawResource, ReadResourceRequestParam, ReadResourceResult, Resource,
        ResourceContents, ServerCapabilities, ServerInfo,
    },
    schemars::JsonSchema,
    service::RequestContext,
    tool, tool_handler, tool_router, RoleServer, ServerHandler,
};
use serde::{Deserialize, Serialize};
use std::{collections::HashMap, fs, path::PathBuf, sync::Arc, sync::Mutex};
use tokio::process::Command;

#[cfg(unix)]
use std::os::unix::fs::PermissionsExt;

mod docx_tool;
mod pdf_tool;
mod xlsx_tool;

mod platform;
use platform::{create_system_automation, SystemAutomation};

/// Enum for save_as parameter in web_scrape tool
#[derive(Debug, Serialize, Deserialize, JsonSchema, Clone, Default)]
#[serde(rename_all = "lowercase")]
pub enum SaveAsFormat {
    /// Save as text (for HTML pages)
    #[default]
    Text,
    /// Save as JSON (for API responses)
    Json,
    /// Save as binary (for images and other files)
    Binary,
}

/// Parameters for the web_scrape tool
#[derive(Debug, Serialize, Deserialize, JsonSchema)]
pub struct WebScrapeParams {
    /// The URL to fetch content from
    pub url: String,
    /// How to interpret and save the content
    #[serde(default)]
    pub save_as: SaveAsFormat,
}

/// Enum for language parameter in automation_script tool
#[derive(Debug, Serialize, Deserialize, JsonSchema, Clone)]
#[serde(rename_all = "lowercase")]
pub enum ScriptLanguage {
    /// Shell/Bash script
    Shell,
    /// Batch script (Windows)
    Batch,
    /// Ruby script
    Ruby,
    /// PowerShell script
    Powershell,
}

/// Enum for command parameter in cache tool
#[derive(Debug, Serialize, Deserialize, JsonSchema, Clone)]
#[serde(rename_all = "lowercase")]
pub enum CacheCommand {
    /// List all cached files
    List,
    /// View content of a cached file
    View,
    /// Delete a cached file
    Delete,
    /// Clear all cached files
    Clear,
}

/// Parameters for the automation_script tool
#[derive(Debug, Serialize, Deserialize, JsonSchema)]
pub struct AutomationScriptParams {
    /// The scripting language to use
    #[serde(rename = "language")]
    pub language: ScriptLanguage,
    /// The script content
    pub script: String,
    /// Whether to save the script output to a file
    #[serde(default)]
    pub save_output: bool,
}

/// Parameters for the computer_control tool
#[derive(Debug, Serialize, Deserialize, JsonSchema)]
pub struct ComputerControlParams {
    /// The automation script content (PowerShell for Windows, AppleScript for macOS)
    pub script: String,
    /// Whether to save the script output to a file
    #[serde(default)]
    pub save_output: bool,
}

/// Parameters for the cache tool
#[derive(Debug, Serialize, Deserialize, JsonSchema)]
pub struct CacheParams {
    /// The command to perform
    pub command: CacheCommand,
    /// Path to the cached file for view/delete commands
    pub path: Option<String>,
}

/// Parameters for the pdf_tool
/// Enum for operation parameter in pdf_tool
#[derive(Debug, Serialize, Deserialize, JsonSchema, Clone)]
#[serde(rename_all = "snake_case")]
pub enum PdfOperation {
    /// Extract all text content from the PDF
    ExtractText,
    /// Extract and save embedded images to PNG files
    ExtractImages,
}

#[derive(Debug, Serialize, Deserialize, JsonSchema)]
pub struct PdfToolParams {
    /// Path to the PDF file
    pub path: String,
    /// Operation to perform on the PDF
    pub operation: PdfOperation,
}

/// Enum for operation parameter in docx_tool
#[derive(Debug, Serialize, Deserialize, JsonSchema, Clone)]
#[serde(rename_all = "snake_case")]
pub enum DocxOperation {
    /// Extract all text content and structure from the DOCX
    ExtractText,
    /// Create a new DOCX or update existing one with provided content
    UpdateDoc,
}

/// Enum for update mode in docx_tool params
#[derive(Debug, Serialize, Deserialize, JsonSchema, Clone, Default)]
#[serde(rename_all = "snake_case")]
pub enum DocxUpdateMode {
    /// Add content to end of document (default)
    #[default]
    Append,
    /// Replace specific text with new content
    Replace,
    /// Add content with specific heading level and styling
    Structured,
    /// Add an image to the document (with optional caption)
    AddImage,
}

/// Enum for text alignment in docx_tool params
#[derive(Debug, Serialize, Deserialize, JsonSchema, Clone)]
#[serde(rename_all = "lowercase")]
pub enum TextAlignment {
    /// Left alignment
    Left,
    /// Center alignment
    Center,
    /// Right alignment
    Right,
    /// Justified alignment
    Justified,
}

/// Styling options for text in docx_tool
#[derive(Debug, Serialize, Deserialize, JsonSchema, Clone, Default)]
pub struct DocxTextStyle {
    /// Make text bold
    #[serde(skip_serializing_if = "Option::is_none")]
    pub bold: Option<bool>,
    /// Make text italic
    #[serde(skip_serializing_if = "Option::is_none")]
    pub italic: Option<bool>,
    /// Make text underlined
    #[serde(skip_serializing_if = "Option::is_none")]
    pub underline: Option<bool>,
    /// Font size in points
    #[serde(skip_serializing_if = "Option::is_none")]
    pub size: Option<u32>,
    /// Text color in hex format (e.g., 'FF0000' for red)
    #[serde(skip_serializing_if = "Option::is_none")]
    pub color: Option<String>,
    /// Text alignment
    #[serde(skip_serializing_if = "Option::is_none")]
    pub alignment: Option<TextAlignment>,
}

/// Additional parameters for update_doc operation
#[derive(Debug, Serialize, Deserialize, JsonSchema, Clone, Default)]
pub struct DocxUpdateParams {
    /// Update mode (default: append)
    #[serde(default)]
    pub mode: DocxUpdateMode,
    /// Text to replace (required for replace mode)
    #[serde(skip_serializing_if = "Option::is_none")]
    pub old_text: Option<String>,
    /// Heading level for structured mode (e.g., 'Heading1', 'Heading2')
    #[serde(skip_serializing_if = "Option::is_none")]
    pub level: Option<String>,
    /// Path to the image file (required for add_image mode)
    #[serde(skip_serializing_if = "Option::is_none")]
    pub image_path: Option<String>,
    /// Image width in pixels (optional)
    #[serde(skip_serializing_if = "Option::is_none")]
    pub width: Option<u32>,
    /// Image height in pixels (optional)
    #[serde(skip_serializing_if = "Option::is_none")]
    pub height: Option<u32>,
    /// Styling options for the text
    #[serde(skip_serializing_if = "Option::is_none")]
    pub style: Option<DocxTextStyle>,
}

/// Parameters for the docx_tool
#[derive(Debug, Serialize, Deserialize, JsonSchema)]
pub struct DocxToolParams {
    /// Path to the DOCX file
    pub path: String,
    /// Operation to perform on the DOCX
    pub operation: DocxOperation,
    /// Content to write (required for update_doc operation)
    #[serde(skip_serializing_if = "Option::is_none")]
    pub content: Option<String>,
    /// Additional parameters for update_doc operation
    #[serde(skip_serializing_if = "Option::is_none")]
    pub params: Option<DocxUpdateParams>,
}

/// Parameters for the xlsx_tool
/// Enum for operation parameter in xlsx_tool
#[derive(Debug, Serialize, Deserialize, JsonSchema, Clone)]
#[serde(rename_all = "snake_case")]
pub enum XlsxOperation {
    /// List all worksheets in the workbook
    ListWorksheets,
    /// Get column names from a worksheet
    GetColumns,
    /// Get values and formulas from a cell range
    GetRange,
    /// Search for text in a worksheet
    FindText,
    /// Update a single cell's value
    UpdateCell,
    /// Get value and formula from a specific cell
    GetCell,
    /// Save changes back to the file
    Save,
}

#[derive(Debug, Serialize, Deserialize, JsonSchema)]
pub struct XlsxToolParams {
    /// Path to the XLSX file
    pub path: String,
    /// Operation to perform on the XLSX file
    pub operation: XlsxOperation,
    /// Worksheet name (if not provided, uses first worksheet)
    pub worksheet: Option<String>,
    /// Cell range in A1 notation (e.g., 'A1:C10') for get_range operation
    pub range: Option<String>,
    /// Text to search for in find_text operation
    pub search_text: Option<String>,
    /// Whether search should be case-sensitive
    #[serde(default)]
    pub case_sensitive: bool,
    /// Row number for update_cell and get_cell operations
    pub row: Option<u64>,
    /// Column number for update_cell and get_cell operations
    pub col: Option<u64>,
    /// New value for update_cell operation
    pub value: Option<String>,
}

/// ComputerController MCP Server using official RMCP SDK
#[derive(Clone)]
pub struct ComputerControllerServer {
    tool_router: ToolRouter<Self>,
    cache_dir: PathBuf,
    active_resources: Arc<Mutex<HashMap<String, ResourceContents>>>,
    http_client: Client,
    instructions: String,
    system_automation: Arc<Box<dyn SystemAutomation + Send + Sync>>,
}

impl Default for ComputerControllerServer {
    fn default() -> Self {
        Self::new()
    }
}

#[tool_router(router = tool_router)]
impl ComputerControllerServer {
    pub fn new() -> Self {
        // choose_app_strategy().cache_dir()
        // - macOS/Linux: ~/.cache/goose/computer_controller/
        // - Windows:     ~\AppData\Local\Block\goose\cache\computer_controller\
        // keep previous behavior of defaulting to /tmp/
        let cache_dir = choose_app_strategy(crate::APP_STRATEGY.clone())
            .map(|strategy| strategy.in_cache_dir("computer_controller"))
            .unwrap_or_else(|_| create_system_automation().get_temp_path());

        fs::create_dir_all(&cache_dir).unwrap_or_else(|_| {
            println!(
                "Warning: Failed to create cache directory at {:?}",
                cache_dir
            )
        });

        let system_automation: Arc<Box<dyn SystemAutomation + Send + Sync>> =
            Arc::new(create_system_automation());

        let os_specific_instructions = match std::env::consts::OS {
            "windows" => indoc! {r#"
            Here are some extra tools:
            automation_script
              - Create and run PowerShell or Batch scripts
              - PowerShell is recommended for most tasks
              - Scripts can save their output to files
              - Windows-specific features:
                - PowerShell for system automation and UI control
                - Windows Management Instrumentation (WMI)
                - Registry access and system settings
              - Use the screenshot tool if needed to help with tasks

            computer_control
              - System automation using PowerShell
              - Consider the screenshot tool to work out what is on screen and what to do to help with the control task.
            "#},
            "macos" => indoc! {r#"
            Here are some extra tools:
            automation_script
              - Create and run Shell and Ruby scripts
              - Shell (bash) is recommended for most tasks
              - Scripts can save their output to files
              - macOS-specific features:
                - AppleScript for system and UI control
                - Integration with macOS apps and services
              - Use the screenshot tool if needed to help with tasks

            computer_control
              - System automation using AppleScript
              - Consider the screenshot tool to work out what is on screen and what to do to help with the control task.

            When you need to interact with websites or web applications, consider using the computer_control tool with AppleScript, which can automate Safari or other browsers to:
              - Open specific URLs
              - Fill in forms
              - Click buttons
              - Extract content
              - Handle web-based workflows
            This is often more reliable than web scraping for modern web applications.
            "#},
            _ => indoc! {r#"
            Here are some extra tools:
            automation_script
              - Create and run Shell scripts
              - Shell (bash) is recommended for most tasks
              - Scripts can save their output to files
              - Linux-specific features:
                - System automation through shell scripting
                - X11/Wayland window management
                - D-Bus system services integration
                - Desktop environment control
              - Use the screenshot tool if needed to help with tasks

            computer_control
              - System automation using shell commands and system tools
              - Desktop environment automation (GNOME, KDE, etc.)
              - Consider the screenshot tool to work out what is on screen and what to do to help with the control task.

            When you need to interact with websites or web applications, consider using tools like xdotool or wmctrl for:
              - Window management
              - Simulating keyboard/mouse input
              - Automating UI interactions
              - Desktop environment control
            "#},
        };

        let instructions = formatdoc! {r#"
            You are a helpful assistant to a power user who is not a professional developer, but you may use development tools to help assist them.
            The user may not know how to break down tasks, so you will need to ensure that you do, and run things in batches as needed.
            The ComputerControllerExtension helps you with common tasks like web scraping,
            data processing, and automation without requiring programming expertise.

            You can use scripting as needed to work with text files of data, such as csvs, json, or text files etc.
            Using the developer extension is allowed for more sophisticated tasks or instructed to (js or py can be helpful for more complex tasks if tools are available).

            Accessing web sites, even apis, may be common (you can use scripting to do this) without troubling them too much (they won't know what limits are).
            Try to do your best to find ways to complete a task without too many questions or offering options unless it is really unclear, find a way if you can.
            You can also guide them steps if they can help out as you go along.

            There is already a screenshot tool available you can use if needed to see what is on screen.

            {os_instructions}

            web_scrape
              - Fetch content from html websites and APIs
              - Save as text, JSON, or binary files
              - Content is cached locally for later use
              - This is not optimised for complex websites, so don't use this as the first tool.
            cache
              - Manage your cached files
              - List, view, delete files
              - Clear all cached data
            The extension automatically manages:
            - Cache directory: {cache_dir}
            - File organization and cleanup
            "#,
            os_instructions = os_specific_instructions,
            cache_dir = cache_dir.display()
        };

        Self {
            tool_router: Self::tool_router(),
            cache_dir,
            active_resources: Arc::new(Mutex::new(HashMap::new())),
            http_client: Client::builder().user_agent("goose/1.0").build().unwrap(),
            instructions,
            system_automation,
        }
    }

    // Helper function to generate a cache file path
    fn get_cache_path(&self, prefix: &str, extension: &str) -> PathBuf {
        let timestamp = chrono::Local::now().format("%Y%m%d_%H%M%S");
        self.cache_dir
            .join(format!("{}_{}.{}", prefix, timestamp, extension))
    }

    // Helper function to save content to cache
    async fn save_to_cache(
        &self,
        content: &[u8],
        prefix: &str,
        extension: &str,
    ) -> Result<PathBuf, ErrorData> {
        let cache_path = self.get_cache_path(prefix, extension);
        fs::write(&cache_path, content).map_err(|e| {
            ErrorData::new(
                ErrorCode::INTERNAL_ERROR,
                format!("Failed to write to cache: {}", e),
                None,
            )
        })?;
        Ok(cache_path)
    }

    // Helper function to register a file as a resource
    fn register_as_resource(&self, cache_path: &PathBuf, mime_type: &str) -> Result<(), ErrorData> {
        let uri = Url::from_file_path(cache_path)
            .map_err(|_| {
                ErrorData::new(
                    ErrorCode::INTERNAL_ERROR,
                    "Invalid cache path".to_string(),
                    None,
                )
            })?
            .to_string();

        let resource = ResourceContents::TextResourceContents {
            uri: uri.clone(),
            text: String::new(), // We'll read it when needed
            mime_type: Some(mime_type.to_string()),
            meta: None,
        };

        self.active_resources.lock().unwrap().insert(uri, resource);
        Ok(())
    }

    /// Fetch and save content from a web page
    #[tool(
        name = "web_scrape",
        description = "
            Fetch and save content from a web page. The content can be saved as:
            - text (for HTML pages)
            - json (for API responses)
            - binary (for images and other files)
            The content is cached locally and can be accessed later using the cache_path
            returned in the response.
        "
    )]
    pub async fn web_scrape(
        &self,
        params: Parameters<WebScrapeParams>,
    ) -> Result<CallToolResult, ErrorData> {
        let params = params.0;
        let url = &params.url;
        let save_as = params.save_as;

        // Fetch the content
        let response = self.http_client.get(url).send().await.map_err(|e| {
            ErrorData::new(
                ErrorCode::INTERNAL_ERROR,
                format!("Failed to fetch URL: {}", e),
                None,
            )
        })?;

        let status = response.status();
        if !status.is_success() {
            return Err(ErrorData::new(
                ErrorCode::INTERNAL_ERROR,
                format!("HTTP request failed with status: {}", status),
                None,
            ));
        }

        // Process based on save_as parameter
        let (content, extension, mime_type) = match save_as {
            SaveAsFormat::Text => {
                let text = response.text().await.map_err(|e| {
                    ErrorData::new(
                        ErrorCode::INTERNAL_ERROR,
                        format!("Failed to get text: {}", e),
                        None,
                    )
                })?;
                (text.into_bytes(), "txt", "text/plain")
            }
            SaveAsFormat::Json => {
                let text = response.text().await.map_err(|e| {
                    ErrorData::new(
                        ErrorCode::INTERNAL_ERROR,
                        format!("Failed to get text: {}", e),
                        None,
                    )
                })?;
                // Verify it's valid JSON
                serde_json::from_str::<serde_json::Value>(&text).map_err(|e| {
                    ErrorData::new(
                        ErrorCode::INTERNAL_ERROR,
                        format!("Invalid JSON response: {}", e),
                        None,
                    )
                })?;
                (text.into_bytes(), "json", "application/json")
            }
            SaveAsFormat::Binary => {
                let bytes = response.bytes().await.map_err(|e| {
                    ErrorData::new(
                        ErrorCode::INTERNAL_ERROR,
                        format!("Failed to get bytes: {}", e),
                        None,
                    )
                })?;
                (bytes.to_vec(), "bin", "application/octet-stream")
            }
        };

        // Save to cache
        let cache_path = self.save_to_cache(&content, "web", extension).await?;

        // Register as a resource
        self.register_as_resource(&cache_path, mime_type)?;

        Ok(CallToolResult::success(vec![Content::text(format!(
            "Content saved to: {}",
            cache_path.display()
        ))]))
    }

    /// Create and run small scripts for automation tasks
    #[tool(
        name = "automation_script",
        description = "
            Create and run small scripts for automation tasks.
            On Windows: PowerShell or Batch scripts (PowerShell recommended).
            On Unix: Shell and Ruby scripts (Shell recommended).

            The script is saved to a temporary file and executed.
            
            Windows examples:
            - Sort unique lines: Get-Content file.txt | Sort-Object -Unique
            - Extract CSV column: Import-Csv file.csv | Select-Object -ExpandProperty Column2
            - Find text: Select-String -Pattern 'pattern' -Path file.txt
<<<<<<< HEAD
        "
    )]
    pub async fn automation_script(
        &self,
        params: Parameters<AutomationScriptParams>,
    ) -> Result<CallToolResult, ErrorData> {
        self.automation_script_impl(params).await
    }

    /// Create and run small scripts for automation tasks
    #[cfg(not(target_os = "windows"))]
    #[tool(
        name = "automation_script",
        description = "
            Create and run small scripts for automation tasks.
            Supports Shell and Ruby (on macOS).

            The script is saved to a temporary file and executed.
            Consider using shell script (bash) for most simple tasks first.
            Ruby is useful for text processing or when you need more sophisticated scripting capabilities.
            Some examples of shell:
                - create a sorted list of unique lines: sort file.txt | uniq
                - extract 2nd column in csv: awk -F ',' '{ print $2}'
                - pattern matching: grep pattern file.txt
=======
            
            Unix examples:
            - create a sorted list of unique lines: sort file.txt | uniq
            - extract 2nd column in csv: awk -F ',' '{print $2}'
            - pattern matching: grep pattern file.txt
>>>>>>> 8e186cf1
        "
    )]
    pub async fn automation_script(
        &self,
        params: Parameters<AutomationScriptParams>,
    ) -> Result<CallToolResult, ErrorData> {
        self.automation_script_impl(params).await
    }

    #[allow(clippy::too_many_lines)]
    async fn automation_script_impl(
        &self,
        params: Parameters<AutomationScriptParams>,
    ) -> Result<CallToolResult, ErrorData> {
        let params = params.0;
        let language = params.language;
        let script = &params.script;
        let save_output = params.save_output;

        // Create a temporary directory for the script
        let script_dir = tempfile::tempdir().map_err(|e| {
            ErrorData::new(
                ErrorCode::INTERNAL_ERROR,
                format!("Failed to create temporary directory: {}", e),
                None,
            )
        })?;

        let (shell, shell_arg) = self.system_automation.get_shell_command();

        let command = match language {
            ScriptLanguage::Shell | ScriptLanguage::Batch => {
                let script_path = script_dir.path().join(format!(
                    "script.{}",
                    if cfg!(windows) { "bat" } else { "sh" }
                ));
                fs::write(&script_path, script).map_err(|e| {
                    ErrorData::new(
                        ErrorCode::INTERNAL_ERROR,
                        format!("Failed to write script: {}", e),
                        None,
                    )
                })?;

                // Set execute permissions on Unix systems
                #[cfg(unix)]
                {
                    let mut perms = fs::metadata(&script_path)
                        .map_err(|e| {
                            ErrorData::new(
                                ErrorCode::INTERNAL_ERROR,
                                format!("Failed to get file metadata: {}", e),
                                None,
                            )
                        })?
                        .permissions();
                    perms.set_mode(0o755); // rwxr-xr-x
                    fs::set_permissions(&script_path, perms).map_err(|e| {
                        ErrorData::new(
                            ErrorCode::INTERNAL_ERROR,
                            format!("Failed to set execute permissions: {}", e),
                            None,
                        )
                    })?;
                }

                script_path.display().to_string()
            }
            ScriptLanguage::Ruby => {
                let script_path = script_dir.path().join("script.rb");
                fs::write(&script_path, script).map_err(|e| {
                    ErrorData::new(
                        ErrorCode::INTERNAL_ERROR,
                        format!("Failed to write script: {}", e),
                        None,
                    )
                })?;

                format!("ruby {}", script_path.display())
            }
            ScriptLanguage::Powershell => {
                let script_path = script_dir.path().join("script.ps1");
                fs::write(&script_path, script).map_err(|e| {
                    ErrorData::new(
                        ErrorCode::INTERNAL_ERROR,
                        format!("Failed to write script: {}", e),
                        None,
                    )
                })?;

                script_path.display().to_string()
            }
        };

        // Run the script
        let output = match language {
            ScriptLanguage::Powershell => {
                // For PowerShell, we need to use -File instead of -Command
                Command::new("powershell")
                    .arg("-NoProfile")
                    .arg("-NonInteractive")
                    .arg("-File")
                    .arg(&command)
                    .env("GOOSE_TERMINAL", "1")
                    .output()
                    .await
                    .map_err(|e| {
                        ErrorData::new(
                            ErrorCode::INTERNAL_ERROR,
                            format!("Failed to run script: {}", e),
                            None,
                        )
                    })?
            }
            _ => Command::new(shell)
                .arg(shell_arg)
                .arg(&command)
                .env("GOOSE_TERMINAL", "1")
                .output()
                .await
                .map_err(|e| {
                    ErrorData::new(
                        ErrorCode::INTERNAL_ERROR,
                        format!("Failed to run script: {}", e),
                        None,
                    )
                })?,
        };

        let output_str = String::from_utf8_lossy(&output.stdout).into_owned();
        let error_str = String::from_utf8_lossy(&output.stderr).into_owned();

        let mut result = if output.status.success() {
            format!("Script completed successfully.\n\nOutput:\n{}", output_str)
        } else {
            format!(
                "Script failed with error code {}.\n\nError:\n{}\nOutput:\n{}",
                output.status, error_str, output_str
            )
        };

        // Save output if requested
        if save_output && !output_str.is_empty() {
            let cache_path = self
                .save_to_cache(output_str.as_bytes(), "script_output", "txt")
                .await?;
            result.push_str(&format!("\n\nOutput saved to: {}", cache_path.display()));

            // Register as a resource
            self.register_as_resource(&cache_path, "text")?;
        }

        Ok(CallToolResult::success(vec![Content::text(result)]))
    }

    /// Control the computer using system automation
    #[cfg(target_os = "windows")]
    #[tool(
        name = "computer_control",
        description = "
            Control the computer using Windows system automation.

            Features available:
            - PowerShell automation for system control
            - UI automation through PowerShell
            - File and system management
            - Windows-specific features and settings

            Can be combined with screenshot tool for visual task assistance.
        "
    )]
    pub async fn computer_control(
        &self,
        params: Parameters<ComputerControlParams>,
    ) -> Result<CallToolResult, ErrorData> {
        self.computer_control_impl(params).await
    }

    /// Control the computer using system automation
    #[cfg(target_os = "macos")]
    #[tool(
        name = "computer_control",
        description = "
            Control the computer using AppleScript (macOS only). Automate applications and system features.

            Key capabilities:
            - Control Applications: Launch, quit, manage apps (Mail, Safari, iTunes, etc)
                - Interact with app-specific feature: (e.g, edit documents, process photos)
                - Perform tasks in third-party apps that support AppleScript
            - UI Automation: Simulate user interactions like, clicking buttons, select menus, type text, filling out forms
            - System Control: Manage settings (volume, brightness, wifi), shutdown/restart, monitor events
            - Web & Email: Open URLs, web automation, send/organize emails, handle attachments
            - Media: Manage music libraries, photo collections, playlists
            - File Operations: Organize files/folders
            - Integration: Calendar, reminders, messages
            - Data: Interact with spreadsheets and documents

            Can be combined with screenshot tool for visual task assistance.
        "
    )]
    pub async fn computer_control(
        &self,
        params: Parameters<ComputerControlParams>,
    ) -> Result<CallToolResult, ErrorData> {
        self.computer_control_impl(params).await
    }

    /// Control the computer using system automation
    #[cfg(target_os = "linux")]
    #[tool(
        name = "computer_control",
        description = "
            Control the computer using Linux system automation.

            Features available:
            - Shell scripting for system control
            - X11/Wayland window management
            - D-Bus for system services
            - File and system management
            - Desktop environment control (GNOME, KDE, etc.)
            - Process management and monitoring
            - System settings and configurations

            Can be combined with screenshot tool for visual task assistance.
        "
    )]
    pub async fn computer_control(
        &self,
        params: Parameters<ComputerControlParams>,
    ) -> Result<CallToolResult, ErrorData> {
        self.computer_control_impl(params).await
    }

    /// Control the computer using system automation (fallback for other OS)
    #[cfg(not(any(target_os = "windows", target_os = "macos", target_os = "linux")))]
    #[tool(
        name = "computer_control",
        description = "Control the computer using system automation. Features available depend on your operating system. Can be combined with screenshot tool for visual task assistance."
    )]
    pub async fn computer_control(
        &self,
        params: Parameters<ComputerControlParams>,
    ) -> Result<CallToolResult, ErrorData> {
        self.computer_control_impl(params).await
    }

    async fn computer_control_impl(
        &self,
        params: Parameters<ComputerControlParams>,
    ) -> Result<CallToolResult, ErrorData> {
        let params = params.0;
        let script = &params.script;
        let save_output = params.save_output;

        // Use platform-specific automation
        let output = self
            .system_automation
            .execute_system_script(script)
            .map_err(|e| {
                ErrorData::new(
                    ErrorCode::INTERNAL_ERROR,
                    format!("Failed to execute script: {}", e),
                    None,
                )
            })?;

        let mut result = format!("Script completed successfully.\n\nOutput:\n{}", output);

        // Save output if requested
        if save_output && !output.is_empty() {
            let cache_path = self
                .save_to_cache(output.as_bytes(), "automation_output", "txt")
                .await?;
            result.push_str(&format!("\n\nOutput saved to: {}", cache_path.display()));

            // Register as a resource
            self.register_as_resource(&cache_path, "text")?;
        }

        Ok(CallToolResult::success(vec![Content::text(result)]))
    }

    /// Process Excel (XLSX) files to read and manipulate spreadsheet data
    #[tool(
        name = "xlsx_tool",
        description = "
            Process Excel (XLSX) files to read and manipulate spreadsheet data.
            Supports operations:
            - list_worksheets: List all worksheets in the workbook (returns name, index, column_count, row_count)
            - get_columns: Get column names from a worksheet (returns values from the first row)
            - get_range: Get values and formulas from a cell range (e.g., 'A1:C10') (returns a 2D array organized as [row][column])
            - find_text: Search for text in a worksheet (returns a list of (row, column) coordinates)
            - update_cell: Update a single cell's value (returns confirmation message)
            - get_cell: Get value and formula from a specific cell (returns both value and formula if present)
            - save: Save changes back to the file (returns confirmation message)

            Use this when working with Excel spreadsheets to analyze or modify data.
        "
    )]
    pub async fn xlsx_tool(
        &self,
        params: Parameters<XlsxToolParams>,
    ) -> Result<CallToolResult, ErrorData> {
        let params = params.0;
        let path = &params.path;
        let operation = params.operation;

        match operation {
            XlsxOperation::ListWorksheets => {
                let xlsx = xlsx_tool::XlsxTool::new(path)
                    .map_err(|e| ErrorData::new(ErrorCode::INTERNAL_ERROR, e.to_string(), None))?;
                let worksheets = xlsx
                    .list_worksheets()
                    .map_err(|e| ErrorData::new(ErrorCode::INTERNAL_ERROR, e.to_string(), None))?;
                Ok(CallToolResult::success(vec![Content::text(format!(
                    "{:#?}",
                    worksheets
                ))]))
            }
            XlsxOperation::GetColumns => {
                let xlsx = xlsx_tool::XlsxTool::new(path)
                    .map_err(|e| ErrorData::new(ErrorCode::INTERNAL_ERROR, e.to_string(), None))?;
                let worksheet = if let Some(name) = &params.worksheet {
                    xlsx.get_worksheet_by_name(name).map_err(|e| {
                        ErrorData::new(ErrorCode::INTERNAL_ERROR, e.to_string(), None)
                    })?
                } else {
                    xlsx.get_worksheet_by_index(0).map_err(|e| {
                        ErrorData::new(ErrorCode::INTERNAL_ERROR, e.to_string(), None)
                    })?
                };
                let columns = xlsx
                    .get_column_names(worksheet)
                    .map_err(|e| ErrorData::new(ErrorCode::INTERNAL_ERROR, e.to_string(), None))?;
                Ok(CallToolResult::success(vec![Content::text(format!(
                    "{:#?}",
                    columns
                ))]))
            }
            XlsxOperation::GetRange => {
                let range = params.range.as_ref().ok_or_else(|| {
                    ErrorData::new(
                        ErrorCode::INVALID_PARAMS,
                        "Missing 'range' parameter".to_string(),
                        None,
                    )
                })?;

                let xlsx = xlsx_tool::XlsxTool::new(path)
                    .map_err(|e| ErrorData::new(ErrorCode::INTERNAL_ERROR, e.to_string(), None))?;
                let worksheet = if let Some(name) = &params.worksheet {
                    xlsx.get_worksheet_by_name(name).map_err(|e| {
                        ErrorData::new(ErrorCode::INTERNAL_ERROR, e.to_string(), None)
                    })?
                } else {
                    xlsx.get_worksheet_by_index(0).map_err(|e| {
                        ErrorData::new(ErrorCode::INTERNAL_ERROR, e.to_string(), None)
                    })?
                };
                let range_data = xlsx
                    .get_range(worksheet, range)
                    .map_err(|e| ErrorData::new(ErrorCode::INTERNAL_ERROR, e.to_string(), None))?;
                Ok(CallToolResult::success(vec![Content::text(format!(
                    "{:#?}",
                    range_data
                ))]))
            }
            XlsxOperation::FindText => {
                let search_text = params.search_text.as_ref().ok_or_else(|| {
                    ErrorData::new(
                        ErrorCode::INVALID_PARAMS,
                        "Missing 'search_text' parameter".to_string(),
                        None,
                    )
                })?;

                let case_sensitive = params.case_sensitive;

                let xlsx = xlsx_tool::XlsxTool::new(path)
                    .map_err(|e| ErrorData::new(ErrorCode::INTERNAL_ERROR, e.to_string(), None))?;
                let worksheet = if let Some(name) = &params.worksheet {
                    xlsx.get_worksheet_by_name(name).map_err(|e| {
                        ErrorData::new(ErrorCode::INTERNAL_ERROR, e.to_string(), None)
                    })?
                } else {
                    xlsx.get_worksheet_by_index(0).map_err(|e| {
                        ErrorData::new(ErrorCode::INTERNAL_ERROR, e.to_string(), None)
                    })?
                };
                let matches = xlsx
                    .find_in_worksheet(worksheet, search_text, case_sensitive)
                    .map_err(|e| ErrorData::new(ErrorCode::INTERNAL_ERROR, e.to_string(), None))?;
                Ok(CallToolResult::success(vec![Content::text(format!(
                    "Found matches at: {:#?}",
                    matches
                ))]))
            }
            XlsxOperation::UpdateCell => {
                let row = params.row.ok_or_else(|| {
                    ErrorData::new(
                        ErrorCode::INVALID_PARAMS,
                        "Missing 'row' parameter".to_string(),
                        None,
                    )
                })?;
                let col = params.col.ok_or_else(|| {
                    ErrorData::new(
                        ErrorCode::INVALID_PARAMS,
                        "Missing 'col' parameter".to_string(),
                        None,
                    )
                })?;
                let value = params.value.as_ref().ok_or_else(|| {
                    ErrorData::new(
                        ErrorCode::INVALID_PARAMS,
                        "Missing 'value' parameter".to_string(),
                        None,
                    )
                })?;

                let worksheet_name = params.worksheet.as_deref().unwrap_or("Sheet1");

                let mut xlsx = xlsx_tool::XlsxTool::new(path)
                    .map_err(|e| ErrorData::new(ErrorCode::INTERNAL_ERROR, e.to_string(), None))?;
                xlsx.update_cell(worksheet_name, row as u32, col as u32, value)
                    .map_err(|e| ErrorData::new(ErrorCode::INTERNAL_ERROR, e.to_string(), None))?;
                xlsx.save(path)
                    .map_err(|e| ErrorData::new(ErrorCode::INTERNAL_ERROR, e.to_string(), None))?;
                Ok(CallToolResult::success(vec![Content::text(format!(
                    "Updated cell ({}, {}) to '{}' in worksheet '{}'",
                    row, col, value, worksheet_name
                ))]))
            }
            XlsxOperation::Save => {
                let xlsx = xlsx_tool::XlsxTool::new(path)
                    .map_err(|e| ErrorData::new(ErrorCode::INTERNAL_ERROR, e.to_string(), None))?;
                xlsx.save(path)
                    .map_err(|e| ErrorData::new(ErrorCode::INTERNAL_ERROR, e.to_string(), None))?;
                Ok(CallToolResult::success(vec![Content::text(
                    "File saved successfully.",
                )]))
            }
            XlsxOperation::GetCell => {
                let row = params.row.ok_or_else(|| {
                    ErrorData::new(
                        ErrorCode::INVALID_PARAMS,
                        "Missing 'row' parameter".to_string(),
                        None,
                    )
                })?;

                let col = params.col.ok_or_else(|| {
                    ErrorData::new(
                        ErrorCode::INVALID_PARAMS,
                        "Missing 'col' parameter".to_string(),
                        None,
                    )
                })?;

                let xlsx = xlsx_tool::XlsxTool::new(path)
                    .map_err(|e| ErrorData::new(ErrorCode::INTERNAL_ERROR, e.to_string(), None))?;
                let worksheet = if let Some(name) = &params.worksheet {
                    xlsx.get_worksheet_by_name(name).map_err(|e| {
                        ErrorData::new(ErrorCode::INTERNAL_ERROR, e.to_string(), None)
                    })?
                } else {
                    xlsx.get_worksheet_by_index(0).map_err(|e| {
                        ErrorData::new(ErrorCode::INTERNAL_ERROR, e.to_string(), None)
                    })?
                };
                let cell_value = xlsx
                    .get_cell_value(worksheet, row as u32, col as u32)
                    .map_err(|e| ErrorData::new(ErrorCode::INTERNAL_ERROR, e.to_string(), None))?;
                Ok(CallToolResult::success(vec![Content::text(format!(
                    "{:#?}",
                    cell_value
                ))]))
            }
        }
    }

    /// Process DOCX files to extract text and create/update documents
    #[tool(
        name = "docx_tool",
        description = "
            Process DOCX files to extract text and create/update documents.
            Supports operations:
            - extract_text: Extract all text content and structure (headings, TOC) from the DOCX
            - update_doc: Create a new DOCX or update existing one with provided content
              Modes:
              - append: Add content to end of document (default)
              - replace: Replace specific text with new content
              - structured: Add content with specific heading level and styling
              - add_image: Add an image to the document (with optional caption)

            Use this when there is a .docx file that needs to be processed or created.
        "
    )]
    pub async fn docx_tool(
        &self,
        params: Parameters<DocxToolParams>,
    ) -> Result<CallToolResult, ErrorData> {
        let params = params.0;
        let path = &params.path;
        let operation = params.operation;

        // Convert enum to string for the existing implementation
        let operation_str = match operation {
            DocxOperation::ExtractText => "extract_text",
            DocxOperation::UpdateDoc => "update_doc",
        };

        // Convert typed params back to JSON for the internal docx_tool impl
        let json_params = params
            .params
            .as_ref()
            .map(|p| serde_json::to_value(p).unwrap_or_else(|_| serde_json::Value::Null));

        let result = crate::computercontroller::docx_tool::docx_tool(
            path,
            operation_str,
            params.content.as_deref(),
            json_params.as_ref(),
        )
        .await
        .map_err(|e| ErrorData::new(e.code, e.message, e.data))?;

        Ok(CallToolResult::success(result))
    }

    /// Process PDF files to extract text and images
    #[tool(
        name = "pdf_tool",
        description = "
            Process PDF files to extract text and images.
            Supports operations:
            - extract_text: Extract all text content from the PDF
            - extract_images: Extract and save embedded images to PNG files

            Use this when there is a .pdf file or files that need to be processed.
        "
    )]
    pub async fn pdf_tool(
        &self,
        params: Parameters<PdfToolParams>,
    ) -> Result<CallToolResult, ErrorData> {
        let params = params.0;
        let path = &params.path;
        let operation = params.operation;

        // Convert enum to string for the existing implementation
        let operation_str = match operation {
            PdfOperation::ExtractText => "extract_text",
            PdfOperation::ExtractImages => "extract_images",
        };

        let result =
            crate::computercontroller::pdf_tool::pdf_tool(path, operation_str, &self.cache_dir)
                .await
                .map_err(|e| ErrorData::new(e.code, e.message, e.data))?;

        Ok(CallToolResult::success(result))
    }

    /// Manage cached files and data
    #[tool(
        name = "cache",
        description = "
            Manage cached files and data:
            - list: List all cached files
            - view: View content of a cached file
            - delete: Delete a cached file
            - clear: Clear all cached files
        "
    )]
    pub async fn cache(
        &self,
        params: Parameters<CacheParams>,
    ) -> Result<CallToolResult, ErrorData> {
        let command = params.0.command;
        let path = params.0.path.as_deref();

        match command {
            CacheCommand::List => {
                let mut files = Vec::new();
                for entry in fs::read_dir(&self.cache_dir).map_err(|e| {
                    ErrorData::new(
                        ErrorCode::INTERNAL_ERROR,
                        format!("Failed to read cache directory: {}", e),
                        None,
                    )
                })? {
                    let entry = entry.map_err(|e| {
                        ErrorData::new(
                            ErrorCode::INTERNAL_ERROR,
                            format!("Failed to read directory entry: {}", e),
                            None,
                        )
                    })?;
                    files.push(format!("{}", entry.path().display()));
                }
                files.sort();
                Ok(CallToolResult::success(vec![Content::text(format!(
                    "Cached files:\n{}",
                    files.join("\n")
                ))]))
            }
            CacheCommand::View => {
                let path = path.ok_or_else(|| {
                    ErrorData::new(
                        ErrorCode::INVALID_PARAMS,
                        "Missing 'path' parameter for view".to_string(),
                        None,
                    )
                })?;

                let content = fs::read_to_string(path).map_err(|e| {
                    ErrorData::new(
                        ErrorCode::INTERNAL_ERROR,
                        format!("Failed to read file: {}", e),
                        None,
                    )
                })?;

                Ok(CallToolResult::success(vec![Content::text(format!(
                    "Content of {}:\n\n{}",
                    path, content
                ))]))
            }
            CacheCommand::Delete => {
                let path = path.ok_or_else(|| {
                    ErrorData::new(
                        ErrorCode::INVALID_PARAMS,
                        "Missing 'path' parameter for delete".to_string(),
                        None,
                    )
                })?;

                fs::remove_file(path).map_err(|e| {
                    ErrorData::new(
                        ErrorCode::INTERNAL_ERROR,
                        format!("Failed to delete file: {}", e),
                        None,
                    )
                })?;

                // Remove from active resources if present
                if let Ok(url) = Url::from_file_path(path) {
                    self.active_resources
                        .lock()
                        .unwrap()
                        .remove(&url.to_string());
                }

                Ok(CallToolResult::success(vec![Content::text(format!(
                    "Deleted file: {}",
                    path
                ))]))
            }
            CacheCommand::Clear => {
                fs::remove_dir_all(&self.cache_dir).map_err(|e| {
                    ErrorData::new(
                        ErrorCode::INTERNAL_ERROR,
                        format!("Failed to clear cache directory: {}", e),
                        None,
                    )
                })?;
                fs::create_dir_all(&self.cache_dir).map_err(|e| {
                    ErrorData::new(
                        ErrorCode::INTERNAL_ERROR,
                        format!("Failed to recreate cache directory: {}", e),
                        None,
                    )
                })?;

                // Clear active resources
                self.active_resources.lock().unwrap().clear();

                Ok(CallToolResult::success(vec![Content::text(
                    "Cache cleared successfully.",
                )]))
            }
        }
    }
}

#[tool_handler(router = self.tool_router)]
impl ServerHandler for ComputerControllerServer {
    fn get_info(&self) -> ServerInfo {
        ServerInfo {
            server_info: Implementation {
                name: "goose-computercontroller".to_string(),
                version: env!("CARGO_PKG_VERSION").to_owned(),
            },
            capabilities: ServerCapabilities::builder()
                .enable_tools()
                .enable_resources()
                .build(),
            instructions: Some(self.instructions.clone()),
            ..Default::default()
        }
    }

    async fn list_resources(
        &self,
        _pagination: Option<PaginatedRequestParam>,
        _context: RequestContext<RoleServer>,
    ) -> Result<ListResourcesResult, ErrorData> {
        let active_resources = self.active_resources.lock().unwrap();
        let resources: Vec<Resource> = active_resources
            .keys()
            .map(|uri| Resource {
                raw: RawResource {
                    name: uri.split('/').next_back().unwrap_or("").to_string(),
                    uri: uri.clone(),
                    description: None,
                    mime_type: None,
                    size: None,
                },
                annotations: None,
            })
            .collect();
        Ok(ListResourcesResult {
            resources,
            next_cursor: None,
        })
    }

    async fn read_resource(
        &self,
        params: ReadResourceRequestParam,
        _context: RequestContext<RoleServer>,
    ) -> Result<ReadResourceResult, ErrorData> {
        let active_resources = self.active_resources.lock().unwrap();
        let resource = active_resources.get(&params.uri).ok_or_else(|| {
            ErrorData::new(
                ErrorCode::INVALID_REQUEST,
                format!("Resource not found: {}", params.uri),
                None,
            )
        })?;

        // Clone the resource to return
        Ok(ReadResourceResult {
            contents: vec![resource.clone()],
        })
    }
}<|MERGE_RESOLUTION|>--- conflicted
+++ resolved
@@ -1,4 +1,4 @@
-use etcetera::{choose_app_strategy, AppStrategy};
+﻿use etcetera::{choose_app_strategy, AppStrategy};
 use indoc::{formatdoc, indoc};
 use reqwest::{Client, Url};
 use rmcp::{
@@ -417,7 +417,7 @@
             tool_router: Self::tool_router(),
             cache_dir,
             active_resources: Arc::new(Mutex::new(HashMap::new())),
-            http_client: Client::builder().user_agent("goose/1.0").build().unwrap(),
+            http_client: Client::builder().user_agent("Goose/1.0").build().unwrap(),
             instructions,
             system_automation,
         }
@@ -564,51 +564,18 @@
     }
 
     /// Create and run small scripts for automation tasks
+    #[cfg(target_os = "windows")]
     #[tool(
         name = "automation_script",
         description = "
-            Create and run small scripts for automation tasks.
-            On Windows: PowerShell or Batch scripts (PowerShell recommended).
-            On Unix: Shell and Ruby scripts (Shell recommended).
+            Create and run small PowerShell or Batch scripts for automation tasks.
+            PowerShell is recommended for most tasks.
 
             The script is saved to a temporary file and executed.
-            
-            Windows examples:
+            Some examples:
             - Sort unique lines: Get-Content file.txt | Sort-Object -Unique
             - Extract CSV column: Import-Csv file.csv | Select-Object -ExpandProperty Column2
             - Find text: Select-String -Pattern 'pattern' -Path file.txt
-<<<<<<< HEAD
-        "
-    )]
-    pub async fn automation_script(
-        &self,
-        params: Parameters<AutomationScriptParams>,
-    ) -> Result<CallToolResult, ErrorData> {
-        self.automation_script_impl(params).await
-    }
-
-    /// Create and run small scripts for automation tasks
-    #[cfg(not(target_os = "windows"))]
-    #[tool(
-        name = "automation_script",
-        description = "
-            Create and run small scripts for automation tasks.
-            Supports Shell and Ruby (on macOS).
-
-            The script is saved to a temporary file and executed.
-            Consider using shell script (bash) for most simple tasks first.
-            Ruby is useful for text processing or when you need more sophisticated scripting capabilities.
-            Some examples of shell:
-                - create a sorted list of unique lines: sort file.txt | uniq
-                - extract 2nd column in csv: awk -F ',' '{ print $2}'
-                - pattern matching: grep pattern file.txt
-=======
-            
-            Unix examples:
-            - create a sorted list of unique lines: sort file.txt | uniq
-            - extract 2nd column in csv: awk -F ',' '{print $2}'
-            - pattern matching: grep pattern file.txt
->>>>>>> 8e186cf1
         "
     )]
     pub async fn automation_script(
