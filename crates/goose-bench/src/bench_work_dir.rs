use chrono::Local;
use include_dir::{include_dir, Dir};
use std::fs;
use std::io;
use std::io::ErrorKind;
use std::path::Path;
use std::path::PathBuf;
use std::process::Command;

<<<<<<< HEAD
pub static BUILTIN_EVAL_ASSETS: Dir = include_dir!("$CARGO_MANIFEST_DIR/src/assets");
=======
pub static BUILTIN_EVAL_ASSETS: Dir = include_dir!("$CARGO_MANIFEST_DIR/src");
>>>>>>> 3faff03f

pub struct BenchmarkWorkDir {
    pub base_path: PathBuf,
    cwd: PathBuf,
    run_name: String,
    suite: Option<String>,
    eval: Option<String>,
}

impl Default for BenchmarkWorkDir {
    fn default() -> Self {
        Self::new("work_dir".to_string(), Vec::new())
    }
}
impl BenchmarkWorkDir {
    pub fn new(work_dir_name: String, include_dirs: Vec<PathBuf>) -> Self {
        let base_path = PathBuf::from(format!("./benchmark-{}", work_dir_name));
        fs::create_dir_all(&base_path).unwrap();

        let current_time = Local::now().format("%H:%M:%S").to_string();
        let current_date = Local::now().format("%Y-%m-%d").to_string();
        let run_name = format!("{}-{}", &current_date, current_time);

        let mut base_path = PathBuf::from(&base_path).canonicalize().unwrap();
        base_path.push(run_name.clone());
        fs::create_dir_all(&base_path).unwrap();
        base_path.pop();

        // abs paths from dir-strings
        let dirs = include_dirs
            .iter()
            .map(|d| d.canonicalize().unwrap())
            .collect::<Vec<_>>();

        // deep copy each dir
        let _: Vec<_> = dirs
            .iter()
            .map(|d| Self::deep_copy(d.as_path(), base_path.as_path(), true))
            .collect();

        Self::copy_auto_included_dirs(&base_path);

        std::env::set_current_dir(&base_path).unwrap();

        BenchmarkWorkDir {
            base_path: base_path.clone(),
            cwd: base_path.clone(),
            run_name,
            suite: None,
            eval: None,
        }
    }
<<<<<<< HEAD
    fn copy_auto_included_dirs(dest: &Path) {
        let mut assets_dest = dest.to_path_buf();
        assets_dest.push("assets");
        if !assets_dest.exists() {
            fs::create_dir_all(&assets_dest).unwrap();
        }
        BUILTIN_EVAL_ASSETS.extract(assets_dest).unwrap();
=======
    fn copy_auto_included_dirs(dest: &PathBuf) {
        BUILTIN_EVAL_ASSETS
            .get_dir("assets")
            .unwrap()
            .extract(dest)
            .unwrap();
>>>>>>> 3faff03f
    }
    pub fn cd(&mut self, path: PathBuf) -> anyhow::Result<&mut Self> {
        fs::create_dir_all(&path)?;
        std::env::set_current_dir(&path)?;
        self.cwd = path;
        Ok(self)
    }
    pub fn set_suite(&mut self, suite: &str) {
        self.eval = None;
        self.suite = Some(suite.to_string());

        let mut suite_dir = self.base_path.clone();
        suite_dir.push(self.run_name.clone());
        suite_dir.push(suite);

        self.cd(suite_dir.clone()).unwrap_or_else(|_| {
            panic!("Failed to execute cd into {}", suite_dir.clone().display())
        });
    }
    pub fn set_eval(&mut self, eval: &str) {
        self.eval = Some(eval.to_string());

        let mut eval_dir = self.base_path.clone();
        eval_dir.push(self.run_name.clone());
        eval_dir.push(self.suite.clone().unwrap());
        eval_dir.push(eval);

        self.cd(eval_dir.clone())
            .unwrap_or_else(|_| panic!("Failed to execute cd into {}", eval_dir.clone().display()));
    }

    fn chop_relative_base<P: AsRef<Path>>(path: P) -> anyhow::Result<PathBuf> {
        let path = path.as_ref();

        // Get the path components as an iterator
        let mut components = path.components();

        // Check the first component
        if let Some(first) = components.next() {
            use std::path::Component;

            match first {
                Component::ParentDir => Err(anyhow::anyhow!("RelativePathBaseError: Only paths relative to the current working directory are supported.")),
                // If first component is "."
                Component::CurDir => Ok(components.collect()),
                // Otherwise, keep the full path
                _ => {
                    // Create a new PathBuf
                    let mut result = PathBuf::new();
                    // Add back the first component
                    result.push(first);
                    // Add all remaining components
                    result.extend(components);
                    Ok(result)
                }
            }
        } else {
            // Empty path
            Ok(PathBuf::new())
        }
    }

    pub fn fs_get(&mut self, path: String) -> anyhow::Result<PathBuf> {
        let p = PathBuf::from(&path);
        if p.exists() {
            return Ok(PathBuf::from(path));
        }

        if p.is_absolute() {
            return Err(anyhow::anyhow!("AbsolutePathError: Only paths relative to the current working directory are supported."));
        }

        let asset_rel_path = Self::chop_relative_base(p.clone())
            .unwrap_or_else(|_| panic!("AbsolutePathError: Only paths relative to the current working directory are supported."));

        let here = PathBuf::from(".").canonicalize()?;
        let artifact_at_root = self.base_path.clone().join(asset_rel_path);

        Self::deep_copy(artifact_at_root.as_path(), here.as_path(), true)?;
        Ok(PathBuf::from(path))
    }

    fn deep_copy<P, Q>(src: P, dst: Q, recursive: bool) -> io::Result<()>
    where
        P: AsRef<Path>,
        Q: AsRef<Path>,
    {
        let src = src.as_ref();
        let dst = dst.as_ref();

        let mut cmd = Command::new("cp");

        // Add -r flag if recursive is true
        if recursive {
            cmd.arg("-r");
        }

        // Add source and destination paths
        cmd.arg(src).arg(dst);

        // Execute the command
        let output = cmd.output()?;

        if output.status.success() {
            Ok(())
        } else {
            let error_message = String::from_utf8_lossy(&output.stderr).to_string();
            Err(io::Error::new(ErrorKind::Other, error_message))
        }
    }
}<|MERGE_RESOLUTION|>--- conflicted
+++ resolved
@@ -7,11 +7,7 @@
 use std::path::PathBuf;
 use std::process::Command;
 
-<<<<<<< HEAD
 pub static BUILTIN_EVAL_ASSETS: Dir = include_dir!("$CARGO_MANIFEST_DIR/src/assets");
-=======
-pub static BUILTIN_EVAL_ASSETS: Dir = include_dir!("$CARGO_MANIFEST_DIR/src");
->>>>>>> 3faff03f
 
 pub struct BenchmarkWorkDir {
     pub base_path: PathBuf,
@@ -64,7 +60,6 @@
             eval: None,
         }
     }
-<<<<<<< HEAD
     fn copy_auto_included_dirs(dest: &Path) {
         let mut assets_dest = dest.to_path_buf();
         assets_dest.push("assets");
@@ -72,14 +67,7 @@
             fs::create_dir_all(&assets_dest).unwrap();
         }
         BUILTIN_EVAL_ASSETS.extract(assets_dest).unwrap();
-=======
-    fn copy_auto_included_dirs(dest: &PathBuf) {
-        BUILTIN_EVAL_ASSETS
-            .get_dir("assets")
-            .unwrap()
-            .extract(dest)
-            .unwrap();
->>>>>>> 3faff03f
+
     }
     pub fn cd(&mut self, path: PathBuf) -> anyhow::Result<&mut Self> {
         fs::create_dir_all(&path)?;
