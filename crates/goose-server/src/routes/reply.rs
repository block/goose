use crate::state::AppState;
use axum::{
    extract::State,
    http::{self, HeaderMap, StatusCode},
    response::IntoResponse,
    routing::post,
    Json, Router,
};
use bytes::Bytes;
use futures::{stream::StreamExt, Stream};
use goose::{
    agents::SessionConfig,
    message::{Message, MessageContent},
    permission::permission_confirmation::PrincipalType,
};
use goose::{
    permission::{Permission, PermissionConfirmation},
    session,
};
use mcp_core::{role::Role, Content, ToolResult};
use serde::{Deserialize, Serialize};
use serde_json::json;
use serde_json::Value;
use std::{
    convert::Infallible,
    path::PathBuf,
    pin::Pin,
    task::{Context, Poll},
    time::Duration,
};
use tokio::sync::mpsc;
use tokio::time::timeout;
use tokio_stream::wrappers::ReceiverStream;

// Direct message serialization for the chat request
#[derive(Debug, Deserialize)]
struct ChatRequest {
    messages: Vec<Message>,
    session_id: Option<String>,
    session_working_dir: String,
}

// Custom SSE response type for streaming messages
pub struct SseResponse {
    rx: ReceiverStream<String>,
}

impl SseResponse {
    fn new(rx: ReceiverStream<String>) -> Self {
        Self { rx }
    }
}

impl Stream for SseResponse {
    type Item = Result<Bytes, Infallible>;

    fn poll_next(mut self: Pin<&mut Self>, cx: &mut Context<'_>) -> Poll<Option<Self::Item>> {
        Pin::new(&mut self.rx)
            .poll_next(cx)
            .map(|opt| opt.map(|s| Ok(Bytes::from(s))))
    }
}

impl IntoResponse for SseResponse {
    fn into_response(self) -> axum::response::Response {
        let stream = self;
        let body = axum::body::Body::from_stream(stream);

        http::Response::builder()
            .header("Content-Type", "text/event-stream")
            .header("Cache-Control", "no-cache")
            .header("Connection", "keep-alive")
            .body(body)
            .unwrap()
    }
}

// Message event types for SSE streaming
#[derive(Debug, Serialize)]
#[serde(tag = "type")]
enum MessageEvent {
    Message { message: Message },
    Error { error: String },
    Finish { reason: String },
}

// Stream a message as an SSE event
async fn stream_event(
    event: MessageEvent,
    tx: &mpsc::Sender<String>,
) -> Result<(), mpsc::error::SendError<String>> {
    let json = serde_json::to_string(&event).unwrap_or_else(|e| {
        format!(
            r#"{{"type":"Error","error":"Failed to serialize event: {}"}}"#,
            e
        )
    });
    tx.send(format!("data: {}\n\n", json)).await
}

async fn handler(
    State(state): State<AppState>,
    headers: HeaderMap,
    Json(request): Json<ChatRequest>,
) -> Result<SseResponse, StatusCode> {
    // Verify secret key
    let secret_key = headers
        .get("X-Secret-Key")
        .and_then(|value| value.to_str().ok())
        .ok_or(StatusCode::UNAUTHORIZED)?;

    if secret_key != state.secret_key {
        return Err(StatusCode::UNAUTHORIZED);
    }

    // Create channel for streaming
    let (tx, rx) = mpsc::channel(100);
    let stream = ReceiverStream::new(rx);

    let messages = request.messages;
    let session_working_dir = request.session_working_dir;

    // Generate a new session ID if not provided in the request
    let session_id = request
        .session_id
        .unwrap_or_else(session::generate_session_id);

    // Get a lock on the shared agent
    let agent = state.agent.clone();

    // Spawn task to handle streaming
    tokio::spawn(async move {
        let agent = agent.read().await;
        let agent = match agent.as_ref() {
            Some(agent) => agent,
            None => {
                let _ = stream_event(
                    MessageEvent::Error {
                        error: "No agent configured".to_string(),
                    },
                    &tx,
                )
                .await;
                let _ = stream_event(
                    MessageEvent::Finish {
                        reason: "error".to_string(),
                    },
                    &tx,
                )
                .await;
                return;
            }
        };

        // Get the provider first, before starting the reply stream
        let provider = agent.provider();

        let mut stream = match agent
            .reply(
                &messages,
                Some(SessionConfig {
                    id: session::Identifier::Name(session_id.clone()),
                    working_dir: PathBuf::from(session_working_dir),
                }),
            )
            .await
        {
            Ok(stream) => stream,
            Err(e) => {
                tracing::error!("Failed to start reply stream: {:?}", e);
                let _ = stream_event(
                    MessageEvent::Error {
                        error: e.to_string(),
                    },
                    &tx,
                )
                .await;
                let _ = stream_event(
                    MessageEvent::Finish {
                        reason: "error".to_string(),
                    },
                    &tx,
                )
                .await;
                return;
            }
        };

        // Collect all messages for storage
        let mut all_messages = messages.clone();
        let session_path = session::get_path(session::Identifier::Name(session_id.clone()));

        loop {
            tokio::select! {
                response = timeout(Duration::from_millis(500), stream.next()) => {
                    match response {
                        Ok(Some(Ok(message))) => {
                            all_messages.push(message.clone());
                            if let Err(e) = stream_event(MessageEvent::Message { message }, &tx).await {
                                tracing::error!("Error sending message through channel: {}", e);
                                let _ = stream_event(
                                    MessageEvent::Error {
                                        error: e.to_string(),
                                    },
                                    &tx,
                                ).await;
                                break;
                            }

                            // Store messages and generate description in background
                            let session_path = session_path.clone();
                            let messages = all_messages.clone();
                            let provider = provider.clone();
                            tokio::spawn(async move {
                                if let Err(e) = session::persist_messages(&session_path, &messages, Some(provider)).await {
                                    tracing::error!("Failed to store session history: {:?}", e);
                                }
                            });
                        }
                        Ok(Some(Err(e))) => {
                            tracing::error!("Error processing message: {}", e);
                            let _ = stream_event(
                                MessageEvent::Error {
                                    error: e.to_string(),
                                },
                                &tx,
                            ).await;
                            break;
                        }
                        Ok(None) => {
                            break;
                        }
                        Err(_) => { // Heartbeat, used to detect disconnected clients
                            if tx.is_closed() {
                                break;
                            }
                            continue;
                        }
                    }
                }
            }
        }

        // Send finish event
        let _ = stream_event(
            MessageEvent::Finish {
                reason: "stop".to_string(),
            },
            &tx,
        )
        .await;
    });

    Ok(SseResponse::new(stream))
}

#[derive(Debug, Deserialize, Serialize)]
struct AskRequest {
    prompt: String,
    session_id: Option<String>,
    session_working_dir: String,
}

#[derive(Debug, Serialize)]
struct AskResponse {
    response: String,
}

// Simple ask an AI for a response, non streaming
async fn ask_handler(
    State(state): State<AppState>,
    headers: HeaderMap,
    Json(request): Json<AskRequest>,
) -> Result<Json<AskResponse>, StatusCode> {
    // Verify secret key
    let secret_key = headers
        .get("X-Secret-Key")
        .and_then(|value| value.to_str().ok())
        .ok_or(StatusCode::UNAUTHORIZED)?;

    if secret_key != state.secret_key {
        return Err(StatusCode::UNAUTHORIZED);
    }

    let session_working_dir = request.session_working_dir;

    // Generate a new session ID if not provided in the request
    let session_id = request
        .session_id
        .unwrap_or_else(session::generate_session_id);

    let agent = state.agent.clone();
    let agent = agent.write().await;
    let agent = agent.as_ref().ok_or(StatusCode::NOT_FOUND)?;

    // Get the provider first, before starting the reply stream
    let provider = agent.provider();

    // Create a single message for the prompt
    let messages = vec![Message::user().with_text(request.prompt)];

    // Get response from agent
    let mut response_text = String::new();
    let mut stream = match agent
        .reply(
            &messages,
            Some(SessionConfig {
                id: session::Identifier::Name(session_id.clone()),
                working_dir: PathBuf::from(session_working_dir),
            }),
        )
        .await
    {
        Ok(stream) => stream,
        Err(e) => {
            tracing::error!("Failed to start reply stream: {:?}", e);
            return Err(StatusCode::INTERNAL_SERVER_ERROR);
        }
    };

    // Collect all messages for storage
    let mut all_messages = messages.clone();
    let mut response_message = Message::assistant();

    while let Some(response) = stream.next().await {
        match response {
            Ok(message) => {
                if message.role == Role::Assistant {
                    for content in &message.content {
                        if let MessageContent::Text(text) = content {
                            response_text.push_str(&text.text);
                            response_text.push('\n');
                        }
                        response_message.content.push(content.clone());
                    }
                }
            }
            Err(e) => {
                tracing::error!("Error processing as_ai message: {}", e);
                return Err(StatusCode::INTERNAL_SERVER_ERROR);
            }
        }
    }

    // Add the complete response message to the conversation history
    if !response_message.content.is_empty() {
        all_messages.push(response_message);
    }

    // Get the session path - file will be created when needed
    let session_path = session::get_path(session::Identifier::Name(session_id.clone()));

    // Store messages and generate description in background
    let session_path = session_path.clone();
    let messages = all_messages.clone();
    let provider = provider.clone();
    tokio::spawn(async move {
        if let Err(e) = session::persist_messages(&session_path, &messages, Some(provider)).await {
            tracing::error!("Failed to store session history: {:?}", e);
        }
    });

    Ok(Json(AskResponse {
        response: response_text.trim().to_string(),
    }))
}

#[derive(Debug, Deserialize, Serialize)]
struct PermissionConfirmationRequest {
    id: String,
<<<<<<< HEAD
    confirmed: bool,
    #[serde(default = "default_principal_type")]
    principal_type: PrincipalType,
}

fn default_principal_type() -> PrincipalType {
    PrincipalType::Tool
=======
    action: String,
>>>>>>> 387432ec
}

async fn confirm_handler(
    State(state): State<AppState>,
    headers: HeaderMap,
    Json(request): Json<PermissionConfirmationRequest>,
) -> Result<Json<Value>, StatusCode> {
    // Verify secret key
    let secret_key = headers
        .get("X-Secret-Key")
        .and_then(|value| value.to_str().ok())
        .ok_or(StatusCode::UNAUTHORIZED)?;

    if secret_key != state.secret_key {
        return Err(StatusCode::UNAUTHORIZED);
    }
    tracing::info!(
        "Received confirmation request: {}",
        serde_json::to_string_pretty(&request).unwrap()
    );

    let agent = state.agent.clone();
    let agent = agent.read().await;
    let agent = agent.as_ref().ok_or(StatusCode::NOT_FOUND)?;

    let permission = match request.action.as_str() {
        "always_allow" => Permission::AlwaysAllow,
        "allow_once" => Permission::AllowOnce,
        "deny" => Permission::DenyOnce,
        _ => Permission::DenyOnce,
    };

    agent
        .handle_confirmation(
            request.id.clone(),
            PermissionConfirmation {
                principal_type: request.principal_type,
                permission,
            },
        )
        .await;
    Ok(Json(Value::Object(serde_json::Map::new())))
}

#[derive(Debug, Deserialize)]
struct ToolResultRequest {
    id: String,
    result: ToolResult<Vec<Content>>,
}

async fn submit_tool_result(
    State(state): State<AppState>,
    headers: HeaderMap,
    raw: axum::extract::Json<serde_json::Value>,
) -> Result<Json<Value>, StatusCode> {
    // Log the raw request for debugging
    tracing::info!(
        "Received tool result request: {}",
        serde_json::to_string_pretty(&raw.0).unwrap()
    );

    // Try to parse into our struct
    let payload: ToolResultRequest = match serde_json::from_value(raw.0.clone()) {
        Ok(req) => req,
        Err(e) => {
            tracing::error!("Failed to parse tool result request: {}", e);
            tracing::error!(
                "Raw request was: {}",
                serde_json::to_string_pretty(&raw.0).unwrap()
            );
            return Err(StatusCode::UNPROCESSABLE_ENTITY);
        }
    };

    // Verify secret key
    let secret_key = headers
        .get("X-Secret-Key")
        .and_then(|value| value.to_str().ok())
        .ok_or(StatusCode::UNAUTHORIZED)?;

    if secret_key != state.secret_key {
        return Err(StatusCode::UNAUTHORIZED);
    }

    let agent = state.agent.read().await;
    let agent = agent.as_ref().ok_or(StatusCode::NOT_FOUND)?;
    agent.handle_tool_result(payload.id, payload.result).await;
    Ok(Json(json!({"status": "ok"})))
}

// Configure routes for this module
pub fn routes(state: AppState) -> Router {
    Router::new()
        .route("/reply", post(handler))
        .route("/ask", post(ask_handler))
        .route("/confirm", post(confirm_handler))
        .route("/tool_result", post(submit_tool_result))
        .with_state(state)
}

#[cfg(test)]
mod tests {
    use super::*;
    use goose::{
        agents::Agent,
        model::ModelConfig,
        providers::{
            base::{Provider, ProviderUsage, Usage},
            errors::ProviderError,
        },
    };
    use mcp_core::tool::Tool;

    // Mock Provider implementation for testing
    #[derive(Clone)]
    struct MockProvider {
        model_config: ModelConfig,
    }

    #[async_trait::async_trait]
    impl Provider for MockProvider {
        fn metadata() -> goose::providers::base::ProviderMetadata {
            goose::providers::base::ProviderMetadata::empty()
        }

        fn get_model_config(&self) -> ModelConfig {
            self.model_config.clone()
        }

        async fn complete(
            &self,
            _system: &str,
            _messages: &[Message],
            _tools: &[Tool],
        ) -> anyhow::Result<(Message, ProviderUsage), ProviderError> {
            Ok((
                Message::assistant().with_text("Mock response"),
                ProviderUsage::new("mock".to_string(), Usage::default()),
            ))
        }
    }

    mod integration_tests {
        use super::*;
        use axum::{body::Body, http::Request};
        use std::collections::HashMap;
        use std::sync::Arc;
        use tokio::sync::{Mutex, RwLock};
        use tower::ServiceExt;

        // This test requires tokio runtime
        #[tokio::test]
        async fn test_ask_endpoint() {
            // Create a mock app state with mock provider
            let mock_model_config = ModelConfig::new("test-model".to_string());
            let mock_provider = Arc::new(MockProvider {
                model_config: mock_model_config,
            });
            let agent = Agent::new(mock_provider);
            let state = AppState {
                config: Arc::new(Mutex::new(HashMap::new())),
                agent: Arc::new(RwLock::new(Some(agent))),
                secret_key: "test-secret".to_string(),
            };

            // Build router
            let app = routes(state);

            // Create request
            let request = Request::builder()
                .uri("/ask")
                .method("POST")
                .header("content-type", "application/json")
                .header("x-secret-key", "test-secret")
                .body(Body::from(
                    serde_json::to_string(&AskRequest {
                        prompt: "test prompt".to_string(),
                        session_id: Some("test-session".to_string()),
                        session_working_dir: "test-working-dir".to_string(),
                    })
                    .unwrap(),
                ))
                .unwrap();

            // Send request
            let response = app.oneshot(request).await.unwrap();

            // Assert response status
            assert_eq!(response.status(), StatusCode::OK);
        }
    }
}<|MERGE_RESOLUTION|>--- conflicted
+++ resolved
@@ -368,17 +368,14 @@
 #[derive(Debug, Deserialize, Serialize)]
 struct PermissionConfirmationRequest {
     id: String,
-<<<<<<< HEAD
     confirmed: bool,
     #[serde(default = "default_principal_type")]
     principal_type: PrincipalType,
+    action: String,
 }
 
 fn default_principal_type() -> PrincipalType {
     PrincipalType::Tool
-=======
-    action: String,
->>>>>>> 387432ec
 }
 
 async fn confirm_handler(
