use super::utils::verify_secret_key;
use crate::state::AppState;
use axum::{
    extract::State,
    http::{self, HeaderMap, StatusCode},
    response::IntoResponse,
    routing::post,
    Json, Router,
};
use bytes::Bytes;
use futures::{stream::StreamExt, Stream};
use goose::{
    agents::SessionConfig,
    message::{Message, MessageContent},
    permission::permission_confirmation::PrincipalType,
};
use goose::{
    permission::{Permission, PermissionConfirmation},
    session,
};
use mcp_core::{role::Role, Content, ToolResult};
use serde::{Deserialize, Serialize};
use serde_json::json;
use serde_json::Value;
use std::{
    convert::Infallible,
    path::PathBuf,
    pin::Pin,
    sync::Arc,
    task::{Context, Poll},
    time::Duration,
};
use tokio::sync::mpsc;
use tokio::time::timeout;
use tokio_stream::wrappers::ReceiverStream;
use utoipa::ToSchema;

// Direct message serialization for the chat request
#[derive(Debug, Deserialize)]
struct ChatRequest {
    messages: Vec<Message>,
    session_id: Option<String>,
    session_working_dir: String,
}

// Custom SSE response type for streaming messages
pub struct SseResponse {
    rx: ReceiverStream<String>,
}

impl SseResponse {
    fn new(rx: ReceiverStream<String>) -> Self {
        Self { rx }
    }
}

impl Stream for SseResponse {
    type Item = Result<Bytes, Infallible>;

    fn poll_next(mut self: Pin<&mut Self>, cx: &mut Context<'_>) -> Poll<Option<Self::Item>> {
        Pin::new(&mut self.rx)
            .poll_next(cx)
            .map(|opt| opt.map(|s| Ok(Bytes::from(s))))
    }
}

impl IntoResponse for SseResponse {
    fn into_response(self) -> axum::response::Response {
        let stream = self;
        let body = axum::body::Body::from_stream(stream);

        http::Response::builder()
            .header("Content-Type", "text/event-stream")
            .header("Cache-Control", "no-cache")
            .header("Connection", "keep-alive")
            .body(body)
            .unwrap()
    }
}

// Message event types for SSE streaming
#[derive(Debug, Serialize)]
#[serde(tag = "type")]
enum MessageEvent {
    Message { message: Message },
    Error { error: String },
    Finish { reason: String },
}

// Stream a message as an SSE event
async fn stream_event(
    event: MessageEvent,
    tx: &mpsc::Sender<String>,
) -> Result<(), mpsc::error::SendError<String>> {
    let json = serde_json::to_string(&event).unwrap_or_else(|e| {
        format!(
            r#"{{"type":"Error","error":"Failed to serialize event: {}"}}"#,
            e
        )
    });
    tx.send(format!("data: {}\n\n", json)).await
}

async fn handler(
    State(state): State<Arc<AppState>>,
    headers: HeaderMap,
    Json(request): Json<ChatRequest>,
) -> Result<SseResponse, StatusCode> {
    verify_secret_key(&headers, &state)?;

    // Create channel for streaming
    let (tx, rx) = mpsc::channel(100);
    let stream = ReceiverStream::new(rx);

    let messages = request.messages;
    let session_working_dir = request.session_working_dir;

    // Generate a new session ID if not provided in the request
    let session_id = request
        .session_id
        .unwrap_or_else(session::generate_session_id);

    // Spawn task to handle streaming
    tokio::spawn(async move {
        let agent = state.get_agent().await;
        let agent = match agent {
            Ok(agent) => {
                let provider = agent.provider().await;
                match provider {
                    Ok(_) => agent,
                    Err(_) => {
                        let _ = stream_event(
                            MessageEvent::Error {
                                error: "No provider configured".to_string(),
                            },
                            &tx,
                        )
                        .await;
                        let _ = stream_event(
                            MessageEvent::Finish {
                                reason: "error".to_string(),
                            },
                            &tx,
                        )
                        .await;
                        return;
                    }
                }
            }
            Err(_) => {
                let _ = stream_event(
                    MessageEvent::Error {
                        error: "No agent configured".to_string(),
                    },
                    &tx,
                )
                .await;
                let _ = stream_event(
                    MessageEvent::Finish {
                        reason: "error".to_string(),
                    },
                    &tx,
                )
                .await;
                return;
            }
        };

        // Get the provider first, before starting the reply stream
        let provider = agent.provider().await;

        let mut stream = match agent
            .reply(
                &messages,
                Some(SessionConfig {
                    id: session::Identifier::Name(session_id.clone()),
                    working_dir: PathBuf::from(session_working_dir),
                }),
            )
            .await
        {
            Ok(stream) => stream,
            Err(e) => {
                tracing::error!("Failed to start reply stream: {:?}", e);
                let _ = stream_event(
                    MessageEvent::Error {
                        error: e.to_string(),
                    },
                    &tx,
                )
                .await;
                let _ = stream_event(
                    MessageEvent::Finish {
                        reason: "error".to_string(),
                    },
                    &tx,
                )
                .await;
                return;
            }
        };

        // Collect all messages for storage
        let mut all_messages = messages.clone();
        let session_path = session::get_path(session::Identifier::Name(session_id.clone()));

        loop {
            tokio::select! {
                response = timeout(Duration::from_millis(500), stream.next()) => {
                    match response {
                        Ok(Some(Ok(message))) => {
                            all_messages.push(message.clone());
                            if let Err(e) = stream_event(MessageEvent::Message { message }, &tx).await {
                                tracing::error!("Error sending message through channel: {}", e);
                                let _ = stream_event(
                                    MessageEvent::Error {
                                        error: e.to_string(),
                                    },
                                    &tx,
                                ).await;
                                break;
                            }

                            // Store messages and generate description in background
                            let session_path = session_path.clone();
                            let messages = all_messages.clone();
                            let provider = Arc::clone(&provider.as_ref().unwrap());
                            tokio::spawn(async move {
                                if let Err(e) = session::persist_messages(&session_path, &messages, Some(provider)).await {
                                    tracing::error!("Failed to store session history: {:?}", e);
                                }
                            });
                        }
                        Ok(Some(Err(e))) => {
                            tracing::error!("Error processing message: {}", e);
                            let _ = stream_event(
                                MessageEvent::Error {
                                    error: e.to_string(),
                                },
                                &tx,
                            ).await;
                            break;
                        }
                        Ok(None) => {
                            break;
                        }
                        Err(_) => { // Heartbeat, used to detect disconnected clients
                            if tx.is_closed() {
                                break;
                            }
                            continue;
                        }
                    }
                }
            }
        }

        // Send finish event
        let _ = stream_event(
            MessageEvent::Finish {
                reason: "stop".to_string(),
            },
            &tx,
        )
        .await;
    });

    Ok(SseResponse::new(stream))
}

#[derive(Debug, Deserialize, Serialize)]
struct AskRequest {
    prompt: String,
    session_id: Option<String>,
    session_working_dir: String,
}

#[derive(Debug, Serialize)]
struct AskResponse {
    response: String,
}

// Simple ask an AI for a response, non streaming
async fn ask_handler(
    State(state): State<Arc<AppState>>,
    headers: HeaderMap,
    Json(request): Json<AskRequest>,
) -> Result<Json<AskResponse>, StatusCode> {
    verify_secret_key(&headers, &state)?;

    let session_working_dir = request.session_working_dir;

    // Generate a new session ID if not provided in the request
    let session_id = request
        .session_id
        .unwrap_or_else(session::generate_session_id);

    let agent = state
        .get_agent()
        .await
        .map_err(|_| StatusCode::PRECONDITION_FAILED)?;

    // Get the provider first, before starting the reply stream
    let provider = agent.provider().await;

    // Create a single message for the prompt
    let messages = vec![Message::user().with_text(request.prompt)];

    // Get response from agent
    let mut response_text = String::new();
    let mut stream = match agent
        .reply(
            &messages,
            Some(SessionConfig {
                id: session::Identifier::Name(session_id.clone()),
                working_dir: PathBuf::from(session_working_dir),
            }),
        )
        .await
    {
        Ok(stream) => stream,
        Err(e) => {
            tracing::error!("Failed to start reply stream: {:?}", e);
            return Err(StatusCode::INTERNAL_SERVER_ERROR);
        }
    };

    // Collect all messages for storage
    let mut all_messages = messages.clone();
    let mut response_message = Message::assistant();

    while let Some(response) = stream.next().await {
        match response {
            Ok(message) => {
                if message.role == Role::Assistant {
                    for content in &message.content {
                        if let MessageContent::Text(text) = content {
                            response_text.push_str(&text.text);
                            response_text.push('\n');
                        }
                        response_message.content.push(content.clone());
                    }
                }
            }
            Err(e) => {
                tracing::error!("Error processing as_ai message: {}", e);
                return Err(StatusCode::INTERNAL_SERVER_ERROR);
            }
        }
    }

    // Add the complete response message to the conversation history
    if !response_message.content.is_empty() {
        all_messages.push(response_message);
    }

    // Get the session path - file will be created when needed
    let session_path = session::get_path(session::Identifier::Name(session_id.clone()));

    // Store messages and generate description in background
    let session_path = session_path.clone();
    let messages = all_messages.clone();
    let provider = Arc::clone(&provider.as_ref().unwrap());
    tokio::spawn(async move {
        if let Err(e) = session::persist_messages(&session_path, &messages, Some(provider)).await {
            tracing::error!("Failed to store session history: {:?}", e);
        }
    });

    Ok(Json(AskResponse {
        response: response_text.trim().to_string(),
    }))
}

#[derive(Debug, Deserialize, Serialize, ToSchema)]
pub struct PermissionConfirmationRequest {
    id: String,
    #[serde(default = "default_principal_type")]
    principal_type: PrincipalType,
    action: String,
}

fn default_principal_type() -> PrincipalType {
    PrincipalType::Tool
}

#[utoipa::path(
    post,
    path = "/confirm",
    request_body = PermissionConfirmationRequest,
    responses(
        (status = 200, description = "Permission action is confirmed", body = Value),
        (status = 401, description = "Unauthorized - invalid secret key"),
        (status = 500, description = "Internal server error")
    )
)]
pub async fn confirm_permission(
    State(state): State<Arc<AppState>>,
    headers: HeaderMap,
    Json(request): Json<PermissionConfirmationRequest>,
) -> Result<Json<Value>, StatusCode> {
    verify_secret_key(&headers, &state)?;

    let agent = state
        .get_agent()
        .await
        .map_err(|_| StatusCode::PRECONDITION_FAILED)?;

    let permission = match request.action.as_str() {
        "always_allow" => Permission::AlwaysAllow,
        "allow_once" => Permission::AllowOnce,
        "deny" => Permission::DenyOnce,
        _ => Permission::DenyOnce,
    };

    agent
        .handle_confirmation(
            request.id.clone(),
            PermissionConfirmation {
                principal_type: request.principal_type,
                permission,
            },
        )
        .await;
    Ok(Json(Value::Object(serde_json::Map::new())))
}

#[derive(Debug, Deserialize)]
struct ToolResultRequest {
    id: String,
    result: ToolResult<Vec<Content>>,
}

async fn submit_tool_result(
    State(state): State<Arc<AppState>>,
    headers: HeaderMap,
    raw: axum::extract::Json<serde_json::Value>,
) -> Result<Json<Value>, StatusCode> {
    verify_secret_key(&headers, &state)?;

    // Log the raw request for debugging
    tracing::info!(
        "Received tool result request: {}",
        serde_json::to_string_pretty(&raw.0).unwrap()
    );

    // Try to parse into our struct
    let payload: ToolResultRequest = match serde_json::from_value(raw.0.clone()) {
        Ok(req) => req,
        Err(e) => {
            tracing::error!("Failed to parse tool result request: {}", e);
            tracing::error!(
                "Raw request was: {}",
                serde_json::to_string_pretty(&raw.0).unwrap()
            );
            return Err(StatusCode::UNPROCESSABLE_ENTITY);
        }
    };

<<<<<<< HEAD
    // Verify secret key
    let secret_key = headers
        .get("X-Secret-Key")
        .and_then(|value| value.to_str().ok())
        .ok_or(StatusCode::UNAUTHORIZED)?;

    if secret_key != state.secret_key {
        return Err(StatusCode::UNAUTHORIZED);
    }

    let agent = state
        .get_agent()
        .await
        .map_err(|_| StatusCode::PRECONDITION_FAILED)?;
=======
    let agent = state.agent.read().await;
    let agent = agent.as_ref().ok_or(StatusCode::NOT_FOUND)?;
>>>>>>> 93abd4e5
    agent.handle_tool_result(payload.id, payload.result).await;
    Ok(Json(json!({"status": "ok"})))
}

// Configure routes for this module
pub fn routes(state: Arc<AppState>) -> Router {
    Router::new()
        .route("/reply", post(handler))
        .route("/ask", post(ask_handler))
        .route("/confirm", post(confirm_permission))
        .route("/tool_result", post(submit_tool_result))
        .with_state(state)
}

#[cfg(test)]
mod tests {
    use super::*;
    use goose::{
        agents::Agent,
        model::ModelConfig,
        providers::{
            base::{Provider, ProviderUsage, Usage},
            errors::ProviderError,
        },
    };
    use mcp_core::tool::Tool;

    // Mock Provider implementation for testing
    #[derive(Clone)]
    struct MockProvider {
        model_config: ModelConfig,
    }

    #[async_trait::async_trait]
    impl Provider for MockProvider {
        fn metadata() -> goose::providers::base::ProviderMetadata {
            goose::providers::base::ProviderMetadata::empty()
        }

        fn get_model_config(&self) -> ModelConfig {
            self.model_config.clone()
        }

        async fn complete(
            &self,
            _system: &str,
            _messages: &[Message],
            _tools: &[Tool],
        ) -> anyhow::Result<(Message, ProviderUsage), ProviderError> {
            Ok((
                Message::assistant().with_text("Mock response"),
                ProviderUsage::new("mock".to_string(), Usage::default()),
            ))
        }
    }

    mod integration_tests {
        use super::*;
        use axum::{body::Body, http::Request};
        use std::sync::Arc;
        use tower::ServiceExt;

        // This test requires tokio runtime
        #[tokio::test]
        async fn test_ask_endpoint() {
            // Create a mock app state with mock provider
            let mock_model_config = ModelConfig::new("test-model".to_string());
            let mock_provider = Arc::new(MockProvider {
                model_config: mock_model_config,
            });
            let agent = Agent::new();
            let _ = agent.update_provider(mock_provider).await;
            let state = AppState::new(Arc::new(agent), "test-secret".to_string()).await;

            // Build router
            let app = routes(state);

            // Create request
            let request = Request::builder()
                .uri("/ask")
                .method("POST")
                .header("content-type", "application/json")
                .header("x-secret-key", "test-secret")
                .body(Body::from(
                    serde_json::to_string(&AskRequest {
                        prompt: "test prompt".to_string(),
                        session_id: Some("test-session".to_string()),
                        session_working_dir: "test-working-dir".to_string(),
                    })
                    .unwrap(),
                ))
                .unwrap();

            // Send request
            let response = app.oneshot(request).await.unwrap();

            // Assert response status
            assert_eq!(response.status(), StatusCode::OK);
        }
    }
}<|MERGE_RESOLUTION|>--- conflicted
+++ resolved
@@ -457,25 +457,10 @@
         }
     };
 
-<<<<<<< HEAD
-    // Verify secret key
-    let secret_key = headers
-        .get("X-Secret-Key")
-        .and_then(|value| value.to_str().ok())
-        .ok_or(StatusCode::UNAUTHORIZED)?;
-
-    if secret_key != state.secret_key {
-        return Err(StatusCode::UNAUTHORIZED);
-    }
-
     let agent = state
         .get_agent()
         .await
         .map_err(|_| StatusCode::PRECONDITION_FAILED)?;
-=======
-    let agent = state.agent.read().await;
-    let agent = agent.as_ref().ok_or(StatusCode::NOT_FOUND)?;
->>>>>>> 93abd4e5
     agent.handle_tool_result(payload.id, payload.result).await;
     Ok(Json(json!({"status": "ok"})))
 }
