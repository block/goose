--- conflicted
+++ resolved
@@ -387,12 +387,7 @@
 
 pub fn routes(state: Arc<AppState>) -> Router {
     Router::new()
-<<<<<<< HEAD
-        .route("/reply", post(handler).layer(DefaultBodyLimit::max(50 * 1024 * 1024)))
-        .route("/ask", post(ask_handler).layer(DefaultBodyLimit::max(10 * 1024 * 1024)))
-=======
-        .route("/reply", post(reply_handler))
->>>>>>> af2ca33b
+        .route("/reply", post(reply_handler).layer(DefaultBodyLimit::max(50 * 1024 * 1024)))
         .route("/confirm", post(confirm_permission))
         .route("/tool_result", post(submit_tool_result).layer(DefaultBodyLimit::max(10 * 1024 * 1024)))
         .with_state(state)
