--- conflicted
+++ resolved
@@ -126,12 +126,8 @@
     let cancel_token = CancellationToken::new();
 
     let messages = request.messages;
-<<<<<<< HEAD
-    let session_working_dir = request.session_working_dir;
-=======
     let session_working_dir = request.session_working_dir.clone();
 
->>>>>>> 1db0cf26
     let session_id = request
         .session_id
         .unwrap_or_else(session::generate_session_id);
@@ -168,27 +164,14 @@
 
         let session_config = SessionConfig {
             id: session::Identifier::Name(session_id.clone()),
-            working_dir: PathBuf::from(session_working_dir),
+            working_dir: PathBuf::from(&session_working_dir),
             schedule_id: request.scheduled_job_id.clone(),
             execution_mode: None,
             max_turns: None,
         };
 
         let mut stream = match agent
-<<<<<<< HEAD
             .reply(&messages, Some(session_config), task_cancel.clone())
-=======
-            .reply(
-                &messages,
-                Some(SessionConfig {
-                    id: session::Identifier::Name(session_id.clone()),
-                    working_dir: PathBuf::from(&session_working_dir),
-                    schedule_id: request.scheduled_job_id.clone(),
-                    execution_mode: None,
-                    max_turns: None,
-                }),
-            )
->>>>>>> 1db0cf26
             .await
         {
             Ok(stream) => stream,
@@ -272,33 +255,21 @@
         }
 
         if all_messages.len() > saved_message_count {
-<<<<<<< HEAD
-            let provider = agent.provider().await.ok();
-            if let Some(provider) = provider {
+            if let Some(provider) = agent.provider().await.ok() {
+                let provider = Arc::clone(&provider);
                 tokio::spawn(async move {
-                    if let Err(e) =
-                        session::persist_messages(&session_path, &all_messages, Some(provider))
-                            .await
+                    if let Err(e) = session::persist_messages(
+                        &session_path,
+                        &all_messages,
+                        Some(provider),
+                        Some(PathBuf::from(&session_working_dir)),
+                    )
+                    .await
                     {
                         tracing::error!("Failed to store session history: {:?}", e);
                     }
                 });
             }
-=======
-            let provider = Arc::clone(provider.as_ref().unwrap());
-            tokio::spawn(async move {
-                if let Err(e) = session::persist_messages(
-                    &session_path,
-                    &all_messages,
-                    Some(provider),
-                    Some(PathBuf::from(&session_working_dir)),
-                )
-                .await
-                {
-                    tracing::error!("Failed to store session history: {:?}", e);
-                }
-            });
->>>>>>> 1db0cf26
         }
 
         let _ = stream_event(
@@ -376,30 +347,14 @@
     let task_cancel = cancel_token.clone();
 
     let mut response_text = String::new();
-<<<<<<< HEAD
     let config = SessionConfig {
         id: session::Identifier::Name(session_id.clone()),
-        working_dir: PathBuf::from(session_working_dir),
+        working_dir: PathBuf::from(&session_working_dir),
         schedule_id: request.scheduled_job_id.clone(),
         execution_mode: None,
         max_turns: None,
     };
     let mut stream = match agent.reply(&messages, Some(config), task_cancel).await {
-=======
-    let mut stream = match agent
-        .reply(
-            &messages,
-            Some(SessionConfig {
-                id: session::Identifier::Name(session_id.clone()),
-                working_dir: PathBuf::from(&session_working_dir),
-                schedule_id: request.scheduled_job_id.clone(),
-                execution_mode: None,
-                max_turns: None,
-            }),
-        )
-        .await
-    {
->>>>>>> 1db0cf26
         Ok(stream) => stream,
         Err(e) => {
             tracing::error!("Failed to start reply stream: {:?}", e);
