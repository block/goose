use crate::routes::errors::ErrorResponse;
use axum::http::StatusCode;
use goose::agents::{normalize, Agent};
use goose::config::Config;
use goose::model::ModelConfig;
use goose::providers::create;
use goose::session::extension_data::ExtensionState;
use goose::session::{EnabledExtensionsState, Session, SessionManager};
use serde::Serialize;
use std::sync::Arc;
use tracing::{error, warn};

#[derive(Debug, Clone, Serialize, utoipa::ToSchema)]
pub struct ExtensionLoadResult {
    pub name: String,
    pub success: bool,
    #[serde(skip_serializing_if = "Option::is_none")]
    pub error: Option<String>,
}

pub async fn restore_agent_provider(
    agent: &Arc<Agent>,
    session: &Session,
    session_id: &str,
) -> Result<(), ErrorResponse> {
    let config = Config::global();
    let provider_name = session
        .provider_name
        .clone()
        .or_else(|| config.get_goose_provider().ok())
        .ok_or_else(|| ErrorResponse {
            message: "Could not configure agent: missing provider".into(),
            status: StatusCode::INTERNAL_SERVER_ERROR,
        })?;

    let model_config = match session.model_config.clone() {
        Some(saved_config) => saved_config,
        None => {
            let model_name = config.get_goose_model().map_err(|_| ErrorResponse {
                message: "Could not configure agent: missing model".into(),
                status: StatusCode::INTERNAL_SERVER_ERROR,
            })?;
            ModelConfig::new(&model_name).map_err(|e| ErrorResponse {
                message: format!("Could not configure agent: invalid model {}", e),
                status: StatusCode::INTERNAL_SERVER_ERROR,
            })?
        }
    };

    let provider = create(&provider_name, model_config)
        .await
        .map_err(|e| ErrorResponse {
            message: format!("Could not create provider: {}", e),
            status: StatusCode::INTERNAL_SERVER_ERROR,
        })?;

    agent
        .update_provider(provider, session_id)
        .await
        .map_err(|e| ErrorResponse {
            message: format!("Could not configure agent: {}", e),
            status: StatusCode::INTERNAL_SERVER_ERROR,
        })
}

pub async fn restore_agent_extensions(
    agent: Arc<Agent>,
    session: &Session,
) -> Vec<ExtensionLoadResult> {
    // Set the agent's working directory before adding extensions
    agent.set_working_dir(session.working_dir.clone()).await;

    // Try to load session-specific extensions first, fall back to global config
    let session_extensions = EnabledExtensionsState::from_extension_data(&session.extension_data);
    let enabled_configs = session_extensions
        .map(|state| state.extensions)
        .unwrap_or_else(|| {
            tracing::info!("restore_agent_extensions: falling back to global config");
            goose::config::get_enabled_extensions()
        });

    let extension_futures = enabled_configs
        .into_iter()
        .map(|config| {
            let config_clone = config.clone();
            let agent_ref = agent.clone();

            async move {
<<<<<<< HEAD
                let name = config_clone.name().to_string();
                let normalized_name = normalize(&name);

                if agent_ref
                    .extension_manager
                    .is_extension_enabled(&normalized_name)
                    .await
                {
                    tracing::debug!("Extension {} already loaded, skipping", name);
                    return ExtensionLoadResult {
                        name,
                        success: true,
                        error: None,
                    };
                }

                match agent_ref.add_extension(config_clone).await {
                    Ok(_) => ExtensionLoadResult {
                        name,
                        success: true,
                        error: None,
                    },
                    Err(e) => {
                        let error_msg = e.to_string();
                        warn!("Failed to load extension {}: {}", name, error_msg);
                        ExtensionLoadResult {
                            name,
                            success: false,
                            error: Some(error_msg),
                        }
                    }
=======
                if let Err(e) = agent_ref.add_extension(config_clone.clone()).await {
                    warn!("Failed to load extension {}: {}", config_clone.name(), e);
                    goose::posthog::emit_error(
                        "extension_load_failed",
                        &format!("{}: {}", config_clone.name(), e),
                    );
>>>>>>> f6672b94
                }
            }
        })
        .collect::<Vec<_>>();

    futures::future::join_all(extension_futures).await
}

pub async fn persist_session_extensions(
    agent: &Arc<Agent>,
    session_id: &str,
) -> Result<(), ErrorResponse> {
    let current_extensions = agent.extension_manager.get_extension_configs().await;
    let extensions_state = EnabledExtensionsState::new(current_extensions);

    // Get the current session to access its extension_data
    let session = SessionManager::get_session(session_id, false)
        .await
        .map_err(|e| {
            error!("Failed to get session for persisting extensions: {}", e);
            ErrorResponse {
                message: format!("Failed to get session: {}", e),
                status: StatusCode::INTERNAL_SERVER_ERROR,
            }
        })?;

    let mut extension_data = session.extension_data.clone();
    extensions_state
        .to_extension_data(&mut extension_data)
        .map_err(|e| {
            error!("Failed to serialize extension state: {}", e);
            ErrorResponse {
                message: format!("Failed to serialize extension state: {}", e),
                status: StatusCode::INTERNAL_SERVER_ERROR,
            }
        })?;

    SessionManager::update_session(session_id)
        .extension_data(extension_data)
        .apply()
        .await
        .map_err(|e| {
            error!("Failed to persist extension state: {}", e);
            ErrorResponse {
                message: format!("Failed to persist extension state: {}", e),
                status: StatusCode::INTERNAL_SERVER_ERROR,
            }
        })?;

    Ok(())
}<|MERGE_RESOLUTION|>--- conflicted
+++ resolved
@@ -86,7 +86,6 @@
             let agent_ref = agent.clone();
 
             async move {
-<<<<<<< HEAD
                 let name = config_clone.name().to_string();
                 let normalized_name = normalize(&name);
 
@@ -101,6 +100,10 @@
                         success: true,
                         error: None,
                     };
+                    goose::posthog::emit_error(
+                        "extension_load_failed",
+                        &format!("{}: {}", config_clone.name(), e),
+                    );
                 }
 
                 match agent_ref.add_extension(config_clone).await {
@@ -118,14 +121,6 @@
                             error: Some(error_msg),
                         }
                     }
-=======
-                if let Err(e) = agent_ref.add_extension(config_clone.clone()).await {
-                    warn!("Failed to load extension {}: {}", config_clone.name(), e);
-                    goose::posthog::emit_error(
-                        "extension_load_failed",
-                        &format!("{}: {}", config_clone.name(), e),
-                    );
->>>>>>> f6672b94
                 }
             }
         })
