use std::collections::HashMap;
use std::fs;
use std::sync::Arc;

use axum::routing::get;
use axum::{extract::State, http::StatusCode, routing::post, Json, Router};
use goose::recipe::Recipe;
use goose::recipe_deeplink;
use goose::session;

use serde::{Deserialize, Serialize};
use utoipa::ToSchema;

use crate::routes::recipe_utils::get_all_recipes_manifests;
use crate::state::AppState;

#[derive(Debug, Deserialize, ToSchema)]
pub struct CreateRecipeRequest {
    session_id: String,
    // Optional fields
    #[serde(default)]
    author: Option<AuthorRequest>,
    session_id: String,
}

#[derive(Debug, Deserialize, ToSchema)]
pub struct AuthorRequest {
    #[serde(default)]
    contact: Option<String>,
    #[serde(default)]
    metadata: Option<String>,
}

#[derive(Debug, Serialize, ToSchema)]
pub struct CreateRecipeResponse {
    recipe: Option<Recipe>,
    error: Option<String>,
}

#[derive(Debug, Deserialize, ToSchema)]
pub struct EncodeRecipeRequest {
    recipe: Recipe,
}

#[derive(Debug, Serialize, ToSchema)]
pub struct EncodeRecipeResponse {
    deeplink: String,
}

#[derive(Debug, Deserialize, ToSchema)]
pub struct DecodeRecipeRequest {
    deeplink: String,
}

#[derive(Debug, Serialize, ToSchema)]
pub struct DecodeRecipeResponse {
    recipe: Recipe,
}

#[derive(Debug, Deserialize, ToSchema)]
pub struct ScanRecipeRequest {
    recipe: Recipe,
}

#[derive(Debug, Serialize, ToSchema)]
pub struct ScanRecipeResponse {
    has_security_warnings: bool,
}

#[derive(Debug, Serialize, ToSchema)]
pub struct RecipeManifestResponse {
    name: String,
    #[serde(rename = "isGlobal")]
    is_global: bool,
    recipe: Recipe,
    #[serde(rename = "lastModified")]
    last_modified: String,
    id: String,
}

#[derive(Debug, Deserialize, ToSchema)]
pub struct DeleteRecipeRequest {
    id: String,
}

#[derive(Debug, Serialize, ToSchema)]
pub struct ListRecipeResponse {
    recipe_manifest_responses: Vec<RecipeManifestResponse>,
}

#[utoipa::path(
    post,
    path = "/recipes/create",
    request_body = CreateRecipeRequest,
    responses(
        (status = 200, description = "Recipe created successfully", body = CreateRecipeResponse),
        (status = 400, description = "Bad request"),
        (status = 412, description = "Precondition failed - Agent not available"),
        (status = 500, description = "Internal server error")
    ),
    tag = "Recipe Management"
)]
/// Create a Recipe configuration from the current session
async fn create_recipe(
    State(state): State<Arc<AppState>>,
    Json(request): Json<CreateRecipeRequest>,
) -> Result<Json<CreateRecipeResponse>, StatusCode> {
    tracing::info!(
        "Recipe creation request received for session_id: {}",
        request.session_id
    );

<<<<<<< HEAD
    // Load messages from session
    let session_path =
        match session::get_path(session::Identifier::Name(request.session_id.clone())) {
            Ok(path) => path,
            Err(e) => {
                let error_message = format!("Failed to get session path: {}", e);
                let error_response = CreateRecipeResponse {
                    recipe: None,
                    error: Some(error_message),
                };
                return Err((StatusCode::BAD_REQUEST, Json(error_response)));
            }
        };

    let conversation = match session::read_messages(&session_path) {
        Ok(messages) => messages,
        Err(e) => {
            let error_message = format!("Failed to read session messages: {}", e);
            let error_response = CreateRecipeResponse {
                recipe: None,
                error: Some(error_message),
            };
            return Err((StatusCode::BAD_REQUEST, Json(error_response)));
        }
    };

    let agent = state.get_agent().await;
=======
    let agent = state.get_agent_for_route(request.session_id).await?;
>>>>>>> d28eb1bb

    // Create base recipe from agent state and messages
    let recipe_result = agent.create_recipe(conversation).await;

    match recipe_result {
        Ok(mut recipe) => {
            if let Some(author_req) = request.author {
                recipe.author = Some(goose::recipe::Author {
                    contact: author_req.contact,
                    metadata: author_req.metadata,
                });
            }

            Ok(Json(CreateRecipeResponse {
                recipe: Some(recipe),
                error: None,
            }))
        }
        Err(e) => {
            tracing::error!("Error details: {:?}", e);
            Err(StatusCode::BAD_REQUEST)
        }
    }
}

#[utoipa::path(
    post,
    path = "/recipes/encode",
    request_body = EncodeRecipeRequest,
    responses(
        (status = 200, description = "Recipe encoded successfully", body = EncodeRecipeResponse),
        (status = 400, description = "Bad request")
    ),
    tag = "Recipe Management"
)]
async fn encode_recipe(
    Json(request): Json<EncodeRecipeRequest>,
) -> Result<Json<EncodeRecipeResponse>, StatusCode> {
    match recipe_deeplink::encode(&request.recipe) {
        Ok(encoded) => Ok(Json(EncodeRecipeResponse { deeplink: encoded })),
        Err(err) => {
            tracing::error!("Failed to encode recipe: {}", err);
            Err(StatusCode::BAD_REQUEST)
        }
    }
}

#[utoipa::path(
    post,
    path = "/recipes/decode",
    request_body = DecodeRecipeRequest,
    responses(
        (status = 200, description = "Recipe decoded successfully", body = DecodeRecipeResponse),
        (status = 400, description = "Bad request")
    ),
    tag = "Recipe Management"
)]
async fn decode_recipe(
    Json(request): Json<DecodeRecipeRequest>,
) -> Result<Json<DecodeRecipeResponse>, StatusCode> {
    match recipe_deeplink::decode(&request.deeplink) {
        Ok(recipe) => Ok(Json(DecodeRecipeResponse { recipe })),
        Err(err) => {
            tracing::error!("Failed to decode deeplink: {}", err);
            Err(StatusCode::BAD_REQUEST)
        }
    }
}

#[utoipa::path(
    post,
    path = "/recipes/scan",
    request_body = ScanRecipeRequest,
    responses(
        (status = 200, description = "Recipe scanned successfully", body = ScanRecipeResponse),
    ),
    tag = "Recipe Management"
)]
async fn scan_recipe(
    Json(request): Json<ScanRecipeRequest>,
) -> Result<Json<ScanRecipeResponse>, StatusCode> {
    let has_security_warnings = request.recipe.check_for_security_warnings();

    Ok(Json(ScanRecipeResponse {
        has_security_warnings,
    }))
}

#[utoipa::path(
    get,
    path = "/recipes/list",
    responses(
        (status = 200, description = "Get recipe list successfully", body = ListRecipeResponse),
        (status = 401, description = "Unauthorized - Invalid or missing API key"),
        (status = 500, description = "Internal server error")
    ),
    tag = "Recipe Management"
)]
async fn list_recipes(
    State(state): State<Arc<AppState>>,
) -> Result<Json<ListRecipeResponse>, StatusCode> {
    let recipe_manifest_with_paths = get_all_recipes_manifests().unwrap();
    let mut recipe_file_hash_map = HashMap::new();
    let recipe_manifest_responses = recipe_manifest_with_paths
        .iter()
        .map(|recipe_manifest_with_path| {
            let id = &recipe_manifest_with_path.id;
            let file_path = recipe_manifest_with_path.file_path.clone();
            recipe_file_hash_map.insert(id.clone(), file_path);
            RecipeManifestResponse {
                name: recipe_manifest_with_path.name.clone(),
                is_global: recipe_manifest_with_path.is_global,
                recipe: recipe_manifest_with_path.recipe.clone(),
                id: id.clone(),
                last_modified: recipe_manifest_with_path.last_modified.clone(),
            }
        })
        .collect::<Vec<RecipeManifestResponse>>();
    state.set_recipe_file_hash_map(recipe_file_hash_map).await;

    Ok(Json(ListRecipeResponse {
        recipe_manifest_responses,
    }))
}

#[utoipa::path(
    post,
    path = "/recipes/delete",
    request_body = DeleteRecipeRequest,
    responses(
        (status = 204, description = "Recipe deleted successfully"),
        (status = 401, description = "Unauthorized - Invalid or missing API key"),
        (status = 404, description = "Recipe not found"),
        (status = 500, description = "Internal server error")
    ),
    tag = "Recipe Management"
)]
async fn delete_recipe(
    State(state): State<Arc<AppState>>,
    Json(request): Json<DeleteRecipeRequest>,
) -> StatusCode {
    let recipe_file_hash_map = state.recipe_file_hash_map.lock().await;
    let file_path = match recipe_file_hash_map.get(&request.id) {
        Some(path) => path,
        None => return StatusCode::NOT_FOUND,
    };

    if fs::remove_file(file_path).is_err() {
        return StatusCode::INTERNAL_SERVER_ERROR;
    }

    StatusCode::NO_CONTENT
}

pub fn routes(state: Arc<AppState>) -> Router {
    Router::new()
        .route("/recipes/create", post(create_recipe))
        .route("/recipes/encode", post(encode_recipe))
        .route("/recipes/decode", post(decode_recipe))
        .route("/recipes/scan", post(scan_recipe))
        .route("/recipes/list", get(list_recipes))
        .route("/recipes/delete", post(delete_recipe))
        .with_state(state)
}

#[cfg(test)]
mod tests {
    use super::*;
    use goose::recipe::Recipe;

    #[tokio::test]
    async fn test_decode_and_encode_recipe() {
        let original_recipe = Recipe::builder()
            .title("Test Recipe")
            .description("A test recipe")
            .instructions("Test instructions")
            .build()
            .unwrap();
        let encoded = recipe_deeplink::encode(&original_recipe).unwrap();

        let request = DecodeRecipeRequest {
            deeplink: encoded.clone(),
        };
        let response = decode_recipe(Json(request)).await;

        assert!(response.is_ok());
        let decoded = response.unwrap().0.recipe;
        assert_eq!(decoded.title, original_recipe.title);
        assert_eq!(decoded.description, original_recipe.description);
        assert_eq!(decoded.instructions, original_recipe.instructions);

        let encode_request = EncodeRecipeRequest { recipe: decoded };
        let encode_response = encode_recipe(Json(encode_request)).await;

        assert!(encode_response.is_ok());
        let encoded_again = encode_response.unwrap().0.deeplink;
        assert!(!encoded_again.is_empty());
        assert_eq!(encoded, encoded_again);
    }
}<|MERGE_RESOLUTION|>--- conflicted
+++ resolved
@@ -20,7 +20,6 @@
     // Optional fields
     #[serde(default)]
     author: Option<AuthorRequest>,
-    session_id: String,
 }
 
 #[derive(Debug, Deserialize, ToSchema)]
@@ -110,7 +109,6 @@
         request.session_id
     );
 
-<<<<<<< HEAD
     // Load messages from session
     let session_path =
         match session::get_path(session::Identifier::Name(request.session_id.clone())) {
@@ -137,10 +135,7 @@
         }
     };
 
-    let agent = state.get_agent().await;
-=======
     let agent = state.get_agent_for_route(request.session_id).await?;
->>>>>>> d28eb1bb
 
     // Create base recipe from agent state and messages
     let recipe_result = agent.create_recipe(conversation).await;
