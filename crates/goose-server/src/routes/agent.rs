--- conflicted
+++ resolved
@@ -67,16 +67,12 @@
     pub recipe_deeplink: Option<String>,
 }
 
-<<<<<<< HEAD
-#[derive(Deserialize, Serialize, utoipa::ToSchema)]
-=======
 #[derive(Deserialize, utoipa::ToSchema)]
 pub struct StopAgentRequest {
     session_id: String,
 }
 
-#[derive(Deserialize, utoipa::ToSchema)]
->>>>>>> 66d07505
+#[derive(Deserialize, Serialize, utoipa::ToSchema)]
 pub struct ResumeAgentRequest {
     pub session_id: String,
     pub load_model_and_extensions: bool,
