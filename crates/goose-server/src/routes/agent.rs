use crate::state::AppState;
use axum::{
    extract::{Query, State},
    http::StatusCode,
    routing::{get, post},
    Json, Router,
};
use goose::config::PermissionManager;

use goose::model::ModelConfig;
use goose::providers::create;
use goose::recipe::{Recipe, Response};
use goose::session::{Session, SessionManager};
use goose::{
    agents::{extension::ToolInfo, extension_manager::get_parameter_names},
    config::permission::PermissionLevel,
};
use goose::{config::Config, recipe::SubRecipe};
use serde::{Deserialize, Serialize};
use std::path::PathBuf;
use std::sync::atomic::Ordering;
use std::sync::Arc;

#[derive(Deserialize, utoipa::ToSchema)]
pub struct ExtendPromptRequest {
    extension: String,
    session_id: String,
}

#[derive(Serialize, utoipa::ToSchema)]
pub struct ExtendPromptResponse {
    success: bool,
}

#[derive(Deserialize, utoipa::ToSchema)]
pub struct AddSubRecipesRequest {
    sub_recipes: Vec<SubRecipe>,
    session_id: String,
}

#[derive(Serialize, utoipa::ToSchema)]
pub struct AddSubRecipesResponse {
    success: bool,
}

#[derive(Deserialize, utoipa::ToSchema)]
pub struct UpdateProviderRequest {
    provider: String,
    model: Option<String>,
    session_id: String,
}

#[derive(Deserialize, utoipa::ToSchema)]
pub struct SessionConfigRequest {
    response: Option<Response>,
    session_id: String,
}

#[derive(Deserialize, utoipa::ToSchema)]
pub struct GetToolsQuery {
    extension_name: Option<String>,
    session_id: String,
}

#[derive(Deserialize, utoipa::ToSchema)]
pub struct UpdateRouterToolSelectorRequest {
    session_id: String,
}

#[derive(Deserialize, utoipa::ToSchema)]
pub struct StartAgentRequest {
    working_dir: String,
    recipe: Option<Recipe>,
}

#[derive(Deserialize, utoipa::ToSchema)]
pub struct ResumeAgentRequest {
    session_id: String,
}

#[derive(Serialize, utoipa::ToSchema)]
pub struct ErrorResponse {
    error: String,
}

#[utoipa::path(
    post,
    path = "/agent/start",
    request_body = StartAgentRequest,
    responses(
        (status = 200, description = "Agent started successfully", body = Session),
        (status = 400, description = "Bad request - invalid working directory"),
        (status = 401, description = "Unauthorized - invalid secret key"),
        (status = 500, description = "Internal server error")
    )
)]
async fn start_agent(
    State(state): State<Arc<AppState>>,
    Json(payload): Json<StartAgentRequest>,
) -> Result<Json<Session>, StatusCode> {
    let counter = state.session_counter.fetch_add(1, Ordering::SeqCst) + 1;
    let description = format!("New session {}", counter);

    let mut session =
        SessionManager::create_session(PathBuf::from(&payload.working_dir), description)
            .await
            .map_err(|_| StatusCode::INTERNAL_SERVER_ERROR)?;

    if let Some(recipe) = payload.recipe {
        SessionManager::update_session(&session.id)
            .recipe(Some(recipe))
            .apply()
            .await
            .map_err(|_| StatusCode::INTERNAL_SERVER_ERROR)?;

        session = SessionManager::get_session(&session.id, false)
            .await
            .map_err(|_| StatusCode::INTERNAL_SERVER_ERROR)?;
    }

<<<<<<< HEAD
    let metadata = SessionMetadata {
        working_dir: PathBuf::from(&payload.working_dir),
        description: format!("New session {}", counter),
        schedule_id: None,
        message_count: 0,
        total_tokens: Some(0),
        input_tokens: Some(0),
        output_tokens: Some(0),
        accumulated_total_tokens: Some(0),
        accumulated_input_tokens: Some(0),
        accumulated_output_tokens: Some(0),
        extension_data: Default::default(),
        recipe: payload.recipe,
        recipe_parameters: None,
    };

    let session_path = match session::get_path(session::Identifier::Name(session_id.clone())) {
        Ok(path) => path,
        Err(_) => return Err(StatusCode::BAD_REQUEST),
    };

    let conversation = Conversation::empty();
    session::storage::save_messages_with_metadata(&session_path, &metadata, &conversation)
        .map_err(|_| StatusCode::INTERNAL_SERVER_ERROR)?;

    Ok(Json(StartAgentResponse {
        session_id,
        metadata,
        messages: conversation.messages().clone(),
    }))
=======
    Ok(Json(session))
>>>>>>> 28113b13
}

#[utoipa::path(
    post,
    path = "/agent/resume",
    request_body = ResumeAgentRequest,
    responses(
        (status = 200, description = "Agent started successfully", body = Session),
        (status = 400, description = "Bad request - invalid working directory"),
        (status = 401, description = "Unauthorized - invalid secret key"),
        (status = 500, description = "Internal server error")
    )
)]
async fn resume_agent(
    Json(payload): Json<ResumeAgentRequest>,
) -> Result<Json<Session>, StatusCode> {
    let session = SessionManager::get_session(&payload.session_id, true)
        .await
        .map_err(|_| StatusCode::NOT_FOUND)?;

    Ok(Json(session))
}

#[utoipa::path(
    post,
    path = "/agent/add_sub_recipes",
    request_body = AddSubRecipesRequest,
    responses(
        (status = 200, description = "Added sub recipes to agent successfully", body = AddSubRecipesResponse),
        (status = 401, description = "Unauthorized - invalid secret key"),
        (status = 424, description = "Agent not initialized"),
    ),
)]
async fn add_sub_recipes(
    State(state): State<Arc<AppState>>,
    Json(payload): Json<AddSubRecipesRequest>,
) -> Result<Json<AddSubRecipesResponse>, StatusCode> {
    let agent = state.get_agent_for_route(payload.session_id).await?;
    agent.add_sub_recipes(payload.sub_recipes.clone()).await;
    Ok(Json(AddSubRecipesResponse { success: true }))
}

#[utoipa::path(
    post,
    path = "/agent/prompt",
    request_body = ExtendPromptRequest,
    responses(
        (status = 200, description = "Extended system prompt successfully", body = ExtendPromptResponse),
        (status = 401, description = "Unauthorized - invalid secret key"),
        (status = 424, description = "Agent not initialized"),
    ),
)]
async fn extend_prompt(
    State(state): State<Arc<AppState>>,
    Json(payload): Json<ExtendPromptRequest>,
) -> Result<Json<ExtendPromptResponse>, StatusCode> {
    let agent = state.get_agent_for_route(payload.session_id).await?;
    agent.extend_system_prompt(payload.extension.clone()).await;
    Ok(Json(ExtendPromptResponse { success: true }))
}

#[utoipa::path(
    get,
    path = "/agent/tools",
    params(
        ("extension_name" = Option<String>, Query, description = "Optional extension name to filter tools"),
        ("session_id" = String, Query, description = "Required session ID to scope tools to a specific session")
    ),
    responses(
        (status = 200, description = "Tools retrieved successfully", body = Vec<ToolInfo>),
        (status = 401, description = "Unauthorized - invalid secret key"),
        (status = 424, description = "Agent not initialized"),
        (status = 500, description = "Internal server error")
    )
)]
async fn get_tools(
    State(state): State<Arc<AppState>>,
    Query(query): Query<GetToolsQuery>,
) -> Result<Json<Vec<ToolInfo>>, StatusCode> {
    let config = Config::global();
    let goose_mode = config.get_param("GOOSE_MODE").unwrap_or("auto".to_string());
    let agent = state.get_agent_for_route(query.session_id).await?;
    let permission_manager = PermissionManager::default();

    let mut tools: Vec<ToolInfo> = agent
        .list_tools(query.extension_name)
        .await
        .into_iter()
        .map(|tool| {
            let permission = permission_manager
                .get_user_permission(&tool.name)
                .or_else(|| {
                    if goose_mode == "smart_approve" {
                        permission_manager.get_smart_approve_permission(&tool.name)
                    } else if goose_mode == "approve" {
                        Some(PermissionLevel::AskBefore)
                    } else {
                        None
                    }
                });

            ToolInfo::new(
                &tool.name,
                tool.description
                    .as_ref()
                    .map(|d| d.as_ref())
                    .unwrap_or_default(),
                get_parameter_names(&tool),
                permission,
            )
        })
        .collect::<Vec<ToolInfo>>();
    tools.sort_by(|a, b| a.name.cmp(&b.name));

    Ok(Json(tools))
}

#[utoipa::path(
    post,
    path = "/agent/update_provider",
    request_body = UpdateProviderRequest,
    responses(
        (status = 200, description = "Provider updated successfully"),
        (status = 400, description = "Bad request - missing or invalid parameters"),
        (status = 401, description = "Unauthorized - invalid secret key"),
        (status = 424, description = "Agent not initialized"),
        (status = 500, description = "Internal server error")
    )
)]
async fn update_agent_provider(
    State(state): State<Arc<AppState>>,
    Json(payload): Json<UpdateProviderRequest>,
) -> Result<StatusCode, StatusCode> {
    let agent = state
        .get_agent_for_route(payload.session_id.clone())
        .await?;

    let config = Config::global();
    let model = match payload
        .model
        .or_else(|| config.get_param("GOOSE_MODEL").ok())
    {
        Some(m) => m,
        None => {
            tracing::error!("No model specified");
            return Err(StatusCode::BAD_REQUEST);
        }
    };

    let model_config = ModelConfig::new(&model).map_err(|e| {
        tracing::error!("Invalid model config: {}", e);
        StatusCode::BAD_REQUEST
    })?;

    let new_provider = create(&payload.provider, model_config).map_err(|e| {
        tracing::error!("Failed to create provider: {}", e);
        StatusCode::BAD_REQUEST
    })?;

    agent.update_provider(new_provider).await.map_err(|e| {
        tracing::error!("Failed to update provider: {}", e);
        StatusCode::INTERNAL_SERVER_ERROR
    })?;

    Ok(StatusCode::OK)
}

#[utoipa::path(
    post,
    path = "/agent/update_router_tool_selector",
    request_body = UpdateRouterToolSelectorRequest,
    responses(
        (status = 200, description = "Tool selection strategy updated successfully", body = String),
        (status = 401, description = "Unauthorized - invalid secret key"),
        (status = 424, description = "Agent not initialized"),
        (status = 500, description = "Internal server error")
    )
)]
async fn update_router_tool_selector(
    State(state): State<Arc<AppState>>,
    Json(payload): Json<UpdateRouterToolSelectorRequest>,
) -> Result<Json<String>, StatusCode> {
    let agent = state.get_agent_for_route(payload.session_id).await?;
    agent
        .update_router_tool_selector(None, Some(true))
        .await
        .map_err(|e| {
            tracing::error!("Failed to update tool selection strategy: {}", e);
            StatusCode::INTERNAL_SERVER_ERROR
        })?;

    Ok(Json(
        "Tool selection strategy updated successfully".to_string(),
    ))
}

#[utoipa::path(
    post,
    path = "/agent/session_config",
    request_body = SessionConfigRequest,
    responses(
        (status = 200, description = "Session config updated successfully", body = String),
        (status = 401, description = "Unauthorized - invalid secret key"),
        (status = 424, description = "Agent not initialized"),
        (status = 500, description = "Internal server error")
    )
)]
async fn update_session_config(
    State(state): State<Arc<AppState>>,
    Json(payload): Json<SessionConfigRequest>,
) -> Result<Json<String>, StatusCode> {
    let agent = state.get_agent_for_route(payload.session_id).await?;
    if let Some(response) = payload.response {
        agent.add_final_output_tool(response).await;

        tracing::info!("Added final output tool with response config");
        Ok(Json(
            "Session config updated with final output tool".to_string(),
        ))
    } else {
        Ok(Json("Nothing provided to update.".to_string()))
    }
}

pub fn routes(state: Arc<AppState>) -> Router {
    Router::new()
        .route("/agent/start", post(start_agent))
        .route("/agent/resume", post(resume_agent))
        .route("/agent/prompt", post(extend_prompt))
        .route("/agent/tools", get(get_tools))
        .route("/agent/update_provider", post(update_agent_provider))
        .route(
            "/agent/update_router_tool_selector",
            post(update_router_tool_selector),
        )
        .route("/agent/session_config", post(update_session_config))
        .route("/agent/add_sub_recipes", post(add_sub_recipes))
        .with_state(state)
}<|MERGE_RESOLUTION|>--- conflicted
+++ resolved
@@ -118,40 +118,7 @@
             .map_err(|_| StatusCode::INTERNAL_SERVER_ERROR)?;
     }
 
-<<<<<<< HEAD
-    let metadata = SessionMetadata {
-        working_dir: PathBuf::from(&payload.working_dir),
-        description: format!("New session {}", counter),
-        schedule_id: None,
-        message_count: 0,
-        total_tokens: Some(0),
-        input_tokens: Some(0),
-        output_tokens: Some(0),
-        accumulated_total_tokens: Some(0),
-        accumulated_input_tokens: Some(0),
-        accumulated_output_tokens: Some(0),
-        extension_data: Default::default(),
-        recipe: payload.recipe,
-        recipe_parameters: None,
-    };
-
-    let session_path = match session::get_path(session::Identifier::Name(session_id.clone())) {
-        Ok(path) => path,
-        Err(_) => return Err(StatusCode::BAD_REQUEST),
-    };
-
-    let conversation = Conversation::empty();
-    session::storage::save_messages_with_metadata(&session_path, &metadata, &conversation)
-        .map_err(|_| StatusCode::INTERNAL_SERVER_ERROR)?;
-
-    Ok(Json(StartAgentResponse {
-        session_id,
-        metadata,
-        messages: conversation.messages().clone(),
-    }))
-=======
     Ok(Json(session))
->>>>>>> 28113b13
 }
 
 #[utoipa::path(
