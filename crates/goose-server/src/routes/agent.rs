use crate::routes::errors::ErrorResponse;
use crate::routes::recipe_utils::{
    apply_recipe_to_agent, build_recipe_with_parameter_values, load_recipe_by_id, validate_recipe,
};
use crate::state::AppState;
use axum::response::IntoResponse;
use axum::{
    extract::{Query, State},
    http::StatusCode,
    routing::{get, post},
    Json, Router,
};
use goose::config::PermissionManager;

use goose::agents::{Agent, ExtensionConfig};
use goose::config::{Config, GooseMode};
use goose::model::ModelConfig;
use goose::prompt_template::render_global_file;
use goose::providers::create;
use goose::recipe::Recipe;
use goose::recipe_deeplink;
use goose::session::extension_data::ExtensionState;
use goose::session::session_manager::SessionType;
use goose::session::{EnabledExtensionsState, Session, SessionManager};
use goose::{
    agents::{extension::ToolInfo, extension_manager::get_parameter_names},
    config::permission::PermissionLevel,
};
use rmcp::model::{CallToolRequestParam, Content};
use serde::{Deserialize, Serialize};
use serde_json::Value;
use std::collections::HashMap;
use std::path::PathBuf;
use std::sync::atomic::Ordering;
use std::sync::Arc;
use tokio_util::sync::CancellationToken;
use tracing::{error, warn};

#[derive(Deserialize, utoipa::ToSchema)]
pub struct UpdateFromSessionRequest {
    session_id: String,
}

#[derive(Deserialize, utoipa::ToSchema)]
pub struct UpdateProviderRequest {
    provider: String,
    model: Option<String>,
    session_id: String,
}

#[derive(Deserialize, utoipa::ToSchema)]
pub struct GetToolsQuery {
    extension_name: Option<String>,
    session_id: String,
}

#[derive(Deserialize, utoipa::ToSchema)]
pub struct UpdateRouterToolSelectorRequest {
    session_id: String,
}

#[derive(Deserialize, utoipa::ToSchema)]
pub struct StartAgentRequest {
    working_dir: String,
    #[serde(default)]
    recipe: Option<Recipe>,
    #[serde(default)]
    recipe_id: Option<String>,
    #[serde(default)]
    recipe_deeplink: Option<String>,
    #[serde(default)]
    extension_overrides: Option<Vec<ExtensionConfig>>,
}

#[derive(Deserialize, utoipa::ToSchema)]
pub struct StopAgentRequest {
    session_id: String,
}

#[derive(Deserialize, utoipa::ToSchema)]
pub struct RestartAgentRequest {
    session_id: String,
}

#[derive(Deserialize, utoipa::ToSchema)]
pub struct ResumeAgentRequest {
    session_id: String,
    load_model_and_extensions: bool,
}

#[derive(Deserialize, utoipa::ToSchema)]
pub struct AddExtensionRequest {
    session_id: String,
    config: ExtensionConfig,
}

#[derive(Deserialize, utoipa::ToSchema)]
pub struct RemoveExtensionRequest {
    name: String,
    session_id: String,
}

#[derive(Deserialize, utoipa::ToSchema)]
pub struct ReadResourceRequest {
    session_id: String,
    extension_name: String,
    uri: String,
}

#[derive(Serialize, Deserialize, utoipa::ToSchema)]
pub struct ReadResourceResponse {
    html: String,
}

#[derive(Deserialize, utoipa::ToSchema)]
pub struct CallToolRequest {
    session_id: String,
    name: String,
    arguments: Value,
}

#[derive(Serialize, utoipa::ToSchema)]
pub struct CallToolResponse {
    content: Vec<Content>,
    structured_content: Option<Value>,
    is_error: bool,
}

#[utoipa::path(
    post,
    path = "/agent/start",
    request_body = StartAgentRequest,
    responses(
        (status = 200, description = "Agent started successfully", body = Session),
        (status = 400, description = "Bad request", body = ErrorResponse),
        (status = 401, description = "Unauthorized - invalid secret key"),
        (status = 500, description = "Internal server error", body = ErrorResponse)
    )
)]
async fn start_agent(
    State(state): State<Arc<AppState>>,
    Json(payload): Json<StartAgentRequest>,
) -> Result<Json<Session>, ErrorResponse> {
    goose::posthog::set_session_context("desktop", false);

    let StartAgentRequest {
        working_dir,
        recipe,
        recipe_id,
        recipe_deeplink,
        extension_overrides,
    } = payload;

    let original_recipe = if let Some(deeplink) = recipe_deeplink {
        match recipe_deeplink::decode(&deeplink) {
            Ok(recipe) => Some(recipe),
            Err(err) => {
                error!("Failed to decode recipe deeplink: {}", err);
                return Err(ErrorResponse {
                    message: err.to_string(),
                    status: StatusCode::BAD_REQUEST,
                });
            }
        }
    } else if let Some(id) = recipe_id {
        match load_recipe_by_id(state.as_ref(), &id).await {
            Ok(recipe) => Some(recipe),
            Err(err) => return Err(err),
        }
    } else {
        recipe
    };

    if let Some(ref recipe) = original_recipe {
        if let Err(err) = validate_recipe(recipe) {
            return Err(ErrorResponse {
                message: err.message,
                status: err.status,
            });
        }
    }

    let counter = state.session_counter.fetch_add(1, Ordering::SeqCst) + 1;
    let name = format!("New session {}", counter);

    let mut session =
        SessionManager::create_session(PathBuf::from(&working_dir), name, SessionType::User)
            .await
            .map_err(|err| {
                error!("Failed to create session: {}", err);
                ErrorResponse {
                    message: format!("Failed to create session: {}", err),
                    status: StatusCode::BAD_REQUEST,
                }
            })?;

    // Initialize session with extensions (either overrides from hub or global defaults)
    let extensions_to_use =
        extension_overrides.unwrap_or_else(goose::config::get_enabled_extensions);
    let mut extension_data = session.extension_data.clone();
    let extensions_state = EnabledExtensionsState::new(extensions_to_use);
    if let Err(e) = extensions_state.to_extension_data(&mut extension_data) {
        warn!("Failed to initialize session with extensions: {}", e);
    } else {
        SessionManager::update_session(&session.id)
            .extension_data(extension_data.clone())
            .apply()
            .await
            .map_err(|err| {
                error!("Failed to save initial extension state: {}", err);
                ErrorResponse {
                    message: format!("Failed to save initial extension state: {}", err),
                    status: StatusCode::INTERNAL_SERVER_ERROR,
                }
            })?;
    }

    if let Some(recipe) = original_recipe {
        SessionManager::update_session(&session.id)
            .recipe(Some(recipe))
            .apply()
            .await
            .map_err(|err| {
                error!("Failed to update session with recipe: {}", err);
                ErrorResponse {
                    message: format!("Failed to update session with recipe: {}", err),
                    status: StatusCode::INTERNAL_SERVER_ERROR,
                }
            })?;
    }

    // Refetch session to get all updates
    session = SessionManager::get_session(&session.id, false)
        .await
        .map_err(|err| {
            error!("Failed to get updated session: {}", err);
            ErrorResponse {
                message: format!("Failed to get updated session: {}", err),
                status: StatusCode::INTERNAL_SERVER_ERROR,
            }
        })?;

    Ok(Json(session))
}

#[utoipa::path(
    post,
    path = "/agent/resume",
    request_body = ResumeAgentRequest,
    responses(
        (status = 200, description = "Agent started successfully", body = Session),
        (status = 400, description = "Bad request - invalid working directory"),
        (status = 401, description = "Unauthorized - invalid secret key"),
        (status = 500, description = "Internal server error")
    )
)]
async fn resume_agent(
    State(state): State<Arc<AppState>>,
    Json(payload): Json<ResumeAgentRequest>,
) -> Result<Json<Session>, ErrorResponse> {
    goose::posthog::set_session_context("desktop", true);

    let session = SessionManager::get_session(&payload.session_id, true)
        .await
        .map_err(|err| {
            error!("Failed to resume session {}: {}", payload.session_id, err);
            ErrorResponse {
                message: format!("Failed to resume session: {}", err),
                status: StatusCode::NOT_FOUND,
            }
        })?;

    if payload.load_model_and_extensions {
        let agent = state
            .get_agent_for_route(payload.session_id.clone())
            .await
            .map_err(|code| ErrorResponse {
                message: "Failed to get agent for route".into(),
                status: code,
            })?;

        let config = Config::global();

        let provider_result = async {
            let provider_name = session
                .provider_name
                .clone()
                .or_else(|| config.get_goose_provider().ok())
                .ok_or_else(|| ErrorResponse {
                    message: "Could not configure agent: missing provider".into(),
                    status: StatusCode::INTERNAL_SERVER_ERROR,
                })?;

            let model_config = match session.model_config.clone() {
                Some(saved_config) => saved_config,
                None => {
                    let model_name = config.get_goose_model().map_err(|_| ErrorResponse {
                        message: "Could not configure agent: missing model".into(),
                        status: StatusCode::INTERNAL_SERVER_ERROR,
                    })?;
                    ModelConfig::new(&model_name).map_err(|e| ErrorResponse {
                        message: format!("Could not configure agent: invalid model {}", e),
                        status: StatusCode::INTERNAL_SERVER_ERROR,
                    })?
                }
            };

            let provider =
                create(&provider_name, model_config)
                    .await
                    .map_err(|e| ErrorResponse {
                        message: format!("Could not create provider: {}", e),
                        status: StatusCode::INTERNAL_SERVER_ERROR,
                    })?;

            agent
                .update_provider(provider, &payload.session_id)
                .await
                .map_err(|e| ErrorResponse {
                    message: format!("Could not configure agent: {}", e),
                    status: StatusCode::INTERNAL_SERVER_ERROR,
                })
        };

        let extensions_result = restore_agent_extensions(agent.clone(), &session);

        let (provider_result, extensions_result) = tokio::join!(provider_result, extensions_result);
        provider_result?;
        extensions_result?;
    }

    Ok(Json(session))
}

#[utoipa::path(
    post,
    path = "/agent/update_from_session",
    request_body = UpdateFromSessionRequest,
    responses(
        (status = 200, description = "Update agent from session data successfully"),
        (status = 401, description = "Unauthorized - invalid secret key"),
        (status = 424, description = "Agent not initialized"),
    ),
)]
async fn update_from_session(
    State(state): State<Arc<AppState>>,
    Json(payload): Json<UpdateFromSessionRequest>,
) -> Result<StatusCode, ErrorResponse> {
    let agent = state
        .get_agent_for_route(payload.session_id.clone())
        .await
        .map_err(|status| ErrorResponse {
            message: format!("Failed to get agent: {}", status),
            status,
        })?;
    let session = SessionManager::get_session(&payload.session_id, false)
        .await
        .map_err(|err| ErrorResponse {
            message: format!("Failed to get session: {}", err),
            status: StatusCode::INTERNAL_SERVER_ERROR,
        })?;
    let context: HashMap<&str, Value> = HashMap::new();
    let desktop_prompt =
        render_global_file("desktop_prompt.md", &context).expect("Prompt should render");
    let mut update_prompt = desktop_prompt;
    if let Some(recipe) = session.recipe {
        match build_recipe_with_parameter_values(
            &recipe,
            session.user_recipe_values.unwrap_or_default(),
        )
        .await
        {
            Ok(Some(recipe)) => {
                if let Some(prompt) = apply_recipe_to_agent(&agent, &recipe, true).await {
                    update_prompt = prompt;
                }
            }
            Ok(None) => {
                // Recipe has missing parameters - use default prompt
            }
            Err(e) => {
                return Err(ErrorResponse {
                    message: e.to_string(),
                    status: StatusCode::INTERNAL_SERVER_ERROR,
                });
            }
        }
    }
    agent.extend_system_prompt(update_prompt).await;

    Ok(StatusCode::OK)
}

#[utoipa::path(
    get,
    path = "/agent/tools",
    params(
        ("extension_name" = Option<String>, Query, description = "Optional extension name to filter tools"),
        ("session_id" = String, Query, description = "Required session ID to scope tools to a specific session")
    ),
    responses(
        (status = 200, description = "Tools retrieved successfully", body = Vec<ToolInfo>),
        (status = 401, description = "Unauthorized - invalid secret key"),
        (status = 424, description = "Agent not initialized"),
        (status = 500, description = "Internal server error")
    )
)]
async fn get_tools(
    State(state): State<Arc<AppState>>,
    Query(query): Query<GetToolsQuery>,
) -> Result<Json<Vec<ToolInfo>>, StatusCode> {
    let config = Config::global();
    let goose_mode = config.get_goose_mode().unwrap_or(GooseMode::Auto);
    let agent = state.get_agent_for_route(query.session_id).await?;
    let permission_manager = PermissionManager::default();

    let mut tools: Vec<ToolInfo> = agent
        .list_tools(query.extension_name)
        .await
        .into_iter()
        .map(|tool| {
            let permission = permission_manager
                .get_user_permission(&tool.name)
                .or_else(|| {
                    if goose_mode == GooseMode::SmartApprove {
                        permission_manager.get_smart_approve_permission(&tool.name)
                    } else if goose_mode == GooseMode::Approve {
                        Some(PermissionLevel::AskBefore)
                    } else {
                        None
                    }
                });

            ToolInfo::new(
                &tool.name,
                tool.description
                    .as_ref()
                    .map(|d| d.as_ref())
                    .unwrap_or_default(),
                get_parameter_names(&tool),
                permission,
            )
        })
        .collect::<Vec<ToolInfo>>();
    tools.sort_by(|a, b| a.name.cmp(&b.name));

    Ok(Json(tools))
}

#[utoipa::path(
    post,
    path = "/agent/update_provider",
    request_body = UpdateProviderRequest,
    responses(
        (status = 200, description = "Provider updated successfully"),
        (status = 400, description = "Bad request - missing or invalid parameters"),
        (status = 401, description = "Unauthorized - invalid secret key"),
        (status = 424, description = "Agent not initialized"),
        (status = 500, description = "Internal server error")
    )
)]
async fn update_agent_provider(
    State(state): State<Arc<AppState>>,
    Json(payload): Json<UpdateProviderRequest>,
) -> Result<(), impl IntoResponse> {
    let agent = state
        .get_agent_for_route(payload.session_id.clone())
        .await
        .map_err(|e| (e, "No agent for session id".to_owned()))?;

    let config = Config::global();
    let model = match payload.model.or_else(|| config.get_goose_model().ok()) {
        Some(m) => m,
        None => {
            return Err((StatusCode::BAD_REQUEST, "No model specified".to_owned()));
        }
    };

    let model_config = ModelConfig::new(&model).map_err(|e| {
        (
            StatusCode::BAD_REQUEST,
            format!("Invalid model config: {}", e),
        )
    })?;

    let new_provider = create(&payload.provider, model_config).await.map_err(|e| {
        (
            StatusCode::BAD_REQUEST,
            format!("Failed to create {} provider: {}", &payload.provider, e),
        )
    })?;

    agent
        .update_provider(new_provider, &payload.session_id)
        .await
        .map_err(|e| {
            (
                StatusCode::INTERNAL_SERVER_ERROR,
                format!("Failed to update provider: {}", e),
            )
        })?;

    Ok(())
}

#[utoipa::path(
    post,
    path = "/agent/update_router_tool_selector",
    request_body = UpdateRouterToolSelectorRequest,
    responses(
        (status = 200, description = "Tool selection strategy updated successfully", body = String),
        (status = 401, description = "Unauthorized - invalid secret key"),
        (status = 424, description = "Agent not initialized"),
        (status = 500, description = "Internal server error")
    )
)]
async fn update_router_tool_selector(
    State(state): State<Arc<AppState>>,
    Json(payload): Json<UpdateRouterToolSelectorRequest>,
) -> Result<Json<String>, StatusCode> {
    let agent = state.get_agent_for_route(payload.session_id).await?;
    agent
        .update_router_tool_selector(None, Some(true))
        .await
        .map_err(|e| {
            error!("Failed to update tool selection strategy: {}", e);
            StatusCode::INTERNAL_SERVER_ERROR
        })?;

    Ok(Json(
        "Tool selection strategy updated successfully".to_string(),
    ))
}

#[utoipa::path(
    post,
    path = "/agent/add_extension",
    request_body = AddExtensionRequest,
    responses(
        (status = 200, description = "Extension added", body = String),
        (status = 401, description = "Unauthorized - invalid secret key"),
        (status = 424, description = "Agent not initialized"),
        (status = 500, description = "Internal server error")
    )
)]
async fn agent_add_extension(
    State(state): State<Arc<AppState>>,
    Json(request): Json<AddExtensionRequest>,
) -> Result<StatusCode, ErrorResponse> {
    let session = SessionManager::get_session(&request.session_id, false)
        .await
        .map_err(|err| {
            error!("Failed to get session for add_extension: {}", err);
            ErrorResponse {
                message: format!("Failed to get session: {}", err),
                status: StatusCode::NOT_FOUND,
            }
        })?;

    let agent = state.get_agent(request.session_id).await?;
    agent
        .add_extension(request.config, Some(session.working_dir))
        .await
        .map_err(|e| ErrorResponse::internal(format!("Failed to add extension: {}", e)))?;
    Ok(StatusCode::OK)
}

#[utoipa::path(
    post,
    path = "/agent/remove_extension",
    request_body = RemoveExtensionRequest,
    responses(
        (status = 200, description = "Extension removed", body = String),
        (status = 401, description = "Unauthorized - invalid secret key"),
        (status = 424, description = "Agent not initialized"),
        (status = 500, description = "Internal server error")
    )
)]
async fn agent_remove_extension(
    State(state): State<Arc<AppState>>,
    Json(request): Json<RemoveExtensionRequest>,
) -> Result<StatusCode, ErrorResponse> {
    let agent = state.get_agent(request.session_id).await?;
    agent.remove_extension(&request.name).await?;
    Ok(StatusCode::OK)
}

#[utoipa::path(
    post,
    path = "/agent/stop",
    request_body = StopAgentRequest,
    responses(
        (status = 200, description = "Agent stopped successfully", body = String),
        (status = 401, description = "Unauthorized - invalid secret key"),
        (status = 404, description = "Session not found"),
        (status = 500, description = "Internal server error")
    )
)]
async fn stop_agent(
    State(state): State<Arc<AppState>>,
    Json(payload): Json<StopAgentRequest>,
) -> Result<StatusCode, ErrorResponse> {
    let session_id = payload.session_id;
    state
        .agent_manager
        .remove_session(&session_id)
        .await
        .map_err(|e| ErrorResponse {
            message: format!("Failed to stop agent for session {}: {}", session_id, e),
            status: StatusCode::NOT_FOUND,
        })?;

    Ok(StatusCode::OK)
}

<<<<<<< HEAD
async fn restore_agent_provider(
    agent: &Arc<Agent>,
    session: &Session,
    session_id: &str,
) -> Result<(), ErrorResponse> {
    let config = Config::global();
    let provider_name = session
        .provider_name
        .clone()
        .or_else(|| config.get_goose_provider().ok())
        .ok_or_else(|| ErrorResponse {
            message: "Could not configure agent: missing provider".into(),
            status: StatusCode::INTERNAL_SERVER_ERROR,
        })?;

    let model_config = match session.model_config.clone() {
        Some(saved_config) => saved_config,
        None => {
            let model_name = config.get_goose_model().map_err(|_| ErrorResponse {
                message: "Could not configure agent: missing model".into(),
                status: StatusCode::INTERNAL_SERVER_ERROR,
            })?;
            ModelConfig::new(&model_name).map_err(|e| ErrorResponse {
                message: format!("Could not configure agent: invalid model {}", e),
                status: StatusCode::INTERNAL_SERVER_ERROR,
            })?
        }
    };

    let provider = create(&provider_name, model_config)
        .await
        .map_err(|e| ErrorResponse {
            message: format!("Could not create provider: {}", e),
            status: StatusCode::INTERNAL_SERVER_ERROR,
        })?;

    agent
        .update_provider(provider, session_id)
        .await
        .map_err(|e| ErrorResponse {
            message: format!("Could not configure agent: {}", e),
            status: StatusCode::INTERNAL_SERVER_ERROR,
        })
}

async fn restore_agent_extensions(
    agent: Arc<Agent>,
    session: &Session,
) -> Result<(), ErrorResponse> {
    let working_dir_buf = session.working_dir.clone();

    // Try to load session-specific extensions first, fall back to global config
    let enabled_configs = EnabledExtensionsState::from_extension_data(&session.extension_data)
        .map(|state| state.extensions)
        .unwrap_or_else(goose::config::get_enabled_extensions);

    let extension_futures = enabled_configs
        .into_iter()
        .map(|config| {
            let config_clone = config.clone();
            let agent_ref = agent.clone();
            let wd = working_dir_buf.clone();

            async move {
                if let Err(e) = agent_ref
                    .add_extension(config_clone.clone(), Some(wd))
                    .await
                {
                    warn!("Failed to load extension {}: {}", config_clone.name(), e);
                }
                Ok::<_, ErrorResponse>(())
            }
        })
        .collect::<Vec<_>>();

    futures::future::join_all(extension_futures).await;
    Ok(())
=======
#[utoipa::path(
    post,
    path = "/agent/read_resource",
    request_body = ReadResourceRequest,
    responses(
        (status = 200, description = "Resource read successfully", body = ReadResourceResponse),
        (status = 401, description = "Unauthorized - invalid secret key"),
        (status = 424, description = "Agent not initialized"),
        (status = 404, description = "Resource not found"),
        (status = 500, description = "Internal server error")
    )
)]
async fn read_resource(
    State(state): State<Arc<AppState>>,
    Json(payload): Json<ReadResourceRequest>,
) -> Result<Json<ReadResourceResponse>, StatusCode> {
    let agent = state
        .get_agent_for_route(payload.session_id.clone())
        .await?;

    let html = agent
        .extension_manager
        .read_ui_resource(
            &payload.uri,
            &payload.extension_name,
            CancellationToken::default(),
        )
        .await
        .map_err(|_e| StatusCode::INTERNAL_SERVER_ERROR)?;

    Ok(Json(ReadResourceResponse { html }))
>>>>>>> 9fdb0356
}

#[utoipa::path(
    post,
<<<<<<< HEAD
    path = "/agent/restart",
    request_body = RestartAgentRequest,
    responses(
        (status = 200, description = "Agent restarted successfully"),
        (status = 401, description = "Unauthorized - invalid secret key"),
        (status = 404, description = "Session not found"),
        (status = 500, description = "Internal server error")
    )
)]
async fn restart_agent(
    State(state): State<Arc<AppState>>,
    Json(payload): Json<RestartAgentRequest>,
) -> Result<StatusCode, ErrorResponse> {
    let session_id = payload.session_id.clone();

    // Remove existing agent (ignore error if not found)
    let _ = state.agent_manager.remove_session(&session_id).await;

    let session = SessionManager::get_session(&session_id, false)
        .await
        .map_err(|err| {
            error!("Failed to get session during restart: {}", err);
            ErrorResponse {
                message: format!("Failed to get session: {}", err),
                status: StatusCode::NOT_FOUND,
            }
        })?;

    let agent = state
        .get_agent_for_route(session_id.clone())
        .await
        .map_err(|code| ErrorResponse {
            message: "Failed to create new agent during restart".into(),
            status: code,
        })?;

    let provider_result = restore_agent_provider(&agent, &session, &session_id);
    let extensions_result = restore_agent_extensions(agent.clone(), &session);

    let (provider_result, extensions_result) = tokio::join!(provider_result, extensions_result);
    provider_result?;
    extensions_result?;

    let context: HashMap<&str, Value> = HashMap::new();
    let desktop_prompt =
        render_global_file("desktop_prompt.md", &context).expect("Prompt should render");
    let mut update_prompt = desktop_prompt;

    if let Some(recipe) = session.recipe {
        match build_recipe_with_parameter_values(
            &recipe,
            session.user_recipe_values.unwrap_or_default(),
        )
        .await
        {
            Ok(Some(recipe)) => {
                if let Some(prompt) = apply_recipe_to_agent(&agent, &recipe, true).await {
                    update_prompt = prompt;
                }
            }
            Ok(None) => {
                // Recipe has missing parameters - use default prompt
            }
            Err(e) => {
                return Err(ErrorResponse {
                    message: e.to_string(),
                    status: StatusCode::INTERNAL_SERVER_ERROR,
                });
            }
        }
    }
    agent.extend_system_prompt(update_prompt).await;

    Ok(StatusCode::OK)
=======
    path = "/agent/call_tool",
    request_body = CallToolRequest,
    responses(
        (status = 200, description = "Resource read successfully", body = CallToolResponse),
        (status = 401, description = "Unauthorized - invalid secret key"),
        (status = 424, description = "Agent not initialized"),
        (status = 404, description = "Resource not found"),
        (status = 500, description = "Internal server error")
    )
)]
async fn call_tool(
    State(state): State<Arc<AppState>>,
    Json(payload): Json<CallToolRequest>,
) -> Result<Json<CallToolResponse>, StatusCode> {
    let agent = state
        .get_agent_for_route(payload.session_id.clone())
        .await?;

    let arguments = match payload.arguments {
        Value::Object(map) => Some(map),
        _ => None,
    };

    let tool_call = CallToolRequestParam {
        name: payload.name.into(),
        arguments,
    };

    let tool_result = agent
        .extension_manager
        .dispatch_tool_call(tool_call, CancellationToken::default())
        .await
        .map_err(|_| StatusCode::INTERNAL_SERVER_ERROR)?;

    let result = tool_result
        .result
        .await
        .map_err(|_| StatusCode::INTERNAL_SERVER_ERROR)?;

    Ok(Json(CallToolResponse {
        content: result.content,
        structured_content: result.structured_content,
        is_error: result.is_error.unwrap_or(false),
    }))
>>>>>>> 9fdb0356
}

pub fn routes(state: Arc<AppState>) -> Router {
    Router::new()
        .route("/agent/start", post(start_agent))
        .route("/agent/resume", post(resume_agent))
        .route("/agent/restart", post(restart_agent))
        .route("/agent/tools", get(get_tools))
        .route("/agent/read_resource", post(read_resource))
        .route("/agent/call_tool", post(call_tool))
        .route("/agent/update_provider", post(update_agent_provider))
        .route(
            "/agent/update_router_tool_selector",
            post(update_router_tool_selector),
        )
        .route("/agent/update_from_session", post(update_from_session))
        .route("/agent/add_extension", post(agent_add_extension))
        .route("/agent/remove_extension", post(agent_remove_extension))
        .route("/agent/stop", post(stop_agent))
        .with_state(state)
}<|MERGE_RESOLUTION|>--- conflicted
+++ resolved
@@ -613,7 +613,6 @@
     Ok(StatusCode::OK)
 }
 
-<<<<<<< HEAD
 async fn restore_agent_provider(
     agent: &Arc<Agent>,
     session: &Session,
@@ -691,7 +690,86 @@
 
     futures::future::join_all(extension_futures).await;
     Ok(())
-=======
+}
+
+#[utoipa::path(
+    post,
+    path = "/agent/restart",
+    request_body = RestartAgentRequest,
+    responses(
+        (status = 200, description = "Agent restarted successfully"),
+        (status = 401, description = "Unauthorized - invalid secret key"),
+        (status = 404, description = "Session not found"),
+        (status = 500, description = "Internal server error")
+    )
+)]
+async fn restart_agent(
+    State(state): State<Arc<AppState>>,
+    Json(payload): Json<RestartAgentRequest>,
+) -> Result<StatusCode, ErrorResponse> {
+    let session_id = payload.session_id.clone();
+
+    // Remove existing agent (ignore error if not found)
+    let _ = state.agent_manager.remove_session(&session_id).await;
+
+    let session = SessionManager::get_session(&session_id, false)
+        .await
+        .map_err(|err| {
+            error!("Failed to get session during restart: {}", err);
+            ErrorResponse {
+                message: format!("Failed to get session: {}", err),
+                status: StatusCode::NOT_FOUND,
+            }
+        })?;
+
+    let agent = state
+        .get_agent_for_route(session_id.clone())
+        .await
+        .map_err(|code| ErrorResponse {
+            message: "Failed to create new agent during restart".into(),
+            status: code,
+        })?;
+
+    let provider_result = restore_agent_provider(&agent, &session, &session_id);
+    let extensions_result = restore_agent_extensions(agent.clone(), &session);
+
+    let (provider_result, extensions_result) = tokio::join!(provider_result, extensions_result);
+    provider_result?;
+    extensions_result?;
+
+    let context: HashMap<&str, Value> = HashMap::new();
+    let desktop_prompt =
+        render_global_file("desktop_prompt.md", &context).expect("Prompt should render");
+    let mut update_prompt = desktop_prompt;
+
+    if let Some(recipe) = session.recipe {
+        match build_recipe_with_parameter_values(
+            &recipe,
+            session.user_recipe_values.unwrap_or_default(),
+        )
+        .await
+        {
+            Ok(Some(recipe)) => {
+                if let Some(prompt) = apply_recipe_to_agent(&agent, &recipe, true).await {
+                    update_prompt = prompt;
+                }
+            }
+            Ok(None) => {
+                // Recipe has missing parameters - use default prompt
+            }
+            Err(e) => {
+                return Err(ErrorResponse {
+                    message: e.to_string(),
+                    status: StatusCode::INTERNAL_SERVER_ERROR,
+                });
+            }
+        }
+    }
+    agent.extend_system_prompt(update_prompt).await;
+
+    Ok(StatusCode::OK)
+}
+
 #[utoipa::path(
     post,
     path = "/agent/read_resource",
@@ -723,87 +801,10 @@
         .map_err(|_e| StatusCode::INTERNAL_SERVER_ERROR)?;
 
     Ok(Json(ReadResourceResponse { html }))
->>>>>>> 9fdb0356
-}
-
-#[utoipa::path(
-    post,
-<<<<<<< HEAD
-    path = "/agent/restart",
-    request_body = RestartAgentRequest,
-    responses(
-        (status = 200, description = "Agent restarted successfully"),
-        (status = 401, description = "Unauthorized - invalid secret key"),
-        (status = 404, description = "Session not found"),
-        (status = 500, description = "Internal server error")
-    )
-)]
-async fn restart_agent(
-    State(state): State<Arc<AppState>>,
-    Json(payload): Json<RestartAgentRequest>,
-) -> Result<StatusCode, ErrorResponse> {
-    let session_id = payload.session_id.clone();
-
-    // Remove existing agent (ignore error if not found)
-    let _ = state.agent_manager.remove_session(&session_id).await;
-
-    let session = SessionManager::get_session(&session_id, false)
-        .await
-        .map_err(|err| {
-            error!("Failed to get session during restart: {}", err);
-            ErrorResponse {
-                message: format!("Failed to get session: {}", err),
-                status: StatusCode::NOT_FOUND,
-            }
-        })?;
-
-    let agent = state
-        .get_agent_for_route(session_id.clone())
-        .await
-        .map_err(|code| ErrorResponse {
-            message: "Failed to create new agent during restart".into(),
-            status: code,
-        })?;
-
-    let provider_result = restore_agent_provider(&agent, &session, &session_id);
-    let extensions_result = restore_agent_extensions(agent.clone(), &session);
-
-    let (provider_result, extensions_result) = tokio::join!(provider_result, extensions_result);
-    provider_result?;
-    extensions_result?;
-
-    let context: HashMap<&str, Value> = HashMap::new();
-    let desktop_prompt =
-        render_global_file("desktop_prompt.md", &context).expect("Prompt should render");
-    let mut update_prompt = desktop_prompt;
-
-    if let Some(recipe) = session.recipe {
-        match build_recipe_with_parameter_values(
-            &recipe,
-            session.user_recipe_values.unwrap_or_default(),
-        )
-        .await
-        {
-            Ok(Some(recipe)) => {
-                if let Some(prompt) = apply_recipe_to_agent(&agent, &recipe, true).await {
-                    update_prompt = prompt;
-                }
-            }
-            Ok(None) => {
-                // Recipe has missing parameters - use default prompt
-            }
-            Err(e) => {
-                return Err(ErrorResponse {
-                    message: e.to_string(),
-                    status: StatusCode::INTERNAL_SERVER_ERROR,
-                });
-            }
-        }
-    }
-    agent.extend_system_prompt(update_prompt).await;
-
-    Ok(StatusCode::OK)
-=======
+}
+
+#[utoipa::path(
+    post,
     path = "/agent/call_tool",
     request_body = CallToolRequest,
     responses(
@@ -848,7 +849,6 @@
         structured_content: result.structured_content,
         is_error: result.is_error.unwrap_or(false),
     }))
->>>>>>> 9fdb0356
 }
 
 pub fn routes(state: Arc<AppState>) -> Router {
