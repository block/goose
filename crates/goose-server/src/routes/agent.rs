use crate::routes::errors::ErrorResponse;
use crate::routes::recipe_utils::{
    apply_recipe_to_agent, build_recipe_with_parameter_values, load_recipe_by_id, validate_recipe,
};
use crate::state::AppState;
use axum::response::IntoResponse;
use axum::{
    extract::{Query, State},
    http::StatusCode,
    routing::{get, post},
    Json, Router,
};
use goose::config::PermissionManager;

use goose::agents::{Agent, ExtensionConfig};
use goose::config::{Config, GooseMode};
use goose::model::ModelConfig;
use goose::prompt_template::render_global_file;
use goose::providers::create;
use goose::recipe::Recipe;
use goose::recipe_deeplink;
use goose::session::extension_data::ExtensionState;
use goose::session::session_manager::SessionType;
use goose::session::{EnabledExtensionsState, Session, SessionManager};
use goose::{
    agents::{extension::ToolInfo, extension_manager::get_parameter_names},
    config::permission::PermissionLevel,
};
use serde::Deserialize;
use serde_json::Value;
use std::collections::HashMap;
use std::path::PathBuf;
use std::sync::atomic::Ordering;
use std::sync::Arc;
use tracing::{error, warn};

#[derive(Deserialize, utoipa::ToSchema)]
pub struct UpdateFromSessionRequest {
    session_id: String,
}

#[derive(Deserialize, utoipa::ToSchema)]
pub struct UpdateProviderRequest {
    provider: String,
    model: Option<String>,
    session_id: String,
}

#[derive(Deserialize, utoipa::ToSchema)]
pub struct GetToolsQuery {
    extension_name: Option<String>,
    session_id: String,
}

#[derive(Deserialize, utoipa::ToSchema)]
pub struct UpdateRouterToolSelectorRequest {
    session_id: String,
}

#[derive(Deserialize, utoipa::ToSchema)]
pub struct StartAgentRequest {
    working_dir: String,
    #[serde(default)]
    recipe: Option<Recipe>,
    #[serde(default)]
    recipe_id: Option<String>,
    #[serde(default)]
    recipe_deeplink: Option<String>,
    #[serde(default)]
    extension_overrides: Option<Vec<ExtensionConfig>>,
}

#[derive(Deserialize, utoipa::ToSchema)]
pub struct StopAgentRequest {
    session_id: String,
}

#[derive(Deserialize, utoipa::ToSchema)]
pub struct RestartAgentRequest {
    session_id: String,
}

#[derive(Deserialize, utoipa::ToSchema)]
pub struct ResumeAgentRequest {
    session_id: String,
    load_model_and_extensions: bool,
}

#[derive(Deserialize, utoipa::ToSchema)]
pub struct AddExtensionRequest {
    session_id: String,
    config: ExtensionConfig,
}

#[derive(Deserialize, utoipa::ToSchema)]
pub struct RemoveExtensionRequest {
    name: String,
    session_id: String,
}

#[utoipa::path(
    post,
    path = "/agent/start",
    request_body = StartAgentRequest,
    responses(
        (status = 200, description = "Agent started successfully", body = Session),
        (status = 400, description = "Bad request", body = ErrorResponse),
        (status = 401, description = "Unauthorized - invalid secret key"),
        (status = 500, description = "Internal server error", body = ErrorResponse)
    )
)]
async fn start_agent(
    State(state): State<Arc<AppState>>,
    Json(payload): Json<StartAgentRequest>,
) -> Result<Json<Session>, ErrorResponse> {
    goose::posthog::set_session_context("desktop", false);

    let StartAgentRequest {
        working_dir,
        recipe,
        recipe_id,
        recipe_deeplink,
        extension_overrides,
    } = payload;

    let original_recipe = if let Some(deeplink) = recipe_deeplink {
        match recipe_deeplink::decode(&deeplink) {
            Ok(recipe) => Some(recipe),
            Err(err) => {
                error!("Failed to decode recipe deeplink: {}", err);
                return Err(ErrorResponse {
                    message: err.to_string(),
                    status: StatusCode::BAD_REQUEST,
                });
            }
        }
    } else if let Some(id) = recipe_id {
        match load_recipe_by_id(state.as_ref(), &id).await {
            Ok(recipe) => Some(recipe),
            Err(err) => return Err(err),
        }
    } else {
        recipe
    };

    if let Some(ref recipe) = original_recipe {
        if let Err(err) = validate_recipe(recipe) {
            return Err(ErrorResponse {
                message: err.message,
                status: err.status,
            });
        }
    }

    let counter = state.session_counter.fetch_add(1, Ordering::SeqCst) + 1;
    let name = format!("New session {}", counter);

    let mut session =
        SessionManager::create_session(PathBuf::from(&working_dir), name, SessionType::User)
            .await
            .map_err(|err| {
                error!("Failed to create session: {}", err);
                ErrorResponse {
                    message: format!("Failed to create session: {}", err),
                    status: StatusCode::BAD_REQUEST,
                }
            })?;

    // Initialize session with extensions (either overrides from hub or global defaults)
    let extensions_to_use =
        extension_overrides.unwrap_or_else(goose::config::get_enabled_extensions);
    let mut extension_data = session.extension_data.clone();
    let extensions_state = EnabledExtensionsState::new(extensions_to_use);
    if let Err(e) = extensions_state.to_extension_data(&mut extension_data) {
        warn!("Failed to initialize session with extensions: {}", e);
    } else {
        SessionManager::update_session(&session.id)
            .extension_data(extension_data.clone())
            .apply()
            .await
            .map_err(|err| {
                error!("Failed to save initial extension state: {}", err);
                ErrorResponse {
                    message: format!("Failed to save initial extension state: {}", err),
                    status: StatusCode::INTERNAL_SERVER_ERROR,
                }
            })?;
    }

    if let Some(recipe) = original_recipe {
        SessionManager::update_session(&session.id)
            .recipe(Some(recipe))
            .apply()
            .await
            .map_err(|err| {
                error!("Failed to update session with recipe: {}", err);
                ErrorResponse {
                    message: format!("Failed to update session with recipe: {}", err),
                    status: StatusCode::INTERNAL_SERVER_ERROR,
                }
            })?;
    }

    // Refetch session to get all updates
    session = SessionManager::get_session(&session.id, false)
        .await
        .map_err(|err| {
            error!("Failed to get updated session: {}", err);
            ErrorResponse {
                message: format!("Failed to get updated session: {}", err),
                status: StatusCode::INTERNAL_SERVER_ERROR,
            }
        })?;

    Ok(Json(session))
}

#[utoipa::path(
    post,
    path = "/agent/resume",
    request_body = ResumeAgentRequest,
    responses(
        (status = 200, description = "Agent started successfully", body = Session),
        (status = 400, description = "Bad request - invalid working directory"),
        (status = 401, description = "Unauthorized - invalid secret key"),
        (status = 500, description = "Internal server error")
    )
)]
async fn resume_agent(
    State(state): State<Arc<AppState>>,
    Json(payload): Json<ResumeAgentRequest>,
) -> Result<Json<Session>, ErrorResponse> {
    goose::posthog::set_session_context("desktop", true);

    let session = SessionManager::get_session(&payload.session_id, true)
        .await
        .map_err(|err| {
            error!("Failed to resume session {}: {}", payload.session_id, err);
            ErrorResponse {
                message: format!("Failed to resume session: {}", err),
                status: StatusCode::NOT_FOUND,
            }
        })?;

    if payload.load_model_and_extensions {
        let agent = state
            .get_agent_for_route(payload.session_id.clone())
            .await
            .map_err(|code| ErrorResponse {
                message: "Failed to get agent for route".into(),
                status: code,
            })?;

        let config = Config::global();

        let provider_result = async {
            let provider_name = session
                .provider_name
                .clone()
                .or_else(|| config.get_goose_provider().ok())
                .ok_or_else(|| ErrorResponse {
                    message: "Could not configure agent: missing provider".into(),
                    status: StatusCode::INTERNAL_SERVER_ERROR,
                })?;

            let model_config = match session.model_config.clone() {
                Some(saved_config) => saved_config,
                None => {
                    let model_name = config.get_goose_model().map_err(|_| ErrorResponse {
                        message: "Could not configure agent: missing model".into(),
                        status: StatusCode::INTERNAL_SERVER_ERROR,
                    })?;
                    ModelConfig::new(&model_name).map_err(|e| ErrorResponse {
                        message: format!("Could not configure agent: invalid model {}", e),
                        status: StatusCode::INTERNAL_SERVER_ERROR,
                    })?
                }
            };

            let provider =
                create(&provider_name, model_config)
                    .await
                    .map_err(|e| ErrorResponse {
                        message: format!("Could not create provider: {}", e),
                        status: StatusCode::INTERNAL_SERVER_ERROR,
                    })?;

            agent
                .update_provider(provider, &payload.session_id)
                .await
                .map_err(|e| ErrorResponse {
                    message: format!("Could not configure agent: {}", e),
                    status: StatusCode::INTERNAL_SERVER_ERROR,
                })
        };

<<<<<<< HEAD
        let extensions_result = async {
            // Try to load session-specific extensions first, fall back to global config
            let enabled_configs =
                EnabledExtensionsState::from_extension_data(&session.extension_data)
                    .map(|state| state.extensions)
                    .unwrap_or_else(goose::config::get_enabled_extensions);

            let agent_clone = agent.clone();

            let extension_futures = enabled_configs
                .into_iter()
                .map(|config| {
                    let config_clone = config.clone();
                    let agent_ref = agent_clone.clone();

                    async move {
                        if let Err(e) = agent_ref.add_extension(config_clone.clone()).await {
                            warn!("Failed to load extension {}: {}", config_clone.name(), e);
                        }
                        Ok::<_, ErrorResponse>(())
                    }
                })
                .collect::<Vec<_>>();

            futures::future::join_all(extension_futures).await;
            Ok::<(), ErrorResponse>(())
        };
=======
        let extensions_result = restore_agent_extensions(agent.clone(), &session.working_dir);
>>>>>>> 605bd555

        let (provider_result, extensions_result) = tokio::join!(provider_result, extensions_result);
        provider_result?;
        extensions_result?;
    }

    Ok(Json(session))
}

#[utoipa::path(
    post,
    path = "/agent/update_from_session",
    request_body = UpdateFromSessionRequest,
    responses(
        (status = 200, description = "Update agent from session data successfully"),
        (status = 401, description = "Unauthorized - invalid secret key"),
        (status = 424, description = "Agent not initialized"),
    ),
)]
async fn update_from_session(
    State(state): State<Arc<AppState>>,
    Json(payload): Json<UpdateFromSessionRequest>,
) -> Result<StatusCode, ErrorResponse> {
    let agent = state
        .get_agent_for_route(payload.session_id.clone())
        .await
        .map_err(|status| ErrorResponse {
            message: format!("Failed to get agent: {}", status),
            status,
        })?;
    let session = SessionManager::get_session(&payload.session_id, false)
        .await
        .map_err(|err| ErrorResponse {
            message: format!("Failed to get session: {}", err),
            status: StatusCode::INTERNAL_SERVER_ERROR,
        })?;
    let context: HashMap<&str, Value> = HashMap::new();
    let desktop_prompt =
        render_global_file("desktop_prompt.md", &context).expect("Prompt should render");
    let mut update_prompt = desktop_prompt;
    if let Some(recipe) = session.recipe {
        match build_recipe_with_parameter_values(
            &recipe,
            session.user_recipe_values.unwrap_or_default(),
        )
        .await
        {
            Ok(Some(recipe)) => {
                if let Some(prompt) = apply_recipe_to_agent(&agent, &recipe, true).await {
                    update_prompt = prompt;
                }
            }
            Ok(None) => {
                // Recipe has missing parameters - use default prompt
            }
            Err(e) => {
                return Err(ErrorResponse {
                    message: e.to_string(),
                    status: StatusCode::INTERNAL_SERVER_ERROR,
                });
            }
        }
    }
    agent.extend_system_prompt(update_prompt).await;

    Ok(StatusCode::OK)
}

#[utoipa::path(
    get,
    path = "/agent/tools",
    params(
        ("extension_name" = Option<String>, Query, description = "Optional extension name to filter tools"),
        ("session_id" = String, Query, description = "Required session ID to scope tools to a specific session")
    ),
    responses(
        (status = 200, description = "Tools retrieved successfully", body = Vec<ToolInfo>),
        (status = 401, description = "Unauthorized - invalid secret key"),
        (status = 424, description = "Agent not initialized"),
        (status = 500, description = "Internal server error")
    )
)]
async fn get_tools(
    State(state): State<Arc<AppState>>,
    Query(query): Query<GetToolsQuery>,
) -> Result<Json<Vec<ToolInfo>>, StatusCode> {
    let config = Config::global();
    let goose_mode = config.get_goose_mode().unwrap_or(GooseMode::Auto);
    let agent = state.get_agent_for_route(query.session_id).await?;
    let permission_manager = PermissionManager::default();

    let mut tools: Vec<ToolInfo> = agent
        .list_tools(query.extension_name)
        .await
        .into_iter()
        .map(|tool| {
            let permission = permission_manager
                .get_user_permission(&tool.name)
                .or_else(|| {
                    if goose_mode == GooseMode::SmartApprove {
                        permission_manager.get_smart_approve_permission(&tool.name)
                    } else if goose_mode == GooseMode::Approve {
                        Some(PermissionLevel::AskBefore)
                    } else {
                        None
                    }
                });

            ToolInfo::new(
                &tool.name,
                tool.description
                    .as_ref()
                    .map(|d| d.as_ref())
                    .unwrap_or_default(),
                get_parameter_names(&tool),
                permission,
            )
        })
        .collect::<Vec<ToolInfo>>();
    tools.sort_by(|a, b| a.name.cmp(&b.name));

    Ok(Json(tools))
}

#[utoipa::path(
    post,
    path = "/agent/update_provider",
    request_body = UpdateProviderRequest,
    responses(
        (status = 200, description = "Provider updated successfully"),
        (status = 400, description = "Bad request - missing or invalid parameters"),
        (status = 401, description = "Unauthorized - invalid secret key"),
        (status = 424, description = "Agent not initialized"),
        (status = 500, description = "Internal server error")
    )
)]
async fn update_agent_provider(
    State(state): State<Arc<AppState>>,
    Json(payload): Json<UpdateProviderRequest>,
) -> Result<(), impl IntoResponse> {
    let agent = state
        .get_agent_for_route(payload.session_id.clone())
        .await
        .map_err(|e| (e, "No agent for session id".to_owned()))?;

    let config = Config::global();
    let model = match payload.model.or_else(|| config.get_goose_model().ok()) {
        Some(m) => m,
        None => {
            return Err((StatusCode::BAD_REQUEST, "No model specified".to_owned()));
        }
    };

    let model_config = ModelConfig::new(&model).map_err(|e| {
        (
            StatusCode::BAD_REQUEST,
            format!("Invalid model config: {}", e),
        )
    })?;

    let new_provider = create(&payload.provider, model_config).await.map_err(|e| {
        (
            StatusCode::BAD_REQUEST,
            format!("Failed to create {} provider: {}", &payload.provider, e),
        )
    })?;

    agent
        .update_provider(new_provider, &payload.session_id)
        .await
        .map_err(|e| {
            (
                StatusCode::INTERNAL_SERVER_ERROR,
                format!("Failed to update provider: {}", e),
            )
        })?;

    Ok(())
}

#[utoipa::path(
    post,
    path = "/agent/update_router_tool_selector",
    request_body = UpdateRouterToolSelectorRequest,
    responses(
        (status = 200, description = "Tool selection strategy updated successfully", body = String),
        (status = 401, description = "Unauthorized - invalid secret key"),
        (status = 424, description = "Agent not initialized"),
        (status = 500, description = "Internal server error")
    )
)]
async fn update_router_tool_selector(
    State(state): State<Arc<AppState>>,
    Json(payload): Json<UpdateRouterToolSelectorRequest>,
) -> Result<Json<String>, StatusCode> {
    let agent = state.get_agent_for_route(payload.session_id).await?;
    agent
        .update_router_tool_selector(None, Some(true))
        .await
        .map_err(|e| {
            tracing::error!("Failed to update tool selection strategy: {}", e);
            StatusCode::INTERNAL_SERVER_ERROR
        })?;

    Ok(Json(
        "Tool selection strategy updated successfully".to_string(),
    ))
}

#[utoipa::path(
    post,
    path = "/agent/add_extension",
    request_body = AddExtensionRequest,
    responses(
        (status = 200, description = "Extension added", body = String),
        (status = 401, description = "Unauthorized - invalid secret key"),
        (status = 424, description = "Agent not initialized"),
        (status = 500, description = "Internal server error")
    )
)]
async fn agent_add_extension(
    State(state): State<Arc<AppState>>,
    Json(request): Json<AddExtensionRequest>,
) -> Result<StatusCode, ErrorResponse> {
    let session = SessionManager::get_session(&request.session_id, false)
        .await
        .map_err(|err| {
            error!("Failed to get session for add_extension: {}", err);
            ErrorResponse {
                message: format!("Failed to get session: {}", err),
                status: StatusCode::NOT_FOUND,
            }
        })?;

    let agent = state.get_agent(request.session_id).await?;
    agent
        .add_extension(request.config, Some(session.working_dir))
        .await
        .map_err(|e| ErrorResponse::internal(format!("Failed to add extension: {}", e)))?;
    Ok(StatusCode::OK)
}

#[utoipa::path(
    post,
    path = "/agent/remove_extension",
    request_body = RemoveExtensionRequest,
    responses(
        (status = 200, description = "Extension removed", body = String),
        (status = 401, description = "Unauthorized - invalid secret key"),
        (status = 424, description = "Agent not initialized"),
        (status = 500, description = "Internal server error")
    )
)]
async fn agent_remove_extension(
    State(state): State<Arc<AppState>>,
    Json(request): Json<RemoveExtensionRequest>,
) -> Result<StatusCode, ErrorResponse> {
    let agent = state.get_agent(request.session_id).await?;
    agent.remove_extension(&request.name).await?;
    Ok(StatusCode::OK)
}

#[utoipa::path(
    post,
    path = "/agent/stop",
    request_body = StopAgentRequest,
    responses(
        (status = 200, description = "Agent stopped successfully", body = String),
        (status = 401, description = "Unauthorized - invalid secret key"),
        (status = 404, description = "Session not found"),
        (status = 500, description = "Internal server error")
    )
)]
async fn stop_agent(
    State(state): State<Arc<AppState>>,
    Json(payload): Json<StopAgentRequest>,
) -> Result<StatusCode, ErrorResponse> {
    let session_id = payload.session_id;
    state
        .agent_manager
        .remove_session(&session_id)
        .await
        .map_err(|e| ErrorResponse {
            message: format!("Failed to stop agent for session {}: {}", session_id, e),
            status: StatusCode::NOT_FOUND,
        })?;

    Ok(StatusCode::OK)
}

async fn restore_agent_provider(
    agent: &Arc<Agent>,
    session: &Session,
    session_id: &str,
) -> Result<(), ErrorResponse> {
    let config = Config::global();
    let provider_name = session
        .provider_name
        .clone()
        .or_else(|| config.get_goose_provider().ok())
        .ok_or_else(|| ErrorResponse {
            message: "Could not configure agent: missing provider".into(),
            status: StatusCode::INTERNAL_SERVER_ERROR,
        })?;

    let model_config = match session.model_config.clone() {
        Some(saved_config) => saved_config,
        None => {
            let model_name = config.get_goose_model().map_err(|_| ErrorResponse {
                message: "Could not configure agent: missing model".into(),
                status: StatusCode::INTERNAL_SERVER_ERROR,
            })?;
            ModelConfig::new(&model_name).map_err(|e| ErrorResponse {
                message: format!("Could not configure agent: invalid model {}", e),
                status: StatusCode::INTERNAL_SERVER_ERROR,
            })?
        }
    };

    let provider = create(&provider_name, model_config)
        .await
        .map_err(|e| ErrorResponse {
            message: format!("Could not create provider: {}", e),
            status: StatusCode::INTERNAL_SERVER_ERROR,
        })?;

    agent
        .update_provider(provider, session_id)
        .await
        .map_err(|e| ErrorResponse {
            message: format!("Could not configure agent: {}", e),
            status: StatusCode::INTERNAL_SERVER_ERROR,
        })
}

async fn restore_agent_extensions(
    agent: Arc<Agent>,
    session: &Session,
) -> Result<(), ErrorResponse> {
<<<<<<< HEAD
    tracing::info!(
        "Setting GOOSE_WORKING_DIR environment variable to: {:?}",
        session.working_dir
    );
    std::env::set_var("GOOSE_WORKING_DIR", &session.working_dir);

    // Try to load session-specific extensions first, fall back to global config
    let enabled_configs = EnabledExtensionsState::from_extension_data(&session.extension_data)
        .map(|state| state.extensions)
        .unwrap_or_else(goose::config::get_enabled_extensions);

=======
    let working_dir_buf = working_dir.to_path_buf();
    let enabled_configs = goose::config::get_enabled_extensions();
>>>>>>> 605bd555
    let extension_futures = enabled_configs
        .into_iter()
        .map(|config| {
            let config_clone = config.clone();
            let agent_ref = agent.clone();
            let wd = working_dir_buf.clone();

            async move {
                if let Err(e) = agent_ref
                    .add_extension(config_clone.clone(), Some(wd))
                    .await
                {
                    warn!("Failed to load extension {}: {}", config_clone.name(), e);
                }
                Ok::<_, ErrorResponse>(())
            }
        })
        .collect::<Vec<_>>();

    futures::future::join_all(extension_futures).await;
    Ok(())
}

#[utoipa::path(
    post,
    path = "/agent/restart",
    request_body = RestartAgentRequest,
    responses(
        (status = 200, description = "Agent restarted successfully"),
        (status = 401, description = "Unauthorized - invalid secret key"),
        (status = 404, description = "Session not found"),
        (status = 500, description = "Internal server error")
    )
)]
async fn restart_agent(
    State(state): State<Arc<AppState>>,
    Json(payload): Json<RestartAgentRequest>,
) -> Result<StatusCode, ErrorResponse> {
    let session_id = payload.session_id.clone();

    // Remove existing agent (ignore error if not found)
    let _ = state.agent_manager.remove_session(&session_id).await;

    let session = SessionManager::get_session(&session_id, false)
        .await
        .map_err(|err| {
            error!("Failed to get session during restart: {}", err);
            ErrorResponse {
                message: format!("Failed to get session: {}", err),
                status: StatusCode::NOT_FOUND,
            }
        })?;

    let agent = state
        .get_agent_for_route(session_id.clone())
        .await
        .map_err(|code| ErrorResponse {
            message: "Failed to create new agent during restart".into(),
            status: code,
        })?;

    let provider_result = restore_agent_provider(&agent, &session, &session_id);
    let extensions_result = restore_agent_extensions(agent.clone(), &session);

    let (provider_result, extensions_result) = tokio::join!(provider_result, extensions_result);
    provider_result?;
    extensions_result?;

    let context: HashMap<&str, Value> = HashMap::new();
    let desktop_prompt =
        render_global_file("desktop_prompt.md", &context).expect("Prompt should render");
    let mut update_prompt = desktop_prompt;

    if let Some(recipe) = session.recipe {
        match build_recipe_with_parameter_values(
            &recipe,
            session.user_recipe_values.unwrap_or_default(),
        )
        .await
        {
            Ok(Some(recipe)) => {
                if let Some(prompt) = apply_recipe_to_agent(&agent, &recipe, true).await {
                    update_prompt = prompt;
                }
            }
            Ok(None) => {
                // Recipe has missing parameters - use default prompt
            }
            Err(e) => {
                return Err(ErrorResponse {
                    message: e.to_string(),
                    status: StatusCode::INTERNAL_SERVER_ERROR,
                });
            }
        }
    }
    agent.extend_system_prompt(update_prompt).await;

    Ok(StatusCode::OK)
}

pub fn routes(state: Arc<AppState>) -> Router {
    Router::new()
        .route("/agent/start", post(start_agent))
        .route("/agent/resume", post(resume_agent))
        .route("/agent/restart", post(restart_agent))
        .route("/agent/tools", get(get_tools))
        .route("/agent/update_provider", post(update_agent_provider))
        .route(
            "/agent/update_router_tool_selector",
            post(update_router_tool_selector),
        )
        .route("/agent/update_from_session", post(update_from_session))
        .route("/agent/add_extension", post(agent_add_extension))
        .route("/agent/remove_extension", post(agent_remove_extension))
        .route("/agent/stop", post(stop_agent))
        .with_state(state)
}<|MERGE_RESOLUTION|>--- conflicted
+++ resolved
@@ -294,37 +294,7 @@
                 })
         };
 
-<<<<<<< HEAD
-        let extensions_result = async {
-            // Try to load session-specific extensions first, fall back to global config
-            let enabled_configs =
-                EnabledExtensionsState::from_extension_data(&session.extension_data)
-                    .map(|state| state.extensions)
-                    .unwrap_or_else(goose::config::get_enabled_extensions);
-
-            let agent_clone = agent.clone();
-
-            let extension_futures = enabled_configs
-                .into_iter()
-                .map(|config| {
-                    let config_clone = config.clone();
-                    let agent_ref = agent_clone.clone();
-
-                    async move {
-                        if let Err(e) = agent_ref.add_extension(config_clone.clone()).await {
-                            warn!("Failed to load extension {}: {}", config_clone.name(), e);
-                        }
-                        Ok::<_, ErrorResponse>(())
-                    }
-                })
-                .collect::<Vec<_>>();
-
-            futures::future::join_all(extension_futures).await;
-            Ok::<(), ErrorResponse>(())
-        };
-=======
-        let extensions_result = restore_agent_extensions(agent.clone(), &session.working_dir);
->>>>>>> 605bd555
+        let extensions_result = restore_agent_extensions(agent.clone(), &session);
 
         let (provider_result, extensions_result) = tokio::join!(provider_result, extensions_result);
         provider_result?;
@@ -664,22 +634,13 @@
     agent: Arc<Agent>,
     session: &Session,
 ) -> Result<(), ErrorResponse> {
-<<<<<<< HEAD
-    tracing::info!(
-        "Setting GOOSE_WORKING_DIR environment variable to: {:?}",
-        session.working_dir
-    );
-    std::env::set_var("GOOSE_WORKING_DIR", &session.working_dir);
+    let working_dir_buf = session.working_dir.clone();
 
     // Try to load session-specific extensions first, fall back to global config
     let enabled_configs = EnabledExtensionsState::from_extension_data(&session.extension_data)
         .map(|state| state.extensions)
         .unwrap_or_else(goose::config::get_enabled_extensions);
 
-=======
-    let working_dir_buf = working_dir.to_path_buf();
-    let enabled_configs = goose::config::get_enabled_extensions();
->>>>>>> 605bd555
     let extension_futures = enabled_configs
         .into_iter()
         .map(|config| {
