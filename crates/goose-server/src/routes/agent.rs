use crate::routes::errors::ErrorResponse;
use crate::routes::recipe_utils::{load_recipe_by_id, validate_recipe};
use crate::state::AppState;
use axum::{
    extract::{Query, State},
    http::StatusCode,
    routing::{get, post},
    Json, Router,
};
use goose::config::PermissionManager;

use goose::model::ModelConfig;
use goose::providers::create;
use goose::recipe::{Recipe, Response};
use goose::recipe_deeplink;
use goose::session::{Session, SessionManager};
use goose::{
    agents::{extension::ToolInfo, extension_manager::get_parameter_names},
    config::permission::PermissionLevel,
};
use goose::{config::Config, recipe::SubRecipe};
use serde::{Deserialize, Serialize};
use std::path::PathBuf;
use std::sync::atomic::Ordering;
use std::sync::Arc;
use tracing::error;

#[derive(Deserialize, utoipa::ToSchema)]
pub struct ExtendPromptRequest {
    extension: String,
    session_id: String,
}

#[derive(Serialize, utoipa::ToSchema)]
pub struct ExtendPromptResponse {
    success: bool,
}

#[derive(Deserialize, utoipa::ToSchema)]
pub struct AddSubRecipesRequest {
    sub_recipes: Vec<SubRecipe>,
    session_id: String,
}

#[derive(Serialize, utoipa::ToSchema)]
pub struct AddSubRecipesResponse {
    success: bool,
}

#[derive(Deserialize, utoipa::ToSchema)]
pub struct UpdateProviderRequest {
    provider: String,
    model: Option<String>,
    session_id: String,
}

#[derive(Deserialize, utoipa::ToSchema)]
pub struct SessionConfigRequest {
    response: Option<Response>,
    session_id: String,
}

#[derive(Deserialize, utoipa::ToSchema)]
pub struct GetToolsQuery {
    extension_name: Option<String>,
    session_id: String,
}

#[derive(Deserialize, utoipa::ToSchema)]
pub struct UpdateRouterToolSelectorRequest {
    session_id: String,
}

#[derive(Deserialize, utoipa::ToSchema)]
pub struct StartAgentRequest {
    working_dir: String,
    #[serde(default)]
    recipe: Option<Recipe>,
    #[serde(default)]
    recipe_id: Option<String>,
    #[serde(default)]
    recipe_deeplink: Option<String>,
}

#[derive(Deserialize, utoipa::ToSchema)]
pub struct ResumeAgentRequest {
    session_id: String,
}

#[utoipa::path(
    post,
    path = "/agent/start",
    request_body = StartAgentRequest,
    responses(
        (status = 200, description = "Agent started successfully", body = Session),
        (status = 400, description = "Bad request", body = ErrorResponse),
        (status = 401, description = "Unauthorized - invalid secret key"),
        (status = 500, description = "Internal server error", body = ErrorResponse)
    )
)]
async fn start_agent(
    State(state): State<Arc<AppState>>,
    Json(payload): Json<StartAgentRequest>,
) -> Result<Json<Session>, ErrorResponse> {
    let StartAgentRequest {
        working_dir,
        recipe,
        recipe_id,
        recipe_deeplink,
    } = payload;

    let resolved_recipe = if let Some(deeplink) = recipe_deeplink {
        match recipe_deeplink::decode(&deeplink) {
            Ok(recipe) => Some(recipe),
            Err(err) => {
                error!("Failed to decode recipe deeplink: {}", err);
                return Err(ErrorResponse {
                    message: err.to_string(),
                    status: StatusCode::BAD_REQUEST,
                });
            }
        }
    } else if let Some(id) = recipe_id {
        match load_recipe_by_id(state.as_ref(), &id).await {
            Ok(recipe) => Some(recipe),
            Err(err) => return Err(err),
        }
    } else {
        recipe
    };

    if let Some(ref recipe) = resolved_recipe {
        if let Err(err) = validate_recipe(recipe) {
            return Err(ErrorResponse {
                message: err.message,
                status: err.status,
            });
        }
    }

    let counter = state.session_counter.fetch_add(1, Ordering::SeqCst) + 1;
    let name = format!("New session {}", counter);

<<<<<<< HEAD
    let mut session =
        SessionManager::create_session(PathBuf::from(&payload.working_dir), Some(name))
            .await
            .map_err(|_| StatusCode::INTERNAL_SERVER_ERROR)?;
=======
    let mut session = SessionManager::create_session(PathBuf::from(&working_dir), description)
        .await
        .map_err(|err| {
            error!("Failed to create session: {}", err);
            ErrorResponse {
                message: format!("Failed to create session: {}", err),
                status: StatusCode::BAD_REQUEST,
            }
        })?;
>>>>>>> 7c1f5dcb

    if let Some(recipe) = resolved_recipe {
        SessionManager::update_session(&session.id)
            .recipe(Some(recipe))
            .apply()
            .await
            .map_err(|err| {
                error!("Failed to update session with recipe: {}", err);
                ErrorResponse {
                    message: format!("Failed to update session with recipe: {}", err),
                    status: StatusCode::INTERNAL_SERVER_ERROR,
                }
            })?;

        session = SessionManager::get_session(&session.id, false)
            .await
            .map_err(|err| {
                error!("Failed to get updated session: {}", err);
                ErrorResponse {
                    message: format!("Failed to get updated session: {}", err),
                    status: StatusCode::INTERNAL_SERVER_ERROR,
                }
            })?;
    }

    Ok(Json(session))
}

#[utoipa::path(
    post,
    path = "/agent/resume",
    request_body = ResumeAgentRequest,
    responses(
        (status = 200, description = "Agent started successfully", body = Session),
        (status = 400, description = "Bad request - invalid working directory"),
        (status = 401, description = "Unauthorized - invalid secret key"),
        (status = 500, description = "Internal server error")
    )
)]
async fn resume_agent(
    Json(payload): Json<ResumeAgentRequest>,
) -> Result<Json<Session>, ErrorResponse> {
    let session = SessionManager::get_session(&payload.session_id, true)
        .await
        .map_err(|err| {
            error!("Failed to resume session {}: {}", payload.session_id, err);
            ErrorResponse {
                message: format!("Failed to resume session: {}", err),
                status: StatusCode::NOT_FOUND,
            }
        })?;

    Ok(Json(session))
}

#[utoipa::path(
    post,
    path = "/agent/add_sub_recipes",
    request_body = AddSubRecipesRequest,
    responses(
        (status = 200, description = "Added sub recipes to agent successfully", body = AddSubRecipesResponse),
        (status = 401, description = "Unauthorized - invalid secret key"),
        (status = 424, description = "Agent not initialized"),
    ),
)]
async fn add_sub_recipes(
    State(state): State<Arc<AppState>>,
    Json(payload): Json<AddSubRecipesRequest>,
) -> Result<Json<AddSubRecipesResponse>, StatusCode> {
    let agent = state.get_agent_for_route(payload.session_id).await?;
    agent.add_sub_recipes(payload.sub_recipes.clone()).await;
    Ok(Json(AddSubRecipesResponse { success: true }))
}

#[utoipa::path(
    post,
    path = "/agent/prompt",
    request_body = ExtendPromptRequest,
    responses(
        (status = 200, description = "Extended system prompt successfully", body = ExtendPromptResponse),
        (status = 401, description = "Unauthorized - invalid secret key"),
        (status = 424, description = "Agent not initialized"),
    ),
)]
async fn extend_prompt(
    State(state): State<Arc<AppState>>,
    Json(payload): Json<ExtendPromptRequest>,
) -> Result<Json<ExtendPromptResponse>, StatusCode> {
    let agent = state.get_agent_for_route(payload.session_id).await?;
    agent.extend_system_prompt(payload.extension.clone()).await;
    Ok(Json(ExtendPromptResponse { success: true }))
}

#[utoipa::path(
    get,
    path = "/agent/tools",
    params(
        ("extension_name" = Option<String>, Query, description = "Optional extension name to filter tools"),
        ("session_id" = String, Query, description = "Required session ID to scope tools to a specific session")
    ),
    responses(
        (status = 200, description = "Tools retrieved successfully", body = Vec<ToolInfo>),
        (status = 401, description = "Unauthorized - invalid secret key"),
        (status = 424, description = "Agent not initialized"),
        (status = 500, description = "Internal server error")
    )
)]
async fn get_tools(
    State(state): State<Arc<AppState>>,
    Query(query): Query<GetToolsQuery>,
) -> Result<Json<Vec<ToolInfo>>, StatusCode> {
    let config = Config::global();
    let goose_mode = config.get_param("GOOSE_MODE").unwrap_or("auto".to_string());
    let agent = state.get_agent_for_route(query.session_id).await?;
    let permission_manager = PermissionManager::default();

    let mut tools: Vec<ToolInfo> = agent
        .list_tools(query.extension_name)
        .await
        .into_iter()
        .map(|tool| {
            let permission = permission_manager
                .get_user_permission(&tool.name)
                .or_else(|| {
                    if goose_mode == "smart_approve" {
                        permission_manager.get_smart_approve_permission(&tool.name)
                    } else if goose_mode == "approve" {
                        Some(PermissionLevel::AskBefore)
                    } else {
                        None
                    }
                });

            ToolInfo::new(
                &tool.name,
                tool.description
                    .as_ref()
                    .map(|d| d.as_ref())
                    .unwrap_or_default(),
                get_parameter_names(&tool),
                permission,
            )
        })
        .collect::<Vec<ToolInfo>>();
    tools.sort_by(|a, b| a.name.cmp(&b.name));

    Ok(Json(tools))
}

#[utoipa::path(
    post,
    path = "/agent/update_provider",
    request_body = UpdateProviderRequest,
    responses(
        (status = 200, description = "Provider updated successfully"),
        (status = 400, description = "Bad request - missing or invalid parameters"),
        (status = 401, description = "Unauthorized - invalid secret key"),
        (status = 424, description = "Agent not initialized"),
        (status = 500, description = "Internal server error")
    )
)]
async fn update_agent_provider(
    State(state): State<Arc<AppState>>,
    Json(payload): Json<UpdateProviderRequest>,
) -> Result<StatusCode, StatusCode> {
    let agent = state
        .get_agent_for_route(payload.session_id.clone())
        .await?;

    let config = Config::global();
    let model = match payload
        .model
        .or_else(|| config.get_param("GOOSE_MODEL").ok())
    {
        Some(m) => m,
        None => {
            tracing::error!("No model specified");
            return Err(StatusCode::BAD_REQUEST);
        }
    };

    let model_config = ModelConfig::new(&model).map_err(|e| {
        tracing::error!("Invalid model config: {}", e);
        StatusCode::BAD_REQUEST
    })?;

    let new_provider = create(&payload.provider, model_config).await.map_err(|e| {
        tracing::error!("Failed to create provider: {}", e);
        StatusCode::BAD_REQUEST
    })?;

    agent.update_provider(new_provider).await.map_err(|e| {
        tracing::error!("Failed to update provider: {}", e);
        StatusCode::INTERNAL_SERVER_ERROR
    })?;

    Ok(StatusCode::OK)
}

#[utoipa::path(
    post,
    path = "/agent/update_router_tool_selector",
    request_body = UpdateRouterToolSelectorRequest,
    responses(
        (status = 200, description = "Tool selection strategy updated successfully", body = String),
        (status = 401, description = "Unauthorized - invalid secret key"),
        (status = 424, description = "Agent not initialized"),
        (status = 500, description = "Internal server error")
    )
)]
async fn update_router_tool_selector(
    State(state): State<Arc<AppState>>,
    Json(payload): Json<UpdateRouterToolSelectorRequest>,
) -> Result<Json<String>, StatusCode> {
    let agent = state.get_agent_for_route(payload.session_id).await?;
    agent
        .update_router_tool_selector(None, Some(true))
        .await
        .map_err(|e| {
            tracing::error!("Failed to update tool selection strategy: {}", e);
            StatusCode::INTERNAL_SERVER_ERROR
        })?;

    Ok(Json(
        "Tool selection strategy updated successfully".to_string(),
    ))
}

#[utoipa::path(
    post,
    path = "/agent/session_config",
    request_body = SessionConfigRequest,
    responses(
        (status = 200, description = "Session config updated successfully", body = String),
        (status = 401, description = "Unauthorized - invalid secret key"),
        (status = 424, description = "Agent not initialized"),
        (status = 500, description = "Internal server error")
    )
)]
async fn update_session_config(
    State(state): State<Arc<AppState>>,
    Json(payload): Json<SessionConfigRequest>,
) -> Result<Json<String>, StatusCode> {
    let agent = state.get_agent_for_route(payload.session_id).await?;
    if let Some(response) = payload.response {
        agent.add_final_output_tool(response).await;

        tracing::info!("Added final output tool with response config");
        Ok(Json(
            "Session config updated with final output tool".to_string(),
        ))
    } else {
        Ok(Json("Nothing provided to update.".to_string()))
    }
}

pub fn routes(state: Arc<AppState>) -> Router {
    Router::new()
        .route("/agent/start", post(start_agent))
        .route("/agent/resume", post(resume_agent))
        .route("/agent/prompt", post(extend_prompt))
        .route("/agent/tools", get(get_tools))
        .route("/agent/update_provider", post(update_agent_provider))
        .route(
            "/agent/update_router_tool_selector",
            post(update_router_tool_selector),
        )
        .route("/agent/session_config", post(update_session_config))
        .route("/agent/add_sub_recipes", post(add_sub_recipes))
        .with_state(state)
}<|MERGE_RESOLUTION|>--- conflicted
+++ resolved
@@ -141,13 +141,7 @@
     let counter = state.session_counter.fetch_add(1, Ordering::SeqCst) + 1;
     let name = format!("New session {}", counter);
 
-<<<<<<< HEAD
-    let mut session =
-        SessionManager::create_session(PathBuf::from(&payload.working_dir), Some(name))
-            .await
-            .map_err(|_| StatusCode::INTERNAL_SERVER_ERROR)?;
-=======
-    let mut session = SessionManager::create_session(PathBuf::from(&working_dir), description)
+    let mut session = SessionManager::create_session(PathBuf::from(&working_dir), Some(name))
         .await
         .map_err(|err| {
             error!("Failed to create session: {}", err);
@@ -156,7 +150,6 @@
                 status: StatusCode::BAD_REQUEST,
             }
         })?;
->>>>>>> 7c1f5dcb
 
     if let Some(recipe) = resolved_recipe {
         SessionManager::update_session(&session.id)
