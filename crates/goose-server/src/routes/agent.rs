use crate::routes::agent_utils::{restore_agent_extensions, restore_agent_provider};
use crate::routes::errors::ErrorResponse;
use crate::routes::recipe_utils::{
    apply_recipe_to_agent, build_recipe_with_parameter_values, load_recipe_by_id, validate_recipe,
};
use crate::state::AppState;
use axum::response::IntoResponse;
use axum::{
    extract::{Query, State},
    http::StatusCode,
    routing::{get, post},
    Json, Router,
};
use goose::config::PermissionManager;

use goose::agents::ExtensionConfig;
use goose::config::{Config, GooseMode};
use goose::model::ModelConfig;
use goose::prompt_template::render_global_file;
use goose::providers::create;
use goose::recipe::Recipe;
use goose::recipe_deeplink;
use goose::session::extension_data::ExtensionState;
use goose::session::session_manager::SessionType;
use goose::session::{EnabledExtensionsState, Session, SessionManager};
use goose::{
    agents::{extension::ToolInfo, extension_manager::get_parameter_names},
    config::permission::PermissionLevel,
};
use rmcp::model::{CallToolRequestParam, Content};
use serde::{Deserialize, Serialize};
use serde_json::Value;
use std::collections::HashMap;
use std::path::PathBuf;
use std::sync::atomic::Ordering;
use std::sync::Arc;
use tokio_util::sync::CancellationToken;
use tracing::error;

#[derive(Deserialize, utoipa::ToSchema)]
pub struct UpdateFromSessionRequest {
    session_id: String,
}

#[derive(Deserialize, utoipa::ToSchema)]
pub struct UpdateProviderRequest {
    provider: String,
    model: Option<String>,
    session_id: String,
}

#[derive(Deserialize, utoipa::ToSchema)]
pub struct GetToolsQuery {
    extension_name: Option<String>,
    session_id: String,
}

#[derive(Deserialize, utoipa::ToSchema)]
pub struct UpdateRouterToolSelectorRequest {
    session_id: String,
}

#[derive(Deserialize, utoipa::ToSchema)]
pub struct StartAgentRequest {
    working_dir: String,
    #[serde(default)]
    recipe: Option<Recipe>,
    #[serde(default)]
    recipe_id: Option<String>,
    #[serde(default)]
    recipe_deeplink: Option<String>,
    #[serde(default)]
    extension_overrides: Option<Vec<ExtensionConfig>>,
}

#[derive(Deserialize, utoipa::ToSchema)]
pub struct StopAgentRequest {
    session_id: String,
}

#[derive(Deserialize, utoipa::ToSchema)]
pub struct RestartAgentRequest {
    session_id: String,
}

#[derive(Deserialize, utoipa::ToSchema)]
pub struct UpdateWorkingDirRequest {
    session_id: String,
    working_dir: String,
}

#[derive(Deserialize, utoipa::ToSchema)]
pub struct ResumeAgentRequest {
    session_id: String,
    load_model_and_extensions: bool,
}

#[derive(Deserialize, utoipa::ToSchema)]
pub struct AddExtensionRequest {
    session_id: String,
    config: ExtensionConfig,
}

#[derive(Deserialize, utoipa::ToSchema)]
pub struct RemoveExtensionRequest {
    name: String,
    session_id: String,
}

#[derive(Deserialize, utoipa::ToSchema)]
pub struct ReadResourceRequest {
    session_id: String,
    extension_name: String,
    uri: String,
}

#[derive(Serialize, Deserialize, utoipa::ToSchema)]
pub struct ReadResourceResponse {
    html: String,
}

#[derive(Deserialize, utoipa::ToSchema)]
pub struct CallToolRequest {
    session_id: String,
    name: String,
    arguments: Value,
}

#[derive(Serialize, utoipa::ToSchema)]
pub struct CallToolResponse {
    content: Vec<Content>,
    structured_content: Option<Value>,
    is_error: bool,
}

#[utoipa::path(
    post,
    path = "/agent/start",
    request_body = StartAgentRequest,
    responses(
        (status = 200, description = "Agent started successfully", body = Session),
        (status = 400, description = "Bad request", body = ErrorResponse),
        (status = 401, description = "Unauthorized - invalid secret key"),
        (status = 500, description = "Internal server error", body = ErrorResponse)
    )
)]
async fn start_agent(
    State(state): State<Arc<AppState>>,
    Json(payload): Json<StartAgentRequest>,
) -> Result<Json<Session>, ErrorResponse> {
    goose::posthog::set_session_context("desktop", false);

    let StartAgentRequest {
        working_dir,
        recipe,
        recipe_id,
        recipe_deeplink,
        extension_overrides,
    } = payload;

    let original_recipe = if let Some(deeplink) = recipe_deeplink {
        match recipe_deeplink::decode(&deeplink) {
            Ok(recipe) => Some(recipe),
            Err(err) => {
                error!("Failed to decode recipe deeplink: {}", err);
                return Err(ErrorResponse {
                    message: err.to_string(),
                    status: StatusCode::BAD_REQUEST,
                });
            }
        }
    } else if let Some(id) = recipe_id {
        match load_recipe_by_id(state.as_ref(), &id).await {
            Ok(recipe) => Some(recipe),
            Err(err) => return Err(err),
        }
    } else {
        recipe
    };

    if let Some(ref recipe) = original_recipe {
        if let Err(err) = validate_recipe(recipe) {
            return Err(ErrorResponse {
                message: err.message,
                status: err.status,
            });
        }
    }

    let counter = state.session_counter.fetch_add(1, Ordering::SeqCst) + 1;
    let name = format!("New session {}", counter);

    let mut session =
        SessionManager::create_session(PathBuf::from(&working_dir), name, SessionType::User)
            .await
            .map_err(|err| {
                error!("Failed to create session: {}", err);
                ErrorResponse {
                    message: format!("Failed to create session: {}", err),
                    status: StatusCode::BAD_REQUEST,
                }
            })?;

    // Initialize session with extensions (either overrides from hub or global defaults)
    let extensions_to_use =
        extension_overrides.unwrap_or_else(goose::config::get_enabled_extensions);
    let mut extension_data = session.extension_data.clone();
    let extensions_state = EnabledExtensionsState::new(extensions_to_use);
    if let Err(e) = extensions_state.to_extension_data(&mut extension_data) {
        warn!("Failed to initialize session with extensions: {}", e);
    } else {
        SessionManager::update_session(&session.id)
            .extension_data(extension_data.clone())
            .apply()
            .await
            .map_err(|err| {
                error!("Failed to save initial extension state: {}", err);
                ErrorResponse {
                    message: format!("Failed to save initial extension state: {}", err),
                    status: StatusCode::INTERNAL_SERVER_ERROR,
                }
            })?;
    }

    if let Some(recipe) = original_recipe {
        SessionManager::update_session(&session.id)
            .recipe(Some(recipe))
            .apply()
            .await
            .map_err(|err| {
                error!("Failed to update session with recipe: {}", err);
                ErrorResponse {
                    message: format!("Failed to update session with recipe: {}", err),
                    status: StatusCode::INTERNAL_SERVER_ERROR,
                }
            })?;
    }

    // Refetch session to get all updates
    session = SessionManager::get_session(&session.id, false)
        .await
        .map_err(|err| {
            error!("Failed to get updated session: {}", err);
            ErrorResponse {
                message: format!("Failed to get updated session: {}", err),
                status: StatusCode::INTERNAL_SERVER_ERROR,
            }
        })?;

    Ok(Json(session))
}

#[utoipa::path(
    post,
    path = "/agent/resume",
    request_body = ResumeAgentRequest,
    responses(
        (status = 200, description = "Agent started successfully", body = Session),
        (status = 400, description = "Bad request - invalid working directory"),
        (status = 401, description = "Unauthorized - invalid secret key"),
        (status = 500, description = "Internal server error")
    )
)]
async fn resume_agent(
    State(state): State<Arc<AppState>>,
    Json(payload): Json<ResumeAgentRequest>,
) -> Result<Json<Session>, ErrorResponse> {
    goose::posthog::set_session_context("desktop", true);

    let session = SessionManager::get_session(&payload.session_id, true)
        .await
        .map_err(|err| {
            error!("Failed to resume session {}: {}", payload.session_id, err);
            ErrorResponse {
                message: format!("Failed to resume session: {}", err),
                status: StatusCode::NOT_FOUND,
            }
        })?;

    if payload.load_model_and_extensions {
        let agent = state
            .get_agent_for_route(payload.session_id.clone())
            .await
            .map_err(|code| ErrorResponse {
                message: "Failed to get agent for route".into(),
                status: code,
            })?;

        let config = Config::global();

        let provider_result = async {
            let provider_name = session
                .provider_name
                .clone()
                .or_else(|| config.get_goose_provider().ok())
                .ok_or_else(|| ErrorResponse {
                    message: "Could not configure agent: missing provider".into(),
                    status: StatusCode::INTERNAL_SERVER_ERROR,
                })?;

            let model_config = match session.model_config.clone() {
                Some(saved_config) => saved_config,
                None => {
                    let model_name = config.get_goose_model().map_err(|_| ErrorResponse {
                        message: "Could not configure agent: missing model".into(),
                        status: StatusCode::INTERNAL_SERVER_ERROR,
                    })?;
                    ModelConfig::new(&model_name).map_err(|e| ErrorResponse {
                        message: format!("Could not configure agent: invalid model {}", e),
                        status: StatusCode::INTERNAL_SERVER_ERROR,
                    })?
                }
            };

            let provider =
                create(&provider_name, model_config)
                    .await
                    .map_err(|e| ErrorResponse {
                        message: format!("Could not create provider: {}", e),
                        status: StatusCode::INTERNAL_SERVER_ERROR,
                    })?;

            agent
                .update_provider(provider, &payload.session_id)
                .await
                .map_err(|e| ErrorResponse {
                    message: format!("Could not configure agent: {}", e),
                    status: StatusCode::INTERNAL_SERVER_ERROR,
                })
        };

        let extensions_result = restore_agent_extensions(agent.clone(), &session);

        let (provider_result, extensions_result) = tokio::join!(provider_result, extensions_result);
        provider_result?;
        extensions_result?;
    }

    Ok(Json(session))
}

#[utoipa::path(
    post,
    path = "/agent/update_from_session",
    request_body = UpdateFromSessionRequest,
    responses(
        (status = 200, description = "Update agent from session data successfully"),
        (status = 401, description = "Unauthorized - invalid secret key"),
        (status = 424, description = "Agent not initialized"),
    ),
)]
async fn update_from_session(
    State(state): State<Arc<AppState>>,
    Json(payload): Json<UpdateFromSessionRequest>,
) -> Result<StatusCode, ErrorResponse> {
    let agent = state
        .get_agent_for_route(payload.session_id.clone())
        .await
        .map_err(|status| ErrorResponse {
            message: format!("Failed to get agent: {}", status),
            status,
        })?;
    let session = SessionManager::get_session(&payload.session_id, false)
        .await
        .map_err(|err| ErrorResponse {
            message: format!("Failed to get session: {}", err),
            status: StatusCode::INTERNAL_SERVER_ERROR,
        })?;
    let context: HashMap<&str, Value> = HashMap::new();
    let desktop_prompt =
        render_global_file("desktop_prompt.md", &context).expect("Prompt should render");
    let mut update_prompt = desktop_prompt;
    if let Some(recipe) = session.recipe {
        match build_recipe_with_parameter_values(
            &recipe,
            session.user_recipe_values.unwrap_or_default(),
        )
        .await
        {
            Ok(Some(recipe)) => {
                if let Some(prompt) = apply_recipe_to_agent(&agent, &recipe, true).await {
                    update_prompt = prompt;
                }
            }
            Ok(None) => {
                // Recipe has missing parameters - use default prompt
            }
            Err(e) => {
                return Err(ErrorResponse {
                    message: e.to_string(),
                    status: StatusCode::INTERNAL_SERVER_ERROR,
                });
            }
        }
    }
    agent.extend_system_prompt(update_prompt).await;

    Ok(StatusCode::OK)
}

#[utoipa::path(
    get,
    path = "/agent/tools",
    params(
        ("extension_name" = Option<String>, Query, description = "Optional extension name to filter tools"),
        ("session_id" = String, Query, description = "Required session ID to scope tools to a specific session")
    ),
    responses(
        (status = 200, description = "Tools retrieved successfully", body = Vec<ToolInfo>),
        (status = 401, description = "Unauthorized - invalid secret key"),
        (status = 424, description = "Agent not initialized"),
        (status = 500, description = "Internal server error")
    )
)]
async fn get_tools(
    State(state): State<Arc<AppState>>,
    Query(query): Query<GetToolsQuery>,
) -> Result<Json<Vec<ToolInfo>>, StatusCode> {
    let config = Config::global();
    let goose_mode = config.get_goose_mode().unwrap_or(GooseMode::Auto);
    let agent = state.get_agent_for_route(query.session_id).await?;
    let permission_manager = PermissionManager::default();

    let mut tools: Vec<ToolInfo> = agent
        .list_tools(query.extension_name)
        .await
        .into_iter()
        .map(|tool| {
            let permission = permission_manager
                .get_user_permission(&tool.name)
                .or_else(|| {
                    if goose_mode == GooseMode::SmartApprove {
                        permission_manager.get_smart_approve_permission(&tool.name)
                    } else if goose_mode == GooseMode::Approve {
                        Some(PermissionLevel::AskBefore)
                    } else {
                        None
                    }
                });

            ToolInfo::new(
                &tool.name,
                tool.description
                    .as_ref()
                    .map(|d| d.as_ref())
                    .unwrap_or_default(),
                get_parameter_names(&tool),
                permission,
            )
        })
        .collect::<Vec<ToolInfo>>();
    tools.sort_by(|a, b| a.name.cmp(&b.name));

    Ok(Json(tools))
}

#[utoipa::path(
    post,
    path = "/agent/update_provider",
    request_body = UpdateProviderRequest,
    responses(
        (status = 200, description = "Provider updated successfully"),
        (status = 400, description = "Bad request - missing or invalid parameters"),
        (status = 401, description = "Unauthorized - invalid secret key"),
        (status = 424, description = "Agent not initialized"),
        (status = 500, description = "Internal server error")
    )
)]
async fn update_agent_provider(
    State(state): State<Arc<AppState>>,
    Json(payload): Json<UpdateProviderRequest>,
) -> Result<(), impl IntoResponse> {
    let agent = state
        .get_agent_for_route(payload.session_id.clone())
        .await
        .map_err(|e| (e, "No agent for session id".to_owned()))?;

    let config = Config::global();
    let model = match payload.model.or_else(|| config.get_goose_model().ok()) {
        Some(m) => m,
        None => {
            return Err((StatusCode::BAD_REQUEST, "No model specified".to_owned()));
        }
    };

    let model_config = ModelConfig::new(&model).map_err(|e| {
        (
            StatusCode::BAD_REQUEST,
            format!("Invalid model config: {}", e),
        )
    })?;

    let new_provider = create(&payload.provider, model_config).await.map_err(|e| {
        (
            StatusCode::BAD_REQUEST,
            format!("Failed to create {} provider: {}", &payload.provider, e),
        )
    })?;

    agent
        .update_provider(new_provider, &payload.session_id)
        .await
        .map_err(|e| {
            (
                StatusCode::INTERNAL_SERVER_ERROR,
                format!("Failed to update provider: {}", e),
            )
        })?;

    Ok(())
}

#[utoipa::path(
    post,
    path = "/agent/update_router_tool_selector",
    request_body = UpdateRouterToolSelectorRequest,
    responses(
        (status = 200, description = "Tool selection strategy updated successfully", body = String),
        (status = 401, description = "Unauthorized - invalid secret key"),
        (status = 424, description = "Agent not initialized"),
        (status = 500, description = "Internal server error")
    )
)]
async fn update_router_tool_selector(
    State(state): State<Arc<AppState>>,
    Json(payload): Json<UpdateRouterToolSelectorRequest>,
) -> Result<Json<String>, StatusCode> {
    let agent = state.get_agent_for_route(payload.session_id).await?;
    agent
        .update_router_tool_selector(None, Some(true))
        .await
        .map_err(|e| {
            error!("Failed to update tool selection strategy: {}", e);
            StatusCode::INTERNAL_SERVER_ERROR
        })?;

    Ok(Json(
        "Tool selection strategy updated successfully".to_string(),
    ))
}

#[utoipa::path(
    post,
    path = "/agent/add_extension",
    request_body = AddExtensionRequest,
    responses(
        (status = 200, description = "Extension added", body = String),
        (status = 401, description = "Unauthorized - invalid secret key"),
        (status = 424, description = "Agent not initialized"),
        (status = 500, description = "Internal server error")
    )
)]
async fn agent_add_extension(
    State(state): State<Arc<AppState>>,
    Json(request): Json<AddExtensionRequest>,
) -> Result<StatusCode, ErrorResponse> {
    let session = SessionManager::get_session(&request.session_id, false)
        .await
        .map_err(|err| {
            error!("Failed to get session for add_extension: {}", err);
            ErrorResponse {
                message: format!("Failed to get session: {}", err),
                status: StatusCode::NOT_FOUND,
            }
        })?;

<<<<<<< HEAD
    let agent = state.get_agent(request.session_id.clone()).await?;
    agent
        .add_extension(request.config, Some(session.working_dir.clone()))
=======
    let agent = state.get_agent(request.session_id).await?;

    // Set the agent's working directory from the session before adding the extension
    agent.set_working_dir(session.working_dir).await;

    agent
        .add_extension(request.config)
>>>>>>> b3278b52
        .await
        .map_err(|e| ErrorResponse::internal(format!("Failed to add extension: {}", e)))?;

    // Persist the updated extension state to the session
    persist_session_extensions(&agent, &request.session_id, &session).await?;

    Ok(StatusCode::OK)
}

#[utoipa::path(
    post,
    path = "/agent/remove_extension",
    request_body = RemoveExtensionRequest,
    responses(
        (status = 200, description = "Extension removed", body = String),
        (status = 401, description = "Unauthorized - invalid secret key"),
        (status = 424, description = "Agent not initialized"),
        (status = 500, description = "Internal server error")
    )
)]
async fn agent_remove_extension(
    State(state): State<Arc<AppState>>,
    Json(request): Json<RemoveExtensionRequest>,
) -> Result<StatusCode, ErrorResponse> {
    let session = SessionManager::get_session(&request.session_id, false)
        .await
        .map_err(|err| {
            error!("Failed to get session for remove_extension: {}", err);
            ErrorResponse {
                message: format!("Failed to get session: {}", err),
                status: StatusCode::NOT_FOUND,
            }
        })?;

    let agent = state.get_agent(request.session_id.clone()).await?;
    agent.remove_extension(&request.name).await?;

    // Persist the updated extension state to the session
    persist_session_extensions(&agent, &request.session_id, &session).await?;

    Ok(StatusCode::OK)
}

#[utoipa::path(
    post,
    path = "/agent/stop",
    request_body = StopAgentRequest,
    responses(
        (status = 200, description = "Agent stopped successfully", body = String),
        (status = 401, description = "Unauthorized - invalid secret key"),
        (status = 404, description = "Session not found"),
        (status = 500, description = "Internal server error")
    )
)]
async fn stop_agent(
    State(state): State<Arc<AppState>>,
    Json(payload): Json<StopAgentRequest>,
) -> Result<StatusCode, ErrorResponse> {
    let session_id = payload.session_id;
    state
        .agent_manager
        .remove_session(&session_id)
        .await
        .map_err(|e| ErrorResponse {
            message: format!("Failed to stop agent for session {}: {}", session_id, e),
            status: StatusCode::NOT_FOUND,
        })?;

    Ok(StatusCode::OK)
}

<<<<<<< HEAD
async fn persist_session_extensions(
    agent: &Arc<Agent>,
    session_id: &str,
    session: &Session,
) -> Result<(), ErrorResponse> {
    let current_extensions = agent.extension_manager.get_extension_configs().await;
    let extensions_state = EnabledExtensionsState::new(current_extensions);

    let mut extension_data = session.extension_data.clone();
    extensions_state
        .to_extension_data(&mut extension_data)
        .map_err(|e| {
            error!("Failed to serialize extension state: {}", e);
            ErrorResponse {
                message: format!("Failed to serialize extension state: {}", e),
                status: StatusCode::INTERNAL_SERVER_ERROR,
            }
        })?;

    SessionManager::update_session(session_id)
        .extension_data(extension_data)
        .apply()
        .await
        .map_err(|e| {
            error!("Failed to persist extension state: {}", e);
            ErrorResponse {
                message: format!("Failed to persist extension state: {}", e),
                status: StatusCode::INTERNAL_SERVER_ERROR,
            }
        })?;

    Ok(())
}

async fn restore_agent_provider(
    agent: &Arc<Agent>,
    session: &Session,
=======
async fn restart_agent_internal(
    state: &Arc<AppState>,
>>>>>>> b3278b52
    session_id: &str,
    session: &Session,
) -> Result<(), ErrorResponse> {
    // Remove existing agent (ignore error if not found)
    let _ = state.agent_manager.remove_session(session_id).await;

    let agent = state
        .get_agent_for_route(session_id.to_string())
        .await
        .map_err(|code| ErrorResponse {
            message: "Failed to create new agent during restart".into(),
            status: code,
        })?;

    let provider_result = restore_agent_provider(&agent, session, session_id);
    let extensions_result = restore_agent_extensions(agent.clone(), &session.working_dir);

<<<<<<< HEAD
async fn restore_agent_extensions(
    agent: Arc<Agent>,
    session: &Session,
) -> Result<(), ErrorResponse> {
    let working_dir_buf = session.working_dir.clone();

    // Try to load session-specific extensions first, fall back to global config
    let enabled_configs = EnabledExtensionsState::from_extension_data(&session.extension_data)
        .map(|state| state.extensions)
        .unwrap_or_else(goose::config::get_enabled_extensions);

    let extension_futures = enabled_configs
        .into_iter()
        .map(|config| {
            let config_clone = config.clone();
            let agent_ref = agent.clone();
            let wd = working_dir_buf.clone();

            async move {
                if let Err(e) = agent_ref
                    .add_extension(config_clone.clone(), Some(wd))
                    .await
                {
                    warn!("Failed to load extension {}: {}", config_clone.name(), e);
=======
    let (provider_result, extensions_result) = tokio::join!(provider_result, extensions_result);
    provider_result?;
    extensions_result?;

    let context: HashMap<&str, Value> = HashMap::new();
    let desktop_prompt =
        render_global_file("desktop_prompt.md", &context).expect("Prompt should render");
    let mut update_prompt = desktop_prompt;

    if let Some(ref recipe) = session.recipe {
        match build_recipe_with_parameter_values(
            recipe,
            session.user_recipe_values.clone().unwrap_or_default(),
        )
        .await
        {
            Ok(Some(recipe)) => {
                if let Some(prompt) = apply_recipe_to_agent(&agent, &recipe, true).await {
                    update_prompt = prompt;
>>>>>>> b3278b52
                }
            }
            Ok(None) => {
                // Recipe has missing parameters - use default prompt
            }
            Err(e) => {
                return Err(ErrorResponse {
                    message: e.to_string(),
                    status: StatusCode::INTERNAL_SERVER_ERROR,
                });
            }
        }
    }
    agent.extend_system_prompt(update_prompt).await;

    Ok(())
}

#[utoipa::path(
    post,
    path = "/agent/restart",
    request_body = RestartAgentRequest,
    responses(
        (status = 200, description = "Agent restarted successfully"),
        (status = 401, description = "Unauthorized - invalid secret key"),
        (status = 404, description = "Session not found"),
        (status = 500, description = "Internal server error")
    )
)]
async fn restart_agent(
    State(state): State<Arc<AppState>>,
    Json(payload): Json<RestartAgentRequest>,
) -> Result<StatusCode, ErrorResponse> {
    let session_id = payload.session_id.clone();

    let session = SessionManager::get_session(&session_id, false)
        .await
        .map_err(|err| {
            error!("Failed to get session during restart: {}", err);
            ErrorResponse {
                message: format!("Failed to get session: {}", err),
                status: StatusCode::NOT_FOUND,
            }
        })?;

    restart_agent_internal(&state, &session_id, &session).await?;

<<<<<<< HEAD
    let provider_result = restore_agent_provider(&agent, &session, &session_id);
    let extensions_result = restore_agent_extensions(agent.clone(), &session);
=======
    Ok(StatusCode::OK)
}
>>>>>>> b3278b52

#[utoipa::path(
    post,
    path = "/agent/update_working_dir",
    request_body = UpdateWorkingDirRequest,
    responses(
        (status = 200, description = "Working directory updated and agent restarted successfully"),
        (status = 400, description = "Bad request - invalid directory path"),
        (status = 401, description = "Unauthorized - invalid secret key"),
        (status = 404, description = "Session not found"),
        (status = 500, description = "Internal server error")
    )
)]
async fn update_working_dir(
    State(state): State<Arc<AppState>>,
    Json(payload): Json<UpdateWorkingDirRequest>,
) -> Result<StatusCode, ErrorResponse> {
    let session_id = payload.session_id.clone();
    let working_dir = payload.working_dir.trim();

    if working_dir.is_empty() {
        return Err(ErrorResponse {
            message: "Working directory cannot be empty".into(),
            status: StatusCode::BAD_REQUEST,
        });
    }

    let path = PathBuf::from(working_dir);
    if !path.exists() || !path.is_dir() {
        return Err(ErrorResponse {
            message: "Invalid directory path".into(),
            status: StatusCode::BAD_REQUEST,
        });
    }

    // Update the session's working directory
    SessionManager::update_session(&session_id)
        .working_dir(path)
        .apply()
        .await
        .map_err(|e| {
            error!("Failed to update session working directory: {}", e);
            ErrorResponse {
                message: format!("Failed to update working directory: {}", e),
                status: StatusCode::INTERNAL_SERVER_ERROR,
            }
        })?;

    // Get the updated session and restart the agent
    let session = SessionManager::get_session(&session_id, false)
        .await
        .map_err(|err| {
            error!("Failed to get session after working dir update: {}", err);
            ErrorResponse {
                message: format!("Failed to get session: {}", err),
                status: StatusCode::NOT_FOUND,
            }
        })?;

    restart_agent_internal(&state, &session_id, &session).await?;

    Ok(StatusCode::OK)
}

#[utoipa::path(
    post,
    path = "/agent/read_resource",
    request_body = ReadResourceRequest,
    responses(
        (status = 200, description = "Resource read successfully", body = ReadResourceResponse),
        (status = 401, description = "Unauthorized - invalid secret key"),
        (status = 424, description = "Agent not initialized"),
        (status = 404, description = "Resource not found"),
        (status = 500, description = "Internal server error")
    )
)]
async fn read_resource(
    State(state): State<Arc<AppState>>,
    Json(payload): Json<ReadResourceRequest>,
) -> Result<Json<ReadResourceResponse>, StatusCode> {
    let agent = state
        .get_agent_for_route(payload.session_id.clone())
        .await?;

    let html = agent
        .extension_manager
        .read_ui_resource(
            &payload.uri,
            &payload.extension_name,
            CancellationToken::default(),
        )
        .await
        .map_err(|_e| StatusCode::INTERNAL_SERVER_ERROR)?;

    Ok(Json(ReadResourceResponse { html }))
}

#[utoipa::path(
    post,
    path = "/agent/call_tool",
    request_body = CallToolRequest,
    responses(
        (status = 200, description = "Resource read successfully", body = CallToolResponse),
        (status = 401, description = "Unauthorized - invalid secret key"),
        (status = 424, description = "Agent not initialized"),
        (status = 404, description = "Resource not found"),
        (status = 500, description = "Internal server error")
    )
)]
async fn call_tool(
    State(state): State<Arc<AppState>>,
    Json(payload): Json<CallToolRequest>,
) -> Result<Json<CallToolResponse>, StatusCode> {
    let agent = state
        .get_agent_for_route(payload.session_id.clone())
        .await?;

    let arguments = match payload.arguments {
        Value::Object(map) => Some(map),
        _ => None,
    };

    let tool_call = CallToolRequestParam {
        name: payload.name.into(),
        arguments,
    };

    let tool_result = agent
        .extension_manager
        .dispatch_tool_call(tool_call, CancellationToken::default())
        .await
        .map_err(|_| StatusCode::INTERNAL_SERVER_ERROR)?;

    let result = tool_result
        .result
        .await
        .map_err(|_| StatusCode::INTERNAL_SERVER_ERROR)?;

    Ok(Json(CallToolResponse {
        content: result.content,
        structured_content: result.structured_content,
        is_error: result.is_error.unwrap_or(false),
    }))
}

pub fn routes(state: Arc<AppState>) -> Router {
    Router::new()
        .route("/agent/start", post(start_agent))
        .route("/agent/resume", post(resume_agent))
        .route("/agent/restart", post(restart_agent))
        .route("/agent/update_working_dir", post(update_working_dir))
        .route("/agent/tools", get(get_tools))
        .route("/agent/read_resource", post(read_resource))
        .route("/agent/call_tool", post(call_tool))
        .route("/agent/update_provider", post(update_agent_provider))
        .route(
            "/agent/update_router_tool_selector",
            post(update_router_tool_selector),
        )
        .route("/agent/update_from_session", post(update_from_session))
        .route("/agent/add_extension", post(agent_add_extension))
        .route("/agent/remove_extension", post(agent_remove_extension))
        .route("/agent/stop", post(stop_agent))
        .with_state(state)
}<|MERGE_RESOLUTION|>--- conflicted
+++ resolved
@@ -1,4 +1,6 @@
-use crate::routes::agent_utils::{restore_agent_extensions, restore_agent_provider};
+use crate::routes::agent_utils::{
+    persist_session_extensions, restore_agent_extensions, restore_agent_provider,
+};
 use crate::routes::errors::ErrorResponse;
 use crate::routes::recipe_utils::{
     apply_recipe_to_agent, build_recipe_with_parameter_values, load_recipe_by_id, validate_recipe,
@@ -207,7 +209,7 @@
     let mut extension_data = session.extension_data.clone();
     let extensions_state = EnabledExtensionsState::new(extensions_to_use);
     if let Err(e) = extensions_state.to_extension_data(&mut extension_data) {
-        warn!("Failed to initialize session with extensions: {}", e);
+        tracing::warn!("Failed to initialize session with extensions: {}", e);
     } else {
         SessionManager::update_session(&session.id)
             .extension_data(extension_data.clone())
@@ -286,49 +288,7 @@
                 status: code,
             })?;
 
-        let config = Config::global();
-
-        let provider_result = async {
-            let provider_name = session
-                .provider_name
-                .clone()
-                .or_else(|| config.get_goose_provider().ok())
-                .ok_or_else(|| ErrorResponse {
-                    message: "Could not configure agent: missing provider".into(),
-                    status: StatusCode::INTERNAL_SERVER_ERROR,
-                })?;
-
-            let model_config = match session.model_config.clone() {
-                Some(saved_config) => saved_config,
-                None => {
-                    let model_name = config.get_goose_model().map_err(|_| ErrorResponse {
-                        message: "Could not configure agent: missing model".into(),
-                        status: StatusCode::INTERNAL_SERVER_ERROR,
-                    })?;
-                    ModelConfig::new(&model_name).map_err(|e| ErrorResponse {
-                        message: format!("Could not configure agent: invalid model {}", e),
-                        status: StatusCode::INTERNAL_SERVER_ERROR,
-                    })?
-                }
-            };
-
-            let provider =
-                create(&provider_name, model_config)
-                    .await
-                    .map_err(|e| ErrorResponse {
-                        message: format!("Could not create provider: {}", e),
-                        status: StatusCode::INTERNAL_SERVER_ERROR,
-                    })?;
-
-            agent
-                .update_provider(provider, &payload.session_id)
-                .await
-                .map_err(|e| ErrorResponse {
-                    message: format!("Could not configure agent: {}", e),
-                    status: StatusCode::INTERNAL_SERVER_ERROR,
-                })
-        };
-
+        let provider_result = restore_agent_provider(&agent, &session, &payload.session_id);
         let extensions_result = restore_agent_extensions(agent.clone(), &session);
 
         let (provider_result, extensions_result) = tokio::join!(provider_result, extensions_result);
@@ -564,24 +524,18 @@
             }
         })?;
 
-<<<<<<< HEAD
     let agent = state.get_agent(request.session_id.clone()).await?;
-    agent
-        .add_extension(request.config, Some(session.working_dir.clone()))
-=======
-    let agent = state.get_agent(request.session_id).await?;
 
     // Set the agent's working directory from the session before adding the extension
     agent.set_working_dir(session.working_dir).await;
 
     agent
         .add_extension(request.config)
->>>>>>> b3278b52
         .await
         .map_err(|e| ErrorResponse::internal(format!("Failed to add extension: {}", e)))?;
 
     // Persist the updated extension state to the session
-    persist_session_extensions(&agent, &request.session_id, &session).await?;
+    persist_session_extensions(&agent, &request.session_id).await?;
 
     Ok(StatusCode::OK)
 }
@@ -601,21 +555,11 @@
     State(state): State<Arc<AppState>>,
     Json(request): Json<RemoveExtensionRequest>,
 ) -> Result<StatusCode, ErrorResponse> {
-    let session = SessionManager::get_session(&request.session_id, false)
-        .await
-        .map_err(|err| {
-            error!("Failed to get session for remove_extension: {}", err);
-            ErrorResponse {
-                message: format!("Failed to get session: {}", err),
-                status: StatusCode::NOT_FOUND,
-            }
-        })?;
-
     let agent = state.get_agent(request.session_id.clone()).await?;
     agent.remove_extension(&request.name).await?;
 
     // Persist the updated extension state to the session
-    persist_session_extensions(&agent, &request.session_id, &session).await?;
+    persist_session_extensions(&agent, &request.session_id).await?;
 
     Ok(StatusCode::OK)
 }
@@ -648,48 +592,8 @@
     Ok(StatusCode::OK)
 }
 
-<<<<<<< HEAD
-async fn persist_session_extensions(
-    agent: &Arc<Agent>,
-    session_id: &str,
-    session: &Session,
-) -> Result<(), ErrorResponse> {
-    let current_extensions = agent.extension_manager.get_extension_configs().await;
-    let extensions_state = EnabledExtensionsState::new(current_extensions);
-
-    let mut extension_data = session.extension_data.clone();
-    extensions_state
-        .to_extension_data(&mut extension_data)
-        .map_err(|e| {
-            error!("Failed to serialize extension state: {}", e);
-            ErrorResponse {
-                message: format!("Failed to serialize extension state: {}", e),
-                status: StatusCode::INTERNAL_SERVER_ERROR,
-            }
-        })?;
-
-    SessionManager::update_session(session_id)
-        .extension_data(extension_data)
-        .apply()
-        .await
-        .map_err(|e| {
-            error!("Failed to persist extension state: {}", e);
-            ErrorResponse {
-                message: format!("Failed to persist extension state: {}", e),
-                status: StatusCode::INTERNAL_SERVER_ERROR,
-            }
-        })?;
-
-    Ok(())
-}
-
-async fn restore_agent_provider(
-    agent: &Arc<Agent>,
-    session: &Session,
-=======
 async fn restart_agent_internal(
     state: &Arc<AppState>,
->>>>>>> b3278b52
     session_id: &str,
     session: &Session,
 ) -> Result<(), ErrorResponse> {
@@ -705,34 +609,8 @@
         })?;
 
     let provider_result = restore_agent_provider(&agent, session, session_id);
-    let extensions_result = restore_agent_extensions(agent.clone(), &session.working_dir);
-
-<<<<<<< HEAD
-async fn restore_agent_extensions(
-    agent: Arc<Agent>,
-    session: &Session,
-) -> Result<(), ErrorResponse> {
-    let working_dir_buf = session.working_dir.clone();
-
-    // Try to load session-specific extensions first, fall back to global config
-    let enabled_configs = EnabledExtensionsState::from_extension_data(&session.extension_data)
-        .map(|state| state.extensions)
-        .unwrap_or_else(goose::config::get_enabled_extensions);
-
-    let extension_futures = enabled_configs
-        .into_iter()
-        .map(|config| {
-            let config_clone = config.clone();
-            let agent_ref = agent.clone();
-            let wd = working_dir_buf.clone();
-
-            async move {
-                if let Err(e) = agent_ref
-                    .add_extension(config_clone.clone(), Some(wd))
-                    .await
-                {
-                    warn!("Failed to load extension {}: {}", config_clone.name(), e);
-=======
+    let extensions_result = restore_agent_extensions(agent.clone(), session);
+
     let (provider_result, extensions_result) = tokio::join!(provider_result, extensions_result);
     provider_result?;
     extensions_result?;
@@ -752,7 +630,6 @@
             Ok(Some(recipe)) => {
                 if let Some(prompt) = apply_recipe_to_agent(&agent, &recipe, true).await {
                     update_prompt = prompt;
->>>>>>> b3278b52
                 }
             }
             Ok(None) => {
@@ -800,13 +677,8 @@
 
     restart_agent_internal(&state, &session_id, &session).await?;
 
-<<<<<<< HEAD
-    let provider_result = restore_agent_provider(&agent, &session, &session_id);
-    let extensions_result = restore_agent_extensions(agent.clone(), &session);
-=======
     Ok(StatusCode::OK)
 }
->>>>>>> b3278b52
 
 #[utoipa::path(
     post,
