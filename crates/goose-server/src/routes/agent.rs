use crate::state::AppState;
use axum::{
    extract::{Query, State},
    http::StatusCode,
    routing::{get, post},
    Json, Router,
};
use goose::config::PermissionManager;

use goose::model::ModelConfig;
use goose::providers::create;
use goose::recipe::{Recipe, Response};
use goose::session::{Session, SessionManager};
use goose::{
    agents::{extension::ToolInfo, extension_manager::get_parameter_names},
    config::permission::PermissionLevel,
};
use goose::{config::Config, recipe::SubRecipe};
use serde::{Deserialize, Serialize};
use std::path::PathBuf;
use std::sync::atomic::Ordering;
use std::sync::Arc;

#[derive(Deserialize, utoipa::ToSchema)]
pub struct ExtendPromptRequest {
    extension: String,
    session_id: String,
}

#[derive(Serialize, utoipa::ToSchema)]
pub struct ExtendPromptResponse {
    success: bool,
}

#[derive(Deserialize, utoipa::ToSchema)]
pub struct AddSubRecipesRequest {
    sub_recipes: Vec<SubRecipe>,
    session_id: String,
}

#[derive(Serialize, utoipa::ToSchema)]
pub struct AddSubRecipesResponse {
    success: bool,
}

#[derive(Deserialize, utoipa::ToSchema)]
pub struct UpdateProviderRequest {
    provider: String,
    model: Option<String>,
    session_id: String,
}

#[derive(Deserialize, utoipa::ToSchema)]
pub struct SessionConfigRequest {
    response: Option<Response>,
    session_id: String,
}

#[derive(Deserialize, utoipa::ToSchema)]
pub struct GetToolsQuery {
    extension_name: Option<String>,
    session_id: String,
}

#[derive(Deserialize, utoipa::ToSchema)]
pub struct UpdateRouterToolSelectorRequest {
    session_id: String,
}

#[derive(Deserialize, utoipa::ToSchema)]
pub struct StartAgentRequest {
    working_dir: String,
    recipe: Option<Recipe>,
}

#[derive(Deserialize, utoipa::ToSchema)]
pub struct ResumeAgentRequest {
    session_id: String,
}

#[derive(Serialize, utoipa::ToSchema)]
pub struct ErrorResponse {
    error: String,
}

#[utoipa::path(
    post,
    path = "/agent/start",
    request_body = StartAgentRequest,
    responses(
        (status = 200, description = "Agent started successfully", body = Session),
        (status = 400, description = "Bad request - invalid working directory"),
        (status = 401, description = "Unauthorized - invalid secret key"),
        (status = 500, description = "Internal server error")
    )
)]
async fn start_agent(
    State(state): State<Arc<AppState>>,
    Json(payload): Json<StartAgentRequest>,
<<<<<<< HEAD
) -> Result<Json<Session>, StatusCode> {
    state.reset().await;

=======
) -> Result<Json<StartAgentResponse>, StatusCode> {
    let session_id = session::generate_session_id();
>>>>>>> 3fd807eb
    let counter = state.session_counter.fetch_add(1, Ordering::SeqCst) + 1;
    let description = format!("New session {}", counter);

    let mut session =
        SessionManager::create_session(PathBuf::from(&payload.working_dir), description)
            .await
            .map_err(|_| StatusCode::INTERNAL_SERVER_ERROR)?;

    if let Some(recipe) = payload.recipe {
        SessionManager::update_session(&session.id)
            .recipe(Some(recipe))
            .apply()
            .await
            .map_err(|_| StatusCode::INTERNAL_SERVER_ERROR)?;

        session = SessionManager::get_session(&session.id, false)
            .await
            .map_err(|_| StatusCode::INTERNAL_SERVER_ERROR)?;
    }

    Ok(Json(session))
}

#[utoipa::path(
    post,
    path = "/agent/resume",
    request_body = ResumeAgentRequest,
    responses(
        (status = 200, description = "Agent started successfully", body = Session),
        (status = 400, description = "Bad request - invalid working directory"),
        (status = 401, description = "Unauthorized - invalid secret key"),
        (status = 500, description = "Internal server error")
    )
)]
async fn resume_agent(
    Json(payload): Json<ResumeAgentRequest>,
) -> Result<Json<Session>, StatusCode> {
    let session = SessionManager::get_session(&payload.session_id, true)
        .await
        .map_err(|_| StatusCode::NOT_FOUND)?;

    Ok(Json(session))
}

#[utoipa::path(
    post,
    path = "/agent/add_sub_recipes",
    request_body = AddSubRecipesRequest,
    responses(
        (status = 200, description = "Added sub recipes to agent successfully", body = AddSubRecipesResponse),
        (status = 401, description = "Unauthorized - invalid secret key"),
        (status = 424, description = "Agent not initialized"),
    ),
)]
async fn add_sub_recipes(
    State(state): State<Arc<AppState>>,
    Json(payload): Json<AddSubRecipesRequest>,
) -> Result<Json<AddSubRecipesResponse>, StatusCode> {
    let agent = state.get_agent_for_route(payload.session_id).await?;
    agent.add_sub_recipes(payload.sub_recipes.clone()).await;
    Ok(Json(AddSubRecipesResponse { success: true }))
}

#[utoipa::path(
    post,
    path = "/agent/prompt",
    request_body = ExtendPromptRequest,
    responses(
        (status = 200, description = "Extended system prompt successfully", body = ExtendPromptResponse),
        (status = 401, description = "Unauthorized - invalid secret key"),
        (status = 424, description = "Agent not initialized"),
    ),
)]
async fn extend_prompt(
    State(state): State<Arc<AppState>>,
    Json(payload): Json<ExtendPromptRequest>,
) -> Result<Json<ExtendPromptResponse>, StatusCode> {
    let agent = state.get_agent_for_route(payload.session_id).await?;
    agent.extend_system_prompt(payload.extension.clone()).await;
    Ok(Json(ExtendPromptResponse { success: true }))
}

#[utoipa::path(
    get,
    path = "/agent/tools",
    params(
        ("extension_name" = Option<String>, Query, description = "Optional extension name to filter tools"),
        ("session_id" = String, Query, description = "Required session ID to scope tools to a specific session")
    ),
    responses(
        (status = 200, description = "Tools retrieved successfully", body = Vec<ToolInfo>),
        (status = 401, description = "Unauthorized - invalid secret key"),
        (status = 424, description = "Agent not initialized"),
        (status = 500, description = "Internal server error")
    )
)]
async fn get_tools(
    State(state): State<Arc<AppState>>,
    Query(query): Query<GetToolsQuery>,
) -> Result<Json<Vec<ToolInfo>>, StatusCode> {
    let config = Config::global();
    let goose_mode = config.get_param("GOOSE_MODE").unwrap_or("auto".to_string());
    let agent = state.get_agent_for_route(query.session_id).await?;
    let permission_manager = PermissionManager::default();

    let mut tools: Vec<ToolInfo> = agent
        .list_tools(query.extension_name)
        .await
        .into_iter()
        .map(|tool| {
            let permission = permission_manager
                .get_user_permission(&tool.name)
                .or_else(|| {
                    if goose_mode == "smart_approve" {
                        permission_manager.get_smart_approve_permission(&tool.name)
                    } else if goose_mode == "approve" {
                        Some(PermissionLevel::AskBefore)
                    } else {
                        None
                    }
                });

            ToolInfo::new(
                &tool.name,
                tool.description
                    .as_ref()
                    .map(|d| d.as_ref())
                    .unwrap_or_default(),
                get_parameter_names(&tool),
                permission,
            )
        })
        .collect::<Vec<ToolInfo>>();
    tools.sort_by(|a, b| a.name.cmp(&b.name));

    Ok(Json(tools))
}

#[utoipa::path(
    post,
    path = "/agent/update_provider",
    request_body = UpdateProviderRequest,
    responses(
        (status = 200, description = "Provider updated successfully"),
        (status = 400, description = "Bad request - missing or invalid parameters"),
        (status = 401, description = "Unauthorized - invalid secret key"),
        (status = 424, description = "Agent not initialized"),
        (status = 500, description = "Internal server error")
    )
)]
async fn update_agent_provider(
    State(state): State<Arc<AppState>>,
    Json(payload): Json<UpdateProviderRequest>,
) -> Result<StatusCode, StatusCode> {
    let agent = state
        .get_agent_for_route(payload.session_id.clone())
        .await?;

    let config = Config::global();
    let model = match payload
        .model
        .or_else(|| config.get_param("GOOSE_MODEL").ok())
    {
        Some(m) => m,
        None => {
            tracing::error!("No model specified");
            return Err(StatusCode::BAD_REQUEST);
        }
    };

    let model_config = ModelConfig::new(&model).map_err(|e| {
        tracing::error!("Invalid model config: {}", e);
        StatusCode::BAD_REQUEST
    })?;

    let new_provider = create(&payload.provider, model_config).map_err(|e| {
        tracing::error!("Failed to create provider: {}", e);
        StatusCode::BAD_REQUEST
    })?;

    agent.update_provider(new_provider).await.map_err(|e| {
        tracing::error!("Failed to update provider: {}", e);
        StatusCode::INTERNAL_SERVER_ERROR
    })?;

    Ok(StatusCode::OK)
}

#[utoipa::path(
    post,
    path = "/agent/update_router_tool_selector",
    request_body = UpdateRouterToolSelectorRequest,
    responses(
        (status = 200, description = "Tool selection strategy updated successfully", body = String),
        (status = 401, description = "Unauthorized - invalid secret key"),
        (status = 424, description = "Agent not initialized"),
        (status = 500, description = "Internal server error")
    )
)]
async fn update_router_tool_selector(
    State(state): State<Arc<AppState>>,
    Json(payload): Json<UpdateRouterToolSelectorRequest>,
) -> Result<Json<String>, StatusCode> {
    let agent = state.get_agent_for_route(payload.session_id).await?;
    agent
        .update_router_tool_selector(None, Some(true))
        .await
        .map_err(|e| {
            tracing::error!("Failed to update tool selection strategy: {}", e);
            StatusCode::INTERNAL_SERVER_ERROR
        })?;

    Ok(Json(
        "Tool selection strategy updated successfully".to_string(),
    ))
}

#[utoipa::path(
    post,
    path = "/agent/session_config",
    request_body = SessionConfigRequest,
    responses(
        (status = 200, description = "Session config updated successfully", body = String),
        (status = 401, description = "Unauthorized - invalid secret key"),
        (status = 424, description = "Agent not initialized"),
        (status = 500, description = "Internal server error")
    )
)]
async fn update_session_config(
    State(state): State<Arc<AppState>>,
    Json(payload): Json<SessionConfigRequest>,
) -> Result<Json<String>, StatusCode> {
    let agent = state.get_agent_for_route(payload.session_id).await?;
    if let Some(response) = payload.response {
        agent.add_final_output_tool(response).await;

        tracing::info!("Added final output tool with response config");
        Ok(Json(
            "Session config updated with final output tool".to_string(),
        ))
    } else {
        Ok(Json("Nothing provided to update.".to_string()))
    }
}

pub fn routes(state: Arc<AppState>) -> Router {
    Router::new()
        .route("/agent/start", post(start_agent))
        .route("/agent/resume", post(resume_agent))
        .route("/agent/prompt", post(extend_prompt))
        .route("/agent/tools", get(get_tools))
        .route("/agent/update_provider", post(update_agent_provider))
        .route(
            "/agent/update_router_tool_selector",
            post(update_router_tool_selector),
        )
        .route("/agent/session_config", post(update_session_config))
        .route("/agent/add_sub_recipes", post(add_sub_recipes))
        .with_state(state)
}<|MERGE_RESOLUTION|>--- conflicted
+++ resolved
@@ -97,14 +97,7 @@
 async fn start_agent(
     State(state): State<Arc<AppState>>,
     Json(payload): Json<StartAgentRequest>,
-<<<<<<< HEAD
 ) -> Result<Json<Session>, StatusCode> {
-    state.reset().await;
-
-=======
-) -> Result<Json<StartAgentResponse>, StatusCode> {
-    let session_id = session::generate_session_id();
->>>>>>> 3fd807eb
     let counter = state.session_counter.fetch_add(1, Ordering::SeqCst) + 1;
     let description = format!("New session {}", counter);
 
