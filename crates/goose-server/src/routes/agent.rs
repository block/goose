use crate::routes::errors::ErrorResponse;
use crate::routes::recipe_utils::{
    apply_recipe_to_agent, build_recipe_with_parameter_values, load_recipe_by_id, validate_recipe,
};
use crate::state::AppState;
use axum::response::IntoResponse;
use axum::{
    extract::{Query, State},
    http::StatusCode,
    routing::{get, post},
    Json, Router,
};
use goose::config::PermissionManager;

use goose::agents::{Agent, ExtensionConfig};
use goose::config::{Config, GooseMode};
use goose::model::ModelConfig;
use goose::prompt_template::render_global_file;
use goose::providers::create;
use goose::recipe::Recipe;
use goose::recipe_deeplink;
use goose::session::extension_data::ExtensionState;
use goose::session::session_manager::SessionType;
use goose::session::{EnabledExtensionsState, Session, SessionManager};
use goose::{
    agents::{extension::ToolInfo, extension_manager::get_parameter_names},
    config::permission::PermissionLevel,
};
use serde::Deserialize;
use serde_json::Value;
use std::collections::HashMap;
use std::path::PathBuf;
use std::sync::atomic::Ordering;
use std::sync::Arc;
use tracing::{error, warn};

#[derive(Deserialize, utoipa::ToSchema)]
pub struct UpdateFromSessionRequest {
    session_id: String,
}

#[derive(Deserialize, utoipa::ToSchema)]
pub struct UpdateProviderRequest {
    provider: String,
    model: Option<String>,
    session_id: String,
}

#[derive(Deserialize, utoipa::ToSchema)]
pub struct GetToolsQuery {
    extension_name: Option<String>,
    session_id: String,
}

#[derive(Deserialize, utoipa::ToSchema)]
pub struct UpdateRouterToolSelectorRequest {
    session_id: String,
}

#[derive(Deserialize, utoipa::ToSchema)]
pub struct StartAgentRequest {
    working_dir: String,
    #[serde(default)]
    recipe: Option<Recipe>,
    #[serde(default)]
    recipe_id: Option<String>,
    #[serde(default)]
    recipe_deeplink: Option<String>,
    #[serde(default)]
    extension_overrides: Option<Vec<ExtensionConfig>>,
}

#[derive(Deserialize, utoipa::ToSchema)]
pub struct StopAgentRequest {
    session_id: String,
}

#[derive(Deserialize, utoipa::ToSchema)]
pub struct RestartAgentRequest {
    session_id: String,
}

#[derive(Deserialize, utoipa::ToSchema)]
pub struct ResumeAgentRequest {
    session_id: String,
    load_model_and_extensions: bool,
}

#[derive(Deserialize, utoipa::ToSchema)]
pub struct AddExtensionRequest {
    session_id: String,
    config: ExtensionConfig,
}

#[derive(Deserialize, utoipa::ToSchema)]
pub struct RemoveExtensionRequest {
    name: String,
    session_id: String,
}

#[utoipa::path(
    post,
    path = "/agent/start",
    request_body = StartAgentRequest,
    responses(
        (status = 200, description = "Agent started successfully", body = Session),
        (status = 400, description = "Bad request", body = ErrorResponse),
        (status = 401, description = "Unauthorized - invalid secret key"),
        (status = 500, description = "Internal server error", body = ErrorResponse)
    )
)]
async fn start_agent(
    State(state): State<Arc<AppState>>,
    Json(payload): Json<StartAgentRequest>,
) -> Result<Json<Session>, ErrorResponse> {
    goose::posthog::set_session_context("desktop", false);

    let StartAgentRequest {
        working_dir,
        recipe,
        recipe_id,
        recipe_deeplink,
        extension_overrides,
    } = payload;

    let original_recipe = if let Some(deeplink) = recipe_deeplink {
        match recipe_deeplink::decode(&deeplink) {
            Ok(recipe) => Some(recipe),
            Err(err) => {
                error!("Failed to decode recipe deeplink: {}", err);
                return Err(ErrorResponse {
                    message: err.to_string(),
                    status: StatusCode::BAD_REQUEST,
                });
            }
        }
    } else if let Some(id) = recipe_id {
        match load_recipe_by_id(state.as_ref(), &id).await {
            Ok(recipe) => Some(recipe),
            Err(err) => return Err(err),
        }
    } else {
        recipe
    };

    if let Some(ref recipe) = original_recipe {
        if let Err(err) = validate_recipe(recipe) {
            return Err(ErrorResponse {
                message: err.message,
                status: err.status,
            });
        }
    }

    let counter = state.session_counter.fetch_add(1, Ordering::SeqCst) + 1;
    let name = format!("New session {}", counter);

    let mut session =
        SessionManager::create_session(PathBuf::from(&working_dir), name, SessionType::User)
            .await
            .map_err(|err| {
                error!("Failed to create session: {}", err);
                ErrorResponse {
                    message: format!("Failed to create session: {}", err),
                    status: StatusCode::BAD_REQUEST,
                }
            })?;

    // Initialize session with extensions (either overrides from hub or global defaults)
    let extensions_to_use =
        extension_overrides.unwrap_or_else(goose::config::get_enabled_extensions);
    let mut extension_data = session.extension_data.clone();
    let extensions_state = EnabledExtensionsState::new(extensions_to_use);
    if let Err(e) = extensions_state.to_extension_data(&mut extension_data) {
        warn!("Failed to initialize session with extensions: {}", e);
    } else {
        SessionManager::update_session(&session.id)
            .extension_data(extension_data.clone())
            .apply()
            .await
            .map_err(|err| {
                error!("Failed to save initial extension state: {}", err);
                ErrorResponse {
                    message: format!("Failed to save initial extension state: {}", err),
                    status: StatusCode::INTERNAL_SERVER_ERROR,
                }
            })?;
    }

    if let Some(recipe) = original_recipe {
        SessionManager::update_session(&session.id)
            .recipe(Some(recipe))
            .apply()
            .await
            .map_err(|err| {
                error!("Failed to update session with recipe: {}", err);
                ErrorResponse {
                    message: format!("Failed to update session with recipe: {}", err),
                    status: StatusCode::INTERNAL_SERVER_ERROR,
                }
            })?;
    }

    // Refetch session to get all updates
    session = SessionManager::get_session(&session.id, false)
        .await
        .map_err(|err| {
            error!("Failed to get updated session: {}", err);
            ErrorResponse {
                message: format!("Failed to get updated session: {}", err),
                status: StatusCode::INTERNAL_SERVER_ERROR,
            }
        })?;

    Ok(Json(session))
}

#[utoipa::path(
    post,
    path = "/agent/resume",
    request_body = ResumeAgentRequest,
    responses(
        (status = 200, description = "Agent started successfully", body = Session),
        (status = 400, description = "Bad request - invalid working directory"),
        (status = 401, description = "Unauthorized - invalid secret key"),
        (status = 500, description = "Internal server error")
    )
)]
async fn resume_agent(
    State(state): State<Arc<AppState>>,
    Json(payload): Json<ResumeAgentRequest>,
) -> Result<Json<Session>, ErrorResponse> {
    goose::posthog::set_session_context("desktop", true);

    let session = SessionManager::get_session(&payload.session_id, true)
        .await
        .map_err(|err| {
            error!("Failed to resume session {}: {}", payload.session_id, err);
            ErrorResponse {
                message: format!("Failed to resume session: {}", err),
                status: StatusCode::NOT_FOUND,
            }
        })?;

    if payload.load_model_and_extensions {
        let agent = state
            .get_agent_for_route(payload.session_id.clone())
            .await
            .map_err(|code| ErrorResponse {
                message: "Failed to get agent for route".into(),
                status: code,
            })?;

        let config = Config::global();

        let provider_result = async {
            let provider_name = session
                .provider_name
                .clone()
                .or_else(|| config.get_goose_provider().ok())
                .ok_or_else(|| ErrorResponse {
                    message: "Could not configure agent: missing provider".into(),
                    status: StatusCode::INTERNAL_SERVER_ERROR,
                })?;

            let model_config = match session.model_config.clone() {
                Some(saved_config) => saved_config,
                None => {
                    let model_name = config.get_goose_model().map_err(|_| ErrorResponse {
                        message: "Could not configure agent: missing model".into(),
                        status: StatusCode::INTERNAL_SERVER_ERROR,
                    })?;
                    ModelConfig::new(&model_name).map_err(|e| ErrorResponse {
                        message: format!("Could not configure agent: invalid model {}", e),
                        status: StatusCode::INTERNAL_SERVER_ERROR,
                    })?
                }
            };

            let provider =
                create(&provider_name, model_config)
                    .await
                    .map_err(|e| ErrorResponse {
                        message: format!("Could not create provider: {}", e),
                        status: StatusCode::INTERNAL_SERVER_ERROR,
                    })?;

            agent
                .update_provider(provider, &payload.session_id)
                .await
                .map_err(|e| ErrorResponse {
                    message: format!("Could not configure agent: {}", e),
                    status: StatusCode::INTERNAL_SERVER_ERROR,
                })
        };

        let extensions_result = async {
            // Try to load session-specific extensions first, fall back to global config
            let enabled_configs =
                EnabledExtensionsState::from_extension_data(&session.extension_data)
                    .map(|state| state.extensions)
                    .unwrap_or_else(goose::config::get_enabled_extensions);

            let agent_clone = agent.clone();

            let extension_futures = enabled_configs
                .into_iter()
                .map(|config| {
                    let config_clone = config.clone();
                    let agent_ref = agent_clone.clone();

                    async move {
                        if let Err(e) = agent_ref.add_extension(config_clone.clone()).await {
                            warn!("Failed to load extension {}: {}", config_clone.name(), e);
                        }
                        Ok::<_, ErrorResponse>(())
                    }
                })
                .collect::<Vec<_>>();

            futures::future::join_all(extension_futures).await;
            Ok::<(), ErrorResponse>(())
        };

        let (provider_result, _) = tokio::join!(provider_result, extensions_result);
        provider_result?;
    }

    Ok(Json(session))
}

#[utoipa::path(
    post,
    path = "/agent/update_from_session",
    request_body = UpdateFromSessionRequest,
    responses(
        (status = 200, description = "Update agent from session data successfully"),
        (status = 401, description = "Unauthorized - invalid secret key"),
        (status = 424, description = "Agent not initialized"),
    ),
)]
async fn update_from_session(
    State(state): State<Arc<AppState>>,
    Json(payload): Json<UpdateFromSessionRequest>,
) -> Result<StatusCode, ErrorResponse> {
    let agent = state
        .get_agent_for_route(payload.session_id.clone())
        .await
        .map_err(|status| ErrorResponse {
            message: format!("Failed to get agent: {}", status),
            status,
        })?;
    let session = SessionManager::get_session(&payload.session_id, false)
        .await
        .map_err(|err| ErrorResponse {
            message: format!("Failed to get session: {}", err),
            status: StatusCode::INTERNAL_SERVER_ERROR,
        })?;
    let context: HashMap<&str, Value> = HashMap::new();
    let desktop_prompt =
        render_global_file("desktop_prompt.md", &context).expect("Prompt should render");
    let mut update_prompt = desktop_prompt;
    if let Some(recipe) = session.recipe {
        match build_recipe_with_parameter_values(
            &recipe,
            session.user_recipe_values.unwrap_or_default(),
        )
        .await
        {
            Ok(Some(recipe)) => {
                if let Some(prompt) = apply_recipe_to_agent(&agent, &recipe, true).await {
                    update_prompt = prompt;
                }
            }
            Ok(None) => {
                // Recipe has missing parameters - use default prompt
            }
            Err(e) => {
                return Err(ErrorResponse {
                    message: e.to_string(),
                    status: StatusCode::INTERNAL_SERVER_ERROR,
                });
            }
        }
    }
    agent.extend_system_prompt(update_prompt).await;

    Ok(StatusCode::OK)
}

#[utoipa::path(
    get,
    path = "/agent/tools",
    params(
        ("extension_name" = Option<String>, Query, description = "Optional extension name to filter tools"),
        ("session_id" = String, Query, description = "Required session ID to scope tools to a specific session")
    ),
    responses(
        (status = 200, description = "Tools retrieved successfully", body = Vec<ToolInfo>),
        (status = 401, description = "Unauthorized - invalid secret key"),
        (status = 424, description = "Agent not initialized"),
        (status = 500, description = "Internal server error")
    )
)]
async fn get_tools(
    State(state): State<Arc<AppState>>,
    Query(query): Query<GetToolsQuery>,
) -> Result<Json<Vec<ToolInfo>>, StatusCode> {
    let config = Config::global();
    let goose_mode = config.get_goose_mode().unwrap_or(GooseMode::Auto);
    let agent = state.get_agent_for_route(query.session_id).await?;
    let permission_manager = PermissionManager::default();

    let mut tools: Vec<ToolInfo> = agent
        .list_tools(query.extension_name)
        .await
        .into_iter()
        .map(|tool| {
            let permission = permission_manager
                .get_user_permission(&tool.name)
                .or_else(|| {
                    if goose_mode == GooseMode::SmartApprove {
                        permission_manager.get_smart_approve_permission(&tool.name)
                    } else if goose_mode == GooseMode::Approve {
                        Some(PermissionLevel::AskBefore)
                    } else {
                        None
                    }
                });

            ToolInfo::new(
                &tool.name,
                tool.description
                    .as_ref()
                    .map(|d| d.as_ref())
                    .unwrap_or_default(),
                get_parameter_names(&tool),
                permission,
            )
        })
        .collect::<Vec<ToolInfo>>();
    tools.sort_by(|a, b| a.name.cmp(&b.name));

    Ok(Json(tools))
}

#[utoipa::path(
    post,
    path = "/agent/update_provider",
    request_body = UpdateProviderRequest,
    responses(
        (status = 200, description = "Provider updated successfully"),
        (status = 400, description = "Bad request - missing or invalid parameters"),
        (status = 401, description = "Unauthorized - invalid secret key"),
        (status = 424, description = "Agent not initialized"),
        (status = 500, description = "Internal server error")
    )
)]
async fn update_agent_provider(
    State(state): State<Arc<AppState>>,
    Json(payload): Json<UpdateProviderRequest>,
) -> Result<(), impl IntoResponse> {
    let agent = state
        .get_agent_for_route(payload.session_id.clone())
        .await
        .map_err(|e| (e, "No agent for session id".to_owned()))?;

    let config = Config::global();
    let model = match payload.model.or_else(|| config.get_goose_model().ok()) {
        Some(m) => m,
        None => {
            return Err((StatusCode::BAD_REQUEST, "No model specified".to_owned()));
        }
    };

    let model_config = ModelConfig::new(&model).map_err(|e| {
        (
            StatusCode::BAD_REQUEST,
            format!("Invalid model config: {}", e),
        )
    })?;

    let new_provider = create(&payload.provider, model_config).await.map_err(|e| {
        (
            StatusCode::BAD_REQUEST,
            format!("Failed to create {} provider: {}", &payload.provider, e),
        )
    })?;

    agent
        .update_provider(new_provider, &payload.session_id)
        .await
        .map_err(|e| {
            (
                StatusCode::INTERNAL_SERVER_ERROR,
                format!("Failed to update provider: {}", e),
            )
        })?;

    Ok(())
}

#[utoipa::path(
    post,
    path = "/agent/update_router_tool_selector",
    request_body = UpdateRouterToolSelectorRequest,
    responses(
        (status = 200, description = "Tool selection strategy updated successfully", body = String),
        (status = 401, description = "Unauthorized - invalid secret key"),
        (status = 424, description = "Agent not initialized"),
        (status = 500, description = "Internal server error")
    )
)]
async fn update_router_tool_selector(
    State(state): State<Arc<AppState>>,
    Json(payload): Json<UpdateRouterToolSelectorRequest>,
) -> Result<Json<String>, StatusCode> {
    let agent = state.get_agent_for_route(payload.session_id).await?;
    agent
        .update_router_tool_selector(None, Some(true))
        .await
        .map_err(|e| {
            tracing::error!("Failed to update tool selection strategy: {}", e);
            StatusCode::INTERNAL_SERVER_ERROR
        })?;

    Ok(Json(
        "Tool selection strategy updated successfully".to_string(),
    ))
}

#[utoipa::path(
    post,
    path = "/agent/add_extension",
    request_body = AddExtensionRequest,
    responses(
        (status = 200, description = "Extension added", body = String),
        (status = 401, description = "Unauthorized - invalid secret key"),
        (status = 424, description = "Agent not initialized"),
        (status = 500, description = "Internal server error")
    )
)]
async fn agent_add_extension(
    State(state): State<Arc<AppState>>,
    Json(request): Json<AddExtensionRequest>,
) -> Result<StatusCode, ErrorResponse> {
    let agent = state.get_agent(request.session_id).await?;
    agent
        .add_extension(request.config)
        .await
        .map_err(|e| ErrorResponse::internal(format!("Failed to add extension: {}", e)))?;
    Ok(StatusCode::OK)
}

#[utoipa::path(
    post,
    path = "/agent/remove_extension",
    request_body = RemoveExtensionRequest,
    responses(
        (status = 200, description = "Extension removed", body = String),
        (status = 401, description = "Unauthorized - invalid secret key"),
        (status = 424, description = "Agent not initialized"),
        (status = 500, description = "Internal server error")
    )
)]
async fn agent_remove_extension(
    State(state): State<Arc<AppState>>,
    Json(request): Json<RemoveExtensionRequest>,
) -> Result<StatusCode, ErrorResponse> {
    let agent = state.get_agent(request.session_id).await?;
    agent.remove_extension(&request.name).await?;
    Ok(StatusCode::OK)
}

#[utoipa::path(
    post,
    path = "/agent/stop",
    request_body = StopAgentRequest,
    responses(
        (status = 200, description = "Agent stopped successfully", body = String),
        (status = 401, description = "Unauthorized - invalid secret key"),
        (status = 404, description = "Session not found"),
        (status = 500, description = "Internal server error")
    )
)]
async fn stop_agent(
    State(state): State<Arc<AppState>>,
    Json(payload): Json<StopAgentRequest>,
) -> Result<StatusCode, ErrorResponse> {
    let session_id = payload.session_id;
    state
        .agent_manager
        .remove_session(&session_id)
        .await
        .map_err(|e| ErrorResponse {
            message: format!("Failed to stop agent for session {}: {}", session_id, e),
            status: StatusCode::NOT_FOUND,
        })?;

    Ok(StatusCode::OK)
}

async fn restore_agent_provider(
    agent: &Arc<Agent>,
    session: &Session,
    session_id: &str,
) -> Result<(), ErrorResponse> {
    let config = Config::global();
    let provider_name = session
        .provider_name
        .clone()
        .or_else(|| config.get_goose_provider().ok())
        .ok_or_else(|| ErrorResponse {
            message: "Could not configure agent: missing provider".into(),
            status: StatusCode::INTERNAL_SERVER_ERROR,
        })?;

    let model_config = match session.model_config.clone() {
        Some(saved_config) => saved_config,
        None => {
            let model_name = config.get_goose_model().map_err(|_| ErrorResponse {
                message: "Could not configure agent: missing model".into(),
                status: StatusCode::INTERNAL_SERVER_ERROR,
            })?;
            ModelConfig::new(&model_name).map_err(|e| ErrorResponse {
                message: format!("Could not configure agent: invalid model {}", e),
                status: StatusCode::INTERNAL_SERVER_ERROR,
            })?
        }
    };

    let provider = create(&provider_name, model_config)
        .await
        .map_err(|e| ErrorResponse {
            message: format!("Could not create provider: {}", e),
            status: StatusCode::INTERNAL_SERVER_ERROR,
        })?;

    agent
        .update_provider(provider, session_id)
        .await
        .map_err(|e| ErrorResponse {
            message: format!("Could not configure agent: {}", e),
            status: StatusCode::INTERNAL_SERVER_ERROR,
        })
}

async fn restore_agent_extensions(
    agent: Arc<Agent>,
    session: &Session,
) -> Result<(), ErrorResponse> {
<<<<<<< HEAD
    tracing::info!(
        "Setting GOOSE_WORKING_DIR environment variable to: {:?}",
        session.working_dir
    );
    std::env::set_var("GOOSE_WORKING_DIR", &session.working_dir);

    // Try to load session-specific extensions first, fall back to global config
    let enabled_configs = EnabledExtensionsState::from_extension_data(&session.extension_data)
        .map(|state| state.extensions)
        .unwrap_or_else(goose::config::get_enabled_extensions);
=======
    std::env::set_var("GOOSE_WORKING_DIR", working_dir);
>>>>>>> c4c2c9cd

    let extension_futures = enabled_configs
        .into_iter()
        .map(|config| {
            let config_clone = config.clone();
            let agent_ref = agent.clone();

            async move {
                if let Err(e) = agent_ref.add_extension(config_clone.clone()).await {
                    warn!("Failed to load extension {}: {}", config_clone.name(), e);
                }
                Ok::<_, ErrorResponse>(())
            }
        })
        .collect::<Vec<_>>();

    futures::future::join_all(extension_futures).await;
    Ok(())
}

#[utoipa::path(
    post,
    path = "/agent/restart",
    request_body = RestartAgentRequest,
    responses(
        (status = 200, description = "Agent restarted successfully"),
        (status = 401, description = "Unauthorized - invalid secret key"),
        (status = 404, description = "Session not found"),
        (status = 500, description = "Internal server error")
    )
)]
async fn restart_agent(
    State(state): State<Arc<AppState>>,
    Json(payload): Json<RestartAgentRequest>,
) -> Result<StatusCode, ErrorResponse> {
    let session_id = payload.session_id.clone();

    // Remove existing agent (ignore error if not found)
    let _ = state.agent_manager.remove_session(&session_id).await;

    let session = SessionManager::get_session(&session_id, false)
        .await
        .map_err(|err| {
            error!("Failed to get session during restart: {}", err);
            ErrorResponse {
                message: format!("Failed to get session: {}", err),
                status: StatusCode::NOT_FOUND,
            }
        })?;

    let agent = state
        .get_agent_for_route(session_id.clone())
        .await
        .map_err(|code| ErrorResponse {
            message: "Failed to create new agent during restart".into(),
            status: code,
        })?;

    let provider_result = restore_agent_provider(&agent, &session, &session_id);
    let extensions_result = restore_agent_extensions(agent.clone(), &session);

    let (provider_result, extensions_result) = tokio::join!(provider_result, extensions_result);
    provider_result?;
    extensions_result?;

    let context: HashMap<&str, Value> = HashMap::new();
    let desktop_prompt =
        render_global_file("desktop_prompt.md", &context).expect("Prompt should render");
    let mut update_prompt = desktop_prompt;

    if let Some(recipe) = session.recipe {
        match build_recipe_with_parameter_values(
            &recipe,
            session.user_recipe_values.unwrap_or_default(),
        )
        .await
        {
            Ok(Some(recipe)) => {
                if let Some(prompt) = apply_recipe_to_agent(&agent, &recipe, true).await {
                    update_prompt = prompt;
                }
            }
            Ok(None) => {
                // Recipe has missing parameters - use default prompt
            }
            Err(e) => {
                return Err(ErrorResponse {
                    message: e.to_string(),
                    status: StatusCode::INTERNAL_SERVER_ERROR,
                });
            }
        }
    }
    agent.extend_system_prompt(update_prompt).await;

    Ok(StatusCode::OK)
}

pub fn routes(state: Arc<AppState>) -> Router {
    Router::new()
        .route("/agent/start", post(start_agent))
        .route("/agent/resume", post(resume_agent))
        .route("/agent/restart", post(restart_agent))
        .route("/agent/tools", get(get_tools))
        .route("/agent/update_provider", post(update_agent_provider))
        .route(
            "/agent/update_router_tool_selector",
            post(update_router_tool_selector),
        )
        .route("/agent/update_from_session", post(update_from_session))
        .route("/agent/add_extension", post(agent_add_extension))
        .route("/agent/remove_extension", post(agent_remove_extension))
        .route("/agent/stop", post(stop_agent))
        .with_state(state)
}<|MERGE_RESOLUTION|>--- conflicted
+++ resolved
@@ -649,7 +649,6 @@
     agent: Arc<Agent>,
     session: &Session,
 ) -> Result<(), ErrorResponse> {
-<<<<<<< HEAD
     tracing::info!(
         "Setting GOOSE_WORKING_DIR environment variable to: {:?}",
         session.working_dir
@@ -660,9 +659,6 @@
     let enabled_configs = EnabledExtensionsState::from_extension_data(&session.extension_data)
         .map(|state| state.extensions)
         .unwrap_or_else(goose::config::get_enabled_extensions);
-=======
-    std::env::set_var("GOOSE_WORKING_DIR", working_dir);
->>>>>>> c4c2c9cd
 
     let extension_futures = enabled_configs
         .into_iter()
