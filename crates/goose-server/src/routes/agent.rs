use crate::routes::errors::ErrorResponse;
use crate::routes::recipe_utils::{
    apply_recipe_to_agent, build_recipe_with_parameter_values, load_recipe_by_id, validate_recipe,
};
use crate::state::AppState;
use axum::response::IntoResponse;
use axum::{
    extract::{Query, State},
    http::StatusCode,
    routing::{get, post},
    Json, Router,
};
use goose::config::PermissionManager;
use uuid::Uuid;

use goose::agents::ExtensionConfig;
use goose::config::{Config, GooseMode};
use goose::model::ModelConfig;
use goose::prompt_template::render_global_file;
use goose::providers::create;
use goose::recipe::Recipe;
use goose::recipe_deeplink;
use goose::session::session_manager::SessionType;
use goose::session::{Session, SessionManager};
use goose::{
    agents::{extension::ToolInfo, extension_manager::get_parameter_names},
    config::permission::PermissionLevel,
};
<<<<<<< HEAD
=======
use rmcp::model::{CallToolRequestParam, Content};
>>>>>>> e6e5ba52
use serde::{Deserialize, Serialize};
use serde_json::Value;
use std::collections::HashMap;
use std::path::PathBuf;
use std::sync::atomic::Ordering;
use std::sync::Arc;
use tokio_util::sync::CancellationToken;
use tracing::{error, warn};

#[derive(Deserialize, utoipa::ToSchema)]
pub struct UpdateFromSessionRequest {
    session_id: String,
}

#[derive(Deserialize, Serialize, utoipa::ToSchema)]
pub struct UpdateProviderRequest {
    pub provider: String,
    pub model: Option<String>,
    pub session_id: String,
}

#[derive(Deserialize, utoipa::ToSchema)]
pub struct GetToolsQuery {
    pub extension_name: Option<String>,
    pub session_id: String,
}

#[derive(Deserialize, utoipa::ToSchema)]
pub struct UpdateRouterToolSelectorRequest {
    pub session_id: String,
}

#[derive(Deserialize, Serialize, utoipa::ToSchema)]
pub struct StartAgentRequest {
    pub working_dir: String,
    #[serde(default)]
    pub recipe: Option<Recipe>,
    #[serde(default)]
    pub recipe_id: Option<String>,
    #[serde(default)]
    pub recipe_deeplink: Option<String>,
}

#[derive(Deserialize, utoipa::ToSchema)]
pub struct StopAgentRequest {
    session_id: String,
}

#[derive(Deserialize, Serialize, utoipa::ToSchema)]
pub struct ResumeAgentRequest {
    pub session_id: String,
    pub load_model_and_extensions: bool,
}

#[derive(Deserialize, Serialize, utoipa::ToSchema)]
pub struct AddExtensionRequest {
    pub session_id: String,
    pub config: ExtensionConfig,
}

#[derive(Deserialize, Serialize, utoipa::ToSchema)]
pub struct RemoveExtensionRequest {
    pub name: String,
    pub session_id: String,
}

#[derive(Deserialize, utoipa::ToSchema)]
pub struct ReadResourceRequest {
    session_id: String,
    extension_name: String,
    uri: String,
}

#[derive(Serialize, Deserialize, utoipa::ToSchema)]
pub struct ReadResourceResponse {
    html: String,
}

#[derive(Deserialize, utoipa::ToSchema)]
pub struct CallToolRequest {
    session_id: String,
    name: String,
    arguments: Value,
}

#[derive(Serialize, utoipa::ToSchema)]
pub struct CallToolResponse {
    content: Vec<Content>,
    structured_content: Option<Value>,
    is_error: bool,
}

#[utoipa::path(
    post,
    path = "/agent/start",
    request_body = StartAgentRequest,
    responses(
        (status = 200, description = "Agent started successfully", body = Session),
        (status = 400, description = "Bad request", body = ErrorResponse),
        (status = 401, description = "Unauthorized - invalid secret key"),
        (status = 500, description = "Internal server error", body = ErrorResponse)
    )
)]
async fn start_agent(
    State(state): State<Arc<AppState>>,
    Json(payload): Json<StartAgentRequest>,
) -> Result<Json<Session>, ErrorResponse> {
    goose::posthog::set_session_context("desktop", false);

    let StartAgentRequest {
        working_dir,
        recipe,
        recipe_id,
        recipe_deeplink,
    } = payload;

    let original_recipe = if let Some(deeplink) = recipe_deeplink {
        match recipe_deeplink::decode(&deeplink) {
            Ok(recipe) => Some(recipe),
            Err(err) => {
                error!("Failed to decode recipe deeplink: {}", err);
                return Err(ErrorResponse {
                    message: err.to_string(),
                    status: StatusCode::BAD_REQUEST,
                });
            }
        }
    } else if let Some(id) = recipe_id {
        match load_recipe_by_id(state.as_ref(), &id).await {
            Ok(recipe) => Some(recipe),
            Err(err) => return Err(err),
        }
    } else {
        recipe
    };

    if let Some(ref recipe) = original_recipe {
        if let Err(err) = validate_recipe(recipe) {
            return Err(ErrorResponse {
                message: err.message,
                status: err.status,
            });
        }
    }

    let counter = state.session_counter.fetch_add(1, Ordering::SeqCst) + 1;
    let name = format!("New session {}", counter);

    let mut session =
        SessionManager::create_session(PathBuf::from(&working_dir), name, SessionType::User)
            .await
            .map_err(|err| {
                error!("Failed to create session: {}", err);
                ErrorResponse {
                    message: format!("Failed to create session: {}", err),
                    status: StatusCode::BAD_REQUEST,
                }
            })?;

    if let Some(recipe) = original_recipe {
        SessionManager::update_session(&session.id)
            .recipe(Some(recipe))
            .apply()
            .await
            .map_err(|err| {
                error!("Failed to update session with recipe: {}", err);
                ErrorResponse {
                    message: format!("Failed to update session with recipe: {}", err),
                    status: StatusCode::INTERNAL_SERVER_ERROR,
                }
            })?;

        session = SessionManager::get_session(&session.id, false)
            .await
            .map_err(|err| {
                error!("Failed to get updated session: {}", err);
                ErrorResponse {
                    message: format!("Failed to get updated session: {}", err),
                    status: StatusCode::INTERNAL_SERVER_ERROR,
                }
            })?;
    }

    Ok(Json(session))
}

#[utoipa::path(
    post,
    path = "/agent/resume",
    request_body = ResumeAgentRequest,
    responses(
        (status = 200, description = "Agent started successfully", body = Session),
        (status = 400, description = "Bad request - invalid working directory"),
        (status = 401, description = "Unauthorized - invalid secret key"),
        (status = 500, description = "Internal server error")
    )
)]
async fn resume_agent(
    State(state): State<Arc<AppState>>,
    Json(payload): Json<ResumeAgentRequest>,
) -> Result<Json<Session>, ErrorResponse> {
    goose::posthog::set_session_context("desktop", true);

    let session = SessionManager::get_session(&payload.session_id, true)
        .await
        .map_err(|err| {
            error!("Failed to resume session {}: {}", payload.session_id, err);
            ErrorResponse {
                message: format!("Failed to resume session: {}", err),
                status: StatusCode::NOT_FOUND,
            }
        })?;

    if payload.load_model_and_extensions {
        let agent = state
            .get_agent_for_route(payload.session_id.clone())
            .await
            .map_err(|code| ErrorResponse {
                message: "Failed to get agent for route".into(),
                status: code,
            })?;

        let config = Config::global();

        let provider_result = async {
            let provider_name = session
                .provider_name
                .clone()
                .or_else(|| config.get_goose_provider().ok())
                .ok_or_else(|| ErrorResponse {
                    message: "Could not configure agent: missing provider".into(),
                    status: StatusCode::INTERNAL_SERVER_ERROR,
                })?;

            let model_config = match session.model_config.clone() {
                Some(saved_config) => saved_config,
                None => {
                    let model_name = config.get_goose_model().map_err(|_| ErrorResponse {
                        message: "Could not configure agent: missing model".into(),
                        status: StatusCode::INTERNAL_SERVER_ERROR,
                    })?;
                    ModelConfig::new(&model_name).map_err(|e| ErrorResponse {
                        message: format!("Could not configure agent: invalid model {}", e),
                        status: StatusCode::INTERNAL_SERVER_ERROR,
                    })?
                }
            };

            let provider =
                create(&provider_name, model_config)
                    .await
                    .map_err(|e| ErrorResponse {
                        message: format!("Could not create provider: {}", e),
                        status: StatusCode::INTERNAL_SERVER_ERROR,
                    })?;

            agent
                .update_provider(provider, &payload.session_id)
                .await
                .map_err(|e| ErrorResponse {
                    message: format!("Could not configure agent: {}", e),
                    status: StatusCode::INTERNAL_SERVER_ERROR,
                })
        };

        let extensions_result = async {
            let enabled_configs = goose::config::get_enabled_extensions();
            let agent_clone = agent.clone();

            let extension_futures = enabled_configs
                .into_iter()
                .map(|config| {
                    let config_clone = config.clone();
                    let agent_ref = agent_clone.clone();

                    async move {
                        if let Err(e) = agent_ref.add_extension(config_clone.clone()).await {
                            warn!("Failed to load extension {}: {}", config_clone.name(), e);
                        }
                        Ok::<_, ErrorResponse>(())
                    }
                })
                .collect::<Vec<_>>();

            futures::future::join_all(extension_futures).await;
            Ok::<(), ErrorResponse>(()) // Fixed type annotation
        };

        let (provider_result, _) = tokio::join!(provider_result, extensions_result);
        provider_result?;
    }

    Ok(Json(session))
}

#[utoipa::path(
    post,
    path = "/agent/update_from_session",
    request_body = UpdateFromSessionRequest,
    responses(
        (status = 200, description = "Update agent from session data successfully"),
        (status = 401, description = "Unauthorized - invalid secret key"),
        (status = 424, description = "Agent not initialized"),
    ),
)]
async fn update_from_session(
    State(state): State<Arc<AppState>>,
    Json(payload): Json<UpdateFromSessionRequest>,
) -> Result<StatusCode, ErrorResponse> {
    let agent = state
        .get_agent_for_route(payload.session_id.clone())
        .await
        .map_err(|status| ErrorResponse {
            message: format!("Failed to get agent: {}", status),
            status,
        })?;
    let session = SessionManager::get_session(&payload.session_id, false)
        .await
        .map_err(|err| ErrorResponse {
            message: format!("Failed to get session: {}", err),
            status: StatusCode::INTERNAL_SERVER_ERROR,
        })?;
    let context: HashMap<&str, Value> = HashMap::new();
    let desktop_prompt =
        render_global_file("desktop_prompt.md", &context).expect("Prompt should render");
    let mut update_prompt = desktop_prompt;
    if let Some(recipe) = session.recipe {
        match build_recipe_with_parameter_values(
            &recipe,
            session.user_recipe_values.unwrap_or_default(),
        )
        .await
        {
            Ok(Some(recipe)) => {
                if let Some(prompt) = apply_recipe_to_agent(&agent, &recipe, true).await {
                    update_prompt = prompt;
                }
            }
            Ok(None) => {
                // Recipe has missing parameters - use default prompt
            }
            Err(e) => {
                return Err(ErrorResponse {
                    message: e.to_string(),
                    status: StatusCode::INTERNAL_SERVER_ERROR,
                });
            }
        }
    }
    agent.extend_system_prompt(update_prompt).await;

    Ok(StatusCode::OK)
}

#[utoipa::path(
    get,
    path = "/agent/tools",
    params(
        ("extension_name" = Option<String>, Query, description = "Optional extension name to filter tools"),
        ("session_id" = String, Query, description = "Required session ID to scope tools to a specific session")
    ),
    responses(
        (status = 200, description = "Tools retrieved successfully", body = Vec<ToolInfo>),
        (status = 401, description = "Unauthorized - invalid secret key"),
        (status = 424, description = "Agent not initialized"),
        (status = 500, description = "Internal server error")
    )
)]
async fn get_tools(
    State(state): State<Arc<AppState>>,
    Query(query): Query<GetToolsQuery>,
) -> Result<Json<Vec<ToolInfo>>, StatusCode> {
    let config = Config::global();
    let goose_mode = config.get_goose_mode().unwrap_or(GooseMode::Auto);
    let agent = state.get_agent_for_route(query.session_id).await?;
    let permission_manager = PermissionManager::default();

    let mut tools: Vec<ToolInfo> = agent
        .list_tools(query.extension_name)
        .await
        .into_iter()
        .map(|tool| {
            let permission = permission_manager
                .get_user_permission(&tool.name)
                .or_else(|| {
                    if goose_mode == GooseMode::SmartApprove {
                        permission_manager.get_smart_approve_permission(&tool.name)
                    } else if goose_mode == GooseMode::Approve {
                        Some(PermissionLevel::AskBefore)
                    } else {
                        None
                    }
                });

            ToolInfo::new(
                &tool.name,
                tool.description
                    .as_ref()
                    .map(|d| d.as_ref())
                    .unwrap_or_default(),
                get_parameter_names(&tool),
                permission,
            )
        })
        .collect::<Vec<ToolInfo>>();
    tools.sort_by(|a, b| a.name.cmp(&b.name));

    Ok(Json(tools))
}

#[utoipa::path(
    post,
    path = "/agent/update_provider",
    request_body = UpdateProviderRequest,
    responses(
        (status = 200, description = "Provider updated successfully"),
        (status = 400, description = "Bad request - missing or invalid parameters"),
        (status = 401, description = "Unauthorized - invalid secret key"),
        (status = 424, description = "Agent not initialized"),
        (status = 500, description = "Internal server error")
    )
)]
async fn update_agent_provider(
    State(state): State<Arc<AppState>>,
    Json(payload): Json<UpdateProviderRequest>,
) -> Result<(), impl IntoResponse> {
    let agent = state
        .get_agent_for_route(payload.session_id.clone())
        .await
        .map_err(|e| (e, "No agent for session id".to_owned()))?;

    let config = Config::global();
    let model = match payload.model.or_else(|| config.get_goose_model().ok()) {
        Some(m) => m,
        None => {
            return Err((StatusCode::BAD_REQUEST, "No model specified".to_owned()));
        }
    };

    let model_config = ModelConfig::new(&model).map_err(|e| {
        (
            StatusCode::BAD_REQUEST,
            format!("Invalid model config: {}", e),
        )
    })?;

    let new_provider = create(&payload.provider, model_config).await.map_err(|e| {
        (
            StatusCode::BAD_REQUEST,
            format!("Failed to create {} provider: {}", &payload.provider, e),
        )
    })?;

    agent
        .update_provider(new_provider, &payload.session_id)
        .await
        .map_err(|e| {
            (
                StatusCode::INTERNAL_SERVER_ERROR,
                format!("Failed to update provider: {}", e),
            )
        })?;

    Ok(())
}

#[utoipa::path(
    post,
    path = "/agent/update_router_tool_selector",
    request_body = UpdateRouterToolSelectorRequest,
    responses(
        (status = 200, description = "Tool selection strategy updated successfully", body = String),
        (status = 401, description = "Unauthorized - invalid secret key"),
        (status = 424, description = "Agent not initialized"),
        (status = 500, description = "Internal server error")
    )
)]
async fn update_router_tool_selector(
    State(state): State<Arc<AppState>>,
    Json(payload): Json<UpdateRouterToolSelectorRequest>,
) -> Result<Json<String>, StatusCode> {
    let agent = state.get_agent_for_route(payload.session_id).await?;
    agent
        .update_router_tool_selector(None, Some(true))
        .await
        .map_err(|e| {
            error!("Failed to update tool selection strategy: {}", e);
            StatusCode::INTERNAL_SERVER_ERROR
        })?;

    Ok(Json(
        "Tool selection strategy updated successfully".to_string(),
    ))
}

#[utoipa::path(
    post,
    path = "/agent/add_extension",
    request_body = AddExtensionRequest,
    responses(
        (status = 200, description = "Extension added", body = String),
        (status = 401, description = "Unauthorized - invalid secret key"),
        (status = 424, description = "Agent not initialized"),
        (status = 500, description = "Internal server error")
    )
)]
async fn agent_add_extension(
    State(state): State<Arc<AppState>>,
    Json(request): Json<AddExtensionRequest>,
) -> Result<StatusCode, ErrorResponse> {
    let agent = state.get_agent(request.session_id).await?;
    agent
        .add_extension(request.config)
        .await
        .map_err(|e| ErrorResponse::internal(format!("Failed to add extension: {}", e)))?;
    Ok(StatusCode::OK)
}

#[utoipa::path(
    post,
    path = "/agent/remove_extension",
    request_body = RemoveExtensionRequest,
    responses(
        (status = 200, description = "Extension removed", body = String),
        (status = 401, description = "Unauthorized - invalid secret key"),
        (status = 424, description = "Agent not initialized"),
        (status = 500, description = "Internal server error")
    )
)]
async fn agent_remove_extension(
    State(state): State<Arc<AppState>>,
    Json(request): Json<RemoveExtensionRequest>,
) -> Result<StatusCode, ErrorResponse> {
    let agent = state.get_agent(request.session_id).await?;
    agent.remove_extension(&request.name).await?;
    Ok(StatusCode::OK)
}

#[utoipa::path(
    post,
    path = "/agent/stop",
    request_body = StopAgentRequest,
    responses(
        (status = 200, description = "Agent stopped successfully", body = String),
        (status = 401, description = "Unauthorized - invalid secret key"),
        (status = 404, description = "Session not found"),
        (status = 500, description = "Internal server error")
    )
)]
async fn stop_agent(
    State(state): State<Arc<AppState>>,
    Json(payload): Json<StopAgentRequest>,
) -> Result<StatusCode, ErrorResponse> {
    let session_id = payload.session_id;
    state
        .agent_manager
        .remove_session(&session_id)
        .await
        .map_err(|e| ErrorResponse {
            message: format!("Failed to stop agent for session {}: {}", session_id, e),
            status: StatusCode::NOT_FOUND,
        })?;

    Ok(StatusCode::OK)
}

<<<<<<< HEAD
#[derive(Deserialize, Serialize, utoipa::ToSchema)]
pub struct CallToolRequest {
    pub session_id: String,
    pub tool_name: String,
    #[schema(value_type = Option<Object>)]
    pub arguments: Option<Value>,
}

#[derive(Deserialize, Serialize, utoipa::ToSchema)]
pub struct CallToolResponse {
    pub output: String,
    pub is_error: bool,
=======
#[utoipa::path(
    post,
    path = "/agent/read_resource",
    request_body = ReadResourceRequest,
    responses(
        (status = 200, description = "Resource read successfully", body = ReadResourceResponse),
        (status = 401, description = "Unauthorized - invalid secret key"),
        (status = 424, description = "Agent not initialized"),
        (status = 404, description = "Resource not found"),
        (status = 500, description = "Internal server error")
    )
)]
async fn read_resource(
    State(state): State<Arc<AppState>>,
    Json(payload): Json<ReadResourceRequest>,
) -> Result<Json<ReadResourceResponse>, StatusCode> {
    let agent = state
        .get_agent_for_route(payload.session_id.clone())
        .await?;

    let html = agent
        .extension_manager
        .read_ui_resource(
            &payload.uri,
            &payload.extension_name,
            CancellationToken::default(),
        )
        .await
        .map_err(|_e| StatusCode::INTERNAL_SERVER_ERROR)?;

    Ok(Json(ReadResourceResponse { html }))
>>>>>>> e6e5ba52
}

#[utoipa::path(
    post,
    path = "/agent/call_tool",
    request_body = CallToolRequest,
    responses(
<<<<<<< HEAD
        (status = 200, description = "Tool executed successfully", body = CallToolResponse),
        (status = 404, description = "Session not found"),
        (status = 424, description = "Agent not initialized for session"),
        (status = 500, description = "Tool execution failed")
=======
        (status = 200, description = "Resource read successfully", body = CallToolResponse),
        (status = 401, description = "Unauthorized - invalid secret key"),
        (status = 424, description = "Agent not initialized"),
        (status = 404, description = "Resource not found"),
        (status = 500, description = "Internal server error")
>>>>>>> e6e5ba52
    )
)]
async fn call_tool(
    State(state): State<Arc<AppState>>,
<<<<<<< HEAD
    Json(request): Json<CallToolRequest>,
) -> Result<Json<CallToolResponse>, ErrorResponse> {
    let agent = state
        .get_agent_for_route(request.session_id.clone())
        .await
        .map_err(|status| ErrorResponse {
            message: "Agent not initialized for this session".into(),
            status,
        })?;

    let session = SessionManager::get_session(&request.session_id, false)
        .await
        .map_err(|e| ErrorResponse {
            message: format!("Session not found: {}", e),
            status: StatusCode::NOT_FOUND,
        })?;

    let tool_call = rmcp::model::CallToolRequestParam {
        name: request.tool_name.clone().into(),
        arguments: request.arguments.and_then(|v| v.as_object().cloned()),
    };

    let request_id = Uuid::new_v4().to_string();

    let (_req_id, result) = agent
        .dispatch_tool_call(tool_call, request_id, None, &session)
        .await;

    match result {
        Ok(tool_result) => {
            let content_result = tool_result.result.await;
            match content_result {
                Ok(content) => {
                    let output = content
                        .iter()
                        .filter_map(|c| c.as_text().map(|t| t.text.to_string()))
                        .collect::<Vec<_>>()
                        .join("\n");
                    Ok(Json(CallToolResponse {
                        output,
                        is_error: false,
                    }))
                }
                Err(error_data) => Ok(Json(CallToolResponse {
                    output: error_data.message.to_string(),
                    is_error: true,
                })),
            }
        }
        Err(error_data) => Ok(Json(CallToolResponse {
            output: error_data.message.to_string(),
            is_error: true,
        })),
    }
=======
    Json(payload): Json<CallToolRequest>,
) -> Result<Json<CallToolResponse>, StatusCode> {
    let agent = state
        .get_agent_for_route(payload.session_id.clone())
        .await?;

    let arguments = match payload.arguments {
        Value::Object(map) => Some(map),
        _ => None,
    };

    let tool_call = CallToolRequestParam {
        name: payload.name.into(),
        arguments,
    };

    let tool_result = agent
        .extension_manager
        .dispatch_tool_call(tool_call, CancellationToken::default())
        .await
        .map_err(|_| StatusCode::INTERNAL_SERVER_ERROR)?;

    let result = tool_result
        .result
        .await
        .map_err(|_| StatusCode::INTERNAL_SERVER_ERROR)?;

    Ok(Json(CallToolResponse {
        content: result.content,
        structured_content: result.structured_content,
        is_error: result.is_error.unwrap_or(false),
    }))
>>>>>>> e6e5ba52
}

pub fn routes(state: Arc<AppState>) -> Router {
    Router::new()
        .route("/agent/start", post(start_agent))
        .route("/agent/resume", post(resume_agent))
        .route("/agent/tools", get(get_tools))
        .route("/agent/read_resource", post(read_resource))
        .route("/agent/call_tool", post(call_tool))
        .route("/agent/update_provider", post(update_agent_provider))
        .route(
            "/agent/update_router_tool_selector",
            post(update_router_tool_selector),
        )
        .route("/agent/update_from_session", post(update_from_session))
        .route("/agent/add_extension", post(agent_add_extension))
        .route("/agent/remove_extension", post(agent_remove_extension))
        .route("/agent/stop", post(stop_agent))
        .route("/agent/call_tool", post(call_tool))
        .with_state(state)
}<|MERGE_RESOLUTION|>--- conflicted
+++ resolved
@@ -26,10 +26,6 @@
     agents::{extension::ToolInfo, extension_manager::get_parameter_names},
     config::permission::PermissionLevel,
 };
-<<<<<<< HEAD
-=======
-use rmcp::model::{CallToolRequestParam, Content};
->>>>>>> e6e5ba52
 use serde::{Deserialize, Serialize};
 use serde_json::Value;
 use std::collections::HashMap;
@@ -106,20 +102,6 @@
 #[derive(Serialize, Deserialize, utoipa::ToSchema)]
 pub struct ReadResourceResponse {
     html: String,
-}
-
-#[derive(Deserialize, utoipa::ToSchema)]
-pub struct CallToolRequest {
-    session_id: String,
-    name: String,
-    arguments: Value,
-}
-
-#[derive(Serialize, utoipa::ToSchema)]
-pub struct CallToolResponse {
-    content: Vec<Content>,
-    structured_content: Option<Value>,
-    is_error: bool,
 }
 
 #[utoipa::path(
@@ -596,7 +578,6 @@
     Ok(StatusCode::OK)
 }
 
-<<<<<<< HEAD
 #[derive(Deserialize, Serialize, utoipa::ToSchema)]
 pub struct CallToolRequest {
     pub session_id: String,
@@ -609,7 +590,8 @@
 pub struct CallToolResponse {
     pub output: String,
     pub is_error: bool,
-=======
+}
+
 #[utoipa::path(
     post,
     path = "/agent/read_resource",
@@ -641,7 +623,6 @@
         .map_err(|_e| StatusCode::INTERNAL_SERVER_ERROR)?;
 
     Ok(Json(ReadResourceResponse { html }))
->>>>>>> e6e5ba52
 }
 
 #[utoipa::path(
@@ -649,23 +630,14 @@
     path = "/agent/call_tool",
     request_body = CallToolRequest,
     responses(
-<<<<<<< HEAD
         (status = 200, description = "Tool executed successfully", body = CallToolResponse),
         (status = 404, description = "Session not found"),
         (status = 424, description = "Agent not initialized for session"),
         (status = 500, description = "Tool execution failed")
-=======
-        (status = 200, description = "Resource read successfully", body = CallToolResponse),
-        (status = 401, description = "Unauthorized - invalid secret key"),
-        (status = 424, description = "Agent not initialized"),
-        (status = 404, description = "Resource not found"),
-        (status = 500, description = "Internal server error")
->>>>>>> e6e5ba52
     )
 )]
 async fn call_tool(
     State(state): State<Arc<AppState>>,
-<<<<<<< HEAD
     Json(request): Json<CallToolRequest>,
 ) -> Result<Json<CallToolResponse>, ErrorResponse> {
     let agent = state
@@ -698,15 +670,16 @@
         Ok(tool_result) => {
             let content_result = tool_result.result.await;
             match content_result {
-                Ok(content) => {
-                    let output = content
+                Ok(call_tool_result) => {
+                    let output = call_tool_result
+                        .content
                         .iter()
                         .filter_map(|c| c.as_text().map(|t| t.text.to_string()))
                         .collect::<Vec<_>>()
                         .join("\n");
                     Ok(Json(CallToolResponse {
                         output,
-                        is_error: false,
+                        is_error: call_tool_result.is_error.unwrap_or(false),
                     }))
                 }
                 Err(error_data) => Ok(Json(CallToolResponse {
@@ -720,40 +693,6 @@
             is_error: true,
         })),
     }
-=======
-    Json(payload): Json<CallToolRequest>,
-) -> Result<Json<CallToolResponse>, StatusCode> {
-    let agent = state
-        .get_agent_for_route(payload.session_id.clone())
-        .await?;
-
-    let arguments = match payload.arguments {
-        Value::Object(map) => Some(map),
-        _ => None,
-    };
-
-    let tool_call = CallToolRequestParam {
-        name: payload.name.into(),
-        arguments,
-    };
-
-    let tool_result = agent
-        .extension_manager
-        .dispatch_tool_call(tool_call, CancellationToken::default())
-        .await
-        .map_err(|_| StatusCode::INTERNAL_SERVER_ERROR)?;
-
-    let result = tool_result
-        .result
-        .await
-        .map_err(|_| StatusCode::INTERNAL_SERVER_ERROR)?;
-
-    Ok(Json(CallToolResponse {
-        content: result.content,
-        structured_content: result.structured_content,
-        is_error: result.is_error.unwrap_or(false),
-    }))
->>>>>>> e6e5ba52
 }
 
 pub fn routes(state: Arc<AppState>) -> Router {
@@ -772,6 +711,5 @@
         .route("/agent/add_extension", post(agent_add_extension))
         .route("/agent/remove_extension", post(agent_remove_extension))
         .route("/agent/stop", post(stop_agent))
-        .route("/agent/call_tool", post(call_tool))
         .with_state(state)
 }