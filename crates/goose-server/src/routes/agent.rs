use super::utils::verify_secret_key;
use crate::state::AppState;
use axum::{
    extract::{Query, State},
    http::{HeaderMap, StatusCode},
    routing::{get, post},
    Json, Router,
};
use goose::config::Config;
use goose::config::PermissionManager;
use goose::model::ModelConfig;
use goose::providers::create;
use goose::{
    agents::{extension::ToolInfo, extension_manager::get_parameter_names},
    config::permission::PermissionLevel,
};
use serde::{Deserialize, Serialize};
use std::collections::HashMap;
use std::sync::Arc;

#[derive(Serialize)]
struct VersionsResponse {
    available_versions: Vec<String>,
    default_version: String,
}

#[derive(Deserialize)]
struct ExtendPromptRequest {
    extension: String,
}

#[derive(Serialize)]
struct ExtendPromptResponse {
    success: bool,
}

#[derive(Deserialize)]
struct ProviderFile {
    name: String,
    description: String,
    models: Vec<String>,
    required_keys: Vec<String>,
}

#[derive(Serialize)]
struct ProviderDetails {
    name: String,
    description: String,
    models: Vec<String>,
    required_keys: Vec<String>,
}

#[derive(Serialize)]
struct ProviderList {
    id: String,
    details: ProviderDetails,
}

#[derive(Deserialize)]
struct UpdateProviderRequest {
    provider: String,
    model: Option<String>,
}

#[derive(Deserialize)]
pub struct GetToolsQuery {
    extension_name: Option<String>,
}

async fn get_versions() -> Json<VersionsResponse> {
    let versions = ["goose".to_string()];
    let default_version = "goose".to_string();

    Json(VersionsResponse {
        available_versions: versions.iter().map(|v| v.to_string()).collect(),
        default_version,
    })
}

async fn extend_prompt(
    State(state): State<Arc<AppState>>,
    headers: HeaderMap,
    Json(payload): Json<ExtendPromptRequest>,
) -> Result<Json<ExtendPromptResponse>, StatusCode> {
    verify_secret_key(&headers, &state)?;

<<<<<<< HEAD
    let agent = state
        .get_agent()
        .await
        .map_err(|_| StatusCode::PRECONDITION_FAILED)?;
    agent.extend_system_prompt(payload.extension.clone()).await;
    Ok(Json(ExtendPromptResponse { success: true }))
=======
    let mut agent = state.agent.write().await;
    if let Some(ref mut agent) = *agent {
        agent.extend_system_prompt(payload.extension).await;
        Ok(Json(ExtendPromptResponse { success: true }))
    } else {
        Err(StatusCode::NOT_FOUND)
    }
}

#[axum::debug_handler]
async fn create_agent(
    State(state): State<AppState>,
    headers: HeaderMap,
    Json(payload): Json<CreateAgentRequest>,
) -> Result<Json<CreateAgentResponse>, StatusCode> {
    verify_secret_key(&headers, &state)?;

    // Set the environment variable for the model if provided
    if let Some(model) = &payload.model {
        let env_var_key = format!("{}_MODEL", payload.provider.to_uppercase());
        env::set_var(env_var_key.clone(), model);
        println!("Set environment variable: {}={}", env_var_key, model);
    }

    let config = Config::global();
    let model = payload.model.unwrap_or_else(|| {
        config
            .get_param("GOOSE_MODEL")
            .expect("Did not find a model on payload or in env")
    });
    let model_config = ModelConfig::new(model);
    let provider =
        providers::create(&payload.provider, model_config).expect("Failed to create provider");

    let version = String::from("goose");
    let new_agent = Agent::new(provider);

    let mut agent = state.agent.write().await;
    *agent = Some(new_agent);

    Ok(Json(CreateAgentResponse { version }))
>>>>>>> 93abd4e5
}

async fn list_providers() -> Json<Vec<ProviderList>> {
    let contents = include_str!("providers_and_keys.json");

    let providers: HashMap<String, ProviderFile> =
        serde_json::from_str(contents).expect("Failed to parse providers_and_keys.json");

    let response: Vec<ProviderList> = providers
        .into_iter()
        .map(|(id, provider)| ProviderList {
            id,
            details: ProviderDetails {
                name: provider.name,
                description: provider.description,
                models: provider.models,
                required_keys: provider.required_keys,
            },
        })
        .collect();

    // Return the response as JSON.
    Json(response)
}

#[utoipa::path(
    get,
    path = "/agent/tools",
    params(
        ("extension_name" = Option<String>, Query, description = "Optional extension name to filter tools")
    ),
    responses(
        (status = 200, description = "Tools retrieved successfully", body = Vec<ToolInfo>),
        (status = 401, description = "Unauthorized - invalid secret key"),
        (status = 424, description = "Agent not initialized"),
        (status = 500, description = "Internal server error")
    )
)]
async fn get_tools(
    State(state): State<Arc<AppState>>,
    headers: HeaderMap,
    Query(query): Query<GetToolsQuery>,
) -> Result<Json<Vec<ToolInfo>>, StatusCode> {
    verify_secret_key(&headers, &state)?;

    let config = Config::global();
    let goose_mode = config.get_param("GOOSE_MODE").unwrap_or("auto".to_string());
    let agent = state
        .get_agent()
        .await
        .map_err(|_| StatusCode::PRECONDITION_FAILED)?;
    let permission_manager = PermissionManager::default();

    let mut tools: Vec<ToolInfo> = agent
        .list_tools(query.extension_name)
        .await
        .into_iter()
        .map(|tool| {
            let permission = permission_manager
                .get_user_permission(&tool.name)
                .or_else(|| {
                    if goose_mode == "smart_approve" {
                        permission_manager.get_smart_approve_permission(&tool.name)
                    } else if goose_mode == "approve" {
                        Some(PermissionLevel::AskBefore)
                    } else {
                        None
                    }
                });

            ToolInfo::new(
                &tool.name,
                &tool.description,
                get_parameter_names(&tool),
                permission,
            )
        })
        .collect::<Vec<ToolInfo>>();
    tools.sort_by(|a, b| a.name.cmp(&b.name));

    Ok(Json(tools))
}

#[utoipa::path(
    post,
    path = "/agent/update_provider",
    responses(
        (status = 200, description = "Update provider completed", body = String),
        (status = 500, description = "Internal server error")
    )
)]
async fn update_agent_provider(
    State(state): State<Arc<AppState>>,
    headers: HeaderMap,
    Json(payload): Json<UpdateProviderRequest>,
) -> Result<StatusCode, StatusCode> {
    // Verify secret key
    let secret_key = headers
        .get("X-Secret-Key")
        .and_then(|value| value.to_str().ok())
        .ok_or(StatusCode::UNAUTHORIZED)?;

    if secret_key != state.secret_key {
        return Err(StatusCode::UNAUTHORIZED);
    }

    let agent = state
        .get_agent()
        .await
        .map_err(|_| StatusCode::PRECONDITION_FAILED)?;

    let config = Config::global();
    let model = payload.model.unwrap_or_else(|| {
        config
            .get_param("GOOSE_MODEL")
            .expect("Did not find a model on payload or in env to update provider with")
    });
    let model_config = ModelConfig::new(model);
    let new_provider = create(&payload.provider, model_config).unwrap();
    agent
        .update_provider(new_provider)
        .await
        .map_err(|_| StatusCode::INTERNAL_SERVER_ERROR)?;

    Ok(StatusCode::OK)
}

pub fn routes(state: Arc<AppState>) -> Router {
    Router::new()
        .route("/agent/versions", get(get_versions))
        .route("/agent/providers", get(list_providers))
        .route("/agent/prompt", post(extend_prompt))
        .route("/agent/tools", get(get_tools))
        .route("/agent/update_provider", post(update_agent_provider))
        .with_state(state)
}<|MERGE_RESOLUTION|>--- conflicted
+++ resolved
@@ -84,56 +84,12 @@
 ) -> Result<Json<ExtendPromptResponse>, StatusCode> {
     verify_secret_key(&headers, &state)?;
 
-<<<<<<< HEAD
     let agent = state
         .get_agent()
         .await
         .map_err(|_| StatusCode::PRECONDITION_FAILED)?;
     agent.extend_system_prompt(payload.extension.clone()).await;
     Ok(Json(ExtendPromptResponse { success: true }))
-=======
-    let mut agent = state.agent.write().await;
-    if let Some(ref mut agent) = *agent {
-        agent.extend_system_prompt(payload.extension).await;
-        Ok(Json(ExtendPromptResponse { success: true }))
-    } else {
-        Err(StatusCode::NOT_FOUND)
-    }
-}
-
-#[axum::debug_handler]
-async fn create_agent(
-    State(state): State<AppState>,
-    headers: HeaderMap,
-    Json(payload): Json<CreateAgentRequest>,
-) -> Result<Json<CreateAgentResponse>, StatusCode> {
-    verify_secret_key(&headers, &state)?;
-
-    // Set the environment variable for the model if provided
-    if let Some(model) = &payload.model {
-        let env_var_key = format!("{}_MODEL", payload.provider.to_uppercase());
-        env::set_var(env_var_key.clone(), model);
-        println!("Set environment variable: {}={}", env_var_key, model);
-    }
-
-    let config = Config::global();
-    let model = payload.model.unwrap_or_else(|| {
-        config
-            .get_param("GOOSE_MODEL")
-            .expect("Did not find a model on payload or in env")
-    });
-    let model_config = ModelConfig::new(model);
-    let provider =
-        providers::create(&payload.provider, model_config).expect("Failed to create provider");
-
-    let version = String::from("goose");
-    let new_agent = Agent::new(provider);
-
-    let mut agent = state.agent.write().await;
-    *agent = Some(new_agent);
-
-    Ok(Json(CreateAgentResponse { version }))
->>>>>>> 93abd4e5
 }
 
 async fn list_providers() -> Json<Vec<ProviderList>> {
