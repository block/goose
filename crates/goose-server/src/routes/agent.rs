use crate::routes::errors::ErrorResponse;
use crate::routes::recipe_utils::{
    apply_recipe_to_agent, build_recipe_with_parameter_values, load_recipe_by_id, validate_recipe,
};
use crate::state::AppState;
use axum::response::IntoResponse;
use axum::{
    extract::{Query, State},
    http::StatusCode,
    routing::{get, post},
    Json, Router,
};
use goose::config::PermissionManager;

use goose::agents::ExtensionConfig;
use goose::config::{Config, GooseMode};
use goose::model::ModelConfig;
use goose::prompt_template::render_global_file;
use goose::providers::create;
use goose::recipe::Recipe;
use goose::recipe_deeplink;
use goose::session::session_manager::SessionType;
use goose::session::{Session, SessionManager};
use goose::{
    agents::{extension::ToolInfo, extension_manager::get_parameter_names},
    config::permission::PermissionLevel,
};
use serde::Deserialize;
use serde_json::Value;
use std::collections::HashMap;
use std::path::PathBuf;
use std::sync::atomic::Ordering;
use std::sync::Arc;
use tracing::{error, warn};

#[derive(Deserialize, utoipa::ToSchema)]
pub struct UpdateFromSessionRequest {
    session_id: String,
}

#[derive(Deserialize, utoipa::ToSchema)]
pub struct UpdateProviderRequest {
    provider: String,
    model: Option<String>,
    session_id: String,
}

#[derive(Deserialize, utoipa::ToSchema)]
pub struct GetToolsQuery {
    extension_name: Option<String>,
    session_id: String,
}

#[derive(Deserialize, utoipa::ToSchema)]
pub struct UpdateRouterToolSelectorRequest {
    session_id: String,
}

#[derive(Deserialize, utoipa::ToSchema)]
pub struct StartAgentRequest {
    working_dir: String,
    #[serde(default)]
    recipe: Option<Recipe>,
    #[serde(default)]
    recipe_id: Option<String>,
    #[serde(default)]
    recipe_deeplink: Option<String>,
}

#[derive(Deserialize, utoipa::ToSchema)]
pub struct ResumeAgentRequest {
    session_id: String,
    load_model_and_extensions: bool,
}

#[derive(Deserialize, utoipa::ToSchema)]
pub struct AddExtensionRequest {
    session_id: String,
    config: ExtensionConfig,
}

#[derive(Deserialize, utoipa::ToSchema)]
pub struct RemoveExtensionRequest {
    name: String,
    session_id: String,
}

#[utoipa::path(
    post,
    path = "/agent/start",
    request_body = StartAgentRequest,
    responses(
        (status = 200, description = "Agent started successfully", body = Session),
        (status = 400, description = "Bad request", body = ErrorResponse),
        (status = 401, description = "Unauthorized - invalid secret key"),
        (status = 500, description = "Internal server error", body = ErrorResponse)
    )
)]
async fn start_agent(
    State(state): State<Arc<AppState>>,
    Json(payload): Json<StartAgentRequest>,
) -> Result<Json<Session>, ErrorResponse> {
    let StartAgentRequest {
        working_dir,
        recipe,
        recipe_id,
        recipe_deeplink,
    } = payload;

    let original_recipe = if let Some(deeplink) = recipe_deeplink {
        match recipe_deeplink::decode(&deeplink) {
            Ok(recipe) => Some(recipe),
            Err(err) => {
                error!("Failed to decode recipe deeplink: {}", err);
                return Err(ErrorResponse {
                    message: err.to_string(),
                    status: StatusCode::BAD_REQUEST,
                });
            }
        }
    } else if let Some(id) = recipe_id {
        match load_recipe_by_id(state.as_ref(), &id).await {
            Ok(recipe) => Some(recipe),
            Err(err) => return Err(err),
        }
    } else {
        recipe
    };

    if let Some(ref recipe) = original_recipe {
        if let Err(err) = validate_recipe(recipe) {
            return Err(ErrorResponse {
                message: err.message,
                status: err.status,
            });
        }
    }

    let counter = state.session_counter.fetch_add(1, Ordering::SeqCst) + 1;
    let name = format!("New session {}", counter);

    let mut session =
        SessionManager::create_session(PathBuf::from(&working_dir), name, SessionType::User)
            .await
            .map_err(|err| {
                error!("Failed to create session: {}", err);
                ErrorResponse {
                    message: format!("Failed to create session: {}", err),
                    status: StatusCode::BAD_REQUEST,
                }
            })?;

    if let Some(recipe) = original_recipe {
        SessionManager::update_session(&session.id)
            .recipe(Some(recipe))
            .apply()
            .await
            .map_err(|err| {
                error!("Failed to update session with recipe: {}", err);
                ErrorResponse {
                    message: format!("Failed to update session with recipe: {}", err),
                    status: StatusCode::INTERNAL_SERVER_ERROR,
                }
            })?;

        session = SessionManager::get_session(&session.id, false)
            .await
            .map_err(|err| {
                error!("Failed to get updated session: {}", err);
                ErrorResponse {
                    message: format!("Failed to get updated session: {}", err),
                    status: StatusCode::INTERNAL_SERVER_ERROR,
                }
            })?;
    }

    Ok(Json(session))
}

#[utoipa::path(
    post,
    path = "/agent/resume",
    request_body = ResumeAgentRequest,
    responses(
        (status = 200, description = "Agent started successfully", body = Session),
        (status = 400, description = "Bad request - invalid working directory"),
        (status = 401, description = "Unauthorized - invalid secret key"),
        (status = 500, description = "Internal server error")
    )
)]
async fn resume_agent(
    State(state): State<Arc<AppState>>,
    Json(payload): Json<ResumeAgentRequest>,
) -> Result<Json<Session>, ErrorResponse> {
    let session = SessionManager::get_session(&payload.session_id, false)
        .await
        .map_err(|err| {
            error!("Failed to resume session {}: {}", payload.session_id, err);
            ErrorResponse {
                message: format!("Failed to resume session: {}", err),
                status: StatusCode::NOT_FOUND,
            }
        })?;

    if payload.load_model_and_extensions {
        let agent = state
            .get_agent_for_route(payload.session_id.clone())
            .await
            .map_err(|code| ErrorResponse {
                message: "Failed to get agent for route".into(),
                status: code,
            })?;

        let config = Config::global();

        let provider_result = async {
            let provider_name = session
                .provider_name
                .clone()
                .or_else(|| config.get_goose_provider().ok())
                .ok_or_else(|| ErrorResponse {
                    message: "Could not configure agent: missing provider".into(),
                    status: StatusCode::INTERNAL_SERVER_ERROR,
                })?;

            let model_config = match session.model_config.clone() {
                Some(saved_config) => saved_config,
                None => {
                    let model_name = config.get_goose_model().map_err(|_| ErrorResponse {
                        message: "Could not configure agent: missing model".into(),
                        status: StatusCode::INTERNAL_SERVER_ERROR,
                    })?;
                    ModelConfig::new(&model_name).map_err(|e| ErrorResponse {
                        message: format!("Could not configure agent: invalid model {}", e),
                        status: StatusCode::INTERNAL_SERVER_ERROR,
                    })?
                }
            };

            let provider =
                create(&provider_name, model_config)
                    .await
                    .map_err(|e| ErrorResponse {
                        message: format!("Could not create provider: {}", e),
                        status: StatusCode::INTERNAL_SERVER_ERROR,
                    })?;

            agent
                .update_provider(provider, &payload.session_id)
                .await
                .map_err(|e| ErrorResponse {
                    message: format!("Could not configure agent: {}", e),
                    status: StatusCode::INTERNAL_SERVER_ERROR,
                })
        };

        let extensions_result = async {
            let enabled_configs = goose::config::get_enabled_extensions();
            let agent_clone = agent.clone();

            let extension_futures = enabled_configs
                .into_iter()
                .map(|config| {
                    let config_clone = config.clone();
                    let agent_ref = agent_clone.clone();

                    async move {
                        if let Err(e) = agent_ref.add_extension(config_clone.clone()).await {
                            warn!("Failed to load extension {}: {}", config_clone.name(), e);
                        }
                        Ok::<_, ErrorResponse>(())
                    }
                })
                .collect::<Vec<_>>();

            futures::future::join_all(extension_futures).await;
            Ok::<(), ErrorResponse>(()) // Fixed type annotation
        };

        let (provider_result, _) = tokio::join!(provider_result, extensions_result);
        provider_result?;
    }

    Ok(Json(session))
}

#[utoipa::path(
    post,
    path = "/agent/update_from_session",
    request_body = UpdateFromSessionRequest,
    responses(
        (status = 200, description = "Update agent from session data successfully"),
        (status = 401, description = "Unauthorized - invalid secret key"),
        (status = 424, description = "Agent not initialized"),
    ),
)]
async fn update_from_session(
    State(state): State<Arc<AppState>>,
    Json(payload): Json<UpdateFromSessionRequest>,
) -> Result<StatusCode, ErrorResponse> {
    let agent = state
        .get_agent_for_route(payload.session_id.clone())
        .await
        .map_err(|status| ErrorResponse {
            message: format!("Failed to get agent: {}", status),
            status,
        })?;
    let session = SessionManager::get_session(&payload.session_id, false)
        .await
        .map_err(|err| ErrorResponse {
            message: format!("Failed to get session: {}", err),
            status: StatusCode::INTERNAL_SERVER_ERROR,
        })?;
    let context: HashMap<&str, Value> = HashMap::new();
    let desktop_prompt =
        render_global_file("desktop_prompt.md", &context).expect("Prompt should render");
    let mut update_prompt = desktop_prompt;
    if let Some(recipe) = session.recipe {
        match build_recipe_with_parameter_values(
            &recipe,
            session.user_recipe_values.unwrap_or_default(),
        )
        .await
        {
            Ok(Some(recipe)) => {
                if let Some(prompt) = apply_recipe_to_agent(&agent, &recipe, true).await {
                    update_prompt = prompt;
                }
            }
            Ok(None) => {
                // Recipe has missing parameters - use default prompt
            }
            Err(e) => {
                return Err(ErrorResponse {
                    message: e.to_string(),
                    status: StatusCode::INTERNAL_SERVER_ERROR,
                });
            }
        }
    }
    agent.extend_system_prompt(update_prompt).await;

    Ok(StatusCode::OK)
}

#[utoipa::path(
    get,
    path = "/agent/tools",
    params(
        ("extension_name" = Option<String>, Query, description = "Optional extension name to filter tools"),
        ("session_id" = String, Query, description = "Required session ID to scope tools to a specific session")
    ),
    responses(
        (status = 200, description = "Tools retrieved successfully", body = Vec<ToolInfo>),
        (status = 401, description = "Unauthorized - invalid secret key"),
        (status = 424, description = "Agent not initialized"),
        (status = 500, description = "Internal server error")
    )
)]
async fn get_tools(
    State(state): State<Arc<AppState>>,
    Query(query): Query<GetToolsQuery>,
) -> Result<Json<Vec<ToolInfo>>, StatusCode> {
    let config = Config::global();
    let goose_mode = config.get_goose_mode().unwrap_or(GooseMode::Auto);
    let agent = state.get_agent_for_route(query.session_id).await?;
    let permission_manager = PermissionManager::default();

    let mut tools: Vec<ToolInfo> = agent
        .list_tools(query.extension_name)
        .await
        .into_iter()
        .map(|tool| {
            let permission = permission_manager
                .get_user_permission(&tool.name)
                .or_else(|| {
                    if goose_mode == GooseMode::SmartApprove {
                        permission_manager.get_smart_approve_permission(&tool.name)
                    } else if goose_mode == GooseMode::Approve {
                        Some(PermissionLevel::AskBefore)
                    } else {
                        None
                    }
                });

            ToolInfo::new(
                &tool.name,
                tool.description
                    .as_ref()
                    .map(|d| d.as_ref())
                    .unwrap_or_default(),
                get_parameter_names(&tool),
                permission,
            )
        })
        .collect::<Vec<ToolInfo>>();
    tools.sort_by(|a, b| a.name.cmp(&b.name));

    Ok(Json(tools))
}

#[utoipa::path(
    post,
    path = "/agent/update_provider",
    request_body = UpdateProviderRequest,
    responses(
        (status = 200, description = "Provider updated successfully"),
        (status = 400, description = "Bad request - missing or invalid parameters"),
        (status = 401, description = "Unauthorized - invalid secret key"),
        (status = 424, description = "Agent not initialized"),
        (status = 500, description = "Internal server error")
    )
)]
async fn update_agent_provider(
    State(state): State<Arc<AppState>>,
    Json(payload): Json<UpdateProviderRequest>,
) -> Result<(), impl IntoResponse> {
    let agent = state
        .get_agent_for_route(payload.session_id.clone())
        .await
        .map_err(|e| (e, "No agent for session id".to_owned()))?;

    let config = Config::global();
    let model = match payload.model.or_else(|| config.get_goose_model().ok()) {
        Some(m) => m,
        None => {
            return Err((StatusCode::BAD_REQUEST, "No model specified".to_owned()));
        }
    };

    let model_config = ModelConfig::new(&model).map_err(|e| {
        (
            StatusCode::BAD_REQUEST,
            format!("Invalid model config: {}", e),
        )
    })?;

    let new_provider = create(&payload.provider, model_config).await.map_err(|e| {
        (
            StatusCode::BAD_REQUEST,
            format!("Failed to create {} provider: {}", &payload.provider, e),
        )
    })?;

<<<<<<< HEAD
    agent
        .update_provider(new_provider, &payload.session_id)
        .await
        .map_err(|e| {
            tracing::error!("Failed to update provider: {}", e);
            StatusCode::INTERNAL_SERVER_ERROR
        })?;
=======
    agent.update_provider(new_provider).await.map_err(|e| {
        (
            StatusCode::INTERNAL_SERVER_ERROR,
            format!("Failed to update provider: {}", e),
        )
    })?;
>>>>>>> e8281cc9

    Ok(())
}

#[utoipa::path(
    post,
    path = "/agent/update_router_tool_selector",
    request_body = UpdateRouterToolSelectorRequest,
    responses(
        (status = 200, description = "Tool selection strategy updated successfully", body = String),
        (status = 401, description = "Unauthorized - invalid secret key"),
        (status = 424, description = "Agent not initialized"),
        (status = 500, description = "Internal server error")
    )
)]
async fn update_router_tool_selector(
    State(state): State<Arc<AppState>>,
    Json(payload): Json<UpdateRouterToolSelectorRequest>,
) -> Result<Json<String>, StatusCode> {
    let agent = state.get_agent_for_route(payload.session_id).await?;
    agent
        .update_router_tool_selector(None, Some(true))
        .await
        .map_err(|e| {
            tracing::error!("Failed to update tool selection strategy: {}", e);
            StatusCode::INTERNAL_SERVER_ERROR
        })?;

    Ok(Json(
        "Tool selection strategy updated successfully".to_string(),
    ))
}

#[utoipa::path(
    post,
    path = "/agent/add_extension",
    request_body = AddExtensionRequest,
    responses(
        (status = 200, description = "Extension added", body = String),
        (status = 401, description = "Unauthorized - invalid secret key"),
        (status = 424, description = "Agent not initialized"),
        (status = 500, description = "Internal server error")
    )
)]
async fn agent_add_extension(
    State(state): State<Arc<AppState>>,
    Json(request): Json<AddExtensionRequest>,
) -> Result<StatusCode, ErrorResponse> {
    if cfg!(target_os = "windows") {
        if let ExtensionConfig::Stdio { cmd, .. } = &request.config {
            if cmd.ends_with("npx.cmd") || cmd.ends_with("npx") {
                let node_exists = std::path::Path::new(r"C:\Program Files\nodejs\node.exe")
                    .exists()
                    || std::path::Path::new(r"C:\Program Files (x86)\nodejs\node.exe").exists();

                if !node_exists {
                    let cmd_path = std::path::Path::new(&cmd);
                    let script_dir = cmd_path
                        .parent()
                        .ok_or_else(|| ErrorResponse::internal("Invalid command path"))?;
                    let install_script = script_dir.join("install-node.cmd");

                    if install_script.exists() {
                        eprintln!("Installing Node.js...");
                        let output = std::process::Command::new(&install_script)
                            .arg("https://nodejs.org/dist/v23.10.0/node-v23.10.0-x64.msi")
                            .output()
                            .map_err(|_e| {
                                ErrorResponse::internal("Failed to run Node.js installer")
                            })?;

                        if !output.status.success() {
                            return Err(ErrorResponse::internal(format!(
                                "Failed to install Node.js: {}",
                                String::from_utf8_lossy(&output.stderr)
                            )));
                        }
                    } else {
                        return Err(ErrorResponse::internal(format!(
                            "Node.js not detected and no installer script not found at: {}",
                            install_script.display()
                        )));
                    }
                }
            }
        }
    }

    let agent = state.get_agent(request.session_id).await?;
    agent
        .add_extension(request.config)
        .await
        .map_err(|e| ErrorResponse::internal(format!("Failed to add extension: {}", e)))?;
    Ok(StatusCode::OK)
}

#[utoipa::path(
    post,
    path = "/agent/remove_extension",
    request_body = RemoveExtensionRequest,
    responses(
        (status = 200, description = "Extension removed", body = String),
        (status = 401, description = "Unauthorized - invalid secret key"),
        (status = 424, description = "Agent not initialized"),
        (status = 500, description = "Internal server error")
    )
)]
async fn agent_remove_extension(
    State(state): State<Arc<AppState>>,
    Json(request): Json<RemoveExtensionRequest>,
) -> Result<StatusCode, ErrorResponse> {
    let agent = state.get_agent(request.session_id).await?;
    agent.remove_extension(&request.name).await?;
    Ok(StatusCode::OK)
}

pub fn routes(state: Arc<AppState>) -> Router {
    Router::new()
        .route("/agent/start", post(start_agent))
        .route("/agent/resume", post(resume_agent))
        .route("/agent/tools", get(get_tools))
        .route("/agent/update_provider", post(update_agent_provider))
        .route(
            "/agent/update_router_tool_selector",
            post(update_router_tool_selector),
        )
        .route("/agent/update_from_session", post(update_from_session))
        .route("/agent/add_extension", post(agent_add_extension))
        .route("/agent/remove_extension", post(agent_remove_extension))
        .with_state(state)
}<|MERGE_RESOLUTION|>--- conflicted
+++ resolved
@@ -442,22 +442,15 @@
         )
     })?;
 
-<<<<<<< HEAD
     agent
         .update_provider(new_provider, &payload.session_id)
         .await
         .map_err(|e| {
-            tracing::error!("Failed to update provider: {}", e);
-            StatusCode::INTERNAL_SERVER_ERROR
+            (
+                StatusCode::INTERNAL_SERVER_ERROR,
+                format!("Failed to update provider: {}", e),
+            )
         })?;
-=======
-    agent.update_provider(new_provider).await.map_err(|e| {
-        (
-            StatusCode::INTERNAL_SERVER_ERROR,
-            format!("Failed to update provider: {}", e),
-        )
-    })?;
->>>>>>> e8281cc9
 
     Ok(())
 }
