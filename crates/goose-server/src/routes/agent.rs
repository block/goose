--- conflicted
+++ resolved
@@ -596,26 +596,12 @@
             }
         })?;
 
-<<<<<<< HEAD
+    let extension_name = request.config.name();
     let agent = state.get_agent(request.session_id.clone()).await?;
-=======
-    let extension_name = request.config.name();
-    let agent = state.get_agent(request.session_id).await?;
->>>>>>> f6672b94
 
     // Set the agent's working directory from the session before adding the extension
     agent.set_working_dir(session.working_dir).await;
 
-<<<<<<< HEAD
-    agent
-        .add_extension(request.config)
-        .await
-        .map_err(|e| ErrorResponse::internal(format!("Failed to add extension: {}", e)))?;
-
-    // Persist the updated extension state to the session
-    persist_session_extensions(&agent, &request.session_id).await?;
-
-=======
     agent.add_extension(request.config).await.map_err(|e| {
         goose::posthog::emit_error(
             "extension_add_failed",
@@ -623,7 +609,9 @@
         );
         ErrorResponse::internal(format!("Failed to add extension: {}", e))
     })?;
->>>>>>> f6672b94
+
+    // Persist the updated extension state to the session
+    persist_session_extensions(&agent, &request.session_id).await?;
     Ok(StatusCode::OK)
 }
 
