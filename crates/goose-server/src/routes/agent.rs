use crate::state::AppState;
use axum::response::IntoResponse;
use axum::{
    extract::{Query, State},
    http::StatusCode,
    routing::{get, post},
    Json, Router,
};
use goose::config::PermissionManager;
use goose::conversation::message::Message;
use goose::conversation::Conversation;
use goose::model::ModelConfig;
use goose::providers::create;
use goose::recipe::{Recipe, Response};
use goose::session;
use goose::session::SessionMetadata;
use goose::{
    agents::{extension::ToolInfo, extension_manager::get_parameter_names},
    config::permission::PermissionLevel,
};
use goose::{config::Config, recipe::SubRecipe};
use serde::{Deserialize, Serialize};
use std::path::PathBuf;
use std::sync::atomic::Ordering;
use std::sync::Arc;
use tracing::error;

#[derive(Deserialize, utoipa::ToSchema)]
pub struct ExtendPromptRequest {
    extension: String,
    #[allow(dead_code)]
    session_id: String,
}

#[derive(Serialize, utoipa::ToSchema)]
pub struct ExtendPromptResponse {
    success: bool,
}

#[derive(Deserialize, utoipa::ToSchema)]
pub struct AddSubRecipesRequest {
    sub_recipes: Vec<SubRecipe>,
    #[allow(dead_code)]
    session_id: String,
}

#[derive(Serialize, utoipa::ToSchema)]
pub struct AddSubRecipesResponse {
    success: bool,
}

#[derive(Deserialize, utoipa::ToSchema)]
pub struct UpdateProviderRequest {
    provider: String,
    model: Option<String>,
    #[allow(dead_code)]
    session_id: String,
}

#[derive(Deserialize, utoipa::ToSchema)]
pub struct SessionConfigRequest {
    response: Option<Response>,
    #[allow(dead_code)]
    session_id: String,
}

#[derive(Deserialize, utoipa::ToSchema)]
pub struct GetToolsQuery {
    extension_name: Option<String>,
    #[allow(dead_code)]
    session_id: String,
}

#[derive(Deserialize, utoipa::ToSchema)]
pub struct UpdateRouterToolSelectorRequest {
    #[allow(dead_code)]
    session_id: String,
}

#[derive(Deserialize, utoipa::ToSchema)]
pub struct StartAgentRequest {
    working_dir: String,
    recipe: Option<Recipe>,
}

#[derive(Deserialize, utoipa::ToSchema)]
pub struct ResumeAgentRequest {
    session_id: String,
}

// This is the same as SessionHistoryResponse
#[derive(Serialize, utoipa::ToSchema)]
pub struct StartAgentResponse {
    session_id: String,
    metadata: SessionMetadata,
    messages: Vec<Message>,
}

#[derive(Serialize, utoipa::ToSchema)]
pub struct ErrorResponse {
    error: String,
}

#[derive(Serialize, utoipa::ToSchema)]
pub struct AgentStatsResponse {
    agents_created: usize,
    agents_cleaned: usize,
    cache_hits: usize,
    cache_misses: usize,
    active_agents: usize,
}

#[utoipa::path(
    post,
    path = "/agent/start",
    request_body = StartAgentRequest,
    responses(
        (status = 200, description = "Agent started successfully", body = StartAgentResponse),
        (status = 400, description = "Bad request - invalid working directory"),
        (status = 401, description = "Unauthorized - invalid secret key"),
        (status = 500, description = "Internal server error")
    )
)]
async fn start_agent(
    State(state): State<Arc<AppState>>,
    Json(payload): Json<StartAgentRequest>,
) -> Result<Json<StartAgentResponse>, StatusCode> {
<<<<<<< HEAD
    verify_secret_key(&headers, &state)?;

    // No longer reset the global agent - each session gets its own
=======
    state.reset().await;
>>>>>>> 598dd755

    let session_id = session::generate_session_id();
    let counter = state.session_counter.fetch_add(1, Ordering::SeqCst) + 1;

    let metadata = SessionMetadata {
        working_dir: PathBuf::from(&payload.working_dir),
        description: format!("New session {}", counter),
        schedule_id: None,
        message_count: 0,
        total_tokens: Some(0),
        input_tokens: Some(0),
        output_tokens: Some(0),
        accumulated_total_tokens: Some(0),
        accumulated_input_tokens: Some(0),
        accumulated_output_tokens: Some(0),
        extension_data: Default::default(),
        recipe: payload.recipe,
    };

    let session_path = match session::get_path(session::Identifier::Name(session_id.clone())) {
        Ok(path) => path,
        Err(_) => return Err(StatusCode::BAD_REQUEST),
    };

    let conversation = Conversation::empty();
    session::storage::save_messages_with_metadata(&session_path, &metadata, &conversation)
        .map_err(|_| StatusCode::INTERNAL_SERVER_ERROR)?;

    Ok(Json(StartAgentResponse {
        session_id,
        metadata,
        messages: conversation.messages().clone(),
    }))
}

#[utoipa::path(
    post,
    path = "/agent/resume",
    request_body = ResumeAgentRequest,
    responses(
        (status = 200, description = "Agent started successfully", body = StartAgentResponse),
        (status = 400, description = "Bad request - invalid working directory"),
        (status = 401, description = "Unauthorized - invalid secret key"),
        (status = 500, description = "Internal server error")
    )
)]
async fn resume_agent(
    Json(payload): Json<ResumeAgentRequest>,
) -> Result<Json<StartAgentResponse>, StatusCode> {
    let session_path =
        match session::get_path(session::Identifier::Name(payload.session_id.clone())) {
            Ok(path) => path,
            Err(_) => return Err(StatusCode::BAD_REQUEST),
        };

    let metadata = session::read_metadata(&session_path).map_err(|_| StatusCode::NOT_FOUND)?;

    let conversation = match session::read_messages(&session_path) {
        Ok(messages) => messages,
        Err(e) => {
            error!("Failed to read session messages: {:?}", e);
            return Err(StatusCode::NOT_FOUND);
        }
    };

    Ok(Json(StartAgentResponse {
        session_id: payload.session_id.clone(),
        metadata,
        messages: conversation.messages().clone(),
    }))
}

#[utoipa::path(
    post,
    path = "/agent/add_sub_recipes",
    request_body = AddSubRecipesRequest,
    responses(
        (status = 200, description = "Added sub recipes to agent successfully", body = AddSubRecipesResponse),
        (status = 401, description = "Unauthorized - invalid secret key"),
        (status = 424, description = "Agent not initialized"),
    ),
)]
async fn add_sub_recipes(
    State(state): State<Arc<AppState>>,
    Json(payload): Json<AddSubRecipesRequest>,
) -> Result<Json<AddSubRecipesResponse>, StatusCode> {
<<<<<<< HEAD
    verify_secret_key(&headers, &state)?;

    let session_id = session::Identifier::Name(payload.session_id.clone());
    let agent = state.get_agent(session_id).await.map_err(|e| {
        tracing::error!("Failed to get agent for session: {}", e);
        StatusCode::INTERNAL_SERVER_ERROR
    })?;
=======
    let agent = state.get_agent().await;
>>>>>>> 598dd755
    agent.add_sub_recipes(payload.sub_recipes.clone()).await;
    Ok(Json(AddSubRecipesResponse { success: true }))
}

#[utoipa::path(
    post,
    path = "/agent/prompt",
    request_body = ExtendPromptRequest,
    responses(
        (status = 200, description = "Extended system prompt successfully", body = ExtendPromptResponse),
        (status = 401, description = "Unauthorized - invalid secret key"),
        (status = 424, description = "Agent not initialized"),
    ),
)]
async fn extend_prompt(
    State(state): State<Arc<AppState>>,
    Json(payload): Json<ExtendPromptRequest>,
) -> Result<Json<ExtendPromptResponse>, StatusCode> {
<<<<<<< HEAD
    verify_secret_key(&headers, &state)?;

    let session_id = session::Identifier::Name(payload.session_id.clone());
    let agent = state.get_agent(session_id).await.map_err(|e| {
        tracing::error!("Failed to get agent for session: {}", e);
        StatusCode::INTERNAL_SERVER_ERROR
    })?;
=======
    let agent = state.get_agent().await;
>>>>>>> 598dd755
    agent.extend_system_prompt(payload.extension.clone()).await;
    Ok(Json(ExtendPromptResponse { success: true }))
}

#[utoipa::path(
    get,
    path = "/agent/tools",
    params(
        ("extension_name" = Option<String>, Query, description = "Optional extension name to filter tools"),
        ("session_id" = String, Query, description = "Required session ID to scope tools to a specific session")
    ),
    responses(
        (status = 200, description = "Tools retrieved successfully", body = Vec<ToolInfo>),
        (status = 401, description = "Unauthorized - invalid secret key"),
        (status = 424, description = "Agent not initialized"),
        (status = 500, description = "Internal server error")
    )
)]
async fn get_tools(
    State(state): State<Arc<AppState>>,
    Query(query): Query<GetToolsQuery>,
) -> Result<Json<Vec<ToolInfo>>, StatusCode> {
    let config = Config::global();
    let goose_mode = config.get_param("GOOSE_MODE").unwrap_or("auto".to_string());
    let session_id = session::Identifier::Name(query.session_id.clone());
    let agent = state.get_agent(session_id).await.map_err(|e| {
        tracing::error!("Failed to get agent for session: {}", e);
        StatusCode::INTERNAL_SERVER_ERROR
    })?;
    let permission_manager = PermissionManager::default();

    let mut tools: Vec<ToolInfo> = agent
        .list_tools(query.extension_name)
        .await
        .into_iter()
        .map(|tool| {
            let permission = permission_manager
                .get_user_permission(&tool.name)
                .or_else(|| {
                    if goose_mode == "smart_approve" {
                        permission_manager.get_smart_approve_permission(&tool.name)
                    } else if goose_mode == "approve" {
                        Some(PermissionLevel::AskBefore)
                    } else {
                        None
                    }
                });

            ToolInfo::new(
                &tool.name,
                tool.description
                    .as_ref()
                    .map(|d| d.as_ref())
                    .unwrap_or_default(),
                get_parameter_names(&tool),
                permission,
            )
        })
        .collect::<Vec<ToolInfo>>();
    tools.sort_by(|a, b| a.name.cmp(&b.name));

    Ok(Json(tools))
}

#[utoipa::path(
    post,
    path = "/agent/update_provider",
    request_body = UpdateProviderRequest,
    responses(
        (status = 200, description = "Provider updated successfully"),
        (status = 400, description = "Bad request - missing or invalid parameters"),
        (status = 401, description = "Unauthorized - invalid secret key"),
        (status = 424, description = "Agent not initialized"),
        (status = 500, description = "Internal server error")
    )
)]
async fn update_agent_provider(
    State(state): State<Arc<AppState>>,
    Json(payload): Json<UpdateProviderRequest>,
) -> Result<StatusCode, impl IntoResponse> {
<<<<<<< HEAD
    verify_secret_key(&headers, &state).map_err(|e| (e, String::new()))?;

    let session_id = session::Identifier::Name(payload.session_id.clone());
    let agent = state.get_agent(session_id).await.map_err(|e| {
        tracing::error!("Failed to get agent for session: {}", e);
        (StatusCode::INTERNAL_SERVER_ERROR, String::new())
    })?;
=======
    let agent = state.get_agent().await;
>>>>>>> 598dd755
    let config = Config::global();
    let model = match payload
        .model
        .or_else(|| config.get_param("GOOSE_MODEL").ok())
    {
        Some(m) => m,
        None => return Err((StatusCode::BAD_REQUEST, "No model specified".to_string())),
    };

    let model_config = ModelConfig::new(&model).map_err(|e| {
        (
            StatusCode::BAD_REQUEST,
            format!("Invalid model config: {}", e),
        )
    })?;

    let new_provider = create(&payload.provider, model_config).map_err(|e| {
        (
            StatusCode::BAD_REQUEST,
            format!("Failed to create provider: {}", e),
        )
    })?;

    agent
        .update_provider(new_provider)
        .await
        .map_err(|_e| (StatusCode::INTERNAL_SERVER_ERROR, String::new()))?;

    Ok(StatusCode::OK)
}

#[utoipa::path(
    post,
    path = "/agent/update_router_tool_selector",
    request_body = UpdateRouterToolSelectorRequest,
    responses(
        (status = 200, description = "Tool selection strategy updated successfully", body = String),
        (status = 401, description = "Unauthorized - invalid secret key"),
        (status = 424, description = "Agent not initialized"),
        (status = 500, description = "Internal server error")
    )
)]
async fn update_router_tool_selector(
    State(state): State<Arc<AppState>>,
<<<<<<< HEAD
    headers: HeaderMap,
    Json(payload): Json<UpdateRouterToolSelectorRequest>,
) -> Result<Json<String>, Json<ErrorResponse>> {
    verify_secret_key(&headers, &state).map_err(|_| {
        Json(ErrorResponse {
            error: "Unauthorized - Invalid or missing API key".to_string(),
        })
    })?;

    let session_id = session::Identifier::Name(payload.session_id.clone());
    let agent = state.get_agent(session_id).await.map_err(|e| {
        tracing::error!("Failed to get agent for session: {}", e);
        Json(ErrorResponse {
            error: format!("Failed to get agent: {}", e),
        })
    })?;
=======
    Json(_payload): Json<UpdateRouterToolSelectorRequest>,
) -> Result<Json<String>, Json<ErrorResponse>> {
    let agent = state.get_agent().await;
>>>>>>> 598dd755
    agent
        .update_router_tool_selector(None, Some(true))
        .await
        .map_err(|e| {
            tracing::error!("Failed to update tool selection strategy: {}", e);
            Json(ErrorResponse {
                error: format!("Failed to update tool selection strategy: {}", e),
            })
        })?;

    Ok(Json(
        "Tool selection strategy updated successfully".to_string(),
    ))
}

#[utoipa::path(
    post,
    path = "/agent/session_config",
    request_body = SessionConfigRequest,
    responses(
        (status = 200, description = "Session config updated successfully", body = String),
        (status = 401, description = "Unauthorized - invalid secret key"),
        (status = 424, description = "Agent not initialized"),
        (status = 500, description = "Internal server error")
    )
)]
async fn update_session_config(
    State(state): State<Arc<AppState>>,
    Json(payload): Json<SessionConfigRequest>,
) -> Result<Json<String>, Json<ErrorResponse>> {
<<<<<<< HEAD
    verify_secret_key(&headers, &state).map_err(|_| {
        Json(ErrorResponse {
            error: "Unauthorized - Invalid or missing API key".to_string(),
        })
    })?;

    let session_id = session::Identifier::Name(payload.session_id.clone());
    let agent = state.get_agent(session_id).await.map_err(|e| {
        tracing::error!("Failed to get agent for session: {}", e);
        Json(ErrorResponse {
            error: format!("Failed to get agent: {}", e),
        })
    })?;
=======
    let agent = state.get_agent().await;
>>>>>>> 598dd755
    if let Some(response) = payload.response {
        agent.add_final_output_tool(response).await;

        tracing::info!("Added final output tool with response config");
        Ok(Json(
            "Session config updated with final output tool".to_string(),
        ))
    } else {
        Ok(Json("Nothing provided to update.".to_string()))
    }
}

#[utoipa::path(
    get,
    path = "/agent/stats",
    responses(
        (status = 200, description = "Agent statistics retrieved successfully", body = AgentStatsResponse),
        (status = 401, description = "Unauthorized - invalid secret key"),
        (status = 500, description = "Internal server error")
    )
)]
async fn get_agent_stats(
    State(state): State<Arc<AppState>>,
    headers: HeaderMap,
) -> Result<Json<AgentStatsResponse>, StatusCode> {
    verify_secret_key(&headers, &state)?;

    let metrics = state.get_agent_metrics().await;

    Ok(Json(AgentStatsResponse {
        agents_created: metrics.agents_created,
        agents_cleaned: metrics.agents_cleaned,
        cache_hits: metrics.cache_hits,
        cache_misses: metrics.cache_misses,
        active_agents: metrics.active_agents,
    }))
}

#[utoipa::path(
    post,
    path = "/agent/cleanup",
    responses(
        (status = 200, description = "Agent cleanup completed successfully", body = String),
        (status = 401, description = "Unauthorized - invalid secret key"),
        (status = 500, description = "Internal server error")
    )
)]
async fn cleanup_agents(
    State(state): State<Arc<AppState>>,
    headers: HeaderMap,
) -> Result<Json<String>, StatusCode> {
    verify_secret_key(&headers, &state)?;

    let cleaned = state.cleanup_idle_agents().await.map_err(|e| {
        tracing::error!("Failed to cleanup agents: {}", e);
        StatusCode::INTERNAL_SERVER_ERROR
    })?;

    Ok(Json(format!("Cleaned up {} idle agents", cleaned)))
}

pub fn routes(state: Arc<AppState>) -> Router {
    Router::new()
        .route("/agent/start", post(start_agent))
        .route("/agent/resume", post(resume_agent))
        .route("/agent/prompt", post(extend_prompt))
        .route("/agent/tools", get(get_tools))
        .route("/agent/update_provider", post(update_agent_provider))
        .route(
            "/agent/update_router_tool_selector",
            post(update_router_tool_selector),
        )
        .route("/agent/session_config", post(update_session_config))
        .route("/agent/add_sub_recipes", post(add_sub_recipes))
        .route("/agent/stats", get(get_agent_stats))
        .route("/agent/cleanup", post(cleanup_agents))
        .with_state(state)
}<|MERGE_RESOLUTION|>--- conflicted
+++ resolved
@@ -1,8 +1,9 @@
 use crate::state::AppState;
-use axum::response::IntoResponse;
+
 use axum::{
     extract::{Query, State},
     http::StatusCode,
+    response::IntoResponse,
     routing::{get, post},
     Json, Router,
 };
@@ -117,21 +118,14 @@
     responses(
         (status = 200, description = "Agent started successfully", body = StartAgentResponse),
         (status = 400, description = "Bad request - invalid working directory"),
-        (status = 401, description = "Unauthorized - invalid secret key"),
-        (status = 500, description = "Internal server error")
+        (status = 401, description = "Unauthorized - invalid secret key")
     )
 )]
 async fn start_agent(
     State(state): State<Arc<AppState>>,
     Json(payload): Json<StartAgentRequest>,
 ) -> Result<Json<StartAgentResponse>, StatusCode> {
-<<<<<<< HEAD
-    verify_secret_key(&headers, &state)?;
-
     // No longer reset the global agent - each session gets its own
-=======
-    state.reset().await;
->>>>>>> 598dd755
 
     let session_id = session::generate_session_id();
     let counter = state.session_counter.fetch_add(1, Ordering::SeqCst) + 1;
@@ -211,24 +205,18 @@
     responses(
         (status = 200, description = "Added sub recipes to agent successfully", body = AddSubRecipesResponse),
         (status = 401, description = "Unauthorized - invalid secret key"),
-        (status = 424, description = "Agent not initialized"),
-    ),
+        (status = 424, description = "Agent not initialized")
+    )
 )]
 async fn add_sub_recipes(
     State(state): State<Arc<AppState>>,
     Json(payload): Json<AddSubRecipesRequest>,
 ) -> Result<Json<AddSubRecipesResponse>, StatusCode> {
-<<<<<<< HEAD
-    verify_secret_key(&headers, &state)?;
-
     let session_id = session::Identifier::Name(payload.session_id.clone());
     let agent = state.get_agent(session_id).await.map_err(|e| {
         tracing::error!("Failed to get agent for session: {}", e);
         StatusCode::INTERNAL_SERVER_ERROR
     })?;
-=======
-    let agent = state.get_agent().await;
->>>>>>> 598dd755
     agent.add_sub_recipes(payload.sub_recipes.clone()).await;
     Ok(Json(AddSubRecipesResponse { success: true }))
 }
@@ -240,24 +228,18 @@
     responses(
         (status = 200, description = "Extended system prompt successfully", body = ExtendPromptResponse),
         (status = 401, description = "Unauthorized - invalid secret key"),
-        (status = 424, description = "Agent not initialized"),
-    ),
+        (status = 424, description = "Agent not initialized")
+    )
 )]
 async fn extend_prompt(
     State(state): State<Arc<AppState>>,
     Json(payload): Json<ExtendPromptRequest>,
 ) -> Result<Json<ExtendPromptResponse>, StatusCode> {
-<<<<<<< HEAD
-    verify_secret_key(&headers, &state)?;
-
     let session_id = session::Identifier::Name(payload.session_id.clone());
     let agent = state.get_agent(session_id).await.map_err(|e| {
         tracing::error!("Failed to get agent for session: {}", e);
         StatusCode::INTERNAL_SERVER_ERROR
     })?;
-=======
-    let agent = state.get_agent().await;
->>>>>>> 598dd755
     agent.extend_system_prompt(payload.extension.clone()).await;
     Ok(Json(ExtendPromptResponse { success: true }))
 }
@@ -271,9 +253,7 @@
     ),
     responses(
         (status = 200, description = "Tools retrieved successfully", body = Vec<ToolInfo>),
-        (status = 401, description = "Unauthorized - invalid secret key"),
-        (status = 424, description = "Agent not initialized"),
-        (status = 500, description = "Internal server error")
+        (status = 401, description = "Unauthorized - invalid secret key")
     )
 )]
 async fn get_tools(
@@ -329,26 +309,18 @@
     responses(
         (status = 200, description = "Provider updated successfully"),
         (status = 400, description = "Bad request - missing or invalid parameters"),
-        (status = 401, description = "Unauthorized - invalid secret key"),
-        (status = 424, description = "Agent not initialized"),
-        (status = 500, description = "Internal server error")
+        (status = 401, description = "Unauthorized - invalid secret key")
     )
 )]
 async fn update_agent_provider(
     State(state): State<Arc<AppState>>,
     Json(payload): Json<UpdateProviderRequest>,
 ) -> Result<StatusCode, impl IntoResponse> {
-<<<<<<< HEAD
-    verify_secret_key(&headers, &state).map_err(|e| (e, String::new()))?;
-
     let session_id = session::Identifier::Name(payload.session_id.clone());
     let agent = state.get_agent(session_id).await.map_err(|e| {
         tracing::error!("Failed to get agent for session: {}", e);
         (StatusCode::INTERNAL_SERVER_ERROR, String::new())
     })?;
-=======
-    let agent = state.get_agent().await;
->>>>>>> 598dd755
     let config = Config::global();
     let model = match payload
         .model
@@ -393,16 +365,8 @@
 )]
 async fn update_router_tool_selector(
     State(state): State<Arc<AppState>>,
-<<<<<<< HEAD
-    headers: HeaderMap,
     Json(payload): Json<UpdateRouterToolSelectorRequest>,
 ) -> Result<Json<String>, Json<ErrorResponse>> {
-    verify_secret_key(&headers, &state).map_err(|_| {
-        Json(ErrorResponse {
-            error: "Unauthorized - Invalid or missing API key".to_string(),
-        })
-    })?;
-
     let session_id = session::Identifier::Name(payload.session_id.clone());
     let agent = state.get_agent(session_id).await.map_err(|e| {
         tracing::error!("Failed to get agent for session: {}", e);
@@ -410,11 +374,6 @@
             error: format!("Failed to get agent: {}", e),
         })
     })?;
-=======
-    Json(_payload): Json<UpdateRouterToolSelectorRequest>,
-) -> Result<Json<String>, Json<ErrorResponse>> {
-    let agent = state.get_agent().await;
->>>>>>> 598dd755
     agent
         .update_router_tool_selector(None, Some(true))
         .await
@@ -445,13 +404,6 @@
     State(state): State<Arc<AppState>>,
     Json(payload): Json<SessionConfigRequest>,
 ) -> Result<Json<String>, Json<ErrorResponse>> {
-<<<<<<< HEAD
-    verify_secret_key(&headers, &state).map_err(|_| {
-        Json(ErrorResponse {
-            error: "Unauthorized - Invalid or missing API key".to_string(),
-        })
-    })?;
-
     let session_id = session::Identifier::Name(payload.session_id.clone());
     let agent = state.get_agent(session_id).await.map_err(|e| {
         tracing::error!("Failed to get agent for session: {}", e);
@@ -459,9 +411,6 @@
             error: format!("Failed to get agent: {}", e),
         })
     })?;
-=======
-    let agent = state.get_agent().await;
->>>>>>> 598dd755
     if let Some(response) = payload.response {
         agent.add_final_output_tool(response).await;
 
@@ -485,10 +434,7 @@
 )]
 async fn get_agent_stats(
     State(state): State<Arc<AppState>>,
-    headers: HeaderMap,
 ) -> Result<Json<AgentStatsResponse>, StatusCode> {
-    verify_secret_key(&headers, &state)?;
-
     let metrics = state.get_agent_metrics().await;
 
     Ok(Json(AgentStatsResponse {
@@ -509,17 +455,11 @@
         (status = 500, description = "Internal server error")
     )
 )]
-async fn cleanup_agents(
-    State(state): State<Arc<AppState>>,
-    headers: HeaderMap,
-) -> Result<Json<String>, StatusCode> {
-    verify_secret_key(&headers, &state)?;
-
+async fn cleanup_agents(State(state): State<Arc<AppState>>) -> Result<Json<String>, StatusCode> {
     let cleaned = state.cleanup_idle_agents().await.map_err(|e| {
         tracing::error!("Failed to cleanup agents: {}", e);
         StatusCode::INTERNAL_SERVER_ERROR
     })?;
-
     Ok(Json(format!("Cleaned up {} idle agents", cleaned)))
 }
 
