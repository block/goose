pub mod agent;
pub mod audio;
pub mod config_management;
pub mod errors;
<<<<<<< HEAD
pub mod health;
=======
pub mod extension;
>>>>>>> 8693aec7
pub mod recipe;
pub mod recipe_utils;
pub mod reply;
pub mod schedule;
pub mod session;
pub mod setup;
pub mod status;
pub mod utils;
use std::sync::Arc;

use axum::Router;

// Function to configure all routes
pub fn configure(state: Arc<crate::state::AppState>) -> Router {
    Router::new()
        .merge(status::routes())
        .merge(reply::routes(state.clone()))
        .merge(agent::routes(state.clone()))
        .merge(audio::routes(state.clone()))
<<<<<<< HEAD
        .merge(context::routes(state.clone()))
=======
        .merge(extension::routes(state.clone()))
>>>>>>> 8693aec7
        .merge(config_management::routes(state.clone()))
        .merge(recipe::routes(state.clone()))
        .merge(session::routes(state.clone()))
        .merge(schedule::routes(state.clone()))
        .merge(setup::routes(state.clone()))
}<|MERGE_RESOLUTION|>--- conflicted
+++ resolved
@@ -2,11 +2,6 @@
 pub mod audio;
 pub mod config_management;
 pub mod errors;
-<<<<<<< HEAD
-pub mod health;
-=======
-pub mod extension;
->>>>>>> 8693aec7
 pub mod recipe;
 pub mod recipe_utils;
 pub mod reply;
@@ -26,11 +21,6 @@
         .merge(reply::routes(state.clone()))
         .merge(agent::routes(state.clone()))
         .merge(audio::routes(state.clone()))
-<<<<<<< HEAD
-        .merge(context::routes(state.clone()))
-=======
-        .merge(extension::routes(state.clone()))
->>>>>>> 8693aec7
         .merge(config_management::routes(state.clone()))
         .merge(recipe::routes(state.clone()))
         .merge(session::routes(state.clone()))
