pub mod agent;
pub mod audio;
pub mod config_management;
pub mod errors;
pub mod mcp_ui_proxy;
pub mod recipe;
pub mod recipe_utils;
pub mod reply;
pub mod schedule;
pub mod session;
pub mod setup;
pub mod status;
pub mod tunnel;
pub mod utils;

use std::sync::Arc;

use axum::Router;

// Function to configure all routes
pub fn configure(state: Arc<crate::state::AppState>, secret_key: String) -> Router {
    Router::new()
        .merge(status::routes())
        .merge(reply::routes(state.clone()))
        .merge(agent::routes(state.clone()))
        .merge(audio::routes(state.clone()))
        .merge(config_management::routes(state.clone()))
        .merge(recipe::routes(state.clone()))
        .merge(session::routes(state.clone()))
        .merge(schedule::routes(state.clone()))
        .merge(setup::routes(state.clone()))
<<<<<<< HEAD
        .merge(tunnel::routes(state.clone()))
=======
        .merge(mcp_ui_proxy::routes(secret_key))
>>>>>>> 0f8d9a78
}<|MERGE_RESOLUTION|>--- conflicted
+++ resolved
@@ -29,9 +29,6 @@
         .merge(session::routes(state.clone()))
         .merge(schedule::routes(state.clone()))
         .merge(setup::routes(state.clone()))
-<<<<<<< HEAD
         .merge(tunnel::routes(state.clone()))
-=======
         .merge(mcp_ui_proxy::routes(secret_key))
->>>>>>> 0f8d9a78
 }