--- conflicted
+++ resolved
@@ -342,10 +342,8 @@
 )]
 async fn fork_session(
     Path(session_id): Path<String>,
-<<<<<<< HEAD
     Json(request): Json<ForkRequest>,
 ) -> Result<Json<ForkResponse>, ErrorResponse> {
-    // Validate: if truncate=true, timestamp must be provided
     if request.truncate && request.timestamp.is_none() {
         return Err(ErrorResponse {
             message: "truncate=true requires a timestamp".to_string(),
@@ -354,11 +352,11 @@
     }
 
     let target_session_id = if request.copy {
-        // Copy session first
         let original = SessionManager::get_session(&session_id, false)
             .await
             .map_err(|e| {
                 tracing::error!("Failed to get session: {}", e);
+                goose::posthog::emit_error("session_get_failed", &e.to_string());
                 ErrorResponse {
                     message: if e.to_string().contains("not found") {
                         format!("Session {} not found", session_id)
@@ -377,45 +375,12 @@
             .await
             .map_err(|e| {
                 tracing::error!("Failed to copy session: {}", e);
+                goose::posthog::emit_error("session_copy_failed", &e.to_string());
                 ErrorResponse {
                     message: format!("Failed to copy session: {}", e),
                     status: StatusCode::INTERNAL_SERVER_ERROR,
                 }
             })?;
-=======
-    Json(request): Json<EditMessageRequest>,
-) -> Result<Json<EditMessageResponse>, StatusCode> {
-    match request.edit_type {
-        EditType::Fork => {
-            let new_session = SessionManager::copy_session(&session_id, "(edited)".to_string())
-                .await
-                .map_err(|e| {
-                    tracing::error!("Failed to copy session: {}", e);
-                    goose::posthog::emit_error("session_copy_failed", &e.to_string());
-                    StatusCode::INTERNAL_SERVER_ERROR
-                })?;
-
-            SessionManager::truncate_conversation(&new_session.id, request.timestamp)
-                .await
-                .map_err(|e| {
-                    tracing::error!("Failed to truncate conversation: {}", e);
-                    goose::posthog::emit_error("session_truncate_failed", &e.to_string());
-                    StatusCode::INTERNAL_SERVER_ERROR
-                })?;
-
-            Ok(Json(EditMessageResponse {
-                session_id: new_session.id,
-            }))
-        }
-        EditType::Edit => {
-            SessionManager::truncate_conversation(&session_id, request.timestamp)
-                .await
-                .map_err(|e| {
-                    tracing::error!("Failed to truncate conversation: {}", e);
-                    goose::posthog::emit_error("session_truncate_failed", &e.to_string());
-                    StatusCode::INTERNAL_SERVER_ERROR
-                })?;
->>>>>>> 40246432
 
         copied.id
     } else {
@@ -427,6 +392,7 @@
             .await
             .map_err(|e| {
                 tracing::error!("Failed to truncate conversation: {}", e);
+                goose::posthog::emit_error("session_truncate_failed", &e.to_string());
                 ErrorResponse {
                     message: format!("Failed to truncate conversation: {}", e),
                     status: StatusCode::INTERNAL_SERVER_ERROR,
