use super::utils::verify_secret_key;
use crate::routes::utils::check_provider_configured;
use crate::state::AppState;
use axum::{
    extract::{Path, State},
    routing::{delete, get, post},
    Json, Router,
};
use etcetera::{choose_app_strategy, AppStrategy};
use goose::config::APP_STRATEGY;
use goose::config::{Config, ConfigError};
use goose::config::{ExtensionConfigManager, ExtensionEntry};
use goose::model::ModelConfig;
use goose::providers::base::ProviderMetadata;
use goose::providers::pricing::{
    get_all_pricing, get_model_pricing, parse_model_id, refresh_pricing,
};
use goose::providers::providers as get_providers;
use goose::{agents::ExtensionConfig, config::permission::PermissionLevel};
use http::{HeaderMap, StatusCode};
use serde::{Deserialize, Serialize};
use serde_json::Value;
use serde_yaml;
use std::{collections::HashMap, sync::Arc};
use utoipa::ToSchema;

#[derive(Serialize, ToSchema)]
pub struct ExtensionResponse {
    pub extensions: Vec<ExtensionEntry>,
}

#[derive(Deserialize, ToSchema)]
pub struct ExtensionQuery {
    pub name: String,
    pub config: ExtensionConfig,
    pub enabled: bool,
}

#[derive(Deserialize, ToSchema)]
pub struct UpsertConfigQuery {
    pub key: String,
    pub value: Value,
    pub is_secret: bool,
}

#[derive(Deserialize, Serialize, ToSchema)]
pub struct ConfigKeyQuery {
    pub key: String,
    pub is_secret: bool,
}

#[derive(Serialize, ToSchema)]
pub struct ConfigResponse {
    pub config: HashMap<String, Value>,
}

#[derive(Debug, Serialize, Deserialize, ToSchema)]
pub struct ProviderDetails {
    pub name: String,
    pub metadata: ProviderMetadata,
    pub is_configured: bool,
}

#[derive(Serialize, ToSchema)]
pub struct ProvidersResponse {
    pub providers: Vec<ProviderDetails>,
}

#[derive(Debug, Serialize, Deserialize, ToSchema)]
pub struct ToolPermission {
    pub tool_name: String,
    pub permission: PermissionLevel,
}

#[derive(Deserialize, ToSchema)]
pub struct UpsertPermissionsQuery {
    pub tool_permissions: Vec<ToolPermission>,
}

#[derive(Deserialize, ToSchema)]
pub struct CreateCustomProviderRequest {
    pub provider_type: String,
    pub display_name: String,
    pub api_url: String,
    pub api_key: String,
    pub models: Vec<String>,
    pub supports_streaming: Option<bool>,
}

#[utoipa::path(
    post,
    path = "/config/upsert",
    request_body = UpsertConfigQuery,
    responses(
        (status = 200, description = "Configuration value upserted successfully", body = String),
        (status = 500, description = "Internal server error")
    )
)]
pub async fn upsert_config(
    State(state): State<Arc<AppState>>,
    headers: HeaderMap,
    Json(query): Json<UpsertConfigQuery>,
) -> Result<Json<Value>, StatusCode> {
    verify_secret_key(&headers, &state)?;

    let config = Config::global();

    // Log the incoming request for debugging
    tracing::info!(
        "Upserting config: key={}, value={:?}, is_secret={}",
        query.key,
        query.value,
        query.is_secret
    );

    let result = config.set(&query.key, query.value.clone(), query.is_secret);

    match result {
        Ok(_) => {
            // Verify the value was actually saved
            if let Ok(saved_value) = config.get_param::<serde_json::Value>(&query.key) {
                tracing::info!(
                    "Config value saved successfully: key={}, saved_value={:?}",
                    query.key,
                    saved_value
                );
            }
            Ok(Json(Value::String(format!("Upserted key {}", query.key))))
        }
        Err(e) => {
            tracing::error!("Failed to upsert config: key={}, error={:?}", query.key, e);
            Err(StatusCode::INTERNAL_SERVER_ERROR)
        }
    }
}

#[utoipa::path(
    post,
    path = "/config/remove",
    request_body = ConfigKeyQuery,
    responses(
        (status = 200, description = "Configuration value removed successfully", body = String),
        (status = 404, description = "Configuration key not found"),
        (status = 500, description = "Internal server error")
    )
)]
pub async fn remove_config(
    State(state): State<Arc<AppState>>,
    headers: HeaderMap,
    Json(query): Json<ConfigKeyQuery>,
) -> Result<Json<String>, StatusCode> {
    verify_secret_key(&headers, &state)?;

    let config = Config::global();

    let result = if query.is_secret {
        config.delete_secret(&query.key)
    } else {
        config.delete(&query.key)
    };

    match result {
        Ok(_) => Ok(Json(format!("Removed key {}", query.key))),
        Err(_) => Err(StatusCode::NOT_FOUND),
    }
}

#[utoipa::path(
    post,
    path = "/config/read",
    request_body = ConfigKeyQuery,
    responses(
        (status = 200, description = "Configuration value retrieved successfully", body = Value),
        (status = 500, description = "Unable to get the configuration value"),
    )
)]
pub async fn read_config(
    State(state): State<Arc<AppState>>,
    headers: HeaderMap,
    Json(query): Json<ConfigKeyQuery>,
) -> Result<Json<Value>, StatusCode> {
    verify_secret_key(&headers, &state)?;

    if query.key == "model-limits" {
        let limits = ModelConfig::get_all_model_limits();
        return Ok(Json(
            serde_json::to_value(limits).map_err(|_| StatusCode::INTERNAL_SERVER_ERROR)?,
        ));
    }

    let config = Config::global();

    let response_value = match config.get(&query.key, query.is_secret) {
        Ok(value) => {
            if query.is_secret {
                Value::Bool(true)
            } else {
                value
            }
        }
        Err(ConfigError::NotFound(_)) => {
            if query.is_secret {
                Value::Bool(false)
            } else {
                Value::Null
            }
        }
        Err(_) => {
            return Err(StatusCode::INTERNAL_SERVER_ERROR);
        }
    };
    Ok(Json(response_value))
}

#[utoipa::path(
    get,
    path = "/config/extensions",
    responses(
        (status = 200, description = "All extensions retrieved successfully", body = ExtensionResponse),
        (status = 500, description = "Internal server error")
    )
)]
pub async fn get_extensions(
    State(state): State<Arc<AppState>>,
    headers: HeaderMap,
) -> Result<Json<ExtensionResponse>, StatusCode> {
    verify_secret_key(&headers, &state)?;

    match ExtensionConfigManager::get_all() {
        Ok(extensions) => Ok(Json(ExtensionResponse { extensions })),
        Err(err) => {
            if err
                .downcast_ref::<goose::config::base::ConfigError>()
                .is_some_and(|e| matches!(e, goose::config::base::ConfigError::DeserializeError(_)))
            {
                Err(StatusCode::UNPROCESSABLE_ENTITY)
            } else {
                Err(StatusCode::INTERNAL_SERVER_ERROR)
            }
        }
    }
}

#[utoipa::path(
    post,
    path = "/config/extensions",
    request_body = ExtensionQuery,
    responses(
        (status = 200, description = "Extension added or updated successfully", body = String),
        (status = 400, description = "Invalid request"),
        (status = 422, description = "Could not serialize config.yaml"),
        (status = 500, description = "Internal server error")
    )
)]
pub async fn add_extension(
    State(state): State<Arc<AppState>>,
    headers: HeaderMap,
    Json(extension_query): Json<ExtensionQuery>,
) -> Result<Json<String>, StatusCode> {
    verify_secret_key(&headers, &state)?;

    let extensions =
        ExtensionConfigManager::get_all().map_err(|_| StatusCode::INTERNAL_SERVER_ERROR)?;
    let key = goose::config::extensions::name_to_key(&extension_query.name);

    let is_update = extensions.iter().any(|e| e.config.key() == key);

    match ExtensionConfigManager::set(ExtensionEntry {
        enabled: extension_query.enabled,
        config: extension_query.config,
    }) {
        Ok(_) => {
            if is_update {
                Ok(Json(format!("Updated extension {}", extension_query.name)))
            } else {
                Ok(Json(format!("Added extension {}", extension_query.name)))
            }
        }
        Err(_) => Err(StatusCode::INTERNAL_SERVER_ERROR),
    }
}

#[utoipa::path(
    delete,
    path = "/config/extensions/{name}",
    responses(
        (status = 200, description = "Extension removed successfully", body = String),
        (status = 404, description = "Extension not found"),
        (status = 500, description = "Internal server error")
    )
)]
pub async fn remove_extension(
    State(state): State<Arc<AppState>>,
    headers: HeaderMap,
    axum::extract::Path(name): axum::extract::Path<String>,
) -> Result<Json<String>, StatusCode> {
    verify_secret_key(&headers, &state)?;

    let key = goose::config::extensions::name_to_key(&name);
    match ExtensionConfigManager::remove(&key) {
        Ok(_) => Ok(Json(format!("Removed extension {}", name))),
        Err(_) => Err(StatusCode::NOT_FOUND),
    }
}

#[utoipa::path(
    get,
    path = "/config",
    responses(
        (status = 200, description = "All configuration values retrieved successfully", body = ConfigResponse)
    )
)]
pub async fn read_all_config(
    State(state): State<Arc<AppState>>,
    headers: HeaderMap,
) -> Result<Json<ConfigResponse>, StatusCode> {
    verify_secret_key(&headers, &state)?;

    let config = Config::global();

    let values = config
        .load_values()
        .map_err(|_| StatusCode::UNPROCESSABLE_ENTITY)?;

    Ok(Json(ConfigResponse { config: values }))
}

#[utoipa::path(
    get,
    path = "/config/providers",
    responses(
        (status = 200, description = "All configuration values retrieved successfully", body = [ProviderDetails])
    )
)]
pub async fn providers(
    State(state): State<Arc<AppState>>,
    headers: HeaderMap,
) -> Result<Json<Vec<ProviderDetails>>, StatusCode> {
    verify_secret_key(&headers, &state)?;

    let mut providers_metadata = get_providers();

    let custom_providers_dir = goose::config::custom_providers::custom_providers_dir();

    if custom_providers_dir.exists() {
        if let Ok(entries) = std::fs::read_dir(&custom_providers_dir) {
            for entry in entries.flatten() {
                if let Some(extension) = entry.path().extension() {
                    if extension == "json" {
                        if let Ok(content) = std::fs::read_to_string(entry.path()) {
                            if let Ok(custom_provider) = serde_json::from_str::<
                                goose::config::custom_providers::CustomProviderConfig,
                            >(&content)
                            {
                                // CustomProviderConfig => ProviderMetadata
                                let default_model = custom_provider
                                    .models
                                    .first()
                                    .map(|m| m.name.clone())
                                    .unwrap_or_default();

                                let metadata = goose::providers::base::ProviderMetadata {
                                    name: custom_provider.name.clone(),
                                    display_name: custom_provider.display_name.clone(),
                                    description: custom_provider
                                        .description
                                        .clone()
                                        .unwrap_or_else(|| {
                                            format!("{} (custom)", custom_provider.display_name)
                                        }),
                                    default_model,
                                    known_models: custom_provider.models.clone(),
                                    model_doc_link: "Custom provider".to_string(),
                                    config_keys: vec![
                                        goose::providers::base::ConfigKey::new(
                                            &custom_provider.api_key_env,
                                            true,
                                            true,
                                            None,
                                        ),
                                        goose::providers::base::ConfigKey::new(
                                            "CUSTOM_PROVIDER_BASE_URL",
                                            true,
                                            false,
                                            Some(&custom_provider.base_url),
                                        ),
                                    ],
                                };
                                providers_metadata.push(metadata);
                            }
                        }
                    }
                }
            }
        }
    }

    let providers_response: Vec<ProviderDetails> = providers_metadata
        .into_iter()
        .map(|metadata| {
            let is_configured = check_provider_configured(&metadata);

            ProviderDetails {
                name: metadata.name.clone(),
                metadata,
                is_configured,
            }
        })
        .collect();

    Ok(Json(providers_response))
}

#[utoipa::path(
    get,
    path = "/config/providers/{name}/models",
    params(
        ("name" = String, Path, description = "Provider name (e.g., openai)")
    ),
    responses(
        (status = 200, description = "Models fetched successfully", body = [String]),
        (status = 400, description = "Unknown provider, provider not configured, or authentication error"),
        (status = 429, description = "Rate limit exceeded"),
        (status = 500, description = "Internal server error")
    )
)]
pub async fn get_provider_models(
    State(state): State<Arc<AppState>>,
    headers: HeaderMap,
    Path(name): Path<String>,
) -> Result<Json<Vec<String>>, StatusCode> {
    verify_secret_key(&headers, &state)?;

    let all = get_providers();
    let Some(metadata) = all.into_iter().find(|m| m.name == name) else {
        return Err(StatusCode::BAD_REQUEST);
    };
    if !check_provider_configured(&metadata) {
        return Err(StatusCode::BAD_REQUEST);
    }

    let model_config =
        ModelConfig::new(&metadata.default_model).map_err(|_| StatusCode::INTERNAL_SERVER_ERROR)?;
    let provider = goose::providers::create(&name, model_config)
        .map_err(|_| StatusCode::INTERNAL_SERVER_ERROR)?;

    match provider.fetch_supported_models().await {
        Ok(Some(models)) => Ok(Json(models)),
        Ok(None) => Ok(Json(Vec::new())),
        Err(provider_error) => {
            use goose::providers::errors::ProviderError;
            let status_code = match provider_error {
                // Permanent misconfigurations - client should fix configuration
                ProviderError::Authentication(_) => StatusCode::BAD_REQUEST,
                ProviderError::UsageError(_) => StatusCode::BAD_REQUEST,

                // Transient errors - client should retry later
                ProviderError::RateLimitExceeded(_) => StatusCode::TOO_MANY_REQUESTS,

                // All other errors - internal server error
                _ => StatusCode::INTERNAL_SERVER_ERROR,
            };

            tracing::warn!(
                "Provider {} failed to fetch models: {}",
                name,
                provider_error
            );
            Err(status_code)
        }
    }
}

#[derive(Serialize, ToSchema)]
pub struct PricingData {
    pub provider: String,
    pub model: String,
    pub input_token_cost: f64,
    pub output_token_cost: f64,
    pub currency: String,
    pub context_length: Option<u32>,
}

#[derive(Serialize, ToSchema)]
pub struct PricingResponse {
    pub pricing: Vec<PricingData>,
    pub source: String,
}

#[derive(Deserialize, ToSchema)]
pub struct PricingQuery {
    /// If true, only return pricing for configured providers. If false, return all.
    pub configured_only: Option<bool>,
}

#[utoipa::path(
    post,
    path = "/config/pricing",
    request_body = PricingQuery,
    responses(
        (status = 200, description = "Model pricing data retrieved successfully", body = PricingResponse)
    )
)]
pub async fn get_pricing(
    State(state): State<Arc<AppState>>,
    headers: HeaderMap,
    Json(query): Json<PricingQuery>,
) -> Result<Json<PricingResponse>, StatusCode> {
    verify_secret_key(&headers, &state)?;

    let configured_only = query.configured_only.unwrap_or(true);

    // If refresh requested (configured_only = false), refresh the cache
    if !configured_only {
        if let Err(e) = refresh_pricing().await {
            tracing::error!("Failed to refresh pricing data: {}", e);
        }
    }

    let mut pricing_data = Vec::new();

    if !configured_only {
        // Get ALL pricing data from the cache
        let all_pricing = get_all_pricing().await;

        for (provider, models) in all_pricing {
            for (model, pricing) in models {
                pricing_data.push(PricingData {
                    provider: provider.clone(),
                    model: model.clone(),
                    input_token_cost: pricing.input_cost,
                    output_token_cost: pricing.output_cost,
                    currency: "$".to_string(),
                    context_length: pricing.context_length,
                });
            }
        }
    } else {
        // Get only configured providers' pricing
        let providers_metadata = get_providers();

        for metadata in providers_metadata {
            // Skip unconfigured providers if filtering
            if !check_provider_configured(&metadata) {
                continue;
            }

            for model_info in &metadata.known_models {
                // Handle OpenRouter models specially - they store full provider/model names
                let (lookup_provider, lookup_model) = if metadata.name == "openrouter" {
                    // For OpenRouter, parse the model name to extract real provider/model
                    if let Some((provider, model)) = parse_model_id(&model_info.name) {
                        (provider, model)
                    } else {
                        // Fallback if parsing fails
                        (metadata.name.clone(), model_info.name.clone())
                    }
                } else {
                    // For other providers, use names as-is
                    (metadata.name.clone(), model_info.name.clone())
                };

                // Only get pricing from OpenRouter cache
                if let Some(pricing) = get_model_pricing(&lookup_provider, &lookup_model).await {
                    pricing_data.push(PricingData {
                        provider: metadata.name.clone(),
                        model: model_info.name.clone(),
                        input_token_cost: pricing.input_cost,
                        output_token_cost: pricing.output_cost,
                        currency: "$".to_string(),
                        context_length: pricing.context_length,
                    });
                }
                // No fallback to hardcoded prices
            }
        }
    }

    tracing::debug!(
        "Returning pricing for {} models{}",
        pricing_data.len(),
        if configured_only {
            " (configured providers only)"
        } else {
            " (all cached models)"
        }
    );

    Ok(Json(PricingResponse {
        pricing: pricing_data,
        source: "openrouter".to_string(),
    }))
}

#[utoipa::path(
    post,
    path = "/config/init",
    responses(
        (status = 200, description = "Config initialization check completed", body = String),
        (status = 500, description = "Internal server error")
    )
)]
pub async fn init_config(
    State(state): State<Arc<AppState>>,
    headers: HeaderMap,
) -> Result<Json<String>, StatusCode> {
    verify_secret_key(&headers, &state)?;

    let config = Config::global();

    if config.exists() {
        return Ok(Json("Config already exists".to_string()));
    }

    // Use the shared function to load init-config.yaml
    match goose::config::base::load_init_config_from_workspace() {
        Ok(init_values) => match config.save_values(init_values) {
            Ok(_) => Ok(Json("Config initialized successfully".to_string())),
            Err(_) => Err(StatusCode::INTERNAL_SERVER_ERROR),
        },
        Err(_) => Ok(Json(
            "No init-config.yaml found, using default configuration".to_string(),
        )),
    }
}

#[utoipa::path(
    post,
    path = "/config/permissions",
    request_body = UpsertPermissionsQuery,
    responses(
        (status = 200, description = "Permission update completed", body = String),
        (status = 400, description = "Invalid request"),
    )
)]
pub async fn upsert_permissions(
    State(state): State<Arc<AppState>>,
    headers: HeaderMap,
    Json(query): Json<UpsertPermissionsQuery>,
) -> Result<Json<String>, StatusCode> {
    verify_secret_key(&headers, &state)?;

    let mut permission_manager = goose::config::PermissionManager::default();

    for tool_permission in &query.tool_permissions {
        permission_manager.update_user_permission(
            &tool_permission.tool_name,
            tool_permission.permission.clone(),
        );
    }

    Ok(Json("Permissions updated successfully".to_string()))
}

#[utoipa::path(
    post,
    path = "/config/backup",
    responses(
        (status = 200, description = "Config file backed up", body = String),
        (status = 500, description = "Internal server error")
    )
)]
pub async fn backup_config(
    State(state): State<Arc<AppState>>,
    headers: HeaderMap,
) -> Result<Json<String>, StatusCode> {
    verify_secret_key(&headers, &state)?;

    let config_dir = choose_app_strategy(APP_STRATEGY.clone())
        .expect("goose requires a home dir")
        .config_dir();

    let config_path = config_dir.join("config.yaml");

    if config_path.exists() {
        let file_name = config_path
            .file_name()
            .ok_or(StatusCode::INTERNAL_SERVER_ERROR)?;

        let mut backup_name = file_name.to_os_string();
        backup_name.push(".bak");

        let backup = config_path.with_file_name(backup_name);
        match std::fs::copy(&config_path, &backup) {
            Ok(_) => Ok(Json(format!("Copied {:?} to {:?}", config_path, backup))),
            Err(_) => Err(StatusCode::INTERNAL_SERVER_ERROR),
        }
    } else {
        Err(StatusCode::INTERNAL_SERVER_ERROR)
    }
}

#[utoipa::path(
    post,
    path = "/config/recover",
    responses(
        (status = 200, description = "Config recovery attempted", body = String),
        (status = 500, description = "Internal server error")
    )
)]
pub async fn recover_config(
    State(state): State<Arc<AppState>>,
    headers: HeaderMap,
) -> Result<Json<String>, StatusCode> {
    verify_secret_key(&headers, &state)?;

    let config = Config::global();

    // Force a reload which will trigger recovery if needed
    match config.load_values() {
        Ok(values) => {
            let recovered_keys: Vec<String> = values.keys().cloned().collect();
            if recovered_keys.is_empty() {
                Ok(Json("Config recovery completed, but no data was recoverable. Starting with empty configuration.".to_string()))
            } else {
                Ok(Json(format!(
                    "Config recovery completed. Recovered {} keys: {}",
                    recovered_keys.len(),
                    recovered_keys.join(", ")
                )))
            }
        }
        Err(e) => {
            tracing::error!("Config recovery failed: {}", e);
            Err(StatusCode::INTERNAL_SERVER_ERROR)
        }
    }
}

#[utoipa::path(
    get,
    path = "/config/validate",
    responses(
        (status = 200, description = "Config validation result", body = String),
        (status = 422, description = "Config file is corrupted")
    )
)]
pub async fn validate_config(
    State(state): State<Arc<AppState>>,
    headers: HeaderMap,
) -> Result<Json<String>, StatusCode> {
    verify_secret_key(&headers, &state)?;

    let config_dir = choose_app_strategy(APP_STRATEGY.clone())
        .expect("goose requires a home dir")
        .config_dir();

    let config_path = config_dir.join("config.yaml");

    if !config_path.exists() {
        return Ok(Json("Config file does not exist".to_string()));
    }

    match std::fs::read_to_string(&config_path) {
        Ok(content) => match serde_yaml::from_str::<serde_yaml::Value>(&content) {
            Ok(_) => Ok(Json("Config file is valid".to_string())),
            Err(e) => {
                tracing::warn!("Config validation failed: {}", e);
                Err(StatusCode::UNPROCESSABLE_ENTITY)
            }
        },
        Err(e) => {
            tracing::error!("Failed to read config file: {}", e);
            Err(StatusCode::INTERNAL_SERVER_ERROR)
        }
    }
}

#[utoipa::path(
    get,
    path = "/config/current-model",
    responses(
        (status = 200, description = "Current model retrieved successfully", body = String),
    )
)]
pub async fn get_current_model(
    State(state): State<Arc<AppState>>,
    headers: HeaderMap,
) -> Result<Json<Value>, StatusCode> {
    verify_secret_key(&headers, &state)?;

    let current_model = goose::providers::base::get_current_model();

    Ok(Json(serde_json::json!({
        "model": current_model
    })))
}

#[utoipa::path(
<<<<<<< HEAD
    get,
    path = "/config/auto-compact-threshold",
    responses(
        (status = 200, description = "Auto-compact threshold retrieved successfully", body = f64),
    )
)]
pub async fn get_auto_compact_threshold(
    State(state): State<Arc<AppState>>,
    headers: HeaderMap,
) -> Result<Json<Value>, StatusCode> {
    verify_secret_key(&headers, &state)?;

    let config = Config::global();
    let threshold = config
        .get_param::<f64>("GOOSE_AUTO_COMPACT_THRESHOLD")
        .unwrap_or(0.8); // Default to 80%

    Ok(Json(serde_json::json!({
        "threshold": threshold
    })))
=======
    post,
    path = "/config/custom-providers",
    request_body = CreateCustomProviderRequest,
    responses(
        (status = 200, description = "Custom provider created successfully", body = String),
        (status = 400, description = "Invalid request"),
        (status = 500, description = "Internal server error")
    )
)]
pub async fn create_custom_provider(
    State(state): State<Arc<AppState>>,
    headers: HeaderMap,
    Json(request): Json<CreateCustomProviderRequest>,
) -> Result<Json<String>, StatusCode> {
    verify_secret_key(&headers, &state)?;

    let config = goose::config::custom_providers::CustomProviderConfig::create_and_save(
        &request.provider_type,
        request.display_name,
        request.api_url,
        request.api_key,
        request.models,
        request.supports_streaming,
    )
    .map_err(|_| StatusCode::INTERNAL_SERVER_ERROR)?;

    if let Err(e) = goose::providers::refresh_custom_providers() {
        tracing::warn!("Failed to refresh custom providers after creation: {}", e);
    }

    Ok(Json(format!("Custom provider added - ID: {}", config.id())))
}

#[utoipa::path(
    delete,
    path = "/config/custom-providers/{id}",
    responses(
        (status = 200, description = "Custom provider removed successfully", body = String),
        (status = 404, description = "Provider not found"),
        (status = 500, description = "Internal server error")
    )
)]
pub async fn remove_custom_provider(
    State(state): State<Arc<AppState>>,
    headers: HeaderMap,
    axum::extract::Path(id): axum::extract::Path<String>,
) -> Result<Json<String>, StatusCode> {
    verify_secret_key(&headers, &state)?;

    goose::config::custom_providers::CustomProviderConfig::remove(&id)
        .map_err(|_| StatusCode::INTERNAL_SERVER_ERROR)?;

    if let Err(e) = goose::providers::refresh_custom_providers() {
        tracing::warn!("Failed to refresh custom providers after deletion: {}", e);
    }

    Ok(Json(format!("Removed custom provider: {}", id)))
>>>>>>> f4e04694
}

pub fn routes(state: Arc<AppState>) -> Router {
    Router::new()
        .route("/config", get(read_all_config))
        .route("/config/upsert", post(upsert_config))
        .route("/config/remove", post(remove_config))
        .route("/config/read", post(read_config))
        .route("/config/extensions", get(get_extensions))
        .route("/config/extensions", post(add_extension))
        .route("/config/extensions/{name}", delete(remove_extension))
        .route("/config/providers", get(providers))
        .route("/config/providers/{name}/models", get(get_provider_models))
        .route("/config/pricing", post(get_pricing))
        .route("/config/init", post(init_config))
        .route("/config/backup", post(backup_config))
        .route("/config/recover", post(recover_config))
        .route("/config/validate", get(validate_config))
        .route("/config/permissions", post(upsert_permissions))
        .route("/config/current-model", get(get_current_model))
<<<<<<< HEAD
        .route(
            "/config/auto-compact-threshold",
            get(get_auto_compact_threshold),
=======
        .route("/config/custom-providers", post(create_custom_provider))
        .route(
            "/config/custom-providers/{id}",
            delete(remove_custom_provider),
>>>>>>> f4e04694
        )
        .with_state(state)
}

#[cfg(test)]
mod tests {
    use super::*;

    async fn create_test_state() -> Arc<AppState> {
        let test_state = AppState::new(
            Arc::new(goose::agents::Agent::default()),
            "test".to_string(),
        )
        .await;
        let sched_storage_path = choose_app_strategy(APP_STRATEGY.clone())
            .unwrap()
            .data_dir()
            .join("schedules.json");
        let sched = goose::scheduler_factory::SchedulerFactory::create_legacy(sched_storage_path)
            .await
            .unwrap();
        test_state.set_scheduler(sched).await;
        test_state
    }

    #[tokio::test]
    async fn test_read_model_limits() {
        let test_state = create_test_state().await;
        let mut headers = HeaderMap::new();
        headers.insert("X-Secret-Key", "test".parse().unwrap());

        let result = read_config(
            State(test_state),
            headers,
            Json(ConfigKeyQuery {
                key: "model-limits".to_string(),
                is_secret: false,
            }),
        )
        .await;

        assert!(result.is_ok());
        let response = result.unwrap();

        let limits: Vec<goose::model::ModelLimitConfig> =
            serde_json::from_value(response.0).unwrap();
        assert!(!limits.is_empty());

        let gpt4_limit = limits.iter().find(|l| l.pattern == "gpt-4o");
        assert!(gpt4_limit.is_some());
        assert_eq!(gpt4_limit.unwrap().context_limit, 128_000);
    }

    #[tokio::test]
    async fn test_get_provider_models_unknown_provider() {
        let test_state = create_test_state().await;
        let mut headers = HeaderMap::new();
        headers.insert("X-Secret-Key", "test".parse().unwrap());

        let result = get_provider_models(
            State(test_state),
            headers,
            Path("unknown_provider".to_string()),
        )
        .await;

        assert!(result.is_err());
        assert_eq!(result.unwrap_err(), StatusCode::BAD_REQUEST);
    }

    #[tokio::test]
    async fn test_get_provider_models_openai_configured() {
        std::env::set_var("OPENAI_API_KEY", "test-key");

        let test_state = create_test_state().await;
        let mut headers = HeaderMap::new();
        headers.insert("X-Secret-Key", "test".parse().unwrap());

        let result =
            get_provider_models(State(test_state), headers, Path("openai".to_string())).await;

        // The response should be BAD_REQUEST since the API key is invalid (authentication error)
        assert!(
            result.is_err(),
            "Expected error response from OpenAI provider with invalid key"
        );
        let status_code = result.unwrap_err();

        assert!(status_code == StatusCode::BAD_REQUEST,
            "Expected BAD_REQUEST (authentication error) or INTERNAL_SERVER_ERROR (other errors), got: {}",
            status_code
        );

        std::env::remove_var("OPENAI_API_KEY");
    }
}<|MERGE_RESOLUTION|>--- conflicted
+++ resolved
@@ -104,33 +104,11 @@
     verify_secret_key(&headers, &state)?;
 
     let config = Config::global();
-
-    // Log the incoming request for debugging
-    tracing::info!(
-        "Upserting config: key={}, value={:?}, is_secret={}",
-        query.key,
-        query.value,
-        query.is_secret
-    );
-
-    let result = config.set(&query.key, query.value.clone(), query.is_secret);
+    let result = config.set(&query.key, query.value, query.is_secret);
 
     match result {
-        Ok(_) => {
-            // Verify the value was actually saved
-            if let Ok(saved_value) = config.get_param::<serde_json::Value>(&query.key) {
-                tracing::info!(
-                    "Config value saved successfully: key={}, saved_value={:?}",
-                    query.key,
-                    saved_value
-                );
-            }
-            Ok(Json(Value::String(format!("Upserted key {}", query.key))))
-        }
-        Err(e) => {
-            tracing::error!("Failed to upsert config: key={}, error={:?}", query.key, e);
-            Err(StatusCode::INTERNAL_SERVER_ERROR)
-        }
+        Ok(_) => Ok(Json(Value::String(format!("Upserted key {}", query.key)))),
+        Err(_) => Err(StatusCode::INTERNAL_SERVER_ERROR),
     }
 }
 
@@ -787,28 +765,6 @@
 }
 
 #[utoipa::path(
-<<<<<<< HEAD
-    get,
-    path = "/config/auto-compact-threshold",
-    responses(
-        (status = 200, description = "Auto-compact threshold retrieved successfully", body = f64),
-    )
-)]
-pub async fn get_auto_compact_threshold(
-    State(state): State<Arc<AppState>>,
-    headers: HeaderMap,
-) -> Result<Json<Value>, StatusCode> {
-    verify_secret_key(&headers, &state)?;
-
-    let config = Config::global();
-    let threshold = config
-        .get_param::<f64>("GOOSE_AUTO_COMPACT_THRESHOLD")
-        .unwrap_or(0.8); // Default to 80%
-
-    Ok(Json(serde_json::json!({
-        "threshold": threshold
-    })))
-=======
     post,
     path = "/config/custom-providers",
     request_body = CreateCustomProviderRequest,
@@ -866,7 +822,29 @@
     }
 
     Ok(Json(format!("Removed custom provider: {}", id)))
->>>>>>> f4e04694
+}
+
+#[utoipa::path(
+    get,
+    path = "/config/auto-compact-threshold",
+    responses(
+        (status = 200, description = "Auto-compact threshold retrieved successfully", body = Value),
+    )
+)]
+pub async fn get_auto_compact_threshold(
+    State(state): State<Arc<AppState>>,
+    headers: HeaderMap,
+) -> Result<Json<Value>, StatusCode> {
+    verify_secret_key(&headers, &state)?;
+
+    let config = Config::global();
+    let threshold = config
+        .get_param::<f64>("GOOSE_AUTO_COMPACT_THRESHOLD")
+        .unwrap_or(0.8); // Default to 80%
+
+    Ok(Json(serde_json::json!({
+        "threshold": threshold
+    })))
 }
 
 pub fn routes(state: Arc<AppState>) -> Router {
@@ -887,16 +865,14 @@
         .route("/config/validate", get(validate_config))
         .route("/config/permissions", post(upsert_permissions))
         .route("/config/current-model", get(get_current_model))
-<<<<<<< HEAD
-        .route(
-            "/config/auto-compact-threshold",
-            get(get_auto_compact_threshold),
-=======
         .route("/config/custom-providers", post(create_custom_provider))
         .route(
             "/config/custom-providers/{id}",
             delete(remove_custom_provider),
->>>>>>> f4e04694
+        )
+        .route(
+            "/config/auto-compact-threshold",
+            get(get_auto_compact_threshold),
         )
         .with_state(state)
 }
