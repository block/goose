--- conflicted
+++ resolved
@@ -439,7 +439,54 @@
     Ok(Json("Permissions updated successfully".to_string()))
 }
 
-<<<<<<< HEAD
+use etcetera::{choose_app_strategy, AppStrategy, AppStrategyArgs};
+use once_cell::sync::Lazy;
+pub static APP_STRATEGY: Lazy<AppStrategyArgs> = Lazy::new(|| AppStrategyArgs {
+    top_level_domain: "Block".to_string(),
+    author: "Block".to_string(),
+    app_name: "goose".to_string(),
+});
+
+#[utoipa::path(
+    post,
+    path = "/config/backup",
+    responses(
+        (status = 200, description = "Config file backed up", body = String),
+        (status = 500, description = "Internal server error")
+    )
+)]
+pub async fn backup_config(
+    State(state): State<Arc<AppState>>,
+    headers: HeaderMap,
+) -> Result<Json<String>, StatusCode> {
+    verify_secret_key(&headers, &state)?;
+
+    let config_dir = choose_app_strategy(APP_STRATEGY.clone())
+        .expect("goose requires a home dir")
+        .config_dir();
+
+    let config_path = config_dir.join("config.yaml");
+
+    if config_path.exists() {
+        let file_name = config_path
+            .file_name()
+            .ok_or(StatusCode::INTERNAL_SERVER_ERROR)?;
+
+        // Append ".bak" to the file name
+        let mut backup_name = file_name.to_os_string();
+        backup_name.push(".bak");
+
+        // Construct the new path with the same parent directory
+        let backup = config_path.with_file_name(backup_name);
+        match std::fs::rename(&config_path, &backup) {
+            Ok(_) => Ok(Json(format!("Moved {:?} to {:?}", config_path, backup))),
+            Err(_) => Err(StatusCode::INTERNAL_SERVER_ERROR),
+        }
+    } else {
+        Err(StatusCode::INTERNAL_SERVER_ERROR)
+    }
+}
+
 #[utoipa::path(
     post,
     path = "/config/update_provider",
@@ -485,57 +532,6 @@
 }
 
 pub fn routes(state: Arc<AppState>) -> Router {
-=======
-use etcetera::{choose_app_strategy, AppStrategy, AppStrategyArgs};
-use once_cell::sync::Lazy;
-pub static APP_STRATEGY: Lazy<AppStrategyArgs> = Lazy::new(|| AppStrategyArgs {
-    top_level_domain: "Block".to_string(),
-    author: "Block".to_string(),
-    app_name: "goose".to_string(),
-});
-
-#[utoipa::path(
-    post,
-    path = "/config/backup",
-    responses(
-        (status = 200, description = "Config file backed up", body = String),
-        (status = 500, description = "Internal server error")
-    )
-)]
-pub async fn backup_config(
-    State(state): State<AppState>,
-    headers: HeaderMap,
-) -> Result<Json<String>, StatusCode> {
-    verify_secret_key(&headers, &state)?;
-
-    let config_dir = choose_app_strategy(APP_STRATEGY.clone())
-        .expect("goose requires a home dir")
-        .config_dir();
-
-    let config_path = config_dir.join("config.yaml");
-
-    if config_path.exists() {
-        let file_name = config_path
-            .file_name()
-            .ok_or(StatusCode::INTERNAL_SERVER_ERROR)?;
-
-        // Append ".bak" to the file name
-        let mut backup_name = file_name.to_os_string();
-        backup_name.push(".bak");
-
-        // Construct the new path with the same parent directory
-        let backup = config_path.with_file_name(backup_name);
-        match std::fs::rename(&config_path, &backup) {
-            Ok(_) => Ok(Json(format!("Moved {:?} to {:?}", config_path, backup))),
-            Err(_) => Err(StatusCode::INTERNAL_SERVER_ERROR),
-        }
-    } else {
-        Err(StatusCode::INTERNAL_SERVER_ERROR)
-    }
-}
-
-pub fn routes(state: AppState) -> Router {
->>>>>>> 1f70c343
     Router::new()
         .route("/config", get(read_all_config))
         .route("/config/upsert", post(upsert_config))
