--- conflicted
+++ resolved
@@ -8,8 +8,8 @@
 };
 use goose::config::declarative_providers::LoadedProvider;
 use goose::config::paths::Paths;
+use goose::config::ExtensionEntry;
 use goose::config::{Config, ConfigError};
-use goose::config::{DeclarativeProviderConfig, ExtensionEntry};
 use goose::model::ModelConfig;
 use goose::providers::base::{ProviderMetadata, ProviderType};
 use goose::providers::pricing::{
@@ -259,69 +259,8 @@
     )
 )]
 pub async fn providers() -> Result<Json<Vec<ProviderDetails>>, StatusCode> {
-<<<<<<< HEAD
-    let providers = get_providers();
+    let providers = get_providers().await;
     let providers_response: Vec<ProviderDetails> = providers
-=======
-    let mut providers_metadata = get_providers().await;
-
-    let custom_providers_dir = goose::config::custom_providers::custom_providers_dir();
-
-    if custom_providers_dir.exists() {
-        if let Ok(entries) = std::fs::read_dir(&custom_providers_dir) {
-            for entry in entries.flatten() {
-                if let Some(extension) = entry.path().extension() {
-                    if extension == "json" {
-                        if let Ok(content) = std::fs::read_to_string(entry.path()) {
-                            if let Ok(custom_provider) = serde_json::from_str::<
-                                goose::config::custom_providers::CustomProviderConfig,
-                            >(&content)
-                            {
-                                // CustomProviderConfig => ProviderMetadata
-                                let default_model = custom_provider
-                                    .models
-                                    .first()
-                                    .map(|m| m.name.clone())
-                                    .unwrap_or_default();
-
-                                let metadata = goose::providers::base::ProviderMetadata {
-                                    name: custom_provider.name.clone(),
-                                    display_name: custom_provider.display_name.clone(),
-                                    description: custom_provider
-                                        .description
-                                        .clone()
-                                        .unwrap_or_else(|| {
-                                            format!("{} (custom)", custom_provider.display_name)
-                                        }),
-                                    default_model,
-                                    known_models: custom_provider.models.clone(),
-                                    model_doc_link: "Custom provider".to_string(),
-                                    config_keys: vec![
-                                        goose::providers::base::ConfigKey::new(
-                                            &custom_provider.api_key_env,
-                                            true,
-                                            true,
-                                            None,
-                                        ),
-                                        goose::providers::base::ConfigKey::new(
-                                            "CUSTOM_PROVIDER_BASE_URL",
-                                            true,
-                                            false,
-                                            Some(&custom_provider.base_url),
-                                        ),
-                                    ],
-                                };
-                                providers_metadata.push(metadata);
-                            }
-                        }
-                    }
-                }
-            }
-        }
-    }
-
-    let providers_response: Vec<ProviderDetails> = providers_metadata
->>>>>>> 10150643
         .into_iter()
         .map(|(metadata, provider_type)| {
             let is_configured = check_provider_configured(&metadata, provider_type);
@@ -354,7 +293,6 @@
 pub async fn get_provider_models(
     Path(name): Path<String>,
 ) -> Result<Json<Vec<String>>, StatusCode> {
-<<<<<<< HEAD
     let loaded_provider = goose::config::declarative_providers::load_provider(name.as_str()).ok();
     // TODO(Douwe): support a get models url for custom providers
     if let Some(loaded_provider) = loaded_provider {
@@ -369,14 +307,11 @@
     }
 
     let all = get_providers()
+        .await
         .into_iter()
         //.map(|(m, p)| m)
         .collect::<Vec<_>>();
     let Some((metadata, provider_type)) = all.into_iter().find(|(m, _)| m.name == name) else {
-=======
-    let all = get_providers().await;
-    let Some(metadata) = all.into_iter().find(|m| m.name == name) else {
->>>>>>> 10150643
         return Err(StatusCode::BAD_REQUEST);
     };
     if !check_provider_configured(&metadata, provider_type) {
@@ -477,14 +412,7 @@
             }
         }
     } else {
-<<<<<<< HEAD
-        for (metadata, provider_type) in get_providers() {
-=======
-        // Get only configured providers' pricing
-        let providers_metadata = get_providers().await;
-
-        for metadata in providers_metadata {
->>>>>>> 10150643
+        for (metadata, provider_type) in get_providers().await {
             // Skip unconfigured providers if filtering
             if !check_provider_configured(&metadata, provider_type) {
                 continue;
@@ -736,9 +664,7 @@
         (status = 500, description = "Internal server error")
     )
 )]
-pub async fn remove_custom_provider(
-    axum::extract::Path(id): axum::extract::Path<String>,
-) -> Result<Json<String>, StatusCode> {
+pub async fn remove_custom_provider(Path(id): Path<String>) -> Result<Json<String>, StatusCode> {
     goose::config::declarative_providers::remove_custom_provider(&id)
         .map_err(|_| StatusCode::INTERNAL_SERVER_ERROR)?;
 
@@ -774,7 +700,7 @@
     )
     .map_err(|_| StatusCode::INTERNAL_SERVER_ERROR)?;
 
-    if let Err(e) = goose::providers::refresh_custom_providers() {
+    if let Err(e) = goose::providers::refresh_custom_providers().await {
         tracing::warn!("Failed to refresh custom providers after update: {}", e);
     }
 
