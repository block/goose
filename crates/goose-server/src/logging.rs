use anyhow::{Context, Result};
use etcetera::{choose_app_strategy, AppStrategy};
use std::fs;
use std::path::PathBuf;
use tracing_appender::rolling::Rotation;
use tracing_subscriber::{
    filter::LevelFilter, fmt, layer::SubscriberExt, util::SubscriberInitExt, EnvFilter, Layer,
    Registry,
};

use goose::config::APP_STRATEGY;
use goose::tracing::{langfuse_layer, otlp_layer};

/// Returns the directory where log files should be stored.
/// Creates the directory structure if it doesn't exist.
fn get_log_directory() -> Result<PathBuf> {
    // choose_app_strategy().state_dir()
    // - macOS/Linux: ~/.local/state/goose/logs/server
    // - Windows:     ~\AppData\Roaming\Block\goose\data\logs\server
    // - Windows has no convention for state_dir, use data_dir instead
    let home_dir =
        choose_app_strategy(APP_STRATEGY.clone()).context("HOME environment variable not set")?;

    let base_log_dir = home_dir
        .in_state_dir("logs/server")
        .unwrap_or_else(|| home_dir.in_data_dir("logs/server"));

    // Create date-based subdirectory
    let now = chrono::Local::now();
    let date_dir = base_log_dir.join(now.format("%Y-%m-%d").to_string());

    // Ensure log directory exists
    fs::create_dir_all(&date_dir).context("Failed to create log directory")?;

    Ok(date_dir)
}

/// Sets up the logging infrastructure for the application.
/// This includes:
/// - File-based logging with JSON formatting (DEBUG level)
/// - Console output for development (INFO level)
/// - Optional Langfuse integration (DEBUG level)
pub fn setup_logging(name: Option<&str>) -> Result<()> {
    // Set up file appender for goose module logs
    let log_dir = get_log_directory()?;
    let timestamp = chrono::Local::now().format("%Y%m%d_%H%M%S").to_string();

    // Create log file name by prefixing with timestamp
    let log_filename = if name.is_some() {
        format!("{}-{}.log", timestamp, name.unwrap())
    } else {
        format!("{}.log", timestamp)
    };

    // Create non-rolling file appender for detailed logs
    let file_appender =
        tracing_appender::rolling::RollingFileAppender::new(Rotation::NEVER, log_dir, log_filename);

    // Create JSON file logging layer
    let file_layer = fmt::layer()
        .with_target(true)
        .with_level(true)
        .with_writer(file_appender)
        .with_ansi(false)
        .with_file(true);

    // Create console logging layer for development - INFO and above only
    let console_layer = fmt::layer()
        .with_writer(std::io::stderr)
        .with_target(true)
        .with_level(true)
        .with_ansi(true)
        .with_file(true)
        .with_line_number(true)
        .pretty();

    // Base filter for all logging
    let env_filter = EnvFilter::try_from_default_env().unwrap_or_else(|_| {
        // Set default levels for different modules
        EnvFilter::new("")
            // Set mcp-server module to DEBUG
            .add_directive("mcp_server=debug".parse().unwrap())
            // Set mcp-client to DEBUG
            .add_directive("mcp_client=debug".parse().unwrap())
            // Set goose module to DEBUG
            .add_directive("goose=debug".parse().unwrap())
            // Set goose-server to INFO
            .add_directive("goose_server=info".parse().unwrap())
            // Set tower-http to INFO for request logging
            .add_directive("tower_http=info".parse().unwrap())
            // Set everything else to WARN
            .add_directive(LevelFilter::WARN.into())
    });

    let mut layers = vec![
        file_layer.with_filter(env_filter).boxed(),
        console_layer.with_filter(LevelFilter::INFO).boxed(),
    ];

    if let Ok((otlp_tracing_layer, otlp_metrics_layer)) = otlp_layer::init_otlp() {
        layers.push(
            otlp_tracing_layer
                .with_filter(otlp_layer::create_otlp_tracing_filter())
                .boxed(),
        );
        layers.push(
            otlp_metrics_layer
                .with_filter(otlp_layer::create_otlp_metrics_filter())
                .boxed(),
        );
    }

<<<<<<< HEAD
    // Initialize with Langfuse if available
    if let Some(langfuse) = langfuse_layer::create_langfuse_observer(name.clone().unwrap_or("goose-server")) {
        subscriber
            .with(langfuse.with_filter(LevelFilter::DEBUG))
            .try_init()
            .context("Failed to set global subscriber")?;
    } else {
        subscriber
            .try_init()
            .context("Failed to set global subscriber")?;
=======
    if let Some(langfuse) = langfuse_layer::create_langfuse_observer() {
        layers.push(langfuse.with_filter(LevelFilter::DEBUG).boxed());
>>>>>>> 7b044d93
    }

    let subscriber = Registry::default().with(layers);

    subscriber
        .try_init()
        .context("Failed to set global subscriber")?;

    Ok(())
}<|MERGE_RESOLUTION|>--- conflicted
+++ resolved
@@ -110,21 +110,8 @@
         );
     }
 
-<<<<<<< HEAD
-    // Initialize with Langfuse if available
     if let Some(langfuse) = langfuse_layer::create_langfuse_observer(name.clone().unwrap_or("goose-server")) {
-        subscriber
-            .with(langfuse.with_filter(LevelFilter::DEBUG))
-            .try_init()
-            .context("Failed to set global subscriber")?;
-    } else {
-        subscriber
-            .try_init()
-            .context("Failed to set global subscriber")?;
-=======
-    if let Some(langfuse) = langfuse_layer::create_langfuse_observer() {
         layers.push(langfuse.with_filter(LevelFilter::DEBUG).boxed());
->>>>>>> 7b044d93
     }
 
     let subscriber = Registry::default().with(layers);
