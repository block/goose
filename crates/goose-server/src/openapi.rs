--- conflicted
+++ resolved
@@ -314,34 +314,7 @@
 derive_utoipa!(ToolAnnotations as ToolAnnotationsSchema);
 derive_utoipa!(Annotations as AnnotationsSchema);
 derive_utoipa!(ResourceContents as ResourceContentsSchema);
-<<<<<<< HEAD
 derive_utoipa!(Icon as IconSchema);
-=======
-
-// Create a manual schema for the generic Annotated type
-// We manually define this to avoid circular references from RawContent::Audio(AudioContent)
-// where AudioContent = Annotated<RawAudioContent>
-struct AnnotatedSchema {}
-
-impl<'__s> ToSchema<'__s> for AnnotatedSchema {
-    fn schema() -> (&'__s str, utoipa::openapi::RefOr<utoipa::openapi::Schema>) {
-        let schema = Schema::OneOf(
-            OneOfBuilder::new()
-                .item(RefOr::Ref(Ref::new("#/components/schemas/RawTextContent")))
-                .item(RefOr::Ref(Ref::new("#/components/schemas/RawImageContent")))
-                .item(RefOr::Ref(Ref::new(
-                    "#/components/schemas/RawEmbeddedResource",
-                )))
-                .build(),
-        );
-        ("Annotated", RefOr::T(schema))
-    }
-
-    fn aliases() -> Vec<(&'__s str, utoipa::openapi::schema::Schema)> {
-        Vec::new()
-    }
-}
->>>>>>> b9ba8dca
 
 #[derive(OpenApi)]
 #[openapi(
@@ -447,17 +420,11 @@
         PermissionLevel,
         PrincipalType,
         ModelInfo,
-<<<<<<< HEAD
-        SessionInfo,
-        SessionMetadata,
-        IconSchema,
-        goose::session::ExtensionData,
-=======
         Session,
         SessionInsights,
         Conversation,
+        IconSchema,
         goose::session::extension_data::ExtensionData,
->>>>>>> b9ba8dca
         super::routes::schedule::CreateScheduleRequest,
         super::routes::schedule::UpdateScheduleRequest,
         super::routes::schedule::KillJobResponse,
