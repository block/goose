--- conflicted
+++ resolved
@@ -4,7 +4,6 @@
 use goose::config::permission::PermissionLevel;
 use goose::config::ExtensionEntry;
 use goose::conversation::Conversation;
-use goose::model::ModelConfig;
 use goose::permission::permission_confirmation::PrincipalType;
 use goose::providers::base::{ConfigKey, ModelInfo, ProviderMetadata, ProviderType};
 use goose::session::{Session, SessionInsights, SessionType};
@@ -24,7 +23,6 @@
     ToolConfirmationRequest, ToolRequest, ToolResponse,
 };
 
-use crate::routes::recipe_utils::RecipeManifest;
 use crate::routes::reply::MessageEvent;
 use utoipa::openapi::schema::{
     AdditionalProperties, AnyOfBuilder, ArrayBuilder, ObjectBuilder, OneOfBuilder, Schema,
@@ -328,7 +326,6 @@
     paths(
         super::routes::status::status,
         super::routes::status::diagnostics,
-        super::routes::mcp_ui_proxy::mcp_ui_proxy,
         super::routes::config_management::backup_config,
         super::routes::config_management::recover_config,
         super::routes::config_management::validate_config,
@@ -342,7 +339,6 @@
         super::routes::config_management::read_all_config,
         super::routes::config_management::providers,
         super::routes::config_management::get_provider_models,
-        super::routes::config_management::get_slash_commands,
         super::routes::config_management::upsert_permissions,
         super::routes::config_management::create_custom_provider,
         super::routes::config_management::get_custom_provider,
@@ -368,11 +364,8 @@
         super::routes::session::export_session,
         super::routes::session::import_session,
         super::routes::session::update_session_user_recipe_values,
-<<<<<<< HEAD
         super::routes::session::update_conversation,
-=======
         super::routes::session::edit_message,
->>>>>>> e7eb18b6
         super::routes::schedule::create_schedule,
         super::routes::schedule::list_schedules,
         super::routes::schedule::delete_schedule,
@@ -389,8 +382,6 @@
         super::routes::recipe::scan_recipe,
         super::routes::recipe::list_recipes,
         super::routes::recipe::delete_recipe,
-        super::routes::recipe::schedule_recipe,
-        super::routes::recipe::set_recipe_slash_command,
         super::routes::recipe::save_recipe,
         super::routes::recipe::parse_recipe,
         super::routes::setup::start_openrouter_setup,
@@ -402,9 +393,6 @@
         super::routes::config_management::ConfigResponse,
         super::routes::config_management::ProvidersResponse,
         super::routes::config_management::ProviderDetails,
-        super::routes::config_management::SlashCommandsResponse,
-        super::routes::config_management::SlashCommand,
-        super::routes::config_management::CommandType,
         super::routes::config_management::ExtensionResponse,
         super::routes::config_management::ExtensionQuery,
         super::routes::config_management::ToolPermission,
@@ -419,13 +407,10 @@
         super::routes::session::UpdateSessionNameRequest,
         super::routes::session::UpdateSessionUserRecipeValuesRequest,
         super::routes::session::UpdateSessionUserRecipeValuesResponse,
-<<<<<<< HEAD
         super::routes::session::UpdateConversationRequest,
-=======
         super::routes::session::EditType,
         super::routes::session::EditMessageRequest,
         super::routes::session::EditMessageResponse,
->>>>>>> e7eb18b6
         Message,
         MessageContent,
         MessageMetadata,
@@ -461,14 +446,12 @@
         ExtensionConfig,
         ConfigKey,
         Envs,
-        RecipeManifest,
         ToolSchema,
         ToolAnnotationsSchema,
         ToolInfo,
         PermissionLevel,
         PrincipalType,
         ModelInfo,
-        ModelConfig,
         Session,
         SessionInsights,
         SessionType,
@@ -493,9 +476,8 @@
         super::routes::recipe::DecodeRecipeResponse,
         super::routes::recipe::ScanRecipeRequest,
         super::routes::recipe::ScanRecipeResponse,
+        super::routes::recipe::RecipeManifestResponse,
         super::routes::recipe::ListRecipeResponse,
-        super::routes::recipe::ScheduleRecipeRequest,
-        super::routes::recipe::SetSlashCommandRequest,
         super::routes::recipe::DeleteRecipeRequest,
         super::routes::recipe::SaveRecipeRequest,
         super::routes::recipe::SaveRecipeResponse,
