--- conflicted
+++ resolved
@@ -35,11 +35,7 @@
         ConfigKey,
         Envs,
         Tool,
-<<<<<<< HEAD
-    ToolAnnotations,
-=======
         ToolAnnotations,
->>>>>>> 4ea14d07
     ))
 )]
 pub struct ApiDoc;
