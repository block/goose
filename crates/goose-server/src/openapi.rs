use goose::agents::extension::Envs;
use goose::agents::extension::ToolInfo;
use goose::agents::ExtensionConfig;
use goose::config::permission::PermissionLevel;
use goose::config::ExtensionEntry;
use goose::permission::permission_confirmation::PrincipalType;
use goose::providers::base::{ConfigKey, ModelInfo, ProviderMetadata};
use goose::session::info::SessionInfo;
use goose::session::SessionMetadata;
use rmcp::model::{
    Annotations, Content, EmbeddedResource, ImageContent, RawEmbeddedResource, RawImageContent,
    RawTextContent, ResourceContents, Role, TextContent, Tool, ToolAnnotations,
};
use utoipa::{OpenApi, ToSchema};

use goose::conversation::message::{
    ContextLengthExceeded, FrontendToolRequest, Message, MessageContent, RedactedThinkingContent,
    SummarizationRequested, ThinkingContent, ToolConfirmationRequest, ToolRequest, ToolResponse,
};
use utoipa::openapi::schema::{
    AdditionalProperties, AnyOfBuilder, ArrayBuilder, ObjectBuilder, OneOfBuilder, Schema,
    SchemaFormat, SchemaType,
};
use utoipa::openapi::{AllOfBuilder, Ref, RefOr};

macro_rules! derive_utoipa {
    ($inner_type:ident as $schema_name:ident) => {
        struct $schema_name {}

        impl<'__s> ToSchema<'__s> for $schema_name {
            fn schema() -> (&'__s str, utoipa::openapi::RefOr<utoipa::openapi::Schema>) {
                let settings = rmcp::schemars::generate::SchemaSettings::openapi3();
                let generator = settings.into_generator();
                let schema = generator.into_root_schema_for::<$inner_type>();
                let schema = convert_schemars_to_utoipa(schema);
                (stringify!($inner_type), schema)
            }

            fn aliases() -> Vec<(&'__s str, utoipa::openapi::schema::Schema)> {
                Vec::new()
            }
        }
    };
}

fn convert_schemars_to_utoipa(schema: rmcp::schemars::Schema) -> RefOr<Schema> {
    // For schemars 1.0+, we need to work with the public API
    // The schema is now a wrapper around a JSON Value that can be either an object or bool
    if let Some(true) = schema.as_bool() {
        return RefOr::T(Schema::Object(ObjectBuilder::new().build()));
    }

    if let Some(false) = schema.as_bool() {
        return RefOr::T(Schema::Object(ObjectBuilder::new().build()));
    }

    // For object schemas, we'll need to work with the JSON Value directly
    if let Some(obj) = schema.as_object() {
        return convert_json_object_to_utoipa(obj);
    }

    // Fallback
    RefOr::T(Schema::Object(ObjectBuilder::new().build()))
}

fn convert_json_object_to_utoipa(
    obj: &serde_json::Map<String, serde_json::Value>,
) -> RefOr<Schema> {
    use serde_json::Value;

    // Handle $ref
    if let Some(Value::String(reference)) = obj.get("$ref") {
        return RefOr::Ref(Ref::new(reference.clone()));
    }

    // Handle oneOf, allOf, anyOf
    if let Some(Value::Array(one_of)) = obj.get("oneOf") {
        let mut builder = OneOfBuilder::new();
        for item in one_of {
            if let Ok(schema) = rmcp::schemars::Schema::try_from(item.clone()) {
                builder = builder.item(convert_schemars_to_utoipa(schema));
            }
        }
        return RefOr::T(Schema::OneOf(builder.build()));
    }

    if let Some(Value::Array(all_of)) = obj.get("allOf") {
        let mut builder = AllOfBuilder::new();
        for item in all_of {
            if let Ok(schema) = rmcp::schemars::Schema::try_from(item.clone()) {
                builder = builder.item(convert_schemars_to_utoipa(schema));
            }
        }
        return RefOr::T(Schema::AllOf(builder.build()));
    }

    if let Some(Value::Array(any_of)) = obj.get("anyOf") {
        let mut builder = AnyOfBuilder::new();
        for item in any_of {
            if let Ok(schema) = rmcp::schemars::Schema::try_from(item.clone()) {
                builder = builder.item(convert_schemars_to_utoipa(schema));
            }
        }
        return RefOr::T(Schema::AnyOf(builder.build()));
    }

    // Handle type-based schemas
    match obj.get("type") {
        Some(Value::String(type_str)) => convert_typed_schema(type_str, obj),
        Some(Value::Array(types)) => {
            // Multiple types - use AnyOf
            let mut builder = AnyOfBuilder::new();
            for type_val in types {
                if let Value::String(type_str) = type_val {
                    builder = builder.item(convert_typed_schema(type_str, obj));
                }
            }
            RefOr::T(Schema::AnyOf(builder.build()))
        }
        None => RefOr::T(Schema::Object(ObjectBuilder::new().build())),
        _ => RefOr::T(Schema::Object(ObjectBuilder::new().build())), // Handle other value types
    }
}

fn convert_typed_schema(
    type_str: &str,
    obj: &serde_json::Map<String, serde_json::Value>,
) -> RefOr<Schema> {
    use serde_json::Value;

    match type_str {
        "object" => {
            let mut object_builder = ObjectBuilder::new();

            // Add properties
            if let Some(Value::Object(properties)) = obj.get("properties") {
                for (name, prop_value) in properties {
                    if let Ok(prop_schema) = rmcp::schemars::Schema::try_from(prop_value.clone()) {
                        let prop = convert_schemars_to_utoipa(prop_schema);
                        object_builder = object_builder.property(name, prop);
                    }
                }
            }

            // Add required fields
            if let Some(Value::Array(required)) = obj.get("required") {
                for req in required {
                    if let Value::String(field_name) = req {
                        object_builder = object_builder.required(field_name);
                    }
                }
            }

            // Handle additional properties
            if let Some(additional) = obj.get("additionalProperties") {
                match additional {
                    Value::Bool(false) => {
                        object_builder = object_builder
                            .additional_properties(Some(AdditionalProperties::FreeForm(false)));
                    }
                    Value::Bool(true) => {
                        object_builder = object_builder
                            .additional_properties(Some(AdditionalProperties::FreeForm(true)));
                    }
                    _ => {
                        if let Ok(schema) = rmcp::schemars::Schema::try_from(additional.clone()) {
                            let schema = convert_schemars_to_utoipa(schema);
                            object_builder = object_builder
                                .additional_properties(Some(AdditionalProperties::RefOr(schema)));
                        }
                    }
                }
            }

            RefOr::T(Schema::Object(object_builder.build()))
        }
        "array" => {
            let mut array_builder = ArrayBuilder::new();

            // Add items schema
            if let Some(items) = obj.get("items") {
                match items {
                    Value::Object(_) | Value::Bool(_) => {
                        if let Ok(item_schema) = rmcp::schemars::Schema::try_from(items.clone()) {
                            let item_schema = convert_schemars_to_utoipa(item_schema);
                            array_builder = array_builder.items(item_schema);
                        }
                    }
                    Value::Array(item_schemas) => {
                        // Multiple item types - use AnyOf
                        let mut any_of = AnyOfBuilder::new();
                        for item in item_schemas {
                            if let Ok(schema) = rmcp::schemars::Schema::try_from(item.clone()) {
                                any_of = any_of.item(convert_schemars_to_utoipa(schema));
                            }
                        }
                        let any_of_schema = RefOr::T(Schema::AnyOf(any_of.build()));
                        array_builder = array_builder.items(any_of_schema);
                    }
                    _ => {}
                }
            }

            // Add constraints
            if let Some(Value::Number(min_items)) = obj.get("minItems") {
                if let Some(min) = min_items.as_u64() {
                    array_builder = array_builder.min_items(Some(min as usize));
                }
            }
            if let Some(Value::Number(max_items)) = obj.get("maxItems") {
                if let Some(max) = max_items.as_u64() {
                    array_builder = array_builder.max_items(Some(max as usize));
                }
            }

            RefOr::T(Schema::Array(array_builder.build()))
        }
        "string" => {
            let mut object_builder = ObjectBuilder::new().schema_type(SchemaType::String);

            if let Some(Value::Number(min_length)) = obj.get("minLength") {
                if let Some(min) = min_length.as_u64() {
                    object_builder = object_builder.min_length(Some(min as usize));
                }
            }
            if let Some(Value::Number(max_length)) = obj.get("maxLength") {
                if let Some(max) = max_length.as_u64() {
                    object_builder = object_builder.max_length(Some(max as usize));
                }
            }
            if let Some(Value::String(pattern)) = obj.get("pattern") {
                object_builder = object_builder.pattern(Some(pattern.clone()));
            }
            if let Some(Value::String(format)) = obj.get("format") {
                object_builder = object_builder.format(Some(SchemaFormat::Custom(format.clone())));
            }

            RefOr::T(Schema::Object(object_builder.build()))
        }
        "number" => {
            let mut object_builder = ObjectBuilder::new().schema_type(SchemaType::Number);

            if let Some(Value::Number(minimum)) = obj.get("minimum") {
                if let Some(min) = minimum.as_f64() {
                    object_builder = object_builder.minimum(Some(min));
                }
            }
            if let Some(Value::Number(maximum)) = obj.get("maximum") {
                if let Some(max) = maximum.as_f64() {
                    object_builder = object_builder.maximum(Some(max));
                }
            }
            if let Some(Value::Number(exclusive_minimum)) = obj.get("exclusiveMinimum") {
                if let Some(min) = exclusive_minimum.as_f64() {
                    object_builder = object_builder.exclusive_minimum(Some(min));
                }
            }
            if let Some(Value::Number(exclusive_maximum)) = obj.get("exclusiveMaximum") {
                if let Some(max) = exclusive_maximum.as_f64() {
                    object_builder = object_builder.exclusive_maximum(Some(max));
                }
            }
            if let Some(Value::Number(multiple_of)) = obj.get("multipleOf") {
                if let Some(mult) = multiple_of.as_f64() {
                    object_builder = object_builder.multiple_of(Some(mult));
                }
            }

            RefOr::T(Schema::Object(object_builder.build()))
        }
        "integer" => {
            let mut object_builder = ObjectBuilder::new().schema_type(SchemaType::Integer);

            if let Some(Value::Number(minimum)) = obj.get("minimum") {
                if let Some(min) = minimum.as_f64() {
                    object_builder = object_builder.minimum(Some(min));
                }
            }
            if let Some(Value::Number(maximum)) = obj.get("maximum") {
                if let Some(max) = maximum.as_f64() {
                    object_builder = object_builder.maximum(Some(max));
                }
            }
            if let Some(Value::Number(exclusive_minimum)) = obj.get("exclusiveMinimum") {
                if let Some(min) = exclusive_minimum.as_f64() {
                    object_builder = object_builder.exclusive_minimum(Some(min));
                }
            }
            if let Some(Value::Number(exclusive_maximum)) = obj.get("exclusiveMaximum") {
                if let Some(max) = exclusive_maximum.as_f64() {
                    object_builder = object_builder.exclusive_maximum(Some(max));
                }
            }
            if let Some(Value::Number(multiple_of)) = obj.get("multipleOf") {
                if let Some(mult) = multiple_of.as_f64() {
                    object_builder = object_builder.multiple_of(Some(mult));
                }
            }

            RefOr::T(Schema::Object(object_builder.build()))
        }
        "boolean" => RefOr::T(Schema::Object(
            ObjectBuilder::new()
                .schema_type(SchemaType::Boolean)
                .build(),
        )),
        "null" => RefOr::T(Schema::Object(
            ObjectBuilder::new().schema_type(SchemaType::String).build(),
        )),
        _ => RefOr::T(Schema::Object(ObjectBuilder::new().build())),
    }
}

derive_utoipa!(Role as RoleSchema);
derive_utoipa!(Content as ContentSchema);
derive_utoipa!(EmbeddedResource as EmbeddedResourceSchema);
derive_utoipa!(ImageContent as ImageContentSchema);
derive_utoipa!(TextContent as TextContentSchema);
derive_utoipa!(RawTextContent as RawTextContentSchema);
derive_utoipa!(RawImageContent as RawImageContentSchema);
derive_utoipa!(RawEmbeddedResource as RawEmbeddedResourceSchema);
derive_utoipa!(Tool as ToolSchema);
derive_utoipa!(ToolAnnotations as ToolAnnotationsSchema);
derive_utoipa!(Annotations as AnnotationsSchema);
derive_utoipa!(ResourceContents as ResourceContentsSchema);

// Create a manual schema for the generic Annotated type
// We manually define this to avoid circular references from RawContent::Audio(AudioContent)
// where AudioContent = Annotated<RawAudioContent>
struct AnnotatedSchema {}

impl<'__s> ToSchema<'__s> for AnnotatedSchema {
    fn schema() -> (&'__s str, utoipa::openapi::RefOr<utoipa::openapi::Schema>) {
        // Create a oneOf schema with only the variants we actually use in the API
        // This avoids the circular reference from RawContent::Audio(AudioContent)
        let schema = Schema::OneOf(
            OneOfBuilder::new()
                .item(RefOr::Ref(Ref::new("#/components/schemas/RawTextContent")))
                .item(RefOr::Ref(Ref::new("#/components/schemas/RawImageContent")))
                .item(RefOr::Ref(Ref::new(
                    "#/components/schemas/RawEmbeddedResource",
                )))
                .build(),
        );
        ("Annotated", RefOr::T(schema))
    }

    fn aliases() -> Vec<(&'__s str, utoipa::openapi::schema::Schema)> {
        Vec::new()
    }
}

#[allow(dead_code)] // Used by utoipa for OpenAPI generation
#[derive(OpenApi)]
#[openapi(
    paths(
        super::routes::config_management::backup_config,
        super::routes::config_management::recover_config,
        super::routes::config_management::validate_config,
        super::routes::config_management::init_config,
        super::routes::config_management::upsert_config,
        super::routes::config_management::remove_config,
        super::routes::config_management::read_config,
        super::routes::config_management::add_extension,
        super::routes::config_management::remove_extension,
        super::routes::config_management::get_extensions,
        super::routes::config_management::read_all_config,
        super::routes::config_management::providers,
        super::routes::config_management::upsert_permissions,
        super::routes::agent::get_tools,
        super::routes::agent::add_sub_recipes,
        super::routes::agent::extend_prompt,
        super::routes::agent::update_agent_provider,
        super::routes::agent::update_router_tool_selector,
        super::routes::agent::update_session_config,
        super::routes::reply::confirm_permission,
        super::routes::context::manage_context,
        super::routes::session::list_sessions,
        super::routes::session::get_session_history,
        super::routes::schedule::create_schedule,
        super::routes::schedule::list_schedules,
        super::routes::schedule::delete_schedule,
        super::routes::schedule::update_schedule,
        super::routes::schedule::run_now_handler,
        super::routes::schedule::pause_schedule,
        super::routes::schedule::unpause_schedule,
        super::routes::schedule::kill_running_job,
        super::routes::schedule::inspect_running_job,
        super::routes::schedule::sessions_handler,
        super::routes::recipe::create_recipe,
        super::routes::recipe::encode_recipe,
        super::routes::recipe::decode_recipe,
        super::routes::goose_apps::list_apps
    ),
    components(schemas(
        super::routes::config_management::UpsertConfigQuery,
        super::routes::config_management::ConfigKeyQuery,
        super::routes::config_management::ConfigResponse,
        super::routes::config_management::ProvidersResponse,
        super::routes::config_management::ProviderDetails,
        super::routes::config_management::ExtensionResponse,
        super::routes::config_management::ExtensionQuery,
        super::routes::config_management::ToolPermission,
        super::routes::config_management::UpsertPermissionsQuery,
        super::routes::reply::PermissionConfirmationRequest,
        super::routes::context::ContextManageRequest,
        super::routes::context::ContextManageResponse,
        super::routes::session::SessionListResponse,
        super::routes::session::SessionHistoryResponse,
        Message,
        MessageContent,
        ContentSchema,
        EmbeddedResourceSchema,
        ImageContentSchema,
        AnnotationsSchema,
        TextContentSchema,
        RawTextContentSchema,
        RawImageContentSchema,
        RawEmbeddedResourceSchema,
        AnnotatedSchema,
        ToolResponse,
        ToolRequest,
        ToolConfirmationRequest,
        ThinkingContent,
        RedactedThinkingContent,
        FrontendToolRequest,
        ResourceContentsSchema,
        ContextLengthExceeded,
        SummarizationRequested,
        RoleSchema,
        ProviderMetadata,
        ExtensionEntry,
        ExtensionConfig,
        ConfigKey,
        Envs,
        ToolSchema,
        ToolAnnotationsSchema,
        ToolInfo,
        PermissionLevel,
        PrincipalType,
        ModelInfo,
        SessionInfo,
        SessionMetadata,
        super::routes::schedule::CreateScheduleRequest,
        super::routes::schedule::UpdateScheduleRequest,
        super::routes::schedule::KillJobResponse,
        super::routes::schedule::InspectJobResponse,
        goose::scheduler::ScheduledJob,
        super::routes::schedule::RunNowResponse,
        super::routes::schedule::ListSchedulesResponse,
        super::routes::schedule::SessionsQuery,
        super::routes::schedule::SessionDisplayInfo,
        super::routes::recipe::CreateRecipeRequest,
        super::routes::recipe::AuthorRequest,
        super::routes::recipe::CreateRecipeResponse,
        super::routes::recipe::EncodeRecipeRequest,
        super::routes::recipe::EncodeRecipeResponse,
        super::routes::recipe::DecodeRecipeRequest,
        super::routes::recipe::DecodeRecipeResponse,
        goose::recipe::Recipe,
        goose::recipe::Author,
        goose::recipe::Settings,
        goose::recipe::RecipeParameter,
        goose::recipe::RecipeParameterInputType,
        goose::recipe::RecipeParameterRequirement,
        goose::recipe::Response,
        goose::recipe::SubRecipe,
        goose::agents::types::RetryConfig,
        goose::agents::types::SuccessCheck,
        super::routes::agent::AddSubRecipesRequest,
        super::routes::agent::AddSubRecipesResponse,
<<<<<<< HEAD
        super::routes::goose_apps::GooseApp,
        super::routes::goose_apps::AppListResponse,
=======
        super::routes::agent::ExtendPromptRequest,
        super::routes::agent::ExtendPromptResponse,
        super::routes::agent::UpdateProviderRequest,
        super::routes::agent::SessionConfigRequest,
        super::routes::agent::GetToolsQuery,
        super::routes::agent::ErrorResponse,
>>>>>>> b0009117
    ))
)]
pub struct ApiDoc;

#[allow(dead_code)] // Used by generate_schema binary
pub fn generate_schema() -> String {
    let api_doc = ApiDoc::openapi();
    serde_json::to_string_pretty(&api_doc).unwrap()
}<|MERGE_RESOLUTION|>--- conflicted
+++ resolved
@@ -390,7 +390,7 @@
         super::routes::recipe::create_recipe,
         super::routes::recipe::encode_recipe,
         super::routes::recipe::decode_recipe,
-        super::routes::goose_apps::list_apps
+        super::routes::goose_apps::list_apps,
     ),
     components(schemas(
         super::routes::config_management::UpsertConfigQuery,
@@ -469,17 +469,14 @@
         goose::agents::types::SuccessCheck,
         super::routes::agent::AddSubRecipesRequest,
         super::routes::agent::AddSubRecipesResponse,
-<<<<<<< HEAD
-        super::routes::goose_apps::GooseApp,
-        super::routes::goose_apps::AppListResponse,
-=======
         super::routes::agent::ExtendPromptRequest,
         super::routes::agent::ExtendPromptResponse,
         super::routes::agent::UpdateProviderRequest,
         super::routes::agent::SessionConfigRequest,
         super::routes::agent::GetToolsQuery,
         super::routes::agent::ErrorResponse,
->>>>>>> b0009117
+        super::routes::goose_apps::AppListResponse,
+        super::routes::goose_apps::GooseApp
     ))
 )]
 pub struct ApiDoc;
