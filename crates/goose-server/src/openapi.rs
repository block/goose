use goose::agents::extension::Envs;
use goose::agents::extension::ToolInfo;
use goose::agents::ExtensionConfig;
use goose::config::permission::PermissionLevel;
use goose::config::ExtensionEntry;
use goose::conversation::Conversation;
use goose::permission::permission_confirmation::PrincipalType;
use goose::providers::base::{ConfigKey, ModelInfo, ProviderMetadata};

use goose::session::{Session, SessionInsights};
use rmcp::model::{
<<<<<<< HEAD
    Annotations, Content, EmbeddedResource, Icon, ImageContent, RawAudioContent,
    RawEmbeddedResource, RawImageContent, RawResource, RawTextContent, ResourceContents, Role,
    TextContent, Tool, ToolAnnotations,
=======
    Annotations, Content, EmbeddedResource, ImageContent, JsonObject, RawEmbeddedResource,
    RawImageContent, RawResource, RawTextContent, ResourceContents, Role, TextContent, Tool,
    ToolAnnotations,
>>>>>>> dee7f79f
};
use utoipa::{OpenApi, ToSchema};

use goose::conversation::message::{
    ContextLengthExceeded, FrontendToolRequest, Message, MessageContent, MessageMetadata,
    RedactedThinkingContent, SummarizationRequested, ThinkingContent, ToolConfirmationRequest,
    ToolRequest, ToolResponse,
};
use utoipa::openapi::schema::{
    AdditionalProperties, AnyOfBuilder, ArrayBuilder, ObjectBuilder, OneOfBuilder, Schema,
    SchemaFormat, SchemaType,
};
use utoipa::openapi::{AllOfBuilder, Ref, RefOr};

macro_rules! derive_utoipa {
    ($inner_type:ident as $schema_name:ident) => {
        struct $schema_name {}

        impl<'__s> ToSchema<'__s> for $schema_name {
            fn schema() -> (&'__s str, utoipa::openapi::RefOr<utoipa::openapi::Schema>) {
                let settings = rmcp::schemars::generate::SchemaSettings::openapi3();
                let generator = settings.into_generator();
                let schema = generator.into_root_schema_for::<$inner_type>();
                let schema = convert_schemars_to_utoipa(schema);
                (stringify!($inner_type), schema)
            }

            fn aliases() -> Vec<(&'__s str, utoipa::openapi::schema::Schema)> {
                Vec::new()
            }
        }
    };
}

fn convert_schemars_to_utoipa(schema: rmcp::schemars::Schema) -> RefOr<Schema> {
    if let Some(true) = schema.as_bool() {
        return RefOr::T(Schema::Object(ObjectBuilder::new().build()));
    }

    if let Some(false) = schema.as_bool() {
        return RefOr::T(Schema::Object(ObjectBuilder::new().build()));
    }

    if let Some(obj) = schema.as_object() {
        return convert_json_object_to_utoipa(obj);
    }

    RefOr::T(Schema::Object(ObjectBuilder::new().build()))
}

fn convert_json_object_to_utoipa(
    obj: &serde_json::Map<String, serde_json::Value>,
) -> RefOr<Schema> {
    use serde_json::Value;

    if let Some(Value::String(reference)) = obj.get("$ref") {
        return RefOr::Ref(Ref::new(reference.clone()));
    }

    if let Some(Value::Array(one_of)) = obj.get("oneOf") {
        let mut builder = OneOfBuilder::new();
        for item in one_of {
            if let Ok(schema) = rmcp::schemars::Schema::try_from(item.clone()) {
                builder = builder.item(convert_schemars_to_utoipa(schema));
            }
        }
        return RefOr::T(Schema::OneOf(builder.build()));
    }

    if let Some(Value::Array(all_of)) = obj.get("allOf") {
        let mut builder = AllOfBuilder::new();
        for item in all_of {
            if let Ok(schema) = rmcp::schemars::Schema::try_from(item.clone()) {
                builder = builder.item(convert_schemars_to_utoipa(schema));
            }
        }
        return RefOr::T(Schema::AllOf(builder.build()));
    }

    if let Some(Value::Array(any_of)) = obj.get("anyOf") {
        let mut builder = AnyOfBuilder::new();
        for item in any_of {
            if let Ok(schema) = rmcp::schemars::Schema::try_from(item.clone()) {
                builder = builder.item(convert_schemars_to_utoipa(schema));
            }
        }
        return RefOr::T(Schema::AnyOf(builder.build()));
    }

    match obj.get("type") {
        Some(Value::String(type_str)) => convert_typed_schema(type_str, obj),
        Some(Value::Array(types)) => {
            let mut builder = AnyOfBuilder::new();
            for type_val in types {
                if let Value::String(type_str) = type_val {
                    builder = builder.item(convert_typed_schema(type_str, obj));
                }
            }
            RefOr::T(Schema::AnyOf(builder.build()))
        }
        None => RefOr::T(Schema::Object(ObjectBuilder::new().build())),
        _ => RefOr::T(Schema::Object(ObjectBuilder::new().build())),
    }
}

fn convert_typed_schema(
    type_str: &str,
    obj: &serde_json::Map<String, serde_json::Value>,
) -> RefOr<Schema> {
    use serde_json::Value;

    match type_str {
        "object" => {
            let mut object_builder = ObjectBuilder::new();

            if let Some(Value::Object(properties)) = obj.get("properties") {
                for (name, prop_value) in properties {
                    if let Ok(prop_schema) = rmcp::schemars::Schema::try_from(prop_value.clone()) {
                        let prop = convert_schemars_to_utoipa(prop_schema);
                        object_builder = object_builder.property(name, prop);
                    }
                }
            }

            if let Some(Value::Array(required)) = obj.get("required") {
                for req in required {
                    if let Value::String(field_name) = req {
                        object_builder = object_builder.required(field_name);
                    }
                }
            }

            if let Some(additional) = obj.get("additionalProperties") {
                match additional {
                    Value::Bool(false) => {
                        object_builder = object_builder
                            .additional_properties(Some(AdditionalProperties::FreeForm(false)));
                    }
                    Value::Bool(true) => {
                        object_builder = object_builder
                            .additional_properties(Some(AdditionalProperties::FreeForm(true)));
                    }
                    _ => {
                        if let Ok(schema) = rmcp::schemars::Schema::try_from(additional.clone()) {
                            let schema = convert_schemars_to_utoipa(schema);
                            object_builder = object_builder
                                .additional_properties(Some(AdditionalProperties::RefOr(schema)));
                        }
                    }
                }
            }

            RefOr::T(Schema::Object(object_builder.build()))
        }
        "array" => {
            let mut array_builder = ArrayBuilder::new();

            if let Some(items) = obj.get("items") {
                match items {
                    Value::Object(_) | Value::Bool(_) => {
                        if let Ok(item_schema) = rmcp::schemars::Schema::try_from(items.clone()) {
                            let item_schema = convert_schemars_to_utoipa(item_schema);
                            array_builder = array_builder.items(item_schema);
                        }
                    }
                    Value::Array(item_schemas) => {
                        let mut any_of = AnyOfBuilder::new();
                        for item in item_schemas {
                            if let Ok(schema) = rmcp::schemars::Schema::try_from(item.clone()) {
                                any_of = any_of.item(convert_schemars_to_utoipa(schema));
                            }
                        }
                        let any_of_schema = RefOr::T(Schema::AnyOf(any_of.build()));
                        array_builder = array_builder.items(any_of_schema);
                    }
                    _ => {}
                }
            }

            if let Some(Value::Number(min_items)) = obj.get("minItems") {
                if let Some(min) = min_items.as_u64() {
                    array_builder = array_builder.min_items(Some(min as usize));
                }
            }
            if let Some(Value::Number(max_items)) = obj.get("maxItems") {
                if let Some(max) = max_items.as_u64() {
                    array_builder = array_builder.max_items(Some(max as usize));
                }
            }

            RefOr::T(Schema::Array(array_builder.build()))
        }
        "string" => {
            let mut object_builder = ObjectBuilder::new().schema_type(SchemaType::String);

            if let Some(Value::Number(min_length)) = obj.get("minLength") {
                if let Some(min) = min_length.as_u64() {
                    object_builder = object_builder.min_length(Some(min as usize));
                }
            }
            if let Some(Value::Number(max_length)) = obj.get("maxLength") {
                if let Some(max) = max_length.as_u64() {
                    object_builder = object_builder.max_length(Some(max as usize));
                }
            }
            if let Some(Value::String(pattern)) = obj.get("pattern") {
                object_builder = object_builder.pattern(Some(pattern.clone()));
            }
            if let Some(Value::String(format)) = obj.get("format") {
                object_builder = object_builder.format(Some(SchemaFormat::Custom(format.clone())));
            }

            RefOr::T(Schema::Object(object_builder.build()))
        }
        "number" => {
            let mut object_builder = ObjectBuilder::new().schema_type(SchemaType::Number);

            if let Some(Value::Number(minimum)) = obj.get("minimum") {
                if let Some(min) = minimum.as_f64() {
                    object_builder = object_builder.minimum(Some(min));
                }
            }
            if let Some(Value::Number(maximum)) = obj.get("maximum") {
                if let Some(max) = maximum.as_f64() {
                    object_builder = object_builder.maximum(Some(max));
                }
            }
            if let Some(Value::Number(exclusive_minimum)) = obj.get("exclusiveMinimum") {
                if let Some(min) = exclusive_minimum.as_f64() {
                    object_builder = object_builder.exclusive_minimum(Some(min));
                }
            }
            if let Some(Value::Number(exclusive_maximum)) = obj.get("exclusiveMaximum") {
                if let Some(max) = exclusive_maximum.as_f64() {
                    object_builder = object_builder.exclusive_maximum(Some(max));
                }
            }
            if let Some(Value::Number(multiple_of)) = obj.get("multipleOf") {
                if let Some(mult) = multiple_of.as_f64() {
                    object_builder = object_builder.multiple_of(Some(mult));
                }
            }

            RefOr::T(Schema::Object(object_builder.build()))
        }
        "integer" => {
            let mut object_builder = ObjectBuilder::new().schema_type(SchemaType::Integer);

            if let Some(Value::Number(minimum)) = obj.get("minimum") {
                if let Some(min) = minimum.as_f64() {
                    object_builder = object_builder.minimum(Some(min));
                }
            }
            if let Some(Value::Number(maximum)) = obj.get("maximum") {
                if let Some(max) = maximum.as_f64() {
                    object_builder = object_builder.maximum(Some(max));
                }
            }
            if let Some(Value::Number(exclusive_minimum)) = obj.get("exclusiveMinimum") {
                if let Some(min) = exclusive_minimum.as_f64() {
                    object_builder = object_builder.exclusive_minimum(Some(min));
                }
            }
            if let Some(Value::Number(exclusive_maximum)) = obj.get("exclusiveMaximum") {
                if let Some(max) = exclusive_maximum.as_f64() {
                    object_builder = object_builder.exclusive_maximum(Some(max));
                }
            }
            if let Some(Value::Number(multiple_of)) = obj.get("multipleOf") {
                if let Some(mult) = multiple_of.as_f64() {
                    object_builder = object_builder.multiple_of(Some(mult));
                }
            }

            RefOr::T(Schema::Object(object_builder.build()))
        }
        "boolean" => RefOr::T(Schema::Object(
            ObjectBuilder::new()
                .schema_type(SchemaType::Boolean)
                .build(),
        )),
        "null" => RefOr::T(Schema::Object(
            ObjectBuilder::new().schema_type(SchemaType::String).build(),
        )),
        _ => RefOr::T(Schema::Object(ObjectBuilder::new().build())),
    }
}

derive_utoipa!(Role as RoleSchema);
derive_utoipa!(Content as ContentSchema);
derive_utoipa!(EmbeddedResource as EmbeddedResourceSchema);
derive_utoipa!(ImageContent as ImageContentSchema);
derive_utoipa!(TextContent as TextContentSchema);
derive_utoipa!(RawTextContent as RawTextContentSchema);
derive_utoipa!(RawImageContent as RawImageContentSchema);
derive_utoipa!(RawAudioContent as RawAudioContentSchema);
derive_utoipa!(RawEmbeddedResource as RawEmbeddedResourceSchema);
derive_utoipa!(RawResource as RawResourceSchema);
derive_utoipa!(Tool as ToolSchema);
derive_utoipa!(ToolAnnotations as ToolAnnotationsSchema);
derive_utoipa!(Annotations as AnnotationsSchema);
derive_utoipa!(ResourceContents as ResourceContentsSchema);
<<<<<<< HEAD
derive_utoipa!(Icon as IconSchema);
=======
derive_utoipa!(JsonObject as JsonObjectSchema);

// Create a manual schema for the generic Annotated type
// We manually define this to avoid circular references from RawContent::Audio(AudioContent)
// where AudioContent = Annotated<RawAudioContent>
struct AnnotatedSchema {}

impl<'__s> ToSchema<'__s> for AnnotatedSchema {
    fn schema() -> (&'__s str, utoipa::openapi::RefOr<utoipa::openapi::Schema>) {
        let schema = Schema::OneOf(
            OneOfBuilder::new()
                .item(RefOr::Ref(Ref::new("#/components/schemas/RawTextContent")))
                .item(RefOr::Ref(Ref::new("#/components/schemas/RawImageContent")))
                .item(RefOr::Ref(Ref::new(
                    "#/components/schemas/RawEmbeddedResource",
                )))
                .build(),
        );
        ("Annotated", RefOr::T(schema))
    }

    fn aliases() -> Vec<(&'__s str, utoipa::openapi::schema::Schema)> {
        Vec::new()
    }
}
>>>>>>> dee7f79f

#[derive(OpenApi)]
#[openapi(
    paths(
        super::routes::health::status,
        super::routes::config_management::backup_config,
        super::routes::config_management::recover_config,
        super::routes::config_management::validate_config,
        super::routes::config_management::init_config,
        super::routes::config_management::upsert_config,
        super::routes::config_management::remove_config,
        super::routes::config_management::read_config,
        super::routes::config_management::add_extension,
        super::routes::config_management::remove_extension,
        super::routes::config_management::get_extensions,
        super::routes::config_management::read_all_config,
        super::routes::config_management::providers,
        super::routes::config_management::get_provider_models,
        super::routes::config_management::upsert_permissions,
        super::routes::config_management::create_custom_provider,
        super::routes::config_management::remove_custom_provider,
        super::routes::agent::start_agent,
        super::routes::agent::resume_agent,
        super::routes::agent::get_tools,
        super::routes::agent::add_sub_recipes,
        super::routes::agent::extend_prompt,
        super::routes::agent::update_agent_provider,
        super::routes::agent::update_router_tool_selector,
        super::routes::agent::update_session_config,
        super::routes::reply::confirm_permission,
        super::routes::context::manage_context,
        super::routes::session::list_sessions,
        super::routes::session::get_session,
        super::routes::session::get_session_insights,
        super::routes::session::update_session_description,
        super::routes::session::delete_session,
        super::routes::schedule::create_schedule,
        super::routes::schedule::list_schedules,
        super::routes::schedule::delete_schedule,
        super::routes::schedule::update_schedule,
        super::routes::schedule::run_now_handler,
        super::routes::schedule::pause_schedule,
        super::routes::schedule::unpause_schedule,
        super::routes::schedule::kill_running_job,
        super::routes::schedule::inspect_running_job,
        super::routes::schedule::sessions_handler,
        super::routes::recipe::create_recipe,
        super::routes::recipe::encode_recipe,
        super::routes::recipe::decode_recipe,
        super::routes::recipe::scan_recipe,
        super::routes::recipe::list_recipes,
        super::routes::recipe::delete_recipe,
        super::routes::setup::start_openrouter_setup,
        super::routes::setup::start_tetrate_setup,
    ),
    components(schemas(
        super::routes::config_management::UpsertConfigQuery,
        super::routes::config_management::ConfigKeyQuery,
        super::routes::config_management::ConfigResponse,
        super::routes::config_management::ProvidersResponse,
        super::routes::config_management::ProviderDetails,
        super::routes::config_management::ExtensionResponse,
        super::routes::config_management::ExtensionQuery,
        super::routes::config_management::ToolPermission,
        super::routes::config_management::UpsertPermissionsQuery,
        super::routes::config_management::CreateCustomProviderRequest,
        super::routes::reply::PermissionConfirmationRequest,
        super::routes::context::ContextManageRequest,
        super::routes::context::ContextManageResponse,
        super::routes::session::SessionListResponse,
        super::routes::session::UpdateSessionDescriptionRequest,
        Message,
        MessageContent,
        MessageMetadata,
        ContentSchema,
        EmbeddedResourceSchema,
        ImageContentSchema,
        AnnotationsSchema,
        TextContentSchema,
        RawTextContentSchema,
        RawImageContentSchema,
        RawAudioContentSchema,
        RawEmbeddedResourceSchema,
        RawResourceSchema,
        ToolResponse,
        ToolRequest,
        ToolConfirmationRequest,
        ThinkingContent,
        RedactedThinkingContent,
        FrontendToolRequest,
        ResourceContentsSchema,
        ContextLengthExceeded,
        SummarizationRequested,
        JsonObjectSchema,
        RoleSchema,
        ProviderMetadata,
        ExtensionEntry,
        ExtensionConfig,
        ConfigKey,
        Envs,
        ToolSchema,
        ToolAnnotationsSchema,
        ToolInfo,
        PermissionLevel,
        PrincipalType,
        ModelInfo,
        Session,
        SessionInsights,
        Conversation,
        IconSchema,
        goose::session::extension_data::ExtensionData,
        super::routes::schedule::CreateScheduleRequest,
        super::routes::schedule::UpdateScheduleRequest,
        super::routes::schedule::KillJobResponse,
        super::routes::schedule::InspectJobResponse,
        goose::scheduler::ScheduledJob,
        super::routes::schedule::RunNowResponse,
        super::routes::schedule::ListSchedulesResponse,
        super::routes::schedule::SessionsQuery,
        super::routes::schedule::SessionDisplayInfo,
        super::routes::recipe::CreateRecipeRequest,
        super::routes::recipe::AuthorRequest,
        super::routes::recipe::CreateRecipeResponse,
        super::routes::recipe::EncodeRecipeRequest,
        super::routes::recipe::EncodeRecipeResponse,
        super::routes::recipe::DecodeRecipeRequest,
        super::routes::recipe::DecodeRecipeResponse,
        super::routes::recipe::ScanRecipeRequest,
        super::routes::recipe::ScanRecipeResponse,
        super::routes::recipe::RecipeManifestResponse,
        super::routes::recipe::ListRecipeResponse,
        super::routes::recipe::DeleteRecipeRequest,
        goose::recipe::Recipe,
        goose::recipe::Author,
        goose::recipe::Settings,
        goose::recipe::RecipeParameter,
        goose::recipe::RecipeParameterInputType,
        goose::recipe::RecipeParameterRequirement,
        goose::recipe::Response,
        goose::recipe::SubRecipe,
        goose::agents::types::RetryConfig,
        goose::agents::types::SuccessCheck,
        super::routes::agent::AddSubRecipesRequest,
        super::routes::agent::AddSubRecipesResponse,
        super::routes::agent::ExtendPromptRequest,
        super::routes::agent::ExtendPromptResponse,
        super::routes::agent::UpdateProviderRequest,
        super::routes::agent::SessionConfigRequest,
        super::routes::agent::GetToolsQuery,
        super::routes::agent::UpdateRouterToolSelectorRequest,
        super::routes::agent::StartAgentRequest,
        super::routes::agent::ResumeAgentRequest,
        super::routes::agent::ErrorResponse,
        super::routes::setup::SetupResponse,
    ))
)]
pub struct ApiDoc;

#[allow(dead_code)] // Used by generate_schema binary
pub fn generate_schema() -> String {
    let api_doc = ApiDoc::openapi();
    serde_json::to_string_pretty(&api_doc).unwrap()
}<|MERGE_RESOLUTION|>--- conflicted
+++ resolved
@@ -9,15 +9,9 @@
 
 use goose::session::{Session, SessionInsights};
 use rmcp::model::{
-<<<<<<< HEAD
-    Annotations, Content, EmbeddedResource, Icon, ImageContent, RawAudioContent,
+    Annotations, Content, EmbeddedResource, Icon, ImageContent, JsonObject, RawAudioContent,
     RawEmbeddedResource, RawImageContent, RawResource, RawTextContent, ResourceContents, Role,
     TextContent, Tool, ToolAnnotations,
-=======
-    Annotations, Content, EmbeddedResource, ImageContent, JsonObject, RawEmbeddedResource,
-    RawImageContent, RawResource, RawTextContent, ResourceContents, Role, TextContent, Tool,
-    ToolAnnotations,
->>>>>>> dee7f79f
 };
 use utoipa::{OpenApi, ToSchema};
 
@@ -320,35 +314,8 @@
 derive_utoipa!(ToolAnnotations as ToolAnnotationsSchema);
 derive_utoipa!(Annotations as AnnotationsSchema);
 derive_utoipa!(ResourceContents as ResourceContentsSchema);
-<<<<<<< HEAD
+derive_utoipa!(JsonObject as JsonObjectSchema);
 derive_utoipa!(Icon as IconSchema);
-=======
-derive_utoipa!(JsonObject as JsonObjectSchema);
-
-// Create a manual schema for the generic Annotated type
-// We manually define this to avoid circular references from RawContent::Audio(AudioContent)
-// where AudioContent = Annotated<RawAudioContent>
-struct AnnotatedSchema {}
-
-impl<'__s> ToSchema<'__s> for AnnotatedSchema {
-    fn schema() -> (&'__s str, utoipa::openapi::RefOr<utoipa::openapi::Schema>) {
-        let schema = Schema::OneOf(
-            OneOfBuilder::new()
-                .item(RefOr::Ref(Ref::new("#/components/schemas/RawTextContent")))
-                .item(RefOr::Ref(Ref::new("#/components/schemas/RawImageContent")))
-                .item(RefOr::Ref(Ref::new(
-                    "#/components/schemas/RawEmbeddedResource",
-                )))
-                .build(),
-        );
-        ("Annotated", RefOr::T(schema))
-    }
-
-    fn aliases() -> Vec<(&'__s str, utoipa::openapi::schema::Schema)> {
-        Vec::new()
-    }
-}
->>>>>>> dee7f79f
 
 #[derive(OpenApi)]
 #[openapi(
