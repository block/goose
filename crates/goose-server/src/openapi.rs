--- conflicted
+++ resolved
@@ -3,11 +3,8 @@
 use goose::agents::ExtensionConfig;
 use goose::config::permission::PermissionLevel;
 use goose::config::ExtensionEntry;
-<<<<<<< HEAD
+use goose::conversation::Conversation;
 use goose::goose_apps::GooseApp;
-=======
-use goose::conversation::Conversation;
->>>>>>> dc292883
 use goose::permission::permission_confirmation::PrincipalType;
 use goose::providers::base::{ConfigKey, ModelInfo, ProviderMetadata};
 
@@ -389,19 +386,16 @@
         super::routes::recipe::create_recipe,
         super::routes::recipe::encode_recipe,
         super::routes::recipe::decode_recipe,
-<<<<<<< HEAD
         super::routes::goose_apps::list_apps,
         super::routes::goose_apps::get_app,
         super::routes::goose_apps::create_app,
         super::routes::goose_apps::update_app,
         super::routes::goose_apps::delete_app,
-=======
         super::routes::recipe::scan_recipe,
         super::routes::recipe::list_recipes,
         super::routes::recipe::delete_recipe,
         super::routes::setup::start_openrouter_setup,
         super::routes::setup::start_tetrate_setup,
->>>>>>> dc292883
     ),
     components(schemas(
         super::routes::config_management::UpsertConfigQuery,
@@ -418,12 +412,8 @@
         super::routes::context::ContextManageRequest,
         super::routes::context::ContextManageResponse,
         super::routes::session::SessionListResponse,
-<<<<<<< HEAD
-        super::routes::session::SessionHistoryResponse,
+        super::routes::session::UpdateSessionDescriptionRequest,
         GooseApp,
-=======
-        super::routes::session::UpdateSessionDescriptionRequest,
->>>>>>> dc292883
         Message,
         MessageContent,
         MessageMetadata,
@@ -504,11 +494,13 @@
         super::routes::agent::StartAgentRequest,
         super::routes::agent::ResumeAgentRequest,
         super::routes::agent::ErrorResponse,
-<<<<<<< HEAD
+        super::routes::goose_apps::SuccessResponse,
         super::routes::goose_apps::AppListResponse,
-=======
+        super::routes::goose_apps::ErrorResponse,
+        super::routes::goose_apps::CreateAppRequest,
+        super::routes::goose_apps::AppResponse,
+        super::routes::goose_apps::UpdateAppRequest,
         super::routes::setup::SetupResponse,
->>>>>>> dc292883
     ))
 )]
 pub struct ApiDoc;
