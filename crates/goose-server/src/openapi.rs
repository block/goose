use goose::agents::extension::Envs;
use goose::agents::extension::ToolInfo;
use goose::agents::ExtensionConfig;
use goose::config::permission::PermissionLevel;
use goose::config::ExtensionEntry;
use goose::permission::permission_confirmation::PrincipalType;
use goose::providers::base::{ConfigKey, ModelInfo, ProviderMetadata};
use goose::session::info::SessionInfo;
use goose::session::SessionMetadata;
use rmcp::model::{
    Annotations, Content, EmbeddedResource, ImageContent, RawEmbeddedResource, RawImageContent,
    RawTextContent, ResourceContents, Role, TextContent, Tool, ToolAnnotations,
};
use utoipa::{OpenApi, ToSchema};

use goose::conversation::message::{
    ContextLengthExceeded, FrontendToolRequest, Message, MessageContent, RedactedThinkingContent,
    SummarizationRequested, ThinkingContent, ToolConfirmationRequest, ToolRequest, ToolResponse,
};
use utoipa::openapi::schema::{
    AdditionalProperties, AnyOfBuilder, ArrayBuilder, ObjectBuilder, OneOfBuilder, Schema,
    SchemaFormat, SchemaType,
};
use utoipa::openapi::{AllOfBuilder, Ref, RefOr};

macro_rules! derive_utoipa {
    ($inner_type:ident as $schema_name:ident) => {
        struct $schema_name {}

        impl<'__s> ToSchema<'__s> for $schema_name {
            fn schema() -> (&'__s str, utoipa::openapi::RefOr<utoipa::openapi::Schema>) {
                let settings = rmcp::schemars::generate::SchemaSettings::openapi3();
                let generator = settings.into_generator();
                let schema = generator.into_root_schema_for::<$inner_type>();
                let schema = convert_schemars_to_utoipa(schema);
                (stringify!($inner_type), schema)
            }

            fn aliases() -> Vec<(&'__s str, utoipa::openapi::schema::Schema)> {
                Vec::new()
            }
        }
    };
}

fn convert_schemars_to_utoipa(schema: rmcp::schemars::Schema) -> RefOr<Schema> {
    // For schemars 1.0+, we need to work with the public API
    // The schema is now a wrapper around a JSON Value that can be either an object or bool
    if let Some(true) = schema.as_bool() {
        return RefOr::T(Schema::Object(ObjectBuilder::new().build()));
    }

    if let Some(false) = schema.as_bool() {
        return RefOr::T(Schema::Object(ObjectBuilder::new().build()));
    }

    // For object schemas, we'll need to work with the JSON Value directly
    if let Some(obj) = schema.as_object() {
        return convert_json_object_to_utoipa(obj);
    }

    // Fallback
    RefOr::T(Schema::Object(ObjectBuilder::new().build()))
}

fn convert_json_object_to_utoipa(
    obj: &serde_json::Map<String, serde_json::Value>,
) -> RefOr<Schema> {
    use serde_json::Value;

    // Handle $ref
    if let Some(Value::String(reference)) = obj.get("$ref") {
        return RefOr::Ref(Ref::new(reference.clone()));
    }

    // Handle oneOf, allOf, anyOf
    if let Some(Value::Array(one_of)) = obj.get("oneOf") {
        let mut builder = OneOfBuilder::new();
        for item in one_of {
            if let Ok(schema) = rmcp::schemars::Schema::try_from(item.clone()) {
                builder = builder.item(convert_schemars_to_utoipa(schema));
            }
        }
        return RefOr::T(Schema::OneOf(builder.build()));
    }

    if let Some(Value::Array(all_of)) = obj.get("allOf") {
        let mut builder = AllOfBuilder::new();
        for item in all_of {
            if let Ok(schema) = rmcp::schemars::Schema::try_from(item.clone()) {
                builder = builder.item(convert_schemars_to_utoipa(schema));
            }
        }
        return RefOr::T(Schema::AllOf(builder.build()));
    }

    if let Some(Value::Array(any_of)) = obj.get("anyOf") {
        let mut builder = AnyOfBuilder::new();
        for item in any_of {
            if let Ok(schema) = rmcp::schemars::Schema::try_from(item.clone()) {
                builder = builder.item(convert_schemars_to_utoipa(schema));
            }
        }
        return RefOr::T(Schema::AnyOf(builder.build()));
    }

    // Handle type-based schemas
    match obj.get("type") {
        Some(Value::String(type_str)) => convert_typed_schema(type_str, obj),
        Some(Value::Array(types)) => {
            // Multiple types - use AnyOf
            let mut builder = AnyOfBuilder::new();
            for type_val in types {
                if let Value::String(type_str) = type_val {
                    builder = builder.item(convert_typed_schema(type_str, obj));
                }
            }
            RefOr::T(Schema::AnyOf(builder.build()))
        }
        None => RefOr::T(Schema::Object(ObjectBuilder::new().build())),
        _ => RefOr::T(Schema::Object(ObjectBuilder::new().build())), // Handle other value types
    }
}

fn convert_typed_schema(
    type_str: &str,
    obj: &serde_json::Map<String, serde_json::Value>,
) -> RefOr<Schema> {
    use serde_json::Value;

    match type_str {
        "object" => {
            let mut object_builder = ObjectBuilder::new();

            // Add properties
            if let Some(Value::Object(properties)) = obj.get("properties") {
                for (name, prop_value) in properties {
                    if let Ok(prop_schema) = rmcp::schemars::Schema::try_from(prop_value.clone()) {
                        let prop = convert_schemars_to_utoipa(prop_schema);
                        object_builder = object_builder.property(name, prop);
                    }
                }
            }

            // Add required fields
            if let Some(Value::Array(required)) = obj.get("required") {
                for req in required {
                    if let Value::String(field_name) = req {
                        object_builder = object_builder.required(field_name);
                    }
                }
            }

            // Handle additional properties
            if let Some(additional) = obj.get("additionalProperties") {
                match additional {
                    Value::Bool(false) => {
                        object_builder = object_builder
                            .additional_properties(Some(AdditionalProperties::FreeForm(false)));
                    }
                    Value::Bool(true) => {
                        object_builder = object_builder
                            .additional_properties(Some(AdditionalProperties::FreeForm(true)));
                    }
                    _ => {
                        if let Ok(schema) = rmcp::schemars::Schema::try_from(additional.clone()) {
                            let schema = convert_schemars_to_utoipa(schema);
                            object_builder = object_builder
                                .additional_properties(Some(AdditionalProperties::RefOr(schema)));
                        }
                    }
                }
            }

            RefOr::T(Schema::Object(object_builder.build()))
        }
        "array" => {
            let mut array_builder = ArrayBuilder::new();

            // Add items schema
            if let Some(items) = obj.get("items") {
                match items {
                    Value::Object(_) | Value::Bool(_) => {
                        if let Ok(item_schema) = rmcp::schemars::Schema::try_from(items.clone()) {
                            let item_schema = convert_schemars_to_utoipa(item_schema);
                            array_builder = array_builder.items(item_schema);
                        }
                    }
                    Value::Array(item_schemas) => {
                        // Multiple item types - use AnyOf
                        let mut any_of = AnyOfBuilder::new();
                        for item in item_schemas {
                            if let Ok(schema) = rmcp::schemars::Schema::try_from(item.clone()) {
                                any_of = any_of.item(convert_schemars_to_utoipa(schema));
                            }
                        }
                        let any_of_schema = RefOr::T(Schema::AnyOf(any_of.build()));
                        array_builder = array_builder.items(any_of_schema);
                    }
                    _ => {}
                }
            }

            // Add constraints
            if let Some(Value::Number(min_items)) = obj.get("minItems") {
                if let Some(min) = min_items.as_u64() {
                    array_builder = array_builder.min_items(Some(min as usize));
                }
            }
            if let Some(Value::Number(max_items)) = obj.get("maxItems") {
                if let Some(max) = max_items.as_u64() {
                    array_builder = array_builder.max_items(Some(max as usize));
                }
            }

            RefOr::T(Schema::Array(array_builder.build()))
        }
        "string" => {
            let mut object_builder = ObjectBuilder::new().schema_type(SchemaType::String);

            if let Some(Value::Number(min_length)) = obj.get("minLength") {
                if let Some(min) = min_length.as_u64() {
                    object_builder = object_builder.min_length(Some(min as usize));
                }
            }
            if let Some(Value::Number(max_length)) = obj.get("maxLength") {
                if let Some(max) = max_length.as_u64() {
                    object_builder = object_builder.max_length(Some(max as usize));
                }
            }
            if let Some(Value::String(pattern)) = obj.get("pattern") {
                object_builder = object_builder.pattern(Some(pattern.clone()));
            }
            if let Some(Value::String(format)) = obj.get("format") {
                object_builder = object_builder.format(Some(SchemaFormat::Custom(format.clone())));
            }

            RefOr::T(Schema::Object(object_builder.build()))
        }
        "number" => {
            let mut object_builder = ObjectBuilder::new().schema_type(SchemaType::Number);

            if let Some(Value::Number(minimum)) = obj.get("minimum") {
                if let Some(min) = minimum.as_f64() {
                    object_builder = object_builder.minimum(Some(min));
                }
            }
            if let Some(Value::Number(maximum)) = obj.get("maximum") {
                if let Some(max) = maximum.as_f64() {
                    object_builder = object_builder.maximum(Some(max));
                }
            }
            if let Some(Value::Number(exclusive_minimum)) = obj.get("exclusiveMinimum") {
                if let Some(min) = exclusive_minimum.as_f64() {
                    object_builder = object_builder.exclusive_minimum(Some(min));
                }
            }
            if let Some(Value::Number(exclusive_maximum)) = obj.get("exclusiveMaximum") {
                if let Some(max) = exclusive_maximum.as_f64() {
                    object_builder = object_builder.exclusive_maximum(Some(max));
                }
            }
            if let Some(Value::Number(multiple_of)) = obj.get("multipleOf") {
                if let Some(mult) = multiple_of.as_f64() {
                    object_builder = object_builder.multiple_of(Some(mult));
                }
            }

            RefOr::T(Schema::Object(object_builder.build()))
        }
        "integer" => {
            let mut object_builder = ObjectBuilder::new().schema_type(SchemaType::Integer);

            if let Some(Value::Number(minimum)) = obj.get("minimum") {
                if let Some(min) = minimum.as_f64() {
                    object_builder = object_builder.minimum(Some(min));
                }
            }
            if let Some(Value::Number(maximum)) = obj.get("maximum") {
                if let Some(max) = maximum.as_f64() {
                    object_builder = object_builder.maximum(Some(max));
                }
            }
            if let Some(Value::Number(exclusive_minimum)) = obj.get("exclusiveMinimum") {
                if let Some(min) = exclusive_minimum.as_f64() {
                    object_builder = object_builder.exclusive_minimum(Some(min));
                }
            }
            if let Some(Value::Number(exclusive_maximum)) = obj.get("exclusiveMaximum") {
                if let Some(max) = exclusive_maximum.as_f64() {
                    object_builder = object_builder.exclusive_maximum(Some(max));
                }
            }
            if let Some(Value::Number(multiple_of)) = obj.get("multipleOf") {
                if let Some(mult) = multiple_of.as_f64() {
                    object_builder = object_builder.multiple_of(Some(mult));
                }
            }

            RefOr::T(Schema::Object(object_builder.build()))
        }
        "boolean" => RefOr::T(Schema::Object(
            ObjectBuilder::new()
                .schema_type(SchemaType::Boolean)
                .build(),
        )),
        "null" => RefOr::T(Schema::Object(
            ObjectBuilder::new().schema_type(SchemaType::String).build(),
        )),
        _ => RefOr::T(Schema::Object(ObjectBuilder::new().build())),
    }
}

derive_utoipa!(Role as RoleSchema);
derive_utoipa!(Content as ContentSchema);
derive_utoipa!(EmbeddedResource as EmbeddedResourceSchema);
derive_utoipa!(ImageContent as ImageContentSchema);
derive_utoipa!(TextContent as TextContentSchema);
derive_utoipa!(RawTextContent as RawTextContentSchema);
derive_utoipa!(RawImageContent as RawImageContentSchema);
derive_utoipa!(RawEmbeddedResource as RawEmbeddedResourceSchema);
derive_utoipa!(Tool as ToolSchema);
derive_utoipa!(ToolAnnotations as ToolAnnotationsSchema);
derive_utoipa!(Annotations as AnnotationsSchema);
derive_utoipa!(ResourceContents as ResourceContentsSchema);

// Create a manual schema for the generic Annotated type
// We manually define this to avoid circular references from RawContent::Audio(AudioContent)
// where AudioContent = Annotated<RawAudioContent>
struct AnnotatedSchema {}

impl<'__s> ToSchema<'__s> for AnnotatedSchema {
    fn schema() -> (&'__s str, utoipa::openapi::RefOr<utoipa::openapi::Schema>) {
        // Create a oneOf schema with only the variants we actually use in the API
        // This avoids the circular reference from RawContent::Audio(AudioContent)
        let schema = Schema::OneOf(
            OneOfBuilder::new()
                .item(RefOr::Ref(Ref::new("#/components/schemas/RawTextContent")))
                .item(RefOr::Ref(Ref::new("#/components/schemas/RawImageContent")))
                .item(RefOr::Ref(Ref::new(
                    "#/components/schemas/RawEmbeddedResource",
                )))
                .build(),
        );
        ("Annotated", RefOr::T(schema))
    }

    fn aliases() -> Vec<(&'__s str, utoipa::openapi::schema::Schema)> {
        Vec::new()
    }
}

#[allow(dead_code)] // Used by utoipa for OpenAPI generation
#[derive(OpenApi)]
#[openapi(
    paths(
        super::routes::config_management::backup_config,
        super::routes::config_management::recover_config,
        super::routes::config_management::validate_config,
        super::routes::config_management::init_config,
        super::routes::config_management::upsert_config,
        super::routes::config_management::remove_config,
        super::routes::config_management::read_config,
        super::routes::config_management::add_extension,
        super::routes::config_management::remove_extension,
        super::routes::config_management::get_extensions,
        super::routes::config_management::read_all_config,
        super::routes::config_management::providers,
        super::routes::config_management::get_provider_models,
        super::routes::config_management::upsert_permissions,
<<<<<<< HEAD
        super::routes::config_management::get_current_model,
        super::routes::config_management::get_auto_compact_threshold,
=======
        super::routes::config_management::create_custom_provider,
        super::routes::config_management::remove_custom_provider,
>>>>>>> f4e04694
        super::routes::agent::get_tools,
        super::routes::agent::add_sub_recipes,
        super::routes::agent::extend_prompt,
        super::routes::agent::update_agent_provider,
        super::routes::agent::update_router_tool_selector,
        super::routes::agent::update_session_config,
        super::routes::reply::confirm_permission,
        super::routes::context::manage_context,
        super::routes::session::list_sessions,
        super::routes::session::get_session_history,
        super::routes::schedule::create_schedule,
        super::routes::schedule::list_schedules,
        super::routes::schedule::delete_schedule,
        super::routes::schedule::update_schedule,
        super::routes::schedule::run_now_handler,
        super::routes::schedule::pause_schedule,
        super::routes::schedule::unpause_schedule,
        super::routes::schedule::kill_running_job,
        super::routes::schedule::inspect_running_job,
        super::routes::schedule::sessions_handler,
        super::routes::recipe::create_recipe,
        super::routes::recipe::encode_recipe,
        super::routes::recipe::decode_recipe,
        super::routes::recipe::scan_recipe,
        super::routes::recipe::list_recipes,
        super::routes::recipe::delete_recipe,
    ),
    components(schemas(
        super::routes::config_management::UpsertConfigQuery,
        super::routes::config_management::ConfigKeyQuery,
        super::routes::config_management::ConfigResponse,
        super::routes::config_management::ProvidersResponse,
        super::routes::config_management::ProviderDetails,
        super::routes::config_management::ExtensionResponse,
        super::routes::config_management::ExtensionQuery,
        super::routes::config_management::ToolPermission,
        super::routes::config_management::UpsertPermissionsQuery,
        super::routes::config_management::CreateCustomProviderRequest,
        super::routes::reply::PermissionConfirmationRequest,
        super::routes::context::ContextManageRequest,
        super::routes::context::ContextManageResponse,
        super::routes::session::SessionListResponse,
        super::routes::session::SessionHistoryResponse,
        Message,
        MessageContent,
        ContentSchema,
        EmbeddedResourceSchema,
        ImageContentSchema,
        AnnotationsSchema,
        TextContentSchema,
        RawTextContentSchema,
        RawImageContentSchema,
        RawEmbeddedResourceSchema,
        AnnotatedSchema,
        ToolResponse,
        ToolRequest,
        ToolConfirmationRequest,
        ThinkingContent,
        RedactedThinkingContent,
        FrontendToolRequest,
        ResourceContentsSchema,
        ContextLengthExceeded,
        SummarizationRequested,
        RoleSchema,
        ProviderMetadata,
        ExtensionEntry,
        ExtensionConfig,
        ConfigKey,
        Envs,
        ToolSchema,
        ToolAnnotationsSchema,
        ToolInfo,
        PermissionLevel,
        PrincipalType,
        ModelInfo,
        SessionInfo,
        SessionMetadata,
        goose::session::ExtensionData,
        super::routes::schedule::CreateScheduleRequest,
        super::routes::schedule::UpdateScheduleRequest,
        super::routes::schedule::KillJobResponse,
        super::routes::schedule::InspectJobResponse,
        goose::scheduler::ScheduledJob,
        super::routes::schedule::RunNowResponse,
        super::routes::schedule::ListSchedulesResponse,
        super::routes::schedule::SessionsQuery,
        super::routes::schedule::SessionDisplayInfo,
        super::routes::recipe::CreateRecipeRequest,
        super::routes::recipe::AuthorRequest,
        super::routes::recipe::CreateRecipeResponse,
        super::routes::recipe::EncodeRecipeRequest,
        super::routes::recipe::EncodeRecipeResponse,
        super::routes::recipe::DecodeRecipeRequest,
        super::routes::recipe::DecodeRecipeResponse,
        super::routes::recipe::ScanRecipeRequest,
        super::routes::recipe::ScanRecipeResponse,
        super::routes::recipe::RecipeManifestResponse,
        super::routes::recipe::ListRecipeResponse,
        super::routes::recipe::DeleteRecipeRequest,
        goose::recipe::Recipe,
        goose::recipe::Author,
        goose::recipe::Settings,
        goose::recipe::RecipeParameter,
        goose::recipe::RecipeParameterInputType,
        goose::recipe::RecipeParameterRequirement,
        goose::recipe::Response,
        goose::recipe::SubRecipe,
        goose::agents::types::RetryConfig,
        goose::agents::types::SuccessCheck,
        super::routes::agent::AddSubRecipesRequest,
        super::routes::agent::AddSubRecipesResponse,
        super::routes::agent::ExtendPromptRequest,
        super::routes::agent::ExtendPromptResponse,
        super::routes::agent::UpdateProviderRequest,
        super::routes::agent::SessionConfigRequest,
        super::routes::agent::GetToolsQuery,
        super::routes::agent::ErrorResponse,
    ))
)]
pub struct ApiDoc;

#[allow(dead_code)] // Used by generate_schema binary
pub fn generate_schema() -> String {
    let api_doc = ApiDoc::openapi();
    serde_json::to_string_pretty(&api_doc).unwrap()
}<|MERGE_RESOLUTION|>--- conflicted
+++ resolved
@@ -368,13 +368,9 @@
         super::routes::config_management::providers,
         super::routes::config_management::get_provider_models,
         super::routes::config_management::upsert_permissions,
-<<<<<<< HEAD
-        super::routes::config_management::get_current_model,
-        super::routes::config_management::get_auto_compact_threshold,
-=======
         super::routes::config_management::create_custom_provider,
         super::routes::config_management::remove_custom_provider,
->>>>>>> f4e04694
+        super::routes::config_management::get_auto_compact_threshold,
         super::routes::agent::get_tools,
         super::routes::agent::add_sub_recipes,
         super::routes::agent::extend_prompt,
