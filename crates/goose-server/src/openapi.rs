--- conflicted
+++ resolved
@@ -4,11 +4,8 @@
 use goose::config::permission::PermissionLevel;
 use goose::config::ExtensionEntry;
 use goose::conversation::Conversation;
-<<<<<<< HEAD
 use goose::goose_apps::GooseApp;
-=======
 use goose::model::ModelConfig;
->>>>>>> a70360b1
 use goose::permission::permission_confirmation::PrincipalType;
 use goose::providers::base::{ConfigKey, ModelInfo, ProviderMetadata, ProviderType};
 use goose::session::{Session, SessionInsights, SessionType};
@@ -428,13 +425,10 @@
         super::routes::session::UpdateSessionNameRequest,
         super::routes::session::UpdateSessionUserRecipeValuesRequest,
         super::routes::session::UpdateSessionUserRecipeValuesResponse,
-<<<<<<< HEAD
         GooseApp,
-=======
         super::routes::session::EditType,
         super::routes::session::EditMessageRequest,
         super::routes::session::EditMessageResponse,
->>>>>>> a70360b1
         Message,
         MessageContent,
         MessageMetadata,
