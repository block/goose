--- conflicted
+++ resolved
@@ -57,7 +57,6 @@
         .layer(cors);
 
     let listener = tokio::net::TcpListener::bind(settings.socket_addr()).await?;
-<<<<<<< HEAD
     let local_addr = listener.local_addr()?;
     info!("listening on {}", local_addr);
 
@@ -70,10 +69,8 @@
     });
 
     // Ensure the listener/socket is properly closed on cancellation by using graceful shutdown
-=======
     info!("listening on {}", listener.local_addr()?);
 
->>>>>>> 6ce41cb2
     axum::serve(listener, app)
         .with_graceful_shutdown(shutdown_signal())
         .await?;
