use crate::configuration;
use crate::state;
use anyhow::Result;
use axum::middleware;
use goose_server::auth::check_token;
use tower_http::cors::{Any, CorsLayer};
use tracing::info;

use goose::providers::pricing::initialize_pricing_cache;

// Graceful shutdown signal
#[cfg(unix)]
async fn shutdown_signal() {
    use tokio::signal::unix::{signal, SignalKind};

    let mut sigint = signal(SignalKind::interrupt()).expect("failed to install SIGINT handler");
    let mut sigterm = signal(SignalKind::terminate()).expect("failed to install SIGTERM handler");

    tokio::select! {
        _ = sigint.recv() => {},
        _ = sigterm.recv() => {},
    }
}

#[cfg(not(unix))]
async fn shutdown_signal() {
    let _ = tokio::signal::ctrl_c().await;
}

pub async fn run() -> Result<()> {
    crate::logging::setup_logging(Some("goosed"))?;

    let settings = configuration::Settings::new()?;

    if let Err(e) = initialize_pricing_cache().await {
        tracing::warn!(
            "Failed to initialize pricing cache: {}. Pricing data may not be available.",
            e
        );
    }

    let secret_key =
        std::env::var("GOOSE_SERVER__SECRET_KEY").unwrap_or_else(|_| "test".to_string());

    let app_state = state::AppState::new().await?;

    let cors = CorsLayer::new()
        .allow_origin(Any)
        .allow_methods(Any)
        .allow_headers(Any);

<<<<<<< HEAD
    let app = crate::routes::configure(app_state.clone())
=======
    let app = crate::routes::configure(app_state, secret_key.clone())
>>>>>>> 0f8d9a78
        .layer(middleware::from_fn_with_state(
            secret_key.clone(),
            check_token,
        ))
        .layer(cors);

    let listener = tokio::net::TcpListener::bind(settings.socket_addr()).await?;
    info!("listening on {}", listener.local_addr()?);

    let tunnel_manager = app_state.tunnel_manager.clone();
    tokio::spawn(async move {
        tunnel_manager.check_auto_start().await;
    });

    axum::serve(listener, app)
        .with_graceful_shutdown(shutdown_signal())
        .await?;
    info!("server shutdown complete");
    Ok(())
}<|MERGE_RESOLUTION|>--- conflicted
+++ resolved
@@ -49,11 +49,7 @@
         .allow_methods(Any)
         .allow_headers(Any);
 
-<<<<<<< HEAD
-    let app = crate::routes::configure(app_state.clone())
-=======
-    let app = crate::routes::configure(app_state, secret_key.clone())
->>>>>>> 0f8d9a78
+    let app = crate::routes::configure(app_state.clone(), secret_key.clone())
         .layer(middleware::from_fn_with_state(
             secret_key.clone(),
             check_token,
