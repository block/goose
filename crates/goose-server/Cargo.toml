--- conflicted
+++ resolved
@@ -39,9 +39,7 @@
 tokio-util = "0.7.15"
 uuid = { version = "1.11", features = ["v4"] }
 serde_path_to_error = "0.1.20"
-<<<<<<< HEAD
 include_dir = "0.7.4"
-=======
 tokio-tungstenite = { version = "0.28.0", features = ["native-tls"] }
 url = "2.5.7"
 rand = "0.9.2"
@@ -51,7 +49,7 @@
 
 [target.'cfg(windows)'.dependencies]
 winreg = { version = "0.55.0" }
->>>>>>> a70360b1
+
 
 [[bin]]
 name = "goosed"
