use dotenvy::dotenv;
use goose::conversation::Conversation;

use crate::scenario_tests::message_generator::MessageGenerator;
use crate::scenario_tests::mock_client::weather_client;
use crate::scenario_tests::provider_configs::{get_provider_configs, ProviderConfig};
use crate::session::CliSession;
use anyhow::Result;
use goose::agents::Agent;
use goose::model::ModelConfig;
use goose::providers::{create, testprovider::TestProvider};
use std::collections::{HashMap, HashSet};
use std::path::Path;
use std::sync::Arc;
use tokio_util::sync::CancellationToken;

pub const SCENARIO_TESTS_DIR: &str = "src/scenario_tests";

#[derive(Debug, Clone)]
pub struct ScenarioResult {
    pub messages: Conversation,
    pub error: Option<String>,
}

impl ScenarioResult {
    pub fn message_contents(&self) -> Vec<String> {
        self.messages
            .iter()
            .flat_map(|msg| &msg.content)
            .map(|content| content.as_text().unwrap_or("").to_string())
            .collect()
    }

    pub fn last_message(&self) -> Result<String, anyhow::Error> {
        let message_contents = self.message_contents();
        message_contents
            .last()
            .cloned()
            .ok_or_else(|| anyhow::anyhow!("No messages found in scenario result"))
    }
}

pub async fn run_scenario<F>(
    test_name: &str,
    message_generator: MessageGenerator<'_>,
    providers_to_skip: Option<&[&str]>,
    validator: F,
) -> Result<()>
where
    F: Fn(&ScenarioResult) -> Result<()> + Send + Sync + 'static,
{
    if let Ok(only_provider) = std::env::var("GOOSE_TEST_PROVIDER") {
        let active_providers = get_provider_configs();
        let config = active_providers
            .iter()
            .find(|c| c.name.to_lowercase() == only_provider.to_lowercase())
            .ok_or_else(|| {
                anyhow::anyhow!(
                    "Provider '{}' not found. Available: {}",
                    only_provider,
                    get_provider_configs()
                        .iter()
                        .map(|c| c.name)
                        .collect::<Vec<_>>()
                        .join(", ")
                )
            })?;

        println!("Running test '{}' for provider: {}", test_name, config.name);
        run_provider_scenario_with_validation(config, test_name, &message_generator, &validator)
            .await?;
        return Ok(());
    }

    let excluded_providers: HashSet<_> = providers_to_skip
        .into_iter()
        .flatten()
        .map(|name| name.to_lowercase())
        .collect();

    let all_configs = get_provider_configs();

    let all_config_len = all_configs.len();

    let configs_to_test: Vec<_> = all_configs
        .into_iter()
        .filter(|c| !excluded_providers.contains(&c.name.to_lowercase()))
        .collect();

    if let Some(to_skip) = providers_to_skip {
        if configs_to_test.len() != all_config_len - to_skip.len() {
            return Err(anyhow::anyhow!("Some providers in skip list don't exist"));
        }
    }

    let mut failures = Vec::new();

    for config in configs_to_test {
        match run_provider_scenario_with_validation(
            config,
            test_name,
            &message_generator,
            &validator,
        )
        .await
        {
            Ok(_) => println!("✅ {} - {}", test_name, config.name),
            Err(e) => {
                println!("❌ {} - {} FAILED: {}", test_name, config.name, e);
                failures.push((config.name, e));
            }
        }
    }

    if !failures.is_empty() {
        println!("\n=== Test Failures for {} ===", test_name);
        for (provider, error) in &failures {
            println!("❌ {}: {}", provider, error);
        }
        return Err(anyhow::anyhow!(
            "Test '{}' failed for {} provider(s)",
            test_name,
            failures.len()
        ));
    }

    Ok(())
}

async fn run_provider_scenario_with_validation<F>(
    config: &ProviderConfig,
    test_name: &str,
    message_generator: &MessageGenerator<'_>,
    validator: &F,
) -> Result<()>
where
    F: Fn(&ScenarioResult) -> Result<()>,
{
    use goose::config::ExtensionConfig;
    use tokio::sync::Mutex;

    if let Ok(path) = dotenv() {
        println!("Loaded environment from {:?}", path);
    }

    let factory_name = config.name.to_lowercase();
    let manifest_dir = env!("CARGO_MANIFEST_DIR");
    let file_path = format!(
        "{}/{}/recordings/{}/{}.json",
        manifest_dir,
        SCENARIO_TESTS_DIR,
        factory_name.to_lowercase(),
        test_name
    );

    if let Some(parent) = Path::new(&file_path).parent() {
        std::fs::create_dir_all(parent)?;
    }

    let replay_mode = Path::new(&file_path).exists();
    let (provider_arc, provider_for_saving, original_env) = if replay_mode {
        match TestProvider::new_replaying(&file_path) {
            Ok(test_provider) => (Arc::new(test_provider), None, None),
            Err(e) => {
                let _ = std::fs::remove_file(&file_path);
                return Err(anyhow::anyhow!(
                    "Test replay failed for '{}' ({}): {}. File deleted - re-run test to record fresh data.",
                    test_name, factory_name, e
                ));
            }
        }
    } else {
        if std::env::var("GITHUB_ACTIONS").is_ok() {
            panic!(
                "Test recording is not supported on CI. \
            Did you forget to add the file {} to the repository and were expecting that to replay?",
                file_path
            );
        }

        let original_env = setup_environment(config)?;

        let inner_provider = create(&factory_name, ModelConfig::new(config.model_name)?)?;

        let test_provider = Arc::new(TestProvider::new_recording(inner_provider, &file_path));
        (
            test_provider.clone(),
            Some(test_provider),
            Some(original_env),
        )
    };

    // Generate messages using the provider
    let messages = vec![message_generator(&*provider_arc)];

    let mock_client = weather_client();

    let agent = Agent::new();
    agent
        .extension_manager
        .add_client(
            "weather_extension".to_string(),
            ExtensionConfig::Builtin {
                name: "".to_string(),
                display_name: None,
                description: None,
                timeout: None,
                bundled: None,
                available_tools: vec![],
            },
            Arc::new(Mutex::new(Box::new(mock_client))),
            None,
            None,
        )
        .await;

    agent
        .update_provider(provider_arc as Arc<dyn goose::providers::base::Provider>)
        .await?;

<<<<<<< HEAD
    let mut session = Session::new(agent, None, false, None, None, None, None, None);
=======
    let mut session = CliSession::new(agent, None, false, None, None, None, None);
>>>>>>> ac9fd717

    let mut error = None;
    for message in &messages {
        if let Err(e) = session
            .process_message(message.clone(), CancellationToken::default())
            .await
        {
            error = Some(e.to_string());
            break;
        }
    }
    let updated_messages = session.message_history();

    if let Some(ref err_msg) = error {
        if err_msg.contains("No recorded response found") {
            let _ = std::fs::remove_file(&file_path);
            return Err(anyhow::anyhow!(
                "Test replay failed for '{}' ({}) - missing recorded interaction: {}. File deleted - re-run test to record fresh data.",
                test_name, factory_name, err_msg
            ));
        }
    }

    let result = ScenarioResult {
        messages: updated_messages,
        error,
    };

    validator(&result)?;

    drop(session);

    if let Some(provider) = provider_for_saving {
        if result.error.is_none() {
            Arc::try_unwrap(provider)
                .map_err(|_| anyhow::anyhow!("Failed to unwrap provider for recording"))?
                .finish_recording()?;
        }
    }

    if let Some(env) = original_env {
        restore_environment(config, &env);
    }

    Ok(())
}

fn setup_environment(config: &ProviderConfig) -> Result<HashMap<&'static str, String>> {
    let mut original_env = HashMap::new();

    for &var in config.required_env_vars {
        if let Ok(val) = std::env::var(var) {
            original_env.insert(var, val);
        }
    }

    if let Some(mods) = &config.env_modifications {
        for &var in mods.keys() {
            if let Ok(val) = std::env::var(var) {
                original_env.insert(var, val);
            }
        }
    }

    if let Some(mods) = &config.env_modifications {
        for (&var, value) in mods.iter() {
            match value {
                Some(val) => std::env::set_var(var, val),
                None => std::env::remove_var(var),
            }
        }
    }

    let missing_vars = config
        .required_env_vars
        .iter()
        .any(|var| std::env::var(var).is_err());

    if missing_vars {
        println!(
            "Skipping {} scenario - credentials not configured",
            config.name
        );
        return Err(anyhow::anyhow!("Missing required environment variables"));
    }

    Ok(original_env)
}

fn restore_environment(config: &ProviderConfig, original_env: &HashMap<&'static str, String>) {
    for (&var, value) in original_env.iter() {
        std::env::set_var(var, value);
    }
    if let Some(mods) = &config.env_modifications {
        for &var in mods.keys() {
            if !original_env.contains_key(var) {
                std::env::remove_var(var);
            }
        }
    }
}<|MERGE_RESOLUTION|>--- conflicted
+++ resolved
@@ -218,11 +218,7 @@
         .update_provider(provider_arc as Arc<dyn goose::providers::base::Provider>)
         .await?;
 
-<<<<<<< HEAD
-    let mut session = Session::new(agent, None, false, None, None, None, None, None);
-=======
     let mut session = CliSession::new(agent, None, false, None, None, None, None);
->>>>>>> ac9fd717
 
     let mut error = None;
     for message in &messages {
