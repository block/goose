--- conflicted
+++ resolved
@@ -48,15 +48,9 @@
         }
     }
     let input_config = InputConfig {
-<<<<<<< HEAD
         contents: recipe.prompt.clone().filter(|s| !s.trim().is_empty()),
-        extensions_override: recipe.extensions.clone(),
+        extensions_override: recipe.extensions.clone().or(Some(vec![])),
         additional_system_prompt: recipe.instructions.clone(),
-=======
-        contents: recipe.prompt.filter(|s| !s.trim().is_empty()),
-        extensions_override: recipe.extensions.or(Some(vec![])),
-        additional_system_prompt: recipe.instructions,
->>>>>>> 5b93ee58
     };
 
     let recipe_info = RecipeInfo {
