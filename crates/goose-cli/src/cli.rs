--- conflicted
+++ resolved
@@ -652,13 +652,9 @@
                         settings: None,
                         debug,
                         max_tool_repetitions,
-<<<<<<< HEAD
                         interactive: true, // Session command is always interactive
+                        quiet: false,
                         sub_recipes: None,
-=======
-                        interactive: true,
-                        quiet: false,
->>>>>>> 1753a510
                     })
                     .await;
                     setup_logging(
@@ -796,11 +792,8 @@
                 debug,
                 max_tool_repetitions,
                 interactive, // Use the interactive flag from the Run command
-<<<<<<< HEAD
+                quiet,
                 sub_recipes,
-=======
-                quiet,
->>>>>>> 1753a510
             })
             .await;
 
@@ -917,11 +910,8 @@
                     debug: false,
                     max_tool_repetitions: None,
                     interactive: true, // Default case is always interactive
-<<<<<<< HEAD
+                    quiet: false,
                     sub_recipes: None,
-=======
-                    quiet: false,
->>>>>>> 1753a510
                 })
                 .await;
                 setup_logging(
