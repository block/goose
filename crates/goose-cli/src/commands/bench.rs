--- conflicted
+++ resolved
@@ -85,12 +85,8 @@
         let requirements = evaluation.required_extensions();
 
         // Create session with error capture
-<<<<<<< HEAD
-        let base_session = build_session(None, false, Vec::new(), required_extensions, false).await;
-=======
         let base_session =
-            build_session(None, false, requirements.external, requirements.builtin).await;
->>>>>>> ebf7cb12
+            build_session(None, false, requirements.external, requirements.builtin, false).await;
 
         let bench_session = Arc::new(Mutex::new(BenchSession::new(base_session)));
         let bench_session_clone = bench_session.clone();
