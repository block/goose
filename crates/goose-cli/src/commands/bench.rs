use crate::session::build_session;
use crate::Session;
use async_trait::async_trait;
use goose::config::Config;
use goose::message::Message;
use goose_bench::bench_work_dir::BenchmarkWorkDir;
use goose_bench::error_capture::ErrorCaptureLayer;
use goose_bench::eval_suites::{BenchAgent, BenchAgentError, Evaluation, EvaluationSuiteFactory};
use goose_bench::reporting::{BenchmarkResults, EvaluationResult, SuiteResult};
use std::collections::HashMap;
use std::path::PathBuf;
use std::sync::Arc;
use std::sync::Once;
use tokio::sync::Mutex;
use tracing_subscriber::layer::SubscriberExt;

// Used to ensure we only set up tracing once
static INIT: Once = Once::new();

pub struct BenchSession {
    session: Session,
    errors: Arc<Mutex<Vec<BenchAgentError>>>,
}

impl BenchSession {
    pub fn new(session: Session) -> Self {
        let errors = Arc::new(Mutex::new(Vec::new()));

        // Create and register the error capture layer only once
        INIT.call_once(|| {
            let error_layer = ErrorCaptureLayer::new(errors.clone());
            let subscriber = tracing_subscriber::Registry::default().with(error_layer);

            tracing::subscriber::set_global_default(subscriber)
                .expect("Failed to set tracing subscriber");
        });

        Self { session, errors }
    }
}

#[async_trait]
impl BenchAgent for BenchSession {
    async fn prompt(&mut self, p: String) -> anyhow::Result<Vec<Message>> {
        // Clear previous errors
        {
            let mut errors = self.errors.lock().await;
            errors.clear();
        }

        self.session.headless(p).await?;
        Ok(self.session.message_history())
    }

    async fn get_errors(&self) -> Vec<BenchAgentError> {
        let errors = self.errors.lock().await;
        errors.clone()
    }
}

// Wrapper struct to implement BenchAgent for Arc<Mutex<BenchSession>>
struct BenchAgentWrapper(Arc<Mutex<BenchSession>>);

#[async_trait]
impl BenchAgent for BenchAgentWrapper {
    async fn prompt(&mut self, p: String) -> anyhow::Result<Vec<Message>> {
        let mut session = self.0.lock().await;
        session.prompt(p).await
    }

    async fn get_errors(&self) -> Vec<BenchAgentError> {
        let session = self.0.lock().await;
        session.get_errors().await
    }
}

async fn run_eval(
    evaluation: Box<dyn Evaluation>,
    work_dir: &mut BenchmarkWorkDir,
) -> anyhow::Result<EvaluationResult> {
    let mut result = EvaluationResult::new(evaluation.name().to_string());

    let requirements = evaluation.required_extensions();

<<<<<<< HEAD
        // Create session with error capture
        let base_session = build_session(
            None,
            false,
            requirements.external,
            requirements.builtin,
            false,
        )
        .await;
=======
    // Create session with error capture
    let base_session =
        build_session(None, false, requirements.external, requirements.builtin).await;
>>>>>>> 798d657e

    let bench_session = Arc::new(Mutex::new(BenchSession::new(base_session)));
    let bench_session_clone = bench_session.clone();

    if let Ok(metrics) = evaluation
        .run(Box::new(BenchAgentWrapper(bench_session)), work_dir)
        .await
    {
        for (name, metric) in metrics {
            result.add_metric(name, metric);
        }

        // Add any errors that occurred
        let agent = BenchAgentWrapper(bench_session_clone);
        for error in agent.get_errors().await {
            result.add_error(error);
        }
    }

    Ok(result)
}

async fn run_suite(suite: &str, work_dir: &mut BenchmarkWorkDir) -> anyhow::Result<SuiteResult> {
    let mut suite_result = SuiteResult::new(suite.to_string());
    let eval_lock = Mutex::new(0);

    if let Some(evals) = EvaluationSuiteFactory::create(suite) {
        for eval in evals {
            let _unused = eval_lock.lock().await;
            work_dir.set_eval(eval.name());
            let eval_result = run_eval(eval, work_dir).await?;
            suite_result.add_evaluation(eval_result);
        }
    }

    Ok(suite_result)
}

pub async fn run_benchmark(
    suites: Vec<String>,
    include_dirs: Vec<PathBuf>,
) -> anyhow::Result<BenchmarkResults> {
    let suites = EvaluationSuiteFactory::available_evaluations()
        .into_iter()
        .filter(|&s| suites.contains(&s.to_string()))
        .collect::<Vec<_>>();

    let config = Config::global();
    let goose_model: String = config
        .get("GOOSE_MODEL")
        .expect("No model configured. Run 'goose configure' first");
    let provider_name: String = config
        .get("GOOSE_PROVIDER")
        .expect("No provider configured. Run 'goose configure' first");

    let mut results = BenchmarkResults::new(provider_name.clone());

    let mut work_dir = BenchmarkWorkDir::new(
        format!("{}-{}", provider_name, goose_model),
        include_dirs.clone(),
    );
    let suite_lock = Mutex::new(0);
    for suite in suites {
        let _unused = suite_lock.lock().await;
        work_dir.set_suite(suite);
        let suite_result = run_suite(suite, &mut work_dir).await?;
        results.add_suite(suite_result);
    }

    Ok(results)
}

pub async fn list_suites() -> anyhow::Result<HashMap<String, usize>> {
    let suites = EvaluationSuiteFactory::available_evaluations();
    let mut suite_counts = HashMap::new();

    for suite in suites {
        if let Some(evals) = EvaluationSuiteFactory::create(suite) {
            suite_counts.insert(suite.to_string(), evals.len());
        }
    }

    Ok(suite_counts)
}<|MERGE_RESOLUTION|>--- conflicted
+++ resolved
@@ -82,21 +82,15 @@
 
     let requirements = evaluation.required_extensions();
 
-<<<<<<< HEAD
-        // Create session with error capture
-        let base_session = build_session(
-            None,
-            false,
-            requirements.external,
-            requirements.builtin,
-            false,
-        )
-        .await;
-=======
     // Create session with error capture
-    let base_session =
-        build_session(None, false, requirements.external, requirements.builtin).await;
->>>>>>> 798d657e
+    let base_session = build_session(
+        None,
+        false,
+        requirements.external,
+        requirements.builtin,
+        false,
+    )
+    .await;
 
     let bench_session = Arc::new(Mutex::new(BenchSession::new(base_session)));
     let bench_session_clone = bench_session.clone();
