use anyhow::Result;
use base64::Engine;
use console::style;

use crate::recipe::load_recipe;

/// Validates a recipe file
///
/// # Arguments
///
/// * `file_path` - Path to the recipe file to validate
///
/// # Returns
///
/// Result indicating success or failure
pub fn handle_validate(recipe_name: &str) -> Result<()> {
    // Load and validate the recipe file
<<<<<<< HEAD
    match load_recipe(recipe_name, false) {
=======
    match load_recipe(&file_path, false, None) {
>>>>>>> e089b0a8
        Ok(_) => {
            println!("{} recipe file is valid", style("✓").green().bold());
            Ok(())
        }
        Err(err) => {
            println!("{} {}", style("✗").red().bold(), err);
            Err(err)
        }
    }
}

/// Generates a deeplink for a recipe file
///
/// # Arguments
///
/// * `file_path` - Path to the recipe file
///
/// # Returns
///
/// Result indicating success or failure
pub fn handle_deeplink(recipe_name: &str) -> Result<()> {
    // Load the recipe file first to validate it
<<<<<<< HEAD
    match load_recipe(recipe_name, false) {
=======
    match load_recipe(&file_path, false, None) {
>>>>>>> e089b0a8
        Ok(recipe) => {
            if let Ok(recipe_json) = serde_json::to_string(&recipe) {
                let deeplink = base64::engine::general_purpose::STANDARD.encode(recipe_json);
                println!(
                    "{} Generated deeplink for: {}",
                    style("✓").green().bold(),
                    recipe.title
                );
                println!("goose://recipe?config={}", deeplink);
            }
            Ok(())
        }
        Err(err) => {
            println!("{} {}", style("✗").red().bold(), err);
            Err(err)
        }
    }
}<|MERGE_RESOLUTION|>--- conflicted
+++ resolved
@@ -15,11 +15,7 @@
 /// Result indicating success or failure
 pub fn handle_validate(recipe_name: &str) -> Result<()> {
     // Load and validate the recipe file
-<<<<<<< HEAD
-    match load_recipe(recipe_name, false) {
-=======
-    match load_recipe(&file_path, false, None) {
->>>>>>> e089b0a8
+    match load_recipe(recipe_name, false, None) {
         Ok(_) => {
             println!("{} recipe file is valid", style("✓").green().bold());
             Ok(())
@@ -42,11 +38,7 @@
 /// Result indicating success or failure
 pub fn handle_deeplink(recipe_name: &str) -> Result<()> {
     // Load the recipe file first to validate it
-<<<<<<< HEAD
-    match load_recipe(recipe_name, false) {
-=======
-    match load_recipe(&file_path, false, None) {
->>>>>>> e089b0a8
+    match load_recipe(recipe_name, false, None) {
         Ok(recipe) => {
             if let Ok(recipe_json) = serde_json::to_string(&recipe) {
                 let deeplink = base64::engine::general_purpose::STANDARD.encode(recipe_json);
