use crate::recipes::github_recipe::GOOSE_RECIPE_GITHUB_REPO_CONFIG_KEY;
use cliclack::spinner;
use console::style;
use goose::agents::extension::ToolInfo;
use goose::agents::extension_manager::get_parameter_names;
use goose::agents::Agent;
use goose::agents::{extension::Envs, ExtensionConfig};
use goose::config::declarative_providers::{create_custom_provider, remove_custom_provider};
use goose::config::extensions::{
    get_all_extension_names, get_all_extensions, get_enabled_extensions, get_extension_by_name,
    name_to_key, remove_extension, set_extension, set_extension_enabled,
};
use goose::config::paths::Paths;
use goose::config::permission::PermissionLevel;
use goose::config::signup_tetrate::TetrateAuth;
use goose::config::{
    configure_tetrate, Config, ConfigError, ExperimentManager, ExtensionEntry, GooseMode,
    PermissionManager,
};
use goose::conversation::message::Message;
use goose::model::ModelConfig;
use goose::providers::{create, providers};
use rmcp::model::{Tool, ToolAnnotations};
use rmcp::object;
use serde_json::Value;
use std::collections::HashMap;

// useful for light themes where there is no dicernible colour contrast between
// cursor-selected and cursor-unselected items.
const MULTISELECT_VISIBILITY_HINT: &str = "<";

pub async fn handle_configure() -> anyhow::Result<()> {
    let config = Config::global();

    if !config.exists() {
        // First time setup flow
        println!();
        println!(
            "{}",
            style("Welcome to goose! Let's get you set up with a provider.").dim()
        );
        println!(
            "{}",
            style("  you can rerun this command later to update your configuration").dim()
        );
        println!();
        cliclack::intro(style(" goose-configure ").on_cyan().black())?;

        // Check if user wants to use OpenRouter login or manual configuration
        let setup_method = cliclack::select("How would you like to set up your provider?")
            .item(
                "openrouter",
                "OpenRouter Login (Recommended)",
                "Sign in with OpenRouter to automatically configure models",
            )
            .item(
                "tetrate",
                "Tetrate Agent Router Service Login",
                "Sign in with Tetrate Agent Router Service to automatically configure models",
            )
            .item(
                "manual",
                "Manual Configuration",
                "Choose a provider and enter credentials manually",
            )
            .interact()?;

        match setup_method {
            "openrouter" => {
                match handle_openrouter_auth().await {
                    Ok(_) => {
                        // OpenRouter auth already handles everything including enabling developer extension
                    }
                    Err(e) => {
                        let _ = config.clear();
                        println!(
                            "\n  {} OpenRouter authentication failed: {} \n  Please try again or use manual configuration",
                            style("Error").red().italic(),
                            e,
                        );
                    }
                }
            }
            "tetrate" => {
                match handle_tetrate_auth().await {
                    Ok(_) => {
                        // Tetrate auth already handles everything including enabling developer extension
                    }
                    Err(e) => {
                        let _ = config.clear();
                        println!(
                            "\n  {} Tetrate Agent Router Service authentication failed: {} \n  Please try again or use manual configuration",
                            style("Error").red().italic(),
                            e,
                        );
                    }
                }
            }
            "manual" => {
                match configure_provider_dialog().await {
                    Ok(true) => {
                        println!(
                            "\n  {}: Run '{}' again to adjust your config or add extensions",
                            style("Tip").green().italic(),
                            style("goose configure").cyan()
                        );
                        // Since we are setting up for the first time, we'll also enable the developer system
                        // This operation is best-effort and errors are ignored
                        set_extension(ExtensionEntry {
                            enabled: true,
                            config: ExtensionConfig::default(),
                        });
                    }
                    Ok(false) => {
                        let _ = config.clear();
                        println!(
                            "\n  {}: We did not save your config, inspect your credentials\n   and run '{}' again to ensure goose can connect",
                            style("Warning").yellow().italic(),
                            style("goose configure").cyan()
                        );
                    }
                    Err(e) => {
                        let _ = config.clear();

                        match e.downcast_ref::<ConfigError>() {
                            Some(ConfigError::NotFound(key)) => {
                                println!(
                                    "\n  {} Required configuration key '{}' not found \n  Please provide this value and run '{}' again",
                                    style("Error").red().italic(),
                                    key,
                                    style("goose configure").cyan()
                                );
                            }
                            Some(ConfigError::KeyringError(msg)) => {
                                #[cfg(target_os = "macos")]
                                println!(
                                    "\n  {} Failed to access secure storage (keyring): {} \n  Please check your system keychain and run '{}' again. \n  If your system is unable to use the keyring, please try setting secret key(s) via environment variables.",
                                    style("Error").red().italic(),
                                    msg,
                                    style("goose configure").cyan()
                                );

                                #[cfg(target_os = "windows")]
                                println!(
                                    "\n  {} Failed to access Windows Credential Manager: {} \n  Please check Windows Credential Manager and run '{}' again. \n  If your system is unable to use the Credential Manager, please try setting secret key(s) via environment variables.",
                                    style("Error").red().italic(),
                                    msg,
                                    style("goose configure").cyan()
                                );

                                #[cfg(not(any(target_os = "macos", target_os = "windows")))]
                                println!(
                                    "\n  {} Failed to access secure storage: {} \n  Please check your system's secure storage and run '{}' again. \n  If your system is unable to use secure storage, please try setting secret key(s) via environment variables.",
                                    style("Error").red().italic(),
                                    msg,
                                    style("goose configure").cyan()
                                );
                            }
                            Some(ConfigError::DeserializeError(msg)) => {
                                println!(
                                    "\n  {} Invalid configuration value: {} \n  Please check your input and run '{}' again",
                                    style("Error").red().italic(),
                                    msg,
                                    style("goose configure").cyan()
                                );
                            }
                            Some(ConfigError::FileError(e)) => {
                                println!(
                                    "\n  {} Failed to access config file: {} \n  Please check file permissions and run '{}' again",
                                    style("Error").red().italic(),
                                    e,
                                    style("goose configure").cyan()
                                );
                            }
                            Some(ConfigError::DirectoryError(msg)) => {
                                println!(
                                    "\n  {} Failed to access config directory: {} \n  Please check directory permissions and run '{}' again",
                                    style("Error").red().italic(),
                                    msg,
                                    style("goose configure").cyan()
                                );
                            }
                            // handle all other nonspecific errors
                            _ => {
                                println!(
                                    "\n  {} {} \n  We did not save your config, inspect your credentials\n   and run '{}' again to ensure goose can connect",
                                    style("Error").red().italic(),
                                    e,
                                    style("goose configure").cyan()
                                );
                            }
                        }
                    }
                }
            }
            _ => unreachable!(),
        }
        Ok(())
    } else {
        let config_dir = Paths::config_dir().display().to_string();

        println!();
        println!(
            "{}",
            style("This will update your existing config files").dim()
        );
        println!(
            "{} {}",
            style("  if you prefer, you can edit them directly at").dim(),
            config_dir
        );
        println!();

        cliclack::intro(style(" goose-configure ").on_cyan().black())?;
        let action = cliclack::select("What would you like to configure?")
            .item(
                "providers",
                "Configure Providers",
                "Change provider or update credentials",
            )
            .item(
                "custom_providers",
                "Custom Providers",
                "Add custom provider with compatible API",
            )
            .item("add", "Add Extension", "Connect to a new extension")
            .item(
                "toggle",
                "Toggle Extensions",
                "Enable or disable connected extensions",
            )
            .item("remove", "Remove Extension", "Remove an extension")
            .item(
                "settings",
                "goose settings",
                "Set the goose mode, Tool Output, Tool Permissions, Experiment, goose recipe github repo and more",
            )
            .interact()?;

        match action {
            "toggle" => toggle_extensions_dialog(),
            "add" => configure_extensions_dialog(),
            "remove" => remove_extension_dialog(),
            "settings" => configure_settings_dialog().await,
            "providers" => configure_provider_dialog().await.map(|_| ()),
            "custom_providers" => configure_custom_provider_dialog(),
            _ => unreachable!(),
        }
    }
}

/// Helper function to handle OAuth configuration for a provider
async fn handle_oauth_configuration(provider_name: &str, key_name: &str) -> anyhow::Result<()> {
    let _ = cliclack::log::info(format!(
        "Configuring {} using OAuth device code flow...",
        key_name
    ));

    // Create a temporary provider instance to handle OAuth
    let temp_model = ModelConfig::new("temp")?;
    match create(provider_name, temp_model).await {
        Ok(provider) => match provider.configure_oauth().await {
            Ok(_) => {
                let _ = cliclack::log::success("OAuth authentication completed successfully!");
                Ok(())
            }
            Err(e) => {
                let _ = cliclack::log::error(format!("Failed to authenticate: {}", e));
                Err(anyhow::anyhow!(
                    "OAuth authentication failed for {}: {}",
                    key_name,
                    e
                ))
            }
        },
        Err(e) => {
            let _ = cliclack::log::error(format!("Failed to create provider for OAuth: {}", e));
            Err(anyhow::anyhow!(
                "Failed to create provider for OAuth: {}",
                e
            ))
        }
    }
}

fn interactive_model_search(models: &[String]) -> anyhow::Result<String> {
    const MAX_VISIBLE: usize = 30;
    let mut query = String::new();

    loop {
        let _ = cliclack::clear_screen();

        let _ = cliclack::log::info(format!(
            "🔍 {} models available. Type to filter.",
            models.len()
        ));

        let input: String = cliclack::input("Filtering models, press Enter to search")
            .placeholder("e.g., gpt, sonnet, llama, qwen")
            .default_input(&query)
            .interact::<String>()?;
        query = input.trim().to_string();

        let filtered: Vec<String> = if query.is_empty() {
            models.to_vec()
        } else {
            let q = query.to_lowercase();
            models
                .iter()
                .filter(|m| m.to_lowercase().contains(&q))
                .cloned()
                .collect()
        };

        if filtered.is_empty() {
            let _ = cliclack::log::warning("No matching models. Try a different search.");
            continue;
        }

        let mut items: Vec<(String, String, &str)> = filtered
            .iter()
            .take(MAX_VISIBLE)
            .map(|m| (m.clone(), m.clone(), ""))
            .collect();

        if filtered.len() > MAX_VISIBLE {
            items.insert(
                0,
                (
                    "__refine__".to_string(),
                    format!(
                        "Refine search to see more (showing {} of {} results)",
                        MAX_VISIBLE,
                        filtered.len()
                    ),
                    "Too many matches",
                ),
            );
        } else {
            items.insert(
                0,
                (
                    "__new_search__".to_string(),
                    "Start a new search...".to_string(),
                    "Enter a different search term",
                ),
            );
        }

        let selection = cliclack::select("Select a model:")
            .items(&items)
            .interact()?;

        if selection == "__refine__" {
            continue;
        } else if selection == "__new_search__" {
            query.clear();
            continue;
        } else {
            return Ok(selection);
        }
    }
}

fn select_model_from_list(
    models: &[String],
    provider_meta: &goose::providers::base::ProviderMetadata,
) -> anyhow::Result<String> {
    const MAX_MODELS: usize = 10;
    // Smart model selection:
    // If we have more than MAX_MODELS models, show the recommended models with additional search option.
    // Otherwise, show all models without search.

    if models.len() > MAX_MODELS {
        // Get recommended models from provider metadata
        let recommended_models: Vec<String> = provider_meta
            .known_models
            .iter()
            .map(|m| m.name.clone())
            .filter(|name| models.contains(name))
            .collect();

        if !recommended_models.is_empty() {
            let mut model_items: Vec<(String, String, &str)> = recommended_models
                .iter()
                .map(|m| (m.clone(), m.clone(), "Recommended"))
                .collect();

            model_items.insert(
                0,
                (
                    "search_all".to_string(),
                    "Search all models...".to_string(),
                    "Search complete model list",
                ),
            );

            let selection = cliclack::select("Select a model:")
                .items(&model_items)
                .interact()?;

            if selection == "search_all" {
                Ok(interactive_model_search(models)?)
            } else {
                Ok(selection)
            }
        } else {
            Ok(interactive_model_search(models)?)
        }
    } else {
        // just a few models, show all without search for better UX
        Ok(cliclack::select("Select a model:")
            .items(
                &models
                    .iter()
                    .map(|m| (m, m.as_str(), ""))
                    .collect::<Vec<_>>(),
            )
            .interact()?
            .to_string())
    }
}

fn try_store_secret(config: &Config, key_name: &str, value: String) -> anyhow::Result<bool> {
    match config.set_secret(key_name, &value) {
        Ok(_) => Ok(true),
        Err(e) => {
            cliclack::outro(style(format!(
                "Failed to store {} securely: {}. Please ensure your system's secure storage is accessible. Alternatively you can run with GOOSE_DISABLE_KEYRING=true or set the key in your environment variables",
                key_name, e
            )).on_red().white())?;
            Ok(false)
        }
    }
}

pub async fn configure_provider_dialog() -> anyhow::Result<bool> {
    // Get global config instance
    let config = Config::global();

    // Get all available providers and their metadata
    let mut available_providers = providers().await;

    // Sort providers alphabetically by display name
    available_providers.sort_by(|a, b| a.0.display_name.cmp(&b.0.display_name));

    // Create selection items from provider metadata
    let provider_items: Vec<(&String, &str, &str)> = available_providers
        .iter()
        .map(|(p, _)| (&p.name, p.display_name.as_str(), p.description.as_str()))
        .collect();

    // Get current default provider if it exists
    let current_provider: Option<String> = config.get_goose_provider().ok();
    let default_provider = current_provider.unwrap_or_default();

    // Select provider
    let provider_name = cliclack::select("Which model provider should we use?")
        .initial_value(&default_provider)
        .items(&provider_items)
        .interact()?;

    // Get the selected provider's metadata
    let (provider_meta, _) = available_providers
        .iter()
        .find(|(p, _)| &p.name == provider_name)
        .expect("Selected provider must exist in metadata");

    // Configure required provider keys
    for key in &provider_meta.config_keys {
        if !key.required {
            continue;
        }

        // First check if the value is set via environment variable
        let from_env = std::env::var(&key.name).ok();

        match from_env {
            Some(env_value) => {
                let _ =
                    cliclack::log::info(format!("{} is set via environment variable", key.name));
                if cliclack::confirm("Would you like to save this value to your keyring?")
                    .initial_value(true)
                    .interact()?
                {
                    if key.secret {
                        if !try_store_secret(config, &key.name, env_value)? {
                            return Ok(false);
                        }
                    } else {
                        config.set_param(&key.name, &env_value)?;
                    }
                    let _ = cliclack::log::info(format!("Saved {} to {}", key.name, config.path()));
                }
            }
            None => {
                // No env var, check config/secret storage
                let existing: Result<String, _> = if key.secret {
                    config.get_secret(&key.name)
                } else {
                    config.get_param(&key.name)
                };

                match existing {
                    Ok(_) => {
                        let _ = cliclack::log::info(format!("{} is already configured", key.name));
                        if cliclack::confirm("Would you like to update this value?").interact()? {
                            // Check if this key uses OAuth flow
                            if key.oauth_flow {
                                handle_oauth_configuration(provider_name, &key.name).await?;
                            } else {
                                // Non-OAuth key, use manual entry
                                let value: String = if key.secret {
                                    cliclack::password(format!("Enter new value for {}", key.name))
                                        .mask('▪')
                                        .interact()?
                                } else {
                                    let mut input = cliclack::input(format!(
                                        "Enter new value for {}",
                                        key.name
                                    ));
                                    if key.default.is_some() {
                                        input = input.default_input(&key.default.clone().unwrap());
                                    }
                                    input.interact()?
                                };

                                if key.secret {
                                    if !try_store_secret(config, &key.name, value)? {
                                        return Ok(false);
                                    }
                                } else {
                                    config.set_param(&key.name, &value)?;
                                }
                            }
                        }
                    }
                    Err(_) => {
                        if key.oauth_flow {
                            handle_oauth_configuration(provider_name, &key.name).await?;
                        } else {
                            // Non-OAuth key, use manual entry
                            let value: String = if key.secret {
                                cliclack::password(format!(
                                    "Provider {} requires {}, please enter a value",
                                    provider_meta.display_name, key.name
                                ))
                                .mask('▪')
                                .interact()?
                            } else {
                                let mut input = cliclack::input(format!(
                                    "Provider {} requires {}, please enter a value",
                                    provider_meta.display_name, key.name
                                ));
                                if key.default.is_some() {
                                    input = input.default_input(&key.default.clone().unwrap());
                                }
                                input.interact()?
                            };

                            if key.secret {
                                config.set_secret(&key.name, &value)?;
                            } else {
                                config.set_param(&key.name, &value)?;
                            }
                        }
                    }
                }
            }
        }
    }

    // Attempt to fetch supported models for this provider
    let spin = spinner();
    spin.start("Attempting to fetch supported models...");
    let models_res = {
        let temp_model_config = ModelConfig::new(&provider_meta.default_model)?;
        let temp_provider = create(provider_name, temp_model_config).await?;
        temp_provider.fetch_supported_models().await
    };
    spin.stop(style("Model fetch complete").green());

    // Select a model: on fetch error show styled error and abort; if Some(models), show list; if None, free-text input
    let model: String = match models_res {
        Err(e) => {
            // Provider hook error
            cliclack::outro(style(e.to_string()).on_red().white())?;
            return Ok(false);
        }
        Ok(Some(models)) => select_model_from_list(&models, provider_meta)?,
        Ok(None) => {
            let default_model =
                std::env::var("GOOSE_MODEL").unwrap_or(provider_meta.default_model.clone());
            cliclack::input("Enter a model from that provider:")
                .default_input(&default_model)
                .interact()?
        }
    };

    // Test the configuration
    let spin = spinner();
    spin.start("Checking your configuration...");

    // Create model config with env var settings
    let toolshim_enabled = std::env::var("GOOSE_TOOLSHIM")
        .map(|val| val == "1" || val.to_lowercase() == "true")
        .unwrap_or(false);

    let model_config = ModelConfig::new(&model)?
        .with_max_tokens(Some(50))
        .with_toolshim(toolshim_enabled)
        .with_toolshim_model(std::env::var("GOOSE_TOOLSHIM_OLLAMA_MODEL").ok());

    let provider = create(provider_name, model_config).await?;

    let messages =
        vec![Message::user().with_text("What is the weather like in San Francisco today?")];
    // Only add the sample tool if toolshim is not enabled
    let tools = if !toolshim_enabled {
        let sample_tool = Tool::new(
            "get_weather".to_string(),
            "Get current temperature for a given location.".to_string(),
            object!({
                "type": "object",
                "required": ["location"],
                "properties": {
                    "location": {"type": "string"}
                }
            }),
        )
        .annotate(ToolAnnotations {
            title: Some("Get weather".to_string()),
            read_only_hint: Some(true),
            destructive_hint: Some(false),
            idempotent_hint: Some(false),
            open_world_hint: Some(false),
        });
        vec![sample_tool]
    } else {
        vec![]
    };

    let result = provider
        .complete(
            "You are an AI agent called goose. You use tools of connected extensions to solve problems.",
            &messages,
            &tools.into_iter().collect::<Vec<_>>()
        ).await;

    match result {
        Ok((_message, _usage)) => {
            // Update config with new values only if the test succeeds
<<<<<<< HEAD
            config.set_goose_provider(provider_name)?;
            config.set_goose_model(&model)?;
            cliclack::outro("Configuration saved successfully")?;
=======
            config.set_param("GOOSE_PROVIDER", Value::String(provider_name.to_string()))?;
            config.set_param("GOOSE_MODEL", Value::String(model.clone()))?;
            print_config_file_saved()?;
>>>>>>> 5180c4ba
            Ok(true)
        }
        Err(e) => {
            spin.stop(style(e.to_string()).red());
            cliclack::outro(style("Failed to configure provider: init chat completion request with tool did not succeed.").on_red().white())?;
            Ok(false)
        }
    }
}

/// Configure extensions that can be used with goose
/// Dialog for toggling which extensions are enabled/disabled
pub fn toggle_extensions_dialog() -> anyhow::Result<()> {
    let extensions = get_all_extensions();

    if extensions.is_empty() {
        cliclack::outro(
            "No extensions configured yet. Run configure and add some extensions first.",
        )?;
        return Ok(());
    }

    // Create a list of extension names and their enabled status
    let mut extension_status: Vec<(String, bool)> = extensions
        .iter()
        .map(|entry| (entry.config.name().to_string(), entry.enabled))
        .collect();

    // Sort extensions alphabetically by name
    extension_status.sort_by(|a, b| a.0.cmp(&b.0));

    // Get currently enabled extensions for the selection
    let enabled_extensions: Vec<&String> = extension_status
        .iter()
        .filter(|(_, enabled)| *enabled)
        .map(|(name, _)| name)
        .collect();

    // Let user toggle extensions
    let selected = cliclack::multiselect(
        "enable extensions: (use \"space\" to toggle and \"enter\" to submit)",
    )
    .required(false)
    .items(
        &extension_status
            .iter()
            .map(|(name, _)| (name, name.as_str(), MULTISELECT_VISIBILITY_HINT))
            .collect::<Vec<_>>(),
    )
    .initial_values(enabled_extensions)
    .interact()?;

    // Update enabled status for each extension
    for name in extension_status.iter().map(|(name, _)| name) {
        set_extension_enabled(
            &name_to_key(name),
            selected.iter().any(|s| s.as_str() == name),
        );
    }

    let config = Config::global();
    cliclack::outro(format!(
        "Extension settings saved successfully to {}",
        config.path()
    ))?;
    Ok(())
}

pub fn configure_extensions_dialog() -> anyhow::Result<()> {
    let extension_type = cliclack::select("What type of extension would you like to add?")
        .item(
            "built-in",
            "Built-in Extension",
            "Use an extension that comes with goose",
        )
        .item(
            "stdio",
            "Command-line Extension",
            "Run a local command or script",
        )
        .item(
            "sse",
            "Remote Extension (SSE)",
            "Connect to a remote extension via Server-Sent Events",
        )
        .item(
            "streamable_http",
            "Remote Extension (Streaming HTTP)",
            "Connect to a remote extension via MCP Streaming HTTP",
        )
        .interact()?;

    match extension_type {
        // TODO we'll want a place to collect all these options, maybe just an enum in goose-mcp
        "built-in" => {
            let extensions = vec![
                (
                    "autovisualiser",
                    "Auto Visualiser",
                    "Data visualisation and UI generation tools",
                ),
                (
                    "computercontroller",
                    "Computer Controller",
                    "controls for webscraping, file caching, and automations",
                ),
                (
                    "developer",
                    "Developer Tools",
                    "Code editing and shell access",
                ),
                ("jetbrains", "JetBrains", "Connect to jetbrains IDEs"),
                (
                    "memory",
                    "Memory",
                    "Tools to save and retrieve durable memories",
                ),
                (
                    "tutorial",
                    "Tutorial",
                    "Access interactive tutorials and guides",
                ),
            ];

            let mut select = cliclack::select("Which built-in extension would you like to enable?");
            for (id, name, desc) in &extensions {
                select = select.item(id, name, desc);
            }
            let extension = select.interact()?.to_string();

            let timeout: u64 = cliclack::input("Please set the timeout for this tool (in secs):")
                .placeholder(&goose::config::DEFAULT_EXTENSION_TIMEOUT.to_string())
                .validate(|input: &String| match input.parse::<u64>() {
                    Ok(_) => Ok(()),
                    Err(_) => Err("Please enter a valid timeout"),
                })
                .interact()?;

            let (display_name, description) = extensions
                .iter()
                .find(|(id, _, _)| id == &extension)
                .map(|(_, name, desc)| (name.to_string(), desc.to_string()))
                .unwrap_or_else(|| (extension.clone(), extension.clone()));

            set_extension(ExtensionEntry {
                enabled: true,
                config: ExtensionConfig::Builtin {
                    name: extension.clone(),
                    display_name: Some(display_name),
                    timeout: Some(timeout),
                    bundled: Some(true),
                    description,
                    available_tools: Vec::new(),
                },
            });

            cliclack::outro(format!("Enabled {} extension", style(extension).green()))?;
        }
        "stdio" => {
            let extensions = get_all_extension_names();
            let name: String = cliclack::input("What would you like to call this extension?")
                .placeholder("my-extension")
                .validate(move |input: &String| {
                    if input.is_empty() {
                        Err("Please enter a name")
                    } else if extensions.contains(input) {
                        Err("An extension with this name already exists")
                    } else {
                        Ok(())
                    }
                })
                .interact()?;

            let command_str: String = cliclack::input("What command should be run?")
                .placeholder("npx -y @block/gdrive")
                .validate(|input: &String| {
                    if input.is_empty() {
                        Err("Please enter a command")
                    } else {
                        Ok(())
                    }
                })
                .interact()?;

            let timeout: u64 = cliclack::input("Please set the timeout for this tool (in secs):")
                .placeholder(&goose::config::DEFAULT_EXTENSION_TIMEOUT.to_string())
                .validate(|input: &String| match input.parse::<u64>() {
                    Ok(_) => Ok(()),
                    Err(_) => Err("Please enter a valid timeout"),
                })
                .interact()?;

            // Split the command string into command and args
            // TODO: find a way to expose this to the frontend so we dont need to re-write code
            let mut parts = command_str.split_whitespace();
            let cmd = parts.next().unwrap_or("").to_string();
            let args: Vec<String> = parts.map(String::from).collect();

            let description = cliclack::input("Enter a description for this extension:")
                .placeholder("Description")
                .validate(|input: &String| match input.parse::<String>() {
                    Ok(_) => Ok(()),
                    Err(_) => Err("Please enter a valid description"),
                })
                .interact()?;

            let add_env =
                cliclack::confirm("Would you like to add environment variables?").interact()?;

            let mut envs = HashMap::new();
            let mut env_keys = Vec::new();
            let config = Config::global();

            if add_env {
                loop {
                    let key: String = cliclack::input("Environment variable name:")
                        .placeholder("API_KEY")
                        .interact()?;

                    let value: String = cliclack::password("Environment variable value:")
                        .mask('▪')
                        .interact()?;

                    // Try to store in keychain
                    let keychain_key = key.to_string();
                    match config.set_secret(&keychain_key, &value) {
                        Ok(_) => {
                            // Successfully stored in keychain, add to env_keys
                            env_keys.push(keychain_key);
                        }
                        Err(_) => {
                            // Failed to store in keychain, store directly in envs
                            envs.insert(key, value);
                        }
                    }

                    if !cliclack::confirm("Add another environment variable?").interact()? {
                        break;
                    }
                }
            }

            set_extension(ExtensionEntry {
                enabled: true,
                config: ExtensionConfig::Stdio {
                    name: name.clone(),
                    cmd,
                    args,
                    envs: Envs::new(envs),
                    env_keys,
                    description,
                    timeout: Some(timeout),
                    bundled: None,
                    available_tools: Vec::new(),
                },
            });

            cliclack::outro(format!("Added {} extension", style(name).green()))?;
        }
        "sse" => {
            let extensions = get_all_extension_names();
            let name: String = cliclack::input("What would you like to call this extension?")
                .placeholder("my-remote-extension")
                .validate(move |input: &String| {
                    if input.is_empty() {
                        Err("Please enter a name")
                    } else if extensions.contains(input) {
                        Err("An extension with this name already exists")
                    } else {
                        Ok(())
                    }
                })
                .interact()?;

            let uri: String = cliclack::input("What is the SSE endpoint URI?")
                .placeholder("http://localhost:8000/events")
                .validate(|input: &String| {
                    if input.is_empty() {
                        Err("Please enter a URI")
                    } else if !input.starts_with("http") {
                        Err("URI should start with http:// or https://")
                    } else {
                        Ok(())
                    }
                })
                .interact()?;

            let timeout: u64 = cliclack::input("Please set the timeout for this tool (in secs):")
                .placeholder(&goose::config::DEFAULT_EXTENSION_TIMEOUT.to_string())
                .validate(|input: &String| match input.parse::<u64>() {
                    Ok(_) => Ok(()),
                    Err(_) => Err("Please enter a valid timeout"),
                })
                .interact()?;

            let description = cliclack::input("Enter a description for this extension:")
                .placeholder("Description")
                .validate(|input: &String| match input.parse::<String>() {
                    Ok(_) => Ok(()),
                    Err(_) => Err("Please enter a valid description"),
                })
                .interact()?;
            let add_env =
                cliclack::confirm("Would you like to add environment variables?").interact()?;

            let mut envs = HashMap::new();
            let mut env_keys = Vec::new();
            let config = Config::global();

            if add_env {
                loop {
                    let key: String = cliclack::input("Environment variable name:")
                        .placeholder("API_KEY")
                        .interact()?;

                    let value: String = cliclack::password("Environment variable value:")
                        .mask('▪')
                        .interact()?;

                    // Try to store in keychain
                    let keychain_key = key.to_string();
                    match config.set_secret(&keychain_key, &value) {
                        Ok(_) => {
                            // Successfully stored in keychain, add to env_keys
                            env_keys.push(keychain_key);
                        }
                        Err(_) => {
                            // Failed to store in keychain, store directly in envs
                            envs.insert(key, value);
                        }
                    }

                    if !cliclack::confirm("Add another environment variable?").interact()? {
                        break;
                    }
                }
            }

            set_extension(ExtensionEntry {
                enabled: true,
                config: ExtensionConfig::Sse {
                    name: name.clone(),
                    uri,
                    envs: Envs::new(envs),
                    env_keys,
                    description,
                    timeout: Some(timeout),
                    bundled: None,
                    available_tools: Vec::new(),
                },
            });

            cliclack::outro(format!("Added {} extension", style(name).green()))?;
        }
        "streamable_http" => {
            let extensions = get_all_extension_names();
            let name: String = cliclack::input("What would you like to call this extension?")
                .placeholder("my-remote-extension")
                .validate(move |input: &String| {
                    if input.is_empty() {
                        Err("Please enter a name")
                    } else if extensions.contains(input) {
                        Err("An extension with this name already exists")
                    } else {
                        Ok(())
                    }
                })
                .interact()?;

            let uri: String = cliclack::input("What is the Streaming HTTP endpoint URI?")
                .placeholder("http://localhost:8000/messages")
                .validate(|input: &String| {
                    if input.is_empty() {
                        Err("Please enter a URI")
                    } else if !(input.starts_with("http://") || input.starts_with("https://")) {
                        Err("URI should start with http:// or https://")
                    } else {
                        Ok(())
                    }
                })
                .interact()?;

            let timeout: u64 = cliclack::input("Please set the timeout for this tool (in secs):")
                .placeholder(&goose::config::DEFAULT_EXTENSION_TIMEOUT.to_string())
                .validate(|input: &String| match input.parse::<u64>() {
                    Ok(_) => Ok(()),
                    Err(_) => Err("Please enter a valid timeout"),
                })
                .interact()?;

            let description = cliclack::input("Enter a description for this extension:")
                .placeholder("Description")
                .validate(|input: &String| {
                    if input.trim().is_empty() {
                        Err("Please enter a valid description")
                    } else {
                        Ok(())
                    }
                })
                .interact()?;

            let add_headers =
                cliclack::confirm("Would you like to add custom headers?").interact()?;

            let mut headers = HashMap::new();
            if add_headers {
                loop {
                    let key: String = cliclack::input("Header name:")
                        .placeholder("Authorization")
                        .interact()?;

                    let value: String = cliclack::input("Header value:")
                        .placeholder("Bearer token123")
                        .interact()?;

                    headers.insert(key, value);

                    if !cliclack::confirm("Add another header?").interact()? {
                        break;
                    }
                }
            }

            let add_env = false; // No env prompt for Streaming HTTP

            let mut envs = HashMap::new();
            let mut env_keys = Vec::new();
            let config = Config::global();

            if add_env {
                loop {
                    let key: String = cliclack::input("Environment variable name:")
                        .placeholder("API_KEY")
                        .interact()?;

                    let value: String = cliclack::password("Environment variable value:")
                        .mask('▪')
                        .interact()?;

                    // Try to store in keychain
                    let keychain_key = key.to_string();
                    match config.set_secret(&keychain_key, &Value::String(value.clone())) {
                        Ok(_) => {
                            // Successfully stored in keychain, add to env_keys
                            env_keys.push(keychain_key);
                        }
                        Err(_) => {
                            // Failed to store in keychain, store directly in envs
                            envs.insert(key, value);
                        }
                    }

                    if !cliclack::confirm("Add another environment variable?").interact()? {
                        break;
                    }
                }
            }

            set_extension(ExtensionEntry {
                enabled: true,
                config: ExtensionConfig::StreamableHttp {
                    name: name.clone(),
                    uri,
                    envs: Envs::new(envs),
                    env_keys,
                    headers,
                    description,
                    timeout: Some(timeout),
                    bundled: None,
                    available_tools: Vec::new(),
                },
            });

            cliclack::outro(format!("Added {} extension", style(name).green()))?;
        }
        _ => unreachable!(),
    };

    print_config_file_saved()?;

    Ok(())
}

pub fn remove_extension_dialog() -> anyhow::Result<()> {
    let extensions = get_all_extensions();

    // Create a list of extension names and their enabled status
    let mut extension_status: Vec<(String, bool)> = extensions
        .iter()
        .map(|entry| (entry.config.name().to_string(), entry.enabled))
        .collect();

    // Sort extensions alphabetically by name
    extension_status.sort_by(|a, b| a.0.cmp(&b.0));

    if extensions.is_empty() {
        cliclack::outro(
            "No extensions configured yet. Run configure and add some extensions first.",
        )?;
        return Ok(());
    }

    // Check if all extensions are enabled
    if extension_status.iter().all(|(_, enabled)| *enabled) {
        cliclack::outro(
            "All extensions are currently enabled. You must first disable extensions before removing them.",
        )?;
        return Ok(());
    }

    // Filter out only disabled extensions
    let disabled_extensions: Vec<_> = extensions
        .iter()
        .filter(|entry| !entry.enabled)
        .map(|entry| (entry.config.name().to_string(), entry.enabled))
        .collect();

    let selected = cliclack::multiselect("Select extensions to remove (note: you can only remove disabled extensions - use \"space\" to toggle and \"enter\" to submit)")
        .required(false)
        .items(
            &disabled_extensions
                .iter()
                .filter(|(_, enabled)| !enabled)
                .map(|(name, _)| (name, name.as_str(), MULTISELECT_VISIBILITY_HINT))
                .collect::<Vec<_>>(),
        )
        .interact()?;

    for name in selected {
        remove_extension(&name_to_key(name));
        let mut permission_manager = PermissionManager::default();
        permission_manager.remove_extension(&name_to_key(name));
        cliclack::outro(format!("Removed {} extension", style(name).green()))?;
    }

    print_config_file_saved()?;

    Ok(())
}

pub async fn configure_settings_dialog() -> anyhow::Result<()> {
    let setting_type = cliclack::select("What setting would you like to configure?")
        .item("goose_mode", "goose mode", "Configure goose mode")
        .item(
            "goose_router_strategy",
            "Router Tool Selection Strategy",
            "Experimental: configure a strategy for auto selecting tools to use",
        )
        .item(
            "tool_permission",
            "Tool Permission",
            "Set permission for individual tool of enabled extensions",
        )
        .item(
            "tool_output",
            "Tool Output",
            "Show more or less tool output",
        )
        .item(
            "max_turns",
            "Max Turns",
            "Set maximum number of turns without user input",
        )
        .item(
            "experiment",
            "Toggle Experiment",
            "Enable or disable an experiment feature",
        )
        .item(
            "recipe",
            "goose recipe github repo",
            "goose will pull recipes from this repo if not found locally.",
        )
        .interact()?;

    let mut should_print_config_path = true;

    match setting_type {
        "goose_mode" => {
            configure_goose_mode_dialog()?;
        }
        "goose_router_strategy" => {
            configure_goose_router_strategy_dialog()?;
        }
        "tool_permission" => {
            configure_tool_permissions_dialog().await.and(Ok(()))?;
            // No need to print config file path since it's already handled.
            should_print_config_path = false;
        }
        "tool_output" => {
            configure_tool_output_dialog()?;
        }
        "max_turns" => {
            configure_max_turns_dialog()?;
        }
        "experiment" => {
            toggle_experiments_dialog()?;
        }
        "recipe" => {
            configure_recipe_dialog()?;
        }
        _ => unreachable!(),
    };

    if should_print_config_path {
        print_config_file_saved()?;
    }

    Ok(())
}

pub fn configure_goose_mode_dialog() -> anyhow::Result<()> {
    let config = Config::global();

    // Check if GOOSE_MODE is set as an environment variable
    if std::env::var("GOOSE_MODE").is_ok() {
        let _ = cliclack::log::info("Notice: GOOSE_MODE environment variable is set and will override the configuration here.");
    }

    let mode = cliclack::select("Which goose mode would you like to configure?")
        .item(
            GooseMode::Auto,
            "Auto Mode",
            "Full file modification, extension usage, edit, create and delete files freely"
        )
        .item(
            GooseMode::Approve,
            "Approve Mode",
            "All tools, extensions and file modifications will require human approval"
        )
        .item(
            GooseMode::SmartApprove,
            "Smart Approve Mode",
            "Editing, creating, deleting files and using extensions will require human approval"
        )
        .item(
            GooseMode::Chat,
            "Chat Mode",
            "Engage with the selected provider without using tools, extensions, or file modification"
        )
        .interact()?;

    config.set_goose_mode(mode)?;
    let msg = match mode {
        GooseMode::Auto => "Set to Auto Mode - full file modification enabled",
        GooseMode::Approve => "Set to Approve Mode - all tools and modifications require approval",
        GooseMode::SmartApprove => "Set to Smart Approve Mode - modifications require approval",
        GooseMode::Chat => "Set to Chat Mode - no tools or modifications enabled",
    };
    cliclack::outro(msg)?;
    Ok(())
}

pub fn configure_goose_router_strategy_dialog() -> anyhow::Result<()> {
    let config = Config::global();

    let enable_router = cliclack::select("Would you like to enable smart tool routing?")
        .item(
            true,
            "Enable Router",
            "Use LLM-based intelligence to select tools",
        )
        .item(
            false,
            "Disable Router",
            "Use the default tool selection strategy",
        )
        .interact()?;

    config.set_param("GOOSE_ENABLE_ROUTER", enable_router)?;
    let msg = if enable_router {
        "Router enabled - using LLM-based intelligence for tool selection"
    } else {
        "Router disabled - using default tool selection"
    };
    cliclack::outro(msg)?;

    Ok(())
}

pub fn configure_tool_output_dialog() -> anyhow::Result<()> {
    let config = Config::global();
    // Check if GOOSE_CLI_MIN_PRIORITY is set as an environment variable
    if std::env::var("GOOSE_CLI_MIN_PRIORITY").is_ok() {
        let _ = cliclack::log::info("Notice: GOOSE_CLI_MIN_PRIORITY environment variable is set and will override the configuration here.");
    }
    let tool_log_level = cliclack::select("Which tool output would you like to show?")
        .item("high", "High Importance", "")
        .item("medium", "Medium Importance", "Ex. results of file-writes")
        .item("all", "All (default)", "Ex. shell command output")
        .interact()?;

    match tool_log_level {
        "high" => {
            config.set_param("GOOSE_CLI_MIN_PRIORITY", &0.8)?;
            cliclack::outro("Showing tool output of high importance only.")?;
        }
        "medium" => {
            config.set_param("GOOSE_CLI_MIN_PRIORITY", &0.2)?;
            cliclack::outro("Showing tool output of medium importance.")?;
        }
        "all" => {
            config.set_param("GOOSE_CLI_MIN_PRIORITY", &0.0)?;
            cliclack::outro("Showing all tool output.")?;
        }
        _ => unreachable!(),
    };

    Ok(())
}

/// Configure experiment features that can be used with goose
/// Dialog for toggling which experiments are enabled/disabled
pub fn toggle_experiments_dialog() -> anyhow::Result<()> {
    let experiments = ExperimentManager::get_all()?;

    if experiments.is_empty() {
        cliclack::outro("No experiments supported yet.")?;
        return Ok(());
    }

    // Get currently enabled experiments for the selection
    let enabled_experiments: Vec<&String> = experiments
        .iter()
        .filter(|(_, enabled)| *enabled)
        .map(|(name, _)| name)
        .collect();

    // Let user toggle experiments
    let selected = cliclack::multiselect(
        "enable experiments: (use \"space\" to toggle and \"enter\" to submit)",
    )
    .required(false)
    .items(
        &experiments
            .iter()
            .map(|(name, _)| (name, name.as_str(), MULTISELECT_VISIBILITY_HINT))
            .collect::<Vec<_>>(),
    )
    .initial_values(enabled_experiments)
    .interact()?;

    // Update enabled status for each experiments
    for name in experiments.iter().map(|(name, _)| name) {
        ExperimentManager::set_enabled(name, selected.iter().any(|&s| s.as_str() == name))?;
    }

    cliclack::outro("Experiments settings updated successfully")?;
    Ok(())
}

pub async fn configure_tool_permissions_dialog() -> anyhow::Result<()> {
    let mut extensions: Vec<String> = get_enabled_extensions()
        .into_iter()
        .map(|ext| ext.name().clone())
        .collect();
    extensions.push("platform".to_string());

    // Sort extensions alphabetically by name
    extensions.sort();

    let selected_extension_name = cliclack::select("Choose an extension to configure tools")
        .items(
            &extensions
                .iter()
                .map(|ext| (ext.clone(), ext.clone(), ""))
                .collect::<Vec<_>>(),
        )
        .interact()?;

    // Fetch tools for the selected extension
    // Load config and get provider/model
    let config = Config::global();

    let provider_name: String = config
        .get_goose_provider()
        .expect("No provider configured. Please set model provider first");

    let model: String = config
        .get_goose_model()
        .expect("No model configured. Please set model first");
    let model_config = ModelConfig::new(&model)?;

    // Create the agent
    let agent = Agent::new();
    let new_provider = create(&provider_name, model_config).await?;
    agent.update_provider(new_provider).await?;
    if let Some(config) = get_extension_by_name(&selected_extension_name) {
        agent
            .add_extension(config.clone())
            .await
            .unwrap_or_else(|_| {
                println!(
                    "{} Failed to check extension: {}",
                    style("Error").red().italic(),
                    config.name()
                );
            });
    } else {
        println!(
            "{} Configuration not found for extension: {}",
            style("Warning").yellow().italic(),
            selected_extension_name
        );
        return Ok(());
    }

    let mut permission_manager = PermissionManager::default();
    let selected_tools = agent
        .list_tools(Some(selected_extension_name.clone()))
        .await
        .into_iter()
        .map(|tool| {
            ToolInfo::new(
                &tool.name,
                tool.description
                    .as_ref()
                    .map(|d| d.as_ref())
                    .unwrap_or_default(),
                get_parameter_names(&tool),
                permission_manager.get_user_permission(&tool.name),
            )
        })
        .collect::<Vec<ToolInfo>>();

    let tool_name = cliclack::select("Choose a tool to update permission")
        .items(
            &selected_tools
                .iter()
                .map(|tool| {
                    let first_description = tool
                        .description
                        .split('.')
                        .next()
                        .unwrap_or("No description available")
                        .trim();
                    (tool.name.clone(), tool.name.clone(), first_description)
                })
                .collect::<Vec<_>>(),
        )
        .interact()?;

    // Find the selected tool
    let tool = selected_tools
        .iter()
        .find(|tool| tool.name == tool_name)
        .unwrap();

    // Display tool description and current permission level
    let current_permission = match tool.permission {
        Some(PermissionLevel::AlwaysAllow) => "Always Allow",
        Some(PermissionLevel::AskBefore) => "Ask Before",
        Some(PermissionLevel::NeverAllow) => "Never Allow",
        None => "Not Set",
    };

    // Allow user to set the permission level
    let permission = cliclack::select(format!(
        "Set permission level for tool {}, current permission level: {}",
        tool.name, current_permission
    ))
    .item(
        "always_allow",
        "Always Allow",
        "Allow this tool to execute without asking",
    )
    .item(
        "ask_before",
        "Ask Before",
        "Prompt before executing this tool",
    )
    .item(
        "never_allow",
        "Never Allow",
        "Prevent this tool from executing",
    )
    .interact()?;

    let permission_label = match permission {
        "always_allow" => "Always Allow",
        "ask_before" => "Ask Before",
        "never_allow" => "Never Allow",
        _ => unreachable!(),
    };

    // Update the permission level in the configuration
    let new_permission = match permission {
        "always_allow" => PermissionLevel::AlwaysAllow,
        "ask_before" => PermissionLevel::AskBefore,
        "never_allow" => PermissionLevel::NeverAllow,
        _ => unreachable!(),
    };

    permission_manager.update_user_permission(&tool.name, new_permission);

    cliclack::outro(format!(
        "Updated permission level for tool {} to {}.",
        tool.name, permission_label
    ))?;

    cliclack::outro(format!(
        "Changes saved to {}",
        permission_manager.get_config_path().display()
    ))?;

    Ok(())
}

fn configure_recipe_dialog() -> anyhow::Result<()> {
    let key_name = GOOSE_RECIPE_GITHUB_REPO_CONFIG_KEY;
    let config = Config::global();
    let default_recipe_repo = std::env::var(key_name)
        .ok()
        .or_else(|| config.get_param(key_name).unwrap_or(None));
    let mut recipe_repo_input = cliclack::input(
        "Enter your goose recipe Github repo (owner/repo): eg: my_org/goose-recipes",
    )
    .required(false);
    if let Some(recipe_repo) = default_recipe_repo {
        recipe_repo_input = recipe_repo_input.default_input(&recipe_repo);
    }
    let input_value: String = recipe_repo_input.interact()?;
    if input_value.clone().trim().is_empty() {
        config.delete(key_name)?;
    } else {
        config.set_param(key_name, &input_value)?;
    }
    Ok(())
}

pub fn configure_max_turns_dialog() -> anyhow::Result<()> {
    let config = Config::global();

    let current_max_turns: u32 = config.get_param("GOOSE_MAX_TURNS").unwrap_or(1000);

    let max_turns_input: String =
        cliclack::input("Set maximum number of agent turns without user input:")
            .placeholder(&current_max_turns.to_string())
            .default_input(&current_max_turns.to_string())
            .validate(|input: &String| match input.parse::<u32>() {
                Ok(value) => {
                    if value < 1 {
                        Err("Value must be at least 1")
                    } else {
                        Ok(())
                    }
                }
                Err(_) => Err("Please enter a valid number"),
            })
            .interact()?;

    let max_turns: u32 = max_turns_input.parse()?;
    config.set_param("GOOSE_MAX_TURNS", &max_turns)?;

    cliclack::outro(format!(
        "Set maximum turns to {} - goose will ask for input after {} consecutive actions",
        max_turns, max_turns
    ))?;

    Ok(())
}

/// Handle OpenRouter authentication
pub async fn handle_openrouter_auth() -> anyhow::Result<()> {
    use goose::config::{configure_openrouter, signup_openrouter::OpenRouterAuth};
    use goose::conversation::message::Message;
    use goose::providers::create;

    // Use the OpenRouter authentication flow
    let mut auth_flow = OpenRouterAuth::new()?;
    let api_key = auth_flow.complete_flow().await?;
    println!("\nAuthentication complete!");

    // Get config instance
    let config = Config::global();

    // Use the existing configure_openrouter function to set everything up
    println!("\nConfiguring OpenRouter...");
    configure_openrouter(config, api_key)?;

    println!("✓ OpenRouter configuration complete");
    println!("✓ Models configured successfully");

    // Test configuration - get the model that was configured
    println!("\nTesting configuration...");
    let configured_model: String = config.get_goose_model()?;
    let model_config = match goose::model::ModelConfig::new(&configured_model) {
        Ok(config) => config,
        Err(e) => {
            eprintln!("⚠️  Invalid model configuration: {}", e);
            eprintln!("Your settings have been saved. Please check your model configuration.");
            return Ok(());
        }
    };

    match create("openrouter", model_config).await {
        Ok(provider) => {
            // Simple test request
            let test_result = provider
                .complete(
                    "You are goose, an AI assistant.",
                    &[Message::user().with_text("Say 'Configuration test successful!'")],
                    &[],
                )
                .await;

            match test_result {
                Ok(_) => {
                    println!("✓ Configuration test passed!");

                    // Enable the developer extension by default if not already enabled
                    let entries = get_all_extensions();
                    let has_developer = entries
                        .iter()
                        .any(|e| e.config.name() == "developer" && e.enabled);

                    if !has_developer {
                        set_extension(ExtensionEntry {
                            enabled: true,
                            config: ExtensionConfig::Builtin {
                                name: "developer".to_string(),
                                display_name: Some(goose::config::DEFAULT_DISPLAY_NAME.to_string()),
                                timeout: Some(goose::config::DEFAULT_EXTENSION_TIMEOUT),
                                bundled: Some(true),
                                description: "Developer extension".to_string(),
                                available_tools: Vec::new(),
                            },
                        });
                        println!("✓ Developer extension enabled");
                    }

                    cliclack::outro("OpenRouter setup complete! You can now use goose.")?;
                }
                Err(e) => {
                    eprintln!("⚠️  Configuration test failed: {}", e);
                    eprintln!("Your settings have been saved, but there may be an issue with the connection.");
                }
            }
        }
        Err(e) => {
            eprintln!("⚠️  Failed to create provider for testing: {}", e);
            eprintln!("Your settings have been saved. Please check your configuration.");
        }
    }
    Ok(())
}

pub async fn handle_tetrate_auth() -> anyhow::Result<()> {
    let mut auth_flow = TetrateAuth::new()?;
    let api_key = auth_flow.complete_flow().await?;

    println!("\nAuthentication complete!");

    let config = Config::global();

    println!("\nConfiguring Tetrate Agent Router Service...");
    configure_tetrate(config, api_key)?;

    println!("✓ Tetrate Agent Router Service configuration complete");
    println!("✓ Models configured successfully");

    // Test configuration
    println!("\nTesting configuration...");
    let configured_model: String = config.get_goose_model()?;
    let model_config = match goose::model::ModelConfig::new(&configured_model) {
        Ok(config) => config,
        Err(e) => {
            eprintln!("⚠️  Invalid model configuration: {}", e);
            eprintln!("Your settings have been saved. Please check your model configuration.");
            return Ok(());
        }
    };

    match create("tetrate", model_config).await {
        Ok(provider) => {
            let test_result = provider
                .complete(
                    "You are goose, an AI assistant.",
                    &[Message::user().with_text("Say 'Configuration test successful!'")],
                    &[],
                )
                .await;

            match test_result {
                Ok(_) => {
                    println!("✓ Configuration test passed!");

                    let entries = get_all_extensions();
                    let has_developer = entries
                        .iter()
                        .any(|e| e.config.name() == "developer" && e.enabled);

                    if !has_developer {
                        set_extension(ExtensionEntry {
                            enabled: true,
                            config: ExtensionConfig::Builtin {
                                name: "developer".to_string(),
                                display_name: Some(goose::config::DEFAULT_DISPLAY_NAME.to_string()),
                                timeout: Some(goose::config::DEFAULT_EXTENSION_TIMEOUT),
                                bundled: Some(true),
                                description: "Developer extension".to_string(),
                                available_tools: Vec::new(),
                            },
                        });
                        println!("✓ Developer extension enabled");
                    }

                    cliclack::outro(
                        "Tetrate Agent Router Service setup complete! You can now use goose.",
                    )?;
                }
                Err(e) => {
                    eprintln!("⚠️  Configuration test failed: {}", e);
                    eprintln!("Your settings have been saved, but there may be an issue with the connection.");
                }
            }
        }
        Err(e) => {
            eprintln!("⚠️  Failed to create provider for testing: {}", e);
            eprintln!("Your settings have been saved. Please check your configuration.");
        }
    }

    Ok(())
}

fn add_provider() -> anyhow::Result<()> {
    let provider_type = cliclack::select("What type of API is this?")
        .item(
            "openai_compatible",
            "OpenAI Compatible",
            "Uses OpenAI API format",
        )
        .item(
            "anthropic_compatible",
            "Anthropic Compatible",
            "Uses Anthropic API format",
        )
        .item(
            "ollama_compatible",
            "Ollama Compatible",
            "Uses Ollama API format",
        )
        .interact()?;

    let display_name: String = cliclack::input("What should we call this provider?")
        .placeholder("Your Provider Name")
        .validate(|input: &String| {
            if input.is_empty() {
                Err("Please enter a name")
            } else {
                Ok(())
            }
        })
        .interact()?;

    let api_url: String = cliclack::input("Provider API URL:")
        .placeholder("https://api.example.com/v1/messages")
        .validate(|input: &String| {
            if !input.starts_with("http://") && !input.starts_with("https://") {
                Err("URL must start with either http:// or https://")
            } else {
                Ok(())
            }
        })
        .interact()?;

    let api_key: String = cliclack::password("API key:")
        .allow_empty()
        .mask('▪')
        .interact()?;

    let models_input: String = cliclack::input("Available models (seperate with commas):")
        .placeholder("model-a, model-b, model-c")
        .validate(|input: &String| {
            if input.trim().is_empty() {
                Err("Please enter at least one model name")
            } else {
                Ok(())
            }
        })
        .interact()?;

    let models: Vec<String> = models_input
        .split(',')
        .map(|s| s.trim().to_string())
        .filter(|s| !s.is_empty())
        .collect();

    let supports_streaming = cliclack::confirm("Does this provider support streaming responses?")
        .initial_value(true)
        .interact()?;

    create_custom_provider(
        provider_type,
        display_name.clone(),
        api_url,
        api_key,
        models,
        Some(supports_streaming),
    )?;

    cliclack::outro(format!("Custom provider added: {}", display_name))?;
    Ok(())
}

fn remove_provider() -> anyhow::Result<()> {
    let custom_providers_dir = goose::config::declarative_providers::custom_providers_dir();
    let custom_providers = if custom_providers_dir.exists() {
        goose::config::declarative_providers::load_custom_providers(&custom_providers_dir)?
    } else {
        Vec::new()
    };

    if custom_providers.is_empty() {
        cliclack::outro("No custom providers added just yet.")?;
        return Ok(());
    }

    let provider_items: Vec<_> = custom_providers
        .iter()
        .map(|p| (p.name.as_str(), p.display_name.as_str(), "Custom provider"))
        .collect();

    let selected_id = cliclack::select("Which custom provider would you like to remove?")
        .items(&provider_items)
        .interact()?;

    remove_custom_provider(selected_id)?;
    cliclack::outro(format!("Removed custom provider: {}", selected_id))?;
    Ok(())
}

pub fn configure_custom_provider_dialog() -> anyhow::Result<()> {
    let action = cliclack::select("What would you like to do?")
        .item(
            "add",
            "Add A Custom Provider",
            "Add a new OpenAI/Anthropic/Ollama compatible Provider",
        )
        .item(
            "remove",
            "Remove Custom Provider",
            "Remove an existing custom provider",
        )
        .interact()?;

    match action {
        "add" => add_provider(),
        "remove" => remove_provider(),
        _ => unreachable!(),
    }?;

    print_config_file_saved()?;

    Ok(())
}

fn print_config_file_saved() -> anyhow::Result<()> {
    let config = Config::global();
    cliclack::outro(format!(
        "Configuration saved successfully to {}",
        config.path()
    ))?;
    Ok(())
}<|MERGE_RESOLUTION|>--- conflicted
+++ resolved
@@ -649,16 +649,9 @@
 
     match result {
         Ok((_message, _usage)) => {
-            // Update config with new values only if the test succeeds
-<<<<<<< HEAD
             config.set_goose_provider(provider_name)?;
             config.set_goose_model(&model)?;
-            cliclack::outro("Configuration saved successfully")?;
-=======
-            config.set_param("GOOSE_PROVIDER", Value::String(provider_name.to_string()))?;
-            config.set_param("GOOSE_MODEL", Value::String(model.clone()))?;
             print_config_file_saved()?;
->>>>>>> 5180c4ba
             Ok(true)
         }
         Err(e) => {
