use crate::recipes::github_recipe::GOOSE_RECIPE_GITHUB_REPO_CONFIG_KEY;
use cliclack::spinner;
use console::style;
use goose::agents::extension::ToolInfo;
use goose::agents::extension_manager::get_parameter_names;
use goose::agents::platform_tools::{
    PLATFORM_LIST_RESOURCES_TOOL_NAME, PLATFORM_READ_RESOURCE_TOOL_NAME,
};
use goose::agents::Agent;
use goose::agents::{extension::Envs, ExtensionConfig};
use goose::config::custom_providers::CustomProviderConfig;
use goose::config::extensions::{
    get_all_extension_names, get_all_extensions, get_enabled_extensions, get_extension_by_name,
    name_to_key, remove_extension, set_extension, set_extension_enabled,
};
use goose::config::permission::PermissionLevel;
use goose::config::{Config, ConfigError, ExperimentManager, ExtensionEntry, PermissionManager};
use goose::conversation::message::Message;
use goose::model::ModelConfig;
use goose::providers::{create, providers};
use rmcp::model::{Tool, ToolAnnotations};
use rmcp::object;
use serde_json::Value;
use std::collections::HashMap;
use std::error::Error;

// useful for light themes where there is no dicernible colour contrast between
// cursor-selected and cursor-unselected items.
const MULTISELECT_VISIBILITY_HINT: &str = "<";

pub async fn handle_configure() -> Result<(), Box<dyn Error>> {
    let config = Config::global();

    if !config.exists() {
        // First time setup flow
        println!();
        println!(
            "{}",
            style("Welcome to goose! Let's get you set up with a provider.").dim()
        );
        println!(
            "{}",
            style("  you can rerun this command later to update your configuration").dim()
        );
        println!();
        cliclack::intro(style(" goose-configure ").on_cyan().black())?;

        // Check if user wants to use OpenRouter login or manual configuration
        let setup_method = cliclack::select("How would you like to set up your provider?")
            .item(
                "openrouter",
                "OpenRouter Login (Recommended)",
                "Sign in with OpenRouter to automatically configure models",
            )
            .item(
                "tetrate",
                "Tetrate Agent Router Service Login",
                "Sign in with Tetrate Agent Router Service to automatically configure models",
            )
            .item(
                "manual",
                "Manual Configuration",
                "Choose a provider and enter credentials manually",
            )
            .interact()?;

        match setup_method {
            "openrouter" => {
                match handle_openrouter_auth().await {
                    Ok(_) => {
                        // OpenRouter auth already handles everything including enabling developer extension
                    }
                    Err(e) => {
                        let _ = config.clear();
                        println!(
                            "\n  {} OpenRouter authentication failed: {} \n  Please try again or use manual configuration",
                            style("Error").red().italic(),
                            e,
                        );
                    }
                }
            }
            "tetrate" => {
                match handle_tetrate_auth().await {
                    Ok(_) => {
                        // Tetrate auth already handles everything including enabling developer extension
                    }
                    Err(e) => {
                        let _ = config.clear();
                        println!(
                            "\n  {} Tetrate Agent Router Service authentication failed: {} \n  Please try again or use manual configuration",
                            style("Error").red().italic(),
                            e,
                        );
                    }
                }
            }
            "manual" => {
                match configure_provider_dialog().await {
                    Ok(true) => {
                        println!(
                            "\n  {}: Run '{}' again to adjust your config or add extensions",
                            style("Tip").green().italic(),
                            style("goose configure").cyan()
                        );
                        // Since we are setting up for the first time, we'll also enable the developer system
                        // This operation is best-effort and errors are ignored
                        set_extension(ExtensionEntry {
                            enabled: true,
<<<<<<< HEAD
                            config: ExtensionConfig::Builtin {
                                name: "developer".to_string(),
                                display_name: Some(goose::config::DEFAULT_DISPLAY_NAME.to_string()),
                                timeout: Some(goose::config::DEFAULT_EXTENSION_TIMEOUT),
                                bundled: Some(true),
                                description: None,
                                available_tools: Vec::new(),
                            },
                        });
=======
                            config: ExtensionConfig::default(),
                        })?;
>>>>>>> b07b3bce
                    }
                    Ok(false) => {
                        let _ = config.clear();
                        println!(
                            "\n  {}: We did not save your config, inspect your credentials\n   and run '{}' again to ensure goose can connect",
                            style("Warning").yellow().italic(),
                            style("goose configure").cyan()
                        );
                    }
                    Err(e) => {
                        let _ = config.clear();

                        match e.downcast_ref::<ConfigError>() {
                            Some(ConfigError::NotFound(key)) => {
                                println!(
                                    "\n  {} Required configuration key '{}' not found \n  Please provide this value and run '{}' again",
                                    style("Error").red().italic(),
                                    key,
                                    style("goose configure").cyan()
                                );
                            }
                            Some(ConfigError::KeyringError(msg)) => {
                                #[cfg(target_os = "macos")]
                                println!(
                                    "\n  {} Failed to access secure storage (keyring): {} \n  Please check your system keychain and run '{}' again. \n  If your system is unable to use the keyring, please try setting secret key(s) via environment variables.",
                                    style("Error").red().italic(),
                                    msg,
                                    style("goose configure").cyan()
                                );

                                #[cfg(target_os = "windows")]
                                println!(
                                    "\n  {} Failed to access Windows Credential Manager: {} \n  Please check Windows Credential Manager and run '{}' again. \n  If your system is unable to use the Credential Manager, please try setting secret key(s) via environment variables.",
                                    style("Error").red().italic(),
                                    msg,
                                    style("goose configure").cyan()
                                );

                                #[cfg(not(any(target_os = "macos", target_os = "windows")))]
                                println!(
                                    "\n  {} Failed to access secure storage: {} \n  Please check your system's secure storage and run '{}' again. \n  If your system is unable to use secure storage, please try setting secret key(s) via environment variables.",
                                    style("Error").red().italic(),
                                    msg,
                                    style("goose configure").cyan()
                                );
                            }
                            Some(ConfigError::DeserializeError(msg)) => {
                                println!(
                                    "\n  {} Invalid configuration value: {} \n  Please check your input and run '{}' again",
                                    style("Error").red().italic(),
                                    msg,
                                    style("goose configure").cyan()
                                );
                            }
                            Some(ConfigError::FileError(e)) => {
                                println!(
                                    "\n  {} Failed to access config file: {} \n  Please check file permissions and run '{}' again",
                                    style("Error").red().italic(),
                                    e,
                                    style("goose configure").cyan()
                                );
                            }
                            Some(ConfigError::DirectoryError(msg)) => {
                                println!(
                                    "\n  {} Failed to access config directory: {} \n  Please check directory permissions and run '{}' again",
                                    style("Error").red().italic(),
                                    msg,
                                    style("goose configure").cyan()
                                );
                            }
                            // handle all other nonspecific errors
                            _ => {
                                println!(
                                    "\n  {} {} \n  We did not save your config, inspect your credentials\n   and run '{}' again to ensure goose can connect",
                                    style("Error").red().italic(),
                                    e,
                                    style("goose configure").cyan()
                                );
                            }
                        }
                    }
                }
            }
            _ => unreachable!(),
        }
        Ok(())
    } else {
        println!();
        println!(
            "{}",
            style("This will update your existing config file").dim()
        );
        println!(
            "{} {}",
            style("  if you prefer, you can edit it directly at").dim(),
            config.path()
        );
        println!();

        cliclack::intro(style(" goose-configure ").on_cyan().black())?;
        let action = cliclack::select("What would you like to configure?")
            .item(
                "providers",
                "Configure Providers",
                "Change provider or update credentials",
            )
            .item(
                "custom_providers",
                "Custom Providers",
                "Add custom provider with compatible API",
            )
            .item("add", "Add Extension", "Connect to a new extension")
            .item(
                "toggle",
                "Toggle Extensions",
                "Enable or disable connected extensions",
            )
            .item("remove", "Remove Extension", "Remove an extension")
            .item(
                "settings",
                "goose settings",
                "Set the goose mode, Tool Output, Tool Permissions, Experiment, goose recipe github repo and more",
            )
            .interact()?;

        match action {
            "toggle" => toggle_extensions_dialog(),
            "add" => configure_extensions_dialog(),
            "remove" => remove_extension_dialog(),
            "settings" => configure_settings_dialog().await.and(Ok(())),
            "providers" => configure_provider_dialog().await.and(Ok(())),
            "custom_providers" => configure_custom_provider_dialog(),
            _ => unreachable!(),
        }
    }
}

/// Helper function to handle OAuth configuration for a provider
async fn handle_oauth_configuration(
    provider_name: &str,
    key_name: &str,
) -> Result<(), Box<dyn Error>> {
    let _ = cliclack::log::info(format!(
        "Configuring {} using OAuth device code flow...",
        key_name
    ));

    // Create a temporary provider instance to handle OAuth
    let temp_model = ModelConfig::new("temp")?;
    match create(provider_name, temp_model) {
        Ok(provider) => match provider.configure_oauth().await {
            Ok(_) => {
                let _ = cliclack::log::success("OAuth authentication completed successfully!");
                Ok(())
            }
            Err(e) => {
                let _ = cliclack::log::error(format!("Failed to authenticate: {}", e));
                Err(format!("OAuth authentication failed for {}: {}", key_name, e).into())
            }
        },
        Err(e) => {
            let _ = cliclack::log::error(format!("Failed to create provider for OAuth: {}", e));
            Err(format!("Failed to create provider for OAuth: {}", e).into())
        }
    }
}

fn interactive_model_search(models: &[String]) -> Result<String, Box<dyn Error>> {
    const MAX_VISIBLE: usize = 30;
    let mut query = String::new();

    loop {
        let _ = cliclack::clear_screen();

        let _ = cliclack::log::info(format!(
            "🔍 {} models available. Type to filter.",
            models.len()
        ));

        let input: String = cliclack::input("Filtering models, press Enter to search")
            .placeholder("e.g., gpt, sonnet, llama, qwen")
            .default_input(&query)
            .interact::<String>()?;
        query = input.trim().to_string();

        let filtered: Vec<String> = if query.is_empty() {
            models.to_vec()
        } else {
            let q = query.to_lowercase();
            models
                .iter()
                .filter(|m| m.to_lowercase().contains(&q))
                .cloned()
                .collect()
        };

        if filtered.is_empty() {
            let _ = cliclack::log::warning("No matching models. Try a different search.");
            continue;
        }

        let mut items: Vec<(String, String, &str)> = filtered
            .iter()
            .take(MAX_VISIBLE)
            .map(|m| (m.clone(), m.clone(), ""))
            .collect();

        if filtered.len() > MAX_VISIBLE {
            items.insert(
                0,
                (
                    "__refine__".to_string(),
                    format!(
                        "Refine search to see more (showing {} of {} results)",
                        MAX_VISIBLE,
                        filtered.len()
                    ),
                    "Too many matches",
                ),
            );
        } else {
            items.insert(
                0,
                (
                    "__new_search__".to_string(),
                    "Start a new search...".to_string(),
                    "Enter a different search term",
                ),
            );
        }

        let selection = cliclack::select("Select a model:")
            .items(&items)
            .interact()?;

        if selection == "__refine__" {
            continue;
        } else if selection == "__new_search__" {
            query.clear();
            continue;
        } else {
            return Ok(selection);
        }
    }
}

fn select_model_from_list(
    models: &[String],
    provider_meta: &goose::providers::base::ProviderMetadata,
) -> Result<String, Box<dyn std::error::Error>> {
    const MAX_MODELS: usize = 10;
    // Smart model selection:
    // If we have more than MAX_MODELS models, show the recommended models with additional search option.
    // Otherwise, show all models without search.

    if models.len() > MAX_MODELS {
        // Get recommended models from provider metadata
        let recommended_models: Vec<String> = provider_meta
            .known_models
            .iter()
            .map(|m| m.name.clone())
            .filter(|name| models.contains(name))
            .collect();

        if !recommended_models.is_empty() {
            let mut model_items: Vec<(String, String, &str)> = recommended_models
                .iter()
                .map(|m| (m.clone(), m.clone(), "Recommended"))
                .collect();

            model_items.insert(
                0,
                (
                    "search_all".to_string(),
                    "Search all models...".to_string(),
                    "Search complete model list",
                ),
            );

            let selection = cliclack::select("Select a model:")
                .items(&model_items)
                .interact()?;

            if selection == "search_all" {
                Ok(interactive_model_search(models)?)
            } else {
                Ok(selection)
            }
        } else {
            Ok(interactive_model_search(models)?)
        }
    } else {
        // just a few models, show all without search for better UX
        Ok(cliclack::select("Select a model:")
            .items(
                &models
                    .iter()
                    .map(|m| (m, m.as_str(), ""))
                    .collect::<Vec<_>>(),
            )
            .interact()?
            .to_string())
    }
}

/// Dialog for configuring the A provider and model
pub async fn configure_provider_dialog() -> Result<bool, Box<dyn Error>> {
    // Get global config instance
    let config = Config::global();

    // Get all available providers and their metadata
    let available_providers = providers();

    // Create selection items from provider metadata
    let provider_items: Vec<(&String, &str, &str)> = available_providers
        .iter()
        .map(|p| (&p.name, p.display_name.as_str(), p.description.as_str()))
        .collect();

    // Get current default provider if it exists
    let current_provider: Option<String> = config.get_param("GOOSE_PROVIDER").ok();
    let default_provider = current_provider.unwrap_or_default();

    // Select provider
    let provider_name = cliclack::select("Which model provider should we use?")
        .initial_value(&default_provider)
        .items(&provider_items)
        .interact()?;

    // Get the selected provider's metadata
    let provider_meta = available_providers
        .iter()
        .find(|p| &p.name == provider_name)
        .expect("Selected provider must exist in metadata");

    // Configure required provider keys
    for key in &provider_meta.config_keys {
        if !key.required {
            continue;
        }

        // First check if the value is set via environment variable
        let from_env = std::env::var(&key.name).ok();

        match from_env {
            Some(env_value) => {
                let _ =
                    cliclack::log::info(format!("{} is set via environment variable", key.name));
                if cliclack::confirm("Would you like to save this value to your keyring?")
                    .initial_value(true)
                    .interact()?
                {
                    if key.secret {
                        config.set_secret(&key.name, Value::String(env_value))?;
                    } else {
                        config.set_param(&key.name, Value::String(env_value))?;
                    }
                    let _ = cliclack::log::info(format!("Saved {} to config file", key.name));
                }
            }
            None => {
                // No env var, check config/secret storage
                let existing: Result<String, _> = if key.secret {
                    config.get_secret(&key.name)
                } else {
                    config.get_param(&key.name)
                };

                match existing {
                    Ok(_) => {
                        let _ = cliclack::log::info(format!("{} is already configured", key.name));
                        if cliclack::confirm("Would you like to update this value?").interact()? {
                            // Check if this key uses OAuth flow
                            if key.oauth_flow {
                                handle_oauth_configuration(provider_name, &key.name).await?;
                            } else {
                                // Non-OAuth key, use manual entry
                                let value: String = if key.secret {
                                    cliclack::password(format!("Enter new value for {}", key.name))
                                        .mask('▪')
                                        .interact()?
                                } else {
                                    let mut input = cliclack::input(format!(
                                        "Enter new value for {}",
                                        key.name
                                    ));
                                    if key.default.is_some() {
                                        input = input.default_input(&key.default.clone().unwrap());
                                    }
                                    input.interact()?
                                };

                                if key.secret {
                                    config.set_secret(&key.name, Value::String(value))?;
                                } else {
                                    config.set_param(&key.name, Value::String(value))?;
                                }
                            }
                        }
                    }
                    Err(_) => {
                        // Check if this key uses OAuth flow
                        if key.oauth_flow {
                            handle_oauth_configuration(provider_name, &key.name).await?;
                        } else {
                            // Non-OAuth key, use manual entry
                            let value: String = if key.secret {
                                cliclack::password(format!(
                                    "Provider {} requires {}, please enter a value",
                                    provider_meta.display_name, key.name
                                ))
                                .mask('▪')
                                .interact()?
                            } else {
                                let mut input = cliclack::input(format!(
                                    "Provider {} requires {}, please enter a value",
                                    provider_meta.display_name, key.name
                                ));
                                if key.default.is_some() {
                                    input = input.default_input(&key.default.clone().unwrap());
                                }
                                input.interact()?
                            };

                            if key.secret {
                                config.set_secret(&key.name, Value::String(value))?;
                            } else {
                                config.set_param(&key.name, Value::String(value))?;
                            }
                        }
                    }
                }
            }
        }
    }

    // Attempt to fetch supported models for this provider
    let spin = spinner();
    spin.start("Attempting to fetch supported models...");
    let models_res = {
        let temp_model_config = ModelConfig::new(&provider_meta.default_model)?;
        let temp_provider = create(provider_name, temp_model_config)?;
        temp_provider.fetch_supported_models().await
    };
    spin.stop(style("Model fetch complete").green());

    // Select a model: on fetch error show styled error and abort; if Some(models), show list; if None, free-text input
    let model: String = match models_res {
        Err(e) => {
            // Provider hook error
            cliclack::outro(style(e.to_string()).on_red().white())?;
            return Ok(false);
        }
        Ok(Some(models)) => select_model_from_list(&models, provider_meta)?,
        Ok(None) => {
            let default_model =
                std::env::var("GOOSE_MODEL").unwrap_or(provider_meta.default_model.clone());
            cliclack::input("Enter a model from that provider:")
                .default_input(&default_model)
                .interact()?
        }
    };

    // Test the configuration
    let spin = spinner();
    spin.start("Checking your configuration...");

    // Create model config with env var settings
    let toolshim_enabled = std::env::var("GOOSE_TOOLSHIM")
        .map(|val| val == "1" || val.to_lowercase() == "true")
        .unwrap_or(false);

    let model_config = ModelConfig::new(&model)?
        .with_max_tokens(Some(50))
        .with_toolshim(toolshim_enabled)
        .with_toolshim_model(std::env::var("GOOSE_TOOLSHIM_OLLAMA_MODEL").ok());

    let provider = create(provider_name, model_config)?;

    let messages =
        vec![Message::user().with_text("What is the weather like in San Francisco today?")];
    // Only add the sample tool if toolshim is not enabled
    let tools = if !toolshim_enabled {
        let sample_tool = Tool::new(
            "get_weather".to_string(),
            "Get current temperature for a given location.".to_string(),
            object!({
                "type": "object",
                "required": ["location"],
                "properties": {
                    "location": {"type": "string"}
                }
            }),
        )
        .annotate(ToolAnnotations {
            title: Some("Get weather".to_string()),
            read_only_hint: Some(true),
            destructive_hint: Some(false),
            idempotent_hint: Some(false),
            open_world_hint: Some(false),
        });
        vec![sample_tool]
    } else {
        vec![]
    };

    let result = provider
        .complete(
            "You are an AI agent called goose. You use tools of connected extensions to solve problems.",
            &messages,
            &tools.into_iter().collect::<Vec<_>>()
        ).await;

    match result {
        Ok((_message, _usage)) => {
            // Update config with new values only if the test succeeds
            config.set_param("GOOSE_PROVIDER", Value::String(provider_name.to_string()))?;
            config.set_param("GOOSE_MODEL", Value::String(model.clone()))?;
            cliclack::outro("Configuration saved successfully")?;
            Ok(true)
        }
        Err(e) => {
            spin.stop(style(e.to_string()).red());
            cliclack::outro(style("Failed to configure provider: init chat completion request with tool did not succeed.").on_red().white())?;
            Ok(false)
        }
    }
}

/// Configure extensions that can be used with goose
/// Dialog for toggling which extensions are enabled/disabled
pub fn toggle_extensions_dialog() -> Result<(), Box<dyn Error>> {
    let extensions = get_all_extensions();

    if extensions.is_empty() {
        cliclack::outro(
            "No extensions configured yet. Run configure and add some extensions first.",
        )?;
        return Ok(());
    }

    // Create a list of extension names and their enabled status
    let mut extension_status: Vec<(String, bool)> = extensions
        .iter()
        .map(|entry| (entry.config.name().to_string(), entry.enabled))
        .collect();

    // Sort extensions alphabetically by name
    extension_status.sort_by(|a, b| a.0.cmp(&b.0));

    // Get currently enabled extensions for the selection
    let enabled_extensions: Vec<&String> = extension_status
        .iter()
        .filter(|(_, enabled)| *enabled)
        .map(|(name, _)| name)
        .collect();

    // Let user toggle extensions
    let selected = cliclack::multiselect(
        "enable extensions: (use \"space\" to toggle and \"enter\" to submit)",
    )
    .required(false)
    .items(
        &extension_status
            .iter()
            .map(|(name, _)| (name, name.as_str(), MULTISELECT_VISIBILITY_HINT))
            .collect::<Vec<_>>(),
    )
    .initial_values(enabled_extensions)
    .interact()?;

    // Update enabled status for each extension
    for name in extension_status.iter().map(|(name, _)| name) {
        set_extension_enabled(
            &name_to_key(name),
            selected.iter().any(|s| s.as_str() == name),
        );
    }

    cliclack::outro("Extension settings updated successfully")?;
    Ok(())
}

pub fn configure_extensions_dialog() -> Result<(), Box<dyn Error>> {
    let extension_type = cliclack::select("What type of extension would you like to add?")
        .item(
            "built-in",
            "Built-in Extension",
            "Use an extension that comes with goose",
        )
        .item(
            "stdio",
            "Command-line Extension",
            "Run a local command or script",
        )
        .item(
            "sse",
            "Remote Extension (SSE)",
            "Connect to a remote extension via Server-Sent Events",
        )
        .item(
            "streamable_http",
            "Remote Extension (Streaming HTTP)",
            "Connect to a remote extension via MCP Streaming HTTP",
        )
        .interact()?;

    match extension_type {
        // TODO we'll want a place to collect all these options, maybe just an enum in goose-mcp
        "built-in" => {
            let extensions = vec![
                (
                    "autovisualiser",
                    "Auto Visualiser",
                    "Data visualisation and UI generation tools",
                ),
                (
                    "computercontroller",
                    "Computer Controller",
                    "controls for webscraping, file caching, and automations",
                ),
                (
                    "developer",
                    "Developer Tools",
                    "Code editing and shell access",
                ),
                ("jetbrains", "JetBrains", "Connect to jetbrains IDEs"),
                (
                    "memory",
                    "Memory",
                    "Tools to save and retrieve durable memories",
                ),
                (
                    "tutorial",
                    "Tutorial",
                    "Access interactive tutorials and guides",
                ),
            ];

            let mut select = cliclack::select("Which built-in extension would you like to enable?");
            for (id, name, desc) in &extensions {
                select = select.item(id, name, desc);
            }
            let extension = select.interact()?.to_string();

            let timeout: u64 = cliclack::input("Please set the timeout for this tool (in secs):")
                .placeholder(&goose::config::DEFAULT_EXTENSION_TIMEOUT.to_string())
                .validate(|input: &String| match input.parse::<u64>() {
                    Ok(_) => Ok(()),
                    Err(_) => Err("Please enter a valid timeout"),
                })
                .interact()?;

            let (display_name, description) = extensions
                .iter()
                .find(|(id, _, _)| id == &extension)
                .map(|(_, name, desc)| (name.to_string(), desc.to_string()))
                .unwrap_or_else(|| (extension.clone(), extension.clone()));

            set_extension(ExtensionEntry {
                enabled: true,
                config: ExtensionConfig::Builtin {
                    name: extension.clone(),
                    display_name: Some(display_name),
                    timeout: Some(timeout),
                    bundled: Some(true),
                    description,
                    available_tools: Vec::new(),
                },
            });

            cliclack::outro(format!("Enabled {} extension", style(extension).green()))?;
        }
        "stdio" => {
            let extensions = get_all_extension_names();
            let name: String = cliclack::input("What would you like to call this extension?")
                .placeholder("my-extension")
                .validate(move |input: &String| {
                    if input.is_empty() {
                        Err("Please enter a name")
                    } else if extensions.contains(input) {
                        Err("An extension with this name already exists")
                    } else {
                        Ok(())
                    }
                })
                .interact()?;

            let command_str: String = cliclack::input("What command should be run?")
                .placeholder("npx -y @block/gdrive")
                .validate(|input: &String| {
                    if input.is_empty() {
                        Err("Please enter a command")
                    } else {
                        Ok(())
                    }
                })
                .interact()?;

            let timeout: u64 = cliclack::input("Please set the timeout for this tool (in secs):")
                .placeholder(&goose::config::DEFAULT_EXTENSION_TIMEOUT.to_string())
                .validate(|input: &String| match input.parse::<u64>() {
                    Ok(_) => Ok(()),
                    Err(_) => Err("Please enter a valid timeout"),
                })
                .interact()?;

            // Split the command string into command and args
            // TODO: find a way to expose this to the frontend so we dont need to re-write code
            let mut parts = command_str.split_whitespace();
            let cmd = parts.next().unwrap_or("").to_string();
            let args: Vec<String> = parts.map(String::from).collect();

            let description = cliclack::input("Enter a description for this extension:")
                .placeholder("Description")
                .validate(|input: &String| match input.parse::<String>() {
                    Ok(_) => Ok(()),
                    Err(_) => Err("Please enter a valid description"),
                })
                .interact()?;

            let add_env =
                cliclack::confirm("Would you like to add environment variables?").interact()?;

            let mut envs = HashMap::new();
            let mut env_keys = Vec::new();
            let config = Config::global();

            if add_env {
                loop {
                    let key: String = cliclack::input("Environment variable name:")
                        .placeholder("API_KEY")
                        .interact()?;

                    let value: String = cliclack::password("Environment variable value:")
                        .mask('▪')
                        .interact()?;

                    // Try to store in keychain
                    let keychain_key = key.to_string();
                    match config.set_secret(&keychain_key, Value::String(value.clone())) {
                        Ok(_) => {
                            // Successfully stored in keychain, add to env_keys
                            env_keys.push(keychain_key);
                        }
                        Err(_) => {
                            // Failed to store in keychain, store directly in envs
                            envs.insert(key, value);
                        }
                    }

                    if !cliclack::confirm("Add another environment variable?").interact()? {
                        break;
                    }
                }
            }

            set_extension(ExtensionEntry {
                enabled: true,
                config: ExtensionConfig::Stdio {
                    name: name.clone(),
                    cmd,
                    args,
                    envs: Envs::new(envs),
                    env_keys,
                    description,
                    timeout: Some(timeout),
                    bundled: None,
                    available_tools: Vec::new(),
                },
            });

            cliclack::outro(format!("Added {} extension", style(name).green()))?;
        }
        "sse" => {
            let extensions = get_all_extension_names();
            let name: String = cliclack::input("What would you like to call this extension?")
                .placeholder("my-remote-extension")
                .validate(move |input: &String| {
                    if input.is_empty() {
                        Err("Please enter a name")
                    } else if extensions.contains(input) {
                        Err("An extension with this name already exists")
                    } else {
                        Ok(())
                    }
                })
                .interact()?;

            let uri: String = cliclack::input("What is the SSE endpoint URI?")
                .placeholder("http://localhost:8000/events")
                .validate(|input: &String| {
                    if input.is_empty() {
                        Err("Please enter a URI")
                    } else if !input.starts_with("http") {
                        Err("URI should start with http:// or https://")
                    } else {
                        Ok(())
                    }
                })
                .interact()?;

            let timeout: u64 = cliclack::input("Please set the timeout for this tool (in secs):")
                .placeholder(&goose::config::DEFAULT_EXTENSION_TIMEOUT.to_string())
                .validate(|input: &String| match input.parse::<u64>() {
                    Ok(_) => Ok(()),
                    Err(_) => Err("Please enter a valid timeout"),
                })
                .interact()?;

            let description = cliclack::input("Enter a description for this extension:")
                .placeholder("Description")
                .validate(|input: &String| match input.parse::<String>() {
                    Ok(_) => Ok(()),
                    Err(_) => Err("Please enter a valid description"),
                })
                .interact()?;
            let add_env =
                cliclack::confirm("Would you like to add environment variables?").interact()?;

            let mut envs = HashMap::new();
            let mut env_keys = Vec::new();
            let config = Config::global();

            if add_env {
                loop {
                    let key: String = cliclack::input("Environment variable name:")
                        .placeholder("API_KEY")
                        .interact()?;

                    let value: String = cliclack::password("Environment variable value:")
                        .mask('▪')
                        .interact()?;

                    // Try to store in keychain
                    let keychain_key = key.to_string();
                    match config.set_secret(&keychain_key, Value::String(value.clone())) {
                        Ok(_) => {
                            // Successfully stored in keychain, add to env_keys
                            env_keys.push(keychain_key);
                        }
                        Err(_) => {
                            // Failed to store in keychain, store directly in envs
                            envs.insert(key, value);
                        }
                    }

                    if !cliclack::confirm("Add another environment variable?").interact()? {
                        break;
                    }
                }
            }

            set_extension(ExtensionEntry {
                enabled: true,
                config: ExtensionConfig::Sse {
                    name: name.clone(),
                    uri,
                    envs: Envs::new(envs),
                    env_keys,
                    description,
                    timeout: Some(timeout),
                    bundled: None,
                    available_tools: Vec::new(),
                },
            });

            cliclack::outro(format!("Added {} extension", style(name).green()))?;
        }
        "streamable_http" => {
            let extensions = get_all_extension_names();
            let name: String = cliclack::input("What would you like to call this extension?")
                .placeholder("my-remote-extension")
                .validate(move |input: &String| {
                    if input.is_empty() {
                        Err("Please enter a name")
                    } else if extensions.contains(input) {
                        Err("An extension with this name already exists")
                    } else {
                        Ok(())
                    }
                })
                .interact()?;

            let uri: String = cliclack::input("What is the Streaming HTTP endpoint URI?")
                .placeholder("http://localhost:8000/messages")
                .validate(|input: &String| {
                    if input.is_empty() {
                        Err("Please enter a URI")
                    } else if !(input.starts_with("http://") || input.starts_with("https://")) {
                        Err("URI should start with http:// or https://")
                    } else {
                        Ok(())
                    }
                })
                .interact()?;

            let timeout: u64 = cliclack::input("Please set the timeout for this tool (in secs):")
                .placeholder(&goose::config::DEFAULT_EXTENSION_TIMEOUT.to_string())
                .validate(|input: &String| match input.parse::<u64>() {
                    Ok(_) => Ok(()),
                    Err(_) => Err("Please enter a valid timeout"),
                })
                .interact()?;

            let description = cliclack::input("Enter a description for this extension:")
                .placeholder("Description")
                .validate(|input: &String| {
                    if input.trim().is_empty() {
                        Err("Please enter a valid description")
                    } else {
                        Ok(())
                    }
                })
                .interact()?;

            let add_headers =
                cliclack::confirm("Would you like to add custom headers?").interact()?;

            let mut headers = HashMap::new();
            if add_headers {
                loop {
                    let key: String = cliclack::input("Header name:")
                        .placeholder("Authorization")
                        .interact()?;

                    let value: String = cliclack::input("Header value:")
                        .placeholder("Bearer token123")
                        .interact()?;

                    headers.insert(key, value);

                    if !cliclack::confirm("Add another header?").interact()? {
                        break;
                    }
                }
            }

            let add_env = false; // No env prompt for Streaming HTTP

            let mut envs = HashMap::new();
            let mut env_keys = Vec::new();
            let config = Config::global();

            if add_env {
                loop {
                    let key: String = cliclack::input("Environment variable name:")
                        .placeholder("API_KEY")
                        .interact()?;

                    let value: String = cliclack::password("Environment variable value:")
                        .mask('▪')
                        .interact()?;

                    // Try to store in keychain
                    let keychain_key = key.to_string();
                    match config.set_secret(&keychain_key, Value::String(value.clone())) {
                        Ok(_) => {
                            // Successfully stored in keychain, add to env_keys
                            env_keys.push(keychain_key);
                        }
                        Err(_) => {
                            // Failed to store in keychain, store directly in envs
                            envs.insert(key, value);
                        }
                    }

                    if !cliclack::confirm("Add another environment variable?").interact()? {
                        break;
                    }
                }
            }

            set_extension(ExtensionEntry {
                enabled: true,
                config: ExtensionConfig::StreamableHttp {
                    name: name.clone(),
                    uri,
                    envs: Envs::new(envs),
                    env_keys,
                    headers,
                    description,
                    timeout: Some(timeout),
                    bundled: None,
                    available_tools: Vec::new(),
                },
            });

            cliclack::outro(format!("Added {} extension", style(name).green()))?;
        }
        _ => unreachable!(),
    };

    Ok(())
}

pub fn remove_extension_dialog() -> Result<(), Box<dyn Error>> {
    let extensions = get_all_extensions();

    // Create a list of extension names and their enabled status
    let mut extension_status: Vec<(String, bool)> = extensions
        .iter()
        .map(|entry| (entry.config.name().to_string(), entry.enabled))
        .collect();

    // Sort extensions alphabetically by name
    extension_status.sort_by(|a, b| a.0.cmp(&b.0));

    if extensions.is_empty() {
        cliclack::outro(
            "No extensions configured yet. Run configure and add some extensions first.",
        )?;
        return Ok(());
    }

    // Check if all extensions are enabled
    if extension_status.iter().all(|(_, enabled)| *enabled) {
        cliclack::outro(
            "All extensions are currently enabled. You must first disable extensions before removing them.",
        )?;
        return Ok(());
    }

    // Filter out only disabled extensions
    let disabled_extensions: Vec<_> = extensions
        .iter()
        .filter(|entry| !entry.enabled)
        .map(|entry| (entry.config.name().to_string(), entry.enabled))
        .collect();

    let selected = cliclack::multiselect("Select extensions to remove (note: you can only remove disabled extensions - use \"space\" to toggle and \"enter\" to submit)")
        .required(false)
        .items(
            &disabled_extensions
                .iter()
                .filter(|(_, enabled)| !enabled)
                .map(|(name, _)| (name, name.as_str(), MULTISELECT_VISIBILITY_HINT))
                .collect::<Vec<_>>(),
        )
        .interact()?;

    for name in selected {
        remove_extension(&name_to_key(name));
        let mut permission_manager = PermissionManager::default();
        permission_manager.remove_extension(&name_to_key(name));
        cliclack::outro(format!("Removed {} extension", style(name).green()))?;
    }

    Ok(())
}

pub async fn configure_settings_dialog() -> Result<(), Box<dyn Error>> {
    let setting_type = cliclack::select("What setting would you like to configure?")
        .item("goose_mode", "goose mode", "Configure goose mode")
        .item(
            "goose_router_strategy",
            "Router Tool Selection Strategy",
            "Experimental: configure a strategy for auto selecting tools to use",
        )
        .item(
            "tool_permission",
            "Tool Permission",
            "Set permission for individual tool of enabled extensions",
        )
        .item(
            "tool_output",
            "Tool Output",
            "Show more or less tool output",
        )
        .item(
            "max_turns",
            "Max Turns",
            "Set maximum number of turns without user input",
        )
        .item(
            "experiment",
            "Toggle Experiment",
            "Enable or disable an experiment feature",
        )
        .item(
            "recipe",
            "goose recipe github repo",
            "goose will pull recipes from this repo if not found locally.",
        )
        .item(
            "scheduler",
            "Scheduler Type",
            "Choose between built-in cron scheduler or Temporal workflow engine",
        )
        .interact()?;

    match setting_type {
        "goose_mode" => {
            configure_goose_mode_dialog()?;
        }
        "goose_router_strategy" => {
            configure_goose_router_strategy_dialog()?;
        }
        "tool_permission" => {
            configure_tool_permissions_dialog().await.and(Ok(()))?;
        }
        "tool_output" => {
            configure_tool_output_dialog()?;
        }
        "max_turns" => {
            configure_max_turns_dialog()?;
        }
        "experiment" => {
            toggle_experiments_dialog()?;
        }
        "recipe" => {
            configure_recipe_dialog()?;
        }
        "scheduler" => {
            configure_scheduler_dialog()?;
        }
        _ => unreachable!(),
    };

    Ok(())
}

pub fn configure_goose_mode_dialog() -> Result<(), Box<dyn Error>> {
    let config = Config::global();

    // Check if GOOSE_MODE is set as an environment variable
    if std::env::var("GOOSE_MODE").is_ok() {
        let _ = cliclack::log::info("Notice: GOOSE_MODE environment variable is set and will override the configuration here.");
    }

    let mode = cliclack::select("Which goose mode would you like to configure?")
        .item(
            "auto",
            "Auto Mode",
            "Full file modification, extension usage, edit, create and delete files freely"
        )
        .item(
            "approve",
            "Approve Mode",
            "All tools, extensions and file modifications will require human approval"
        )
        .item(
            "smart_approve",
            "Smart Approve Mode",
            "Editing, creating, deleting files and using extensions will require human approval"
        )
        .item(
            "chat",
            "Chat Mode",
            "Engage with the selected provider without using tools, extensions, or file modification"
        )
        .interact()?;

    match mode {
        "auto" => {
            config.set_param("GOOSE_MODE", Value::String("auto".to_string()))?;
            cliclack::outro("Set to Auto Mode - full file modification enabled")?;
        }
        "approve" => {
            config.set_param("GOOSE_MODE", Value::String("approve".to_string()))?;
            cliclack::outro("Set to Approve Mode - all tools and modifications require approval")?;
        }
        "smart_approve" => {
            config.set_param("GOOSE_MODE", Value::String("smart_approve".to_string()))?;
            cliclack::outro("Set to Smart Approve Mode - modifications require approval")?;
        }
        "chat" => {
            config.set_param("GOOSE_MODE", Value::String("chat".to_string()))?;
            cliclack::outro("Set to Chat Mode - no tools or modifications enabled")?;
        }
        _ => unreachable!(),
    };
    Ok(())
}

pub fn configure_goose_router_strategy_dialog() -> Result<(), Box<dyn Error>> {
    let config = Config::global();

    let enable_router = cliclack::select("Would you like to enable smart tool routing?")
        .item(
            "true",
            "Enable Router",
            "Use LLM-based intelligence to select tools",
        )
        .item(
            "false",
            "Disable Router",
            "Use the default tool selection strategy",
        )
        .interact()?;

    match enable_router {
        "true" => {
            config.set_param("GOOSE_ENABLE_ROUTER", Value::String("true".to_string()))?;
            cliclack::outro("Router enabled - using LLM-based intelligence for tool selection")?;
        }
        "false" => {
            config.set_param("GOOSE_ENABLE_ROUTER", Value::String("false".to_string()))?;
            cliclack::outro("Router disabled - using default tool selection")?;
        }
        _ => unreachable!(),
    };
    Ok(())
}

pub fn configure_tool_output_dialog() -> Result<(), Box<dyn Error>> {
    let config = Config::global();
    // Check if GOOSE_CLI_MIN_PRIORITY is set as an environment variable
    if std::env::var("GOOSE_CLI_MIN_PRIORITY").is_ok() {
        let _ = cliclack::log::info("Notice: GOOSE_CLI_MIN_PRIORITY environment variable is set and will override the configuration here.");
    }
    let tool_log_level = cliclack::select("Which tool output would you like to show?")
        .item("high", "High Importance", "")
        .item("medium", "Medium Importance", "Ex. results of file-writes")
        .item("all", "All (default)", "Ex. shell command output")
        .interact()?;

    match tool_log_level {
        "high" => {
            config.set_param("GOOSE_CLI_MIN_PRIORITY", Value::from(0.8))?;
            cliclack::outro("Showing tool output of high importance only.")?;
        }
        "medium" => {
            config.set_param("GOOSE_CLI_MIN_PRIORITY", Value::from(0.2))?;
            cliclack::outro("Showing tool output of medium importance.")?;
        }
        "all" => {
            config.set_param("GOOSE_CLI_MIN_PRIORITY", Value::from(0.0))?;
            cliclack::outro("Showing all tool output.")?;
        }
        _ => unreachable!(),
    };

    Ok(())
}

/// Configure experiment features that can be used with goose
/// Dialog for toggling which experiments are enabled/disabled
pub fn toggle_experiments_dialog() -> Result<(), Box<dyn Error>> {
    let experiments = ExperimentManager::get_all()?;

    if experiments.is_empty() {
        cliclack::outro("No experiments supported yet.")?;
        return Ok(());
    }

    // Get currently enabled experiments for the selection
    let enabled_experiments: Vec<&String> = experiments
        .iter()
        .filter(|(_, enabled)| *enabled)
        .map(|(name, _)| name)
        .collect();

    // Let user toggle experiments
    let selected = cliclack::multiselect(
        "enable experiments: (use \"space\" to toggle and \"enter\" to submit)",
    )
    .required(false)
    .items(
        &experiments
            .iter()
            .map(|(name, _)| (name, name.as_str(), MULTISELECT_VISIBILITY_HINT))
            .collect::<Vec<_>>(),
    )
    .initial_values(enabled_experiments)
    .interact()?;

    // Update enabled status for each experiments
    for name in experiments.iter().map(|(name, _)| name) {
        ExperimentManager::set_enabled(name, selected.iter().any(|&s| s.as_str() == name))?;
    }

    cliclack::outro("Experiments settings updated successfully")?;
    Ok(())
}

pub async fn configure_tool_permissions_dialog() -> Result<(), Box<dyn Error>> {
    let mut extensions: Vec<String> = get_enabled_extensions()
        .into_iter()
        .map(|ext| ext.name().clone())
        .collect();
    extensions.push("platform".to_string());

    // Sort extensions alphabetically by name
    extensions.sort();

    let selected_extension_name = cliclack::select("Choose an extension to configure tools")
        .items(
            &extensions
                .iter()
                .map(|ext| (ext.clone(), ext.clone(), ""))
                .collect::<Vec<_>>(),
        )
        .interact()?;

    // Fetch tools for the selected extension
    // Load config and get provider/model
    let config = Config::global();

    let provider_name: String = config
        .get_param("GOOSE_PROVIDER")
        .expect("No provider configured. Please set model provider first");

    let model: String = config
        .get_param("GOOSE_MODEL")
        .expect("No model configured. Please set model first");
    let model_config = ModelConfig::new(&model)?;

    // Create the agent
    let agent = Agent::new();
    let new_provider = create(&provider_name, model_config)?;
    agent.update_provider(new_provider).await?;
    if let Some(config) = get_extension_by_name(&selected_extension_name) {
        agent
            .add_extension(config.clone())
            .await
            .unwrap_or_else(|_| {
                println!(
                    "{} Failed to check extension: {}",
                    style("Error").red().italic(),
                    config.name()
                );
            });
    } else {
        println!(
            "{} Configuration not found for extension: {}",
            style("Warning").yellow().italic(),
            selected_extension_name
        );
        return Ok(());
    }

    let mut permission_manager = PermissionManager::default();
    let selected_tools = agent
        .list_tools(Some(selected_extension_name.clone()))
        .await
        .into_iter()
        .filter(|tool| {
            tool.name != PLATFORM_LIST_RESOURCES_TOOL_NAME
                && tool.name != PLATFORM_READ_RESOURCE_TOOL_NAME
        })
        .map(|tool| {
            ToolInfo::new(
                &tool.name,
                tool.description
                    .as_ref()
                    .map(|d| d.as_ref())
                    .unwrap_or_default(),
                get_parameter_names(&tool),
                permission_manager.get_user_permission(&tool.name),
            )
        })
        .collect::<Vec<ToolInfo>>();

    let tool_name = cliclack::select("Choose a tool to update permission")
        .items(
            &selected_tools
                .iter()
                .map(|tool| {
                    let first_description = tool
                        .description
                        .split('.')
                        .next()
                        .unwrap_or("No description available")
                        .trim();
                    (tool.name.clone(), tool.name.clone(), first_description)
                })
                .collect::<Vec<_>>(),
        )
        .interact()?;

    // Find the selected tool
    let tool = selected_tools
        .iter()
        .find(|tool| tool.name == tool_name)
        .unwrap();

    // Display tool description and current permission level
    let current_permission = match tool.permission {
        Some(PermissionLevel::AlwaysAllow) => "Always Allow",
        Some(PermissionLevel::AskBefore) => "Ask Before",
        Some(PermissionLevel::NeverAllow) => "Never Allow",
        None => "Not Set",
    };

    // Allow user to set the permission level
    let permission = cliclack::select(format!(
        "Set permission level for tool {}, current permission level: {}",
        tool.name, current_permission
    ))
    .item(
        "always_allow",
        "Always Allow",
        "Allow this tool to execute without asking",
    )
    .item(
        "ask_before",
        "Ask Before",
        "Prompt before executing this tool",
    )
    .item(
        "never_allow",
        "Never Allow",
        "Prevent this tool from executing",
    )
    .interact()?;

    let permission_label = match permission {
        "always_allow" => "Always Allow",
        "ask_before" => "Ask Before",
        "never_allow" => "Never Allow",
        _ => unreachable!(),
    };

    // Update the permission level in the configuration
    let new_permission = match permission {
        "always_allow" => PermissionLevel::AlwaysAllow,
        "ask_before" => PermissionLevel::AskBefore,
        "never_allow" => PermissionLevel::NeverAllow,
        _ => unreachable!(),
    };

    permission_manager.update_user_permission(&tool.name, new_permission);

    cliclack::outro(format!(
        "Updated permission level for tool {} to {}.",
        tool.name, permission_label
    ))?;

    Ok(())
}

fn configure_recipe_dialog() -> Result<(), Box<dyn Error>> {
    let key_name = GOOSE_RECIPE_GITHUB_REPO_CONFIG_KEY;
    let config = Config::global();
    let default_recipe_repo = std::env::var(key_name)
        .ok()
        .or_else(|| config.get_param(key_name).unwrap_or(None));
    let mut recipe_repo_input = cliclack::input(
        "Enter your goose recipe Github repo (owner/repo): eg: my_org/goose-recipes",
    )
    .required(false);
    if let Some(recipe_repo) = default_recipe_repo {
        recipe_repo_input = recipe_repo_input.default_input(&recipe_repo);
    }
    let input_value: String = recipe_repo_input.interact()?;
    if input_value.clone().trim().is_empty() {
        config.delete(key_name)?;
    } else {
        config.set_param(key_name, Value::String(input_value))?;
    }
    Ok(())
}

fn configure_scheduler_dialog() -> Result<(), Box<dyn Error>> {
    let config = Config::global();

    // Check if GOOSE_SCHEDULER_TYPE is set as an environment variable
    if std::env::var("GOOSE_SCHEDULER_TYPE").is_ok() {
        let _ = cliclack::log::info("Notice: GOOSE_SCHEDULER_TYPE environment variable is set and will override the configuration here.");
    }

    // Get current scheduler type from config for display
    let current_scheduler: String = config
        .get_param("GOOSE_SCHEDULER_TYPE")
        .unwrap_or_else(|_| "legacy".to_string());

    println!(
        "Current scheduler type: {}",
        style(&current_scheduler).cyan()
    );

    let scheduler_type = cliclack::select("Which scheduler type would you like to use?")
        .items(&[
            ("legacy", "Built-in Cron (Default)", "Uses goose's built-in cron scheduler. Simple and reliable for basic scheduling needs."),
            ("temporal", "Temporal", "Uses Temporal workflow engine for advanced scheduling features. Requires Temporal CLI to be installed.")
        ])
        .interact()?;

    match scheduler_type {
        "legacy" => {
            config.set_param("GOOSE_SCHEDULER_TYPE", Value::String("legacy".to_string()))?;
            cliclack::outro(
                "Set to Built-in Cron scheduler - simple and reliable for basic scheduling",
            )?;
        }
        "temporal" => {
            config.set_param(
                "GOOSE_SCHEDULER_TYPE",
                Value::String("temporal".to_string()),
            )?;
            cliclack::outro(
                "Set to Temporal scheduler - advanced workflow engine for complex scheduling",
            )?;
            println!();
            println!("📋 {}", style("Note:").bold());
            println!("  • Temporal scheduler requires Temporal CLI to be installed");
            println!("  • macOS: brew install temporal");
            println!("  • Linux/Windows: https://github.com/temporalio/cli/releases");
            println!("  • If Temporal is unavailable, goose will automatically fall back to the built-in scheduler");
            println!("  • The scheduling engines do not share the list of schedules");
        }
        _ => unreachable!(),
    };

    Ok(())
}

pub fn configure_max_turns_dialog() -> Result<(), Box<dyn Error>> {
    let config = Config::global();

    let current_max_turns: u32 = config.get_param("GOOSE_MAX_TURNS").unwrap_or(1000);

    let max_turns_input: String =
        cliclack::input("Set maximum number of agent turns without user input:")
            .placeholder(&current_max_turns.to_string())
            .default_input(&current_max_turns.to_string())
            .validate(|input: &String| match input.parse::<u32>() {
                Ok(value) => {
                    if value < 1 {
                        Err("Value must be at least 1")
                    } else {
                        Ok(())
                    }
                }
                Err(_) => Err("Please enter a valid number"),
            })
            .interact()?;

    let max_turns: u32 = max_turns_input.parse()?;
    config.set_param("GOOSE_MAX_TURNS", Value::from(max_turns))?;

    cliclack::outro(format!(
        "Set maximum turns to {} - goose will ask for input after {} consecutive actions",
        max_turns, max_turns
    ))?;

    Ok(())
}

/// Handle OpenRouter authentication
pub async fn handle_openrouter_auth() -> Result<(), Box<dyn Error>> {
    use goose::config::{configure_openrouter, signup_openrouter::OpenRouterAuth};
    use goose::conversation::message::Message;
    use goose::providers::create;

    // Use the OpenRouter authentication flow
    let mut auth_flow = OpenRouterAuth::new()?;
    match auth_flow.complete_flow().await {
        Ok(api_key) => {
            println!("\nAuthentication complete!");

            // Get config instance
            let config = Config::global();

            // Use the existing configure_openrouter function to set everything up
            println!("\nConfiguring OpenRouter...");
            if let Err(e) = configure_openrouter(config, api_key) {
                eprintln!("Failed to configure OpenRouter: {}", e);
                return Err(e.into());
            }

            println!("✓ OpenRouter configuration complete");
            println!("✓ Models configured successfully");

            // Test configuration - get the model that was configured
            println!("\nTesting configuration...");
            let configured_model: String = config.get_param("GOOSE_MODEL")?;
            let model_config = match goose::model::ModelConfig::new(&configured_model) {
                Ok(config) => config,
                Err(e) => {
                    eprintln!("⚠️  Invalid model configuration: {}", e);
                    eprintln!(
                        "Your settings have been saved. Please check your model configuration."
                    );
                    return Ok(());
                }
            };

            match create("openrouter", model_config) {
                Ok(provider) => {
                    // Simple test request
                    let test_result = provider
                        .complete(
                            "You are goose, an AI assistant.",
                            &[Message::user().with_text("Say 'Configuration test successful!'")],
                            &[],
                        )
                        .await;

                    match test_result {
                        Ok(_) => {
                            println!("✓ Configuration test passed!");

                            // Enable the developer extension by default if not already enabled
                            let entries = get_all_extensions();
                            let has_developer = entries
                                .iter()
                                .any(|e| e.config.name() == "developer" && e.enabled);

                            if !has_developer {
                                set_extension(ExtensionEntry {
                                    enabled: true,
                                    config: ExtensionConfig::Builtin {
                                        name: "developer".to_string(),
                                        display_name: Some(
                                            goose::config::DEFAULT_DISPLAY_NAME.to_string(),
                                        ),
                                        timeout: Some(goose::config::DEFAULT_EXTENSION_TIMEOUT),
                                        bundled: Some(true),
                                        description: "Developer extension".to_string(),
                                        available_tools: Vec::new(),
                                    },
                                });
                                println!("✓ Developer extension enabled");
                            }

                            cliclack::outro("OpenRouter setup complete! You can now use goose.")?;
                        }
                        Err(e) => {
                            eprintln!("⚠️  Configuration test failed: {}", e);
                            eprintln!("Your settings have been saved, but there may be an issue with the connection.");
                        }
                    }
                }
                Err(e) => {
                    eprintln!("⚠️  Failed to create provider for testing: {}", e);
                    eprintln!("Your settings have been saved. Please check your configuration.");
                }
            }
        }
        Err(e) => {
            eprintln!("Authentication failed: {}", e);
            return Err(e.into());
        }
    }

    Ok(())
}

/// Handle Tetrate Agent Router Service authentication
pub async fn handle_tetrate_auth() -> Result<(), Box<dyn Error>> {
    use goose::config::{configure_tetrate, signup_tetrate::TetrateAuth};
    use goose::conversation::message::Message;
    use goose::providers::create;

    // Use the Tetrate Agent Router Service authentication flow
    let mut auth_flow = TetrateAuth::new()?;
    match auth_flow.complete_flow().await {
        Ok(api_key) => {
            println!("\nAuthentication complete!");

            let config = Config::global();

            // Use the existing configure_tetrate function to set everything up
            println!("\nConfiguring Tetrate Agent Router Service...");
            if let Err(e) = configure_tetrate(config, api_key) {
                eprintln!("Failed to configure Tetrate Agent Router Service: {}", e);
                return Err(e.into());
            }

            println!("✓ Tetrate Agent Router Service configuration complete");
            println!("✓ Models configured successfully");

            // Test configuration - get the model that was configured
            println!("\nTesting configuration...");
            let configured_model: String = config.get_param("GOOSE_MODEL")?;
            let model_config = match goose::model::ModelConfig::new(&configured_model) {
                Ok(config) => config,
                Err(e) => {
                    eprintln!("⚠️  Invalid model configuration: {}", e);
                    eprintln!(
                        "Your settings have been saved. Please check your model configuration."
                    );
                    return Ok(());
                }
            };

            match create("tetrate", model_config) {
                Ok(provider) => {
                    // Simple test request
                    let test_result = provider
                        .complete(
                            "You are goose, an AI assistant.",
                            &[Message::user().with_text("Say 'Configuration test successful!'")],
                            &[],
                        )
                        .await;

                    match test_result {
                        Ok(_) => {
                            println!("✓ Configuration test passed!");

                            // Enable the developer extension by default if not already enabled
                            let entries = get_all_extensions();
                            let has_developer = entries
                                .iter()
                                .any(|e| e.config.name() == "developer" && e.enabled);

                            if !has_developer {
                                set_extension(ExtensionEntry {
                                    enabled: true,
                                    config: ExtensionConfig::Builtin {
                                        name: "developer".to_string(),
                                        display_name: Some(
                                            goose::config::DEFAULT_DISPLAY_NAME.to_string(),
                                        ),
                                        timeout: Some(goose::config::DEFAULT_EXTENSION_TIMEOUT),
                                        bundled: Some(true),
                                        description: "Developer extension".to_string(),
                                        available_tools: Vec::new(),
                                    },
                                });
                                println!("✓ Developer extension enabled");
                            }

                            cliclack::outro("Tetrate Agent Router Service setup complete! You can now use goose.")?;
                        }
                        Err(e) => {
                            eprintln!("⚠️  Configuration test failed: {}", e);
                            eprintln!("Your settings have been saved, but there may be an issue with the connection.");
                        }
                    }
                }
                Err(e) => {
                    eprintln!("⚠️  Failed to create provider for testing: {}", e);
                    eprintln!("Your settings have been saved. Please check your configuration.");
                }
            }
        }
        Err(e) => {
            eprintln!("Authentication failed: {}", e);
            return Err(e.into());
        }
    }

    Ok(())
}

fn add_provider() -> Result<(), Box<dyn Error>> {
    let provider_type = cliclack::select("What type of API is this?")
        .item(
            "openai_compatible",
            "OpenAI Compatible",
            "Uses OpenAI API format",
        )
        .item(
            "anthropic_compatible",
            "Anthropic Compatible",
            "Uses Anthropic API format",
        )
        .item(
            "ollama_compatible",
            "Ollama Compatible",
            "Uses Ollama API format",
        )
        .interact()?;

    let display_name: String = cliclack::input("What should we call this provider?")
        .placeholder("Your Provider Name")
        .validate(|input: &String| {
            if input.is_empty() {
                Err("Please enter a name")
            } else {
                Ok(())
            }
        })
        .interact()?;

    let api_url: String = cliclack::input("Provider API URL:")
        .placeholder("https://api.example.com/v1/messages")
        .validate(|input: &String| {
            if !input.starts_with("http://") && !input.starts_with("https://") {
                Err("URL must start with either http:// or https://")
            } else {
                Ok(())
            }
        })
        .interact()?;

    let api_key: String = cliclack::password("API key:")
        .allow_empty()
        .mask('▪')
        .interact()?;

    let models_input: String = cliclack::input("Available models (seperate with commas):")
        .placeholder("model-a, model-b, model-c")
        .validate(|input: &String| {
            if input.trim().is_empty() {
                Err("Please enter at least one model name")
            } else {
                Ok(())
            }
        })
        .interact()?;

    let models: Vec<String> = models_input
        .split(',')
        .map(|s| s.trim().to_string())
        .filter(|s| !s.is_empty())
        .collect();

    let supports_streaming = cliclack::confirm("Does this provider support streaming responses?")
        .initial_value(true)
        .interact()?;

    CustomProviderConfig::create_and_save(
        provider_type,
        display_name.clone(),
        api_url,
        api_key,
        models,
        Some(supports_streaming),
    )?;

    cliclack::outro(format!("Custom provider added: {}", display_name))?;
    Ok(())
}

fn remove_provider() -> Result<(), Box<dyn Error>> {
    let custom_providers_dir = goose::config::custom_providers::custom_providers_dir();
    let custom_providers = if custom_providers_dir.exists() {
        goose::config::custom_providers::load_custom_providers(&custom_providers_dir)?
    } else {
        Vec::new()
    };

    if custom_providers.is_empty() {
        cliclack::outro("No custom providers added just yet.")?;
        return Ok(());
    }

    let provider_items: Vec<_> = custom_providers
        .iter()
        .map(|p| (p.name.as_str(), p.display_name.as_str(), "Custom provider"))
        .collect();

    let selected_id = cliclack::select("Which custom provider would you like to remove?")
        .items(&provider_items)
        .interact()?;

    CustomProviderConfig::remove(selected_id)?;
    cliclack::outro(format!("Removed custom provider: {}", selected_id))?;
    Ok(())
}

pub fn configure_custom_provider_dialog() -> Result<(), Box<dyn Error>> {
    let action = cliclack::select("What would you like to do?")
        .item(
            "add",
            "Add A Custom Provider",
            "Add a new OpenAI/Anthropic/Ollama compatible Provider",
        )
        .item(
            "remove",
            "Remove Custom Provider",
            "Remove an existing custom provider",
        )
        .interact()?;

    match action {
        "add" => add_provider(),
        "remove" => remove_provider(),
        _ => unreachable!(),
    }
}<|MERGE_RESOLUTION|>--- conflicted
+++ resolved
@@ -107,20 +107,8 @@
                         // This operation is best-effort and errors are ignored
                         set_extension(ExtensionEntry {
                             enabled: true,
-<<<<<<< HEAD
-                            config: ExtensionConfig::Builtin {
-                                name: "developer".to_string(),
-                                display_name: Some(goose::config::DEFAULT_DISPLAY_NAME.to_string()),
-                                timeout: Some(goose::config::DEFAULT_EXTENSION_TIMEOUT),
-                                bundled: Some(true),
-                                description: None,
-                                available_tools: Vec::new(),
-                            },
+                            config: ExtensionConfig::default(),
                         });
-=======
-                            config: ExtensionConfig::default(),
-                        })?;
->>>>>>> b07b3bce
                     }
                     Ok(false) => {
                         let _ = config.clear();
