--- conflicted
+++ resolved
@@ -1,10 +1,6 @@
 use cliclack::spinner;
 use console::style;
-<<<<<<< HEAD
-use goose::agents::{system::Envs, SystemConfig};
-=======
 use goose::agents::{extension::Envs, ExtensionConfig};
->>>>>>> 1d50e52a
 use goose::key_manager::{get_keyring_secret, save_to_keyring, KeyRetrievalStrategy};
 use goose::message::Message;
 use goose::providers::anthropic::ANTHROPIC_DEFAULT_MODEL;
@@ -18,11 +14,7 @@
 use std::collections::HashMap;
 use std::error::Error;
 
-<<<<<<< HEAD
-use crate::config::{Config, SystemEntry};
-=======
 use crate::config::{Config, ExtensionEntry};
->>>>>>> 1d50e52a
 
 pub async fn handle_configure(
     provided_provider: Option<String>,
@@ -46,11 +38,7 @@
         cliclack::intro(style(" goose-configure ").on_cyan().black())?;
         configure_provider_dialog(provided_provider, provided_model).await?;
         println!(
-<<<<<<< HEAD
-            "\n  {}: Run '{}' again to adjust your config or add systems",
-=======
             "\n  {}: Run '{}' again to adjust your config or add extensions",
->>>>>>> 1d50e52a
             style("Tip").green().italic(),
             style("goose configure").cyan()
         );
@@ -77,17 +65,6 @@
             )
             .item(
                 "toggle",
-<<<<<<< HEAD
-                "Toggle Systems",
-                "Enable or disable connected systems",
-            )
-            .item("add", "Add System", "Connect to a new system")
-            .interact()?;
-
-        match action {
-            "toggle" => toggle_systems_dialog(),
-            "add" => configure_systems_dialog(),
-=======
                 "Toggle Extensions",
                 "Enable or disable connected extensions",
             )
@@ -97,7 +74,6 @@
         match action {
             "toggle" => toggle_extensions_dialog(),
             "add" => configure_extensions_dialog(),
->>>>>>> 1d50e52a
             "providers" => configure_provider_dialog(provided_provider, provided_model).await,
             _ => unreachable!(),
         }
@@ -249,27 +225,6 @@
     }
 }
 
-<<<<<<< HEAD
-/// Configure systems that can be used with goose
-/// Dialog for toggling which systems are enabled/disabled
-pub fn toggle_systems_dialog() -> Result<(), Box<dyn Error>> {
-    // Load existing config
-    let mut config = Config::load().unwrap_or_default();
-
-    if config.systems.is_empty() {
-        cliclack::outro("No systems configured yet. Run configure and add some systems first.")?;
-        return Ok(());
-    }
-
-    // Create a list of system names and their enabled status
-    let mut system_status: Vec<(String, bool)> = Vec::new();
-    for (name, entry) in config.systems.iter() {
-        system_status.push((name.clone(), entry.enabled));
-    }
-
-    // Get currently enabled systems for the selection
-    let enabled_systems: Vec<&String> = system_status
-=======
 /// Configure extensions that can be used with goose
 /// Dialog for toggling which extensions are enabled/disabled
 pub fn toggle_extensions_dialog() -> Result<(), Box<dyn Error>> {
@@ -291,30 +246,11 @@
 
     // Get currently enabled extensions for the selection
     let enabled_extensions: Vec<&String> = extension_status
->>>>>>> 1d50e52a
         .iter()
         .filter(|(_, enabled)| *enabled)
         .map(|(name, _)| name)
         .collect();
 
-<<<<<<< HEAD
-    // Let user toggle systems
-    let selected =
-        cliclack::multiselect("enable systems: (use \"space\" to toggle and \"enter\" to submit)")
-            .required(false)
-            .items(
-                &system_status
-                    .iter()
-                    .map(|(name, _)| (name, name.as_str(), ""))
-                    .collect::<Vec<_>>(),
-            )
-            .initial_values(enabled_systems)
-            .interact()?;
-
-    // Update the config with new enabled/disabled status
-    for (name, _) in system_status.iter() {
-        if let Some(entry) = config.systems.get_mut(name) {
-=======
     // Let user toggle extensions
     let selected = cliclack::multiselect(
         "enable extensions: (use \"space\" to toggle and \"enter\" to submit)",
@@ -332,31 +268,11 @@
     // Update the config with new enabled/disabled status
     for (name, _) in extension_status.iter() {
         if let Some(entry) = config.extensions.get_mut(name) {
->>>>>>> 1d50e52a
             entry.enabled = selected.contains(&name);
         }
     }
 
     config.save()?;
-<<<<<<< HEAD
-    cliclack::outro("System settings updated successfully")?;
-    Ok(())
-}
-
-pub fn configure_systems_dialog() -> Result<(), Box<dyn Error>> {
-    println!();
-    println!(
-        "{}",
-        style("Configure will help you add systems that goose can use").dim()
-    );
-    println!(
-        "{}",
-        style("  systems provide tools and capabilities to the AI agent").dim()
-    );
-    println!();
-
-    cliclack::intro(style(" goose-configure-systems ").on_cyan().black())?;
-=======
     cliclack::outro("Extension settings updated successfully")?;
     Ok(())
 }
@@ -374,30 +290,10 @@
     println!();
 
     cliclack::intro(style(" goose-configure-extensions ").on_cyan().black())?;
->>>>>>> 1d50e52a
 
     // Load existing config or create new one
     let mut config = Config::load().unwrap_or_default();
 
-<<<<<<< HEAD
-    let system_type = cliclack::select("What type of system would you like to add?")
-        .item(
-            "built-in",
-            "Built-in System",
-            "Use a system that comes with Goose",
-        )
-        .item(
-            "stdio",
-            "Command-line System",
-            "Run a local command or script",
-        )
-        .item("sse", "Remote System", "Connect to a remote system via SSE")
-        .interact()?;
-
-    match system_type {
-        "built-in" => {
-            let system = cliclack::select("Which built-in system would you like to enable?")
-=======
     let extension_type = cliclack::select("What type of extension would you like to add?")
         .item(
             "built-in",
@@ -419,7 +315,6 @@
     match extension_type {
         "built-in" => {
             let extension = cliclack::select("Which built-in extension would you like to enable?")
->>>>>>> 1d50e52a
                 .item(
                     "developer",
                     "Developer Tools",
@@ -433,29 +328,6 @@
                 .item("jetbrains", "JetBrains", "Connect to jetbrains IDEs")
                 .interact()?;
 
-<<<<<<< HEAD
-            config.systems.insert(
-                system.to_string(),
-                SystemEntry {
-                    enabled: true,
-                    config: SystemConfig::Builtin {
-                        name: system.to_string(),
-                    },
-                },
-            );
-
-            cliclack::outro(format!("Enabled {} system", style(system).green()))?;
-        }
-        "stdio" => {
-            let systems = config.systems.clone();
-            let name: String = cliclack::input("What would you like to call this system?")
-                .placeholder("my-system")
-                .validate(move |input: &String| {
-                    if input.is_empty() {
-                        Err("Please enter a name")
-                    } else if systems.contains_key(input) {
-                        Err("A system with this name already exists")
-=======
             config.extensions.insert(
                 extension.to_string(),
                 ExtensionEntry {
@@ -477,7 +349,6 @@
                         Err("Please enter a name")
                     } else if extensions.contains_key(input) {
                         Err("An extension with this name already exists")
->>>>>>> 1d50e52a
                     } else {
                         Ok(())
                     }
@@ -522,19 +393,11 @@
                 }
             }
 
-<<<<<<< HEAD
-            config.systems.insert(
-                name.clone(),
-                SystemEntry {
-                    enabled: true,
-                    config: SystemConfig::Stdio {
-=======
             config.extensions.insert(
                 name.clone(),
                 ExtensionEntry {
                     enabled: true,
                     config: ExtensionConfig::Stdio {
->>>>>>> 1d50e52a
                         cmd,
                         args,
                         envs: Envs::new(envs),
@@ -542,19 +405,6 @@
                 },
             );
 
-<<<<<<< HEAD
-            cliclack::outro(format!("Added {} system", style(name).green()))?;
-        }
-        "sse" => {
-            let systems = config.systems.clone();
-            let name: String = cliclack::input("What would you like to call this system?")
-                .placeholder("my-remote-system")
-                .validate(move |input: &String| {
-                    if input.is_empty() {
-                        Err("Please enter a name")
-                    } else if systems.contains_key(input) {
-                        Err("A system with this name already exists")
-=======
             cliclack::outro(format!("Added {} extension", style(name).green()))?;
         }
         "sse" => {
@@ -566,7 +416,6 @@
                         Err("Please enter a name")
                     } else if extensions.contains_key(input) {
                         Err("An extension with this name already exists")
->>>>>>> 1d50e52a
                     } else {
                         Ok(())
                     }
@@ -608,30 +457,18 @@
                 }
             }
 
-<<<<<<< HEAD
-            config.systems.insert(
-                name.clone(),
-                SystemEntry {
-                    enabled: true,
-                    config: SystemConfig::Sse {
-=======
             config.extensions.insert(
                 name.clone(),
                 ExtensionEntry {
                     enabled: true,
                     config: ExtensionConfig::Sse {
->>>>>>> 1d50e52a
                         uri,
                         envs: Envs::new(envs),
                     },
                 },
             );
 
-<<<<<<< HEAD
-            cliclack::outro(format!("Added {} system", style(name).green()))?;
-=======
             cliclack::outro(format!("Added {} extension", style(name).green()))?;
->>>>>>> 1d50e52a
         }
         _ => unreachable!(),
     };
