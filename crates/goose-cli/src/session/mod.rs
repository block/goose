--- conflicted
+++ resolved
@@ -601,18 +601,6 @@
 
                                 // Get confirmation from user
                                 let confirmed = cliclack::confirm(prompt).initial_value(true).interact()?;
-<<<<<<< HEAD
-                                self.agent.handle_confirmation(confirmation.id.clone(), confirmed).await;
-                            } else if let Some(MessageContent::EnableExtensionRequest(enable_extension_request)) = message.content.first() {
-                                output::hide_thinking();
-
-                                let prompt = "Goose would like to install the following extension, do you approve?".to_string();
-                                let confirmed = cliclack::select(prompt)
-                                    .item(true, "Yes, for this session", "Enable the extension for this session")
-                                    .item(false, "No", "Do not enable the extension")
-                                    .interact()?;
-                                self.agent.handle_confirmation(enable_extension_request.id.clone(), confirmed).await;
-=======
                                 let permission = if confirmed {
                                     Permission::AllowOnce
                                 } else {
@@ -623,7 +611,16 @@
                                     principal_type: PrincipalType::Tool,
                                     permission,
                                 },).await;
->>>>>>> 63623733
+                            } else if let Some(MessageContent::EnableExtensionRequest(enable_extension_request)) = message.content.first() {
+                                output::hide_thinking();
+
+                                let prompt = "Goose would like to install the following extension, do you approve?".to_string();
+                                let confirmed = cliclack::select(prompt)
+                                    .item(true, "Yes, for this session", "Enable the extension for this session")
+                                    .item(false, "No", "Do not enable the extension")
+                                    .interact()?;
+                                // TODO: Use PermissionConfirmation struct
+                                self.agent.handle_confirmation(enable_extension_request.id.clone(), confirmed).await;
                             }
                             // otherwise we have a model/tool to render
                             else {
