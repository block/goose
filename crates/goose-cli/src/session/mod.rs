mod builder;
mod input;
mod output;
mod prompt;
mod storage;
mod thinking;

pub use builder::build_session;

use anyhow::Result;
use etcetera::choose_app_strategy;
use goose::agents::extension::{Envs, ExtensionConfig};
use goose::agents::Agent;
use goose::message::{prompt_content_to_message_content, Message, MessageContent};
use mcp_core::handler::ToolError;
use mcp_core::prompt::{PromptMessage, PromptMessageRole};

use rand::{distributions::Alphanumeric, Rng};
use serde_json::Value;
use std::collections::HashMap;
use std::path::PathBuf;
use tokio;

use crate::log_usage::log_usage;

pub struct Session {
    agent: Box<dyn Agent>,
    messages: Vec<Message>,
    session_file: PathBuf,
}

impl Session {
    pub fn new(agent: Box<dyn Agent>, session_file: PathBuf) -> Self {
        let messages = match storage::read_messages(&session_file) {
            Ok(msgs) => msgs,
            Err(e) => {
                eprintln!("Warning: Failed to load message history: {}", e);
                Vec::new()
            }
        };

        Session {
            agent,
            messages,
            session_file,
        }
    }

    /// Add a stdio extension to the session
    ///
    /// # Arguments
    /// * `extension_command` - Full command string including environment variables
    ///   Format: "ENV1=val1 ENV2=val2 command args..."
    pub async fn add_extension(&mut self, extension_command: String) -> Result<()> {
        let mut parts: Vec<&str> = extension_command.split_whitespace().collect();
        let mut envs = std::collections::HashMap::new();

        // Parse environment variables (format: KEY=value)
        while let Some(part) = parts.first() {
            if !part.contains('=') {
                break;
            }
            let env_part = parts.remove(0);
            let (key, value) = env_part.split_once('=').unwrap();
            envs.insert(key.to_string(), value.to_string());
        }

        if parts.is_empty() {
            return Err(anyhow::anyhow!("No command provided in extension string"));
        }

        let cmd = parts.remove(0).to_string();
        // Generate a random name for the ephemeral extension
        let name: String = rand::thread_rng()
            .sample_iter(&Alphanumeric)
            .take(8)
            .map(char::from)
            .collect();

        let config = ExtensionConfig::Stdio {
            name,
            cmd,
            args: parts.iter().map(|s| s.to_string()).collect(),
            envs: Envs::new(envs),
        };

        self.agent
            .add_extension(config)
            .await
            .map_err(|e| anyhow::anyhow!("Failed to start extension: {}", e))
    }

    /// Add a builtin extension to the session
    ///
    /// # Arguments
    /// * `builtin_name` - Name of the builtin extension(s), comma separated
    pub async fn add_builtin(&mut self, builtin_name: String) -> Result<()> {
        for name in builtin_name.split(',') {
            let config = ExtensionConfig::Builtin {
                name: name.trim().to_string(),
            };
            self.agent
                .add_extension(config)
                .await
                .map_err(|e| anyhow::anyhow!("Failed to start builtin extension: {}", e))?;
        }
        Ok(())
    }

<<<<<<< HEAD
    pub async fn list_prompts(&mut self) -> HashMap<String, Vec<String>> {
        let prompts = self.agent.list_extension_prompts().await;
        prompts
            .into_iter()
            .map(|(extension, prompt_list)| {
                let names = prompt_list.into_iter().map(|p| p.name).collect();
                (extension, names)
            })
            .collect()
    }

    pub async fn get_prompt_info(&mut self, name: &str) -> Result<Option<output::PromptInfo>> {
        let prompts = self.agent.list_extension_prompts().await;

        // Find which extension has this prompt
        for (extension, prompt_list) in prompts {
            if let Some(prompt) = prompt_list.iter().find(|p| p.name == name) {
                return Ok(Some(output::PromptInfo {
                    name: prompt.name.clone(),
                    description: prompt.description.clone(),
                    arguments: prompt.arguments.clone(),
                    extension: Some(extension),
                }));
            }
        }

        Ok(None)
    }

    pub async fn get_prompt(&mut self, name: &str, arguments: Value) -> Result<Vec<PromptMessage>> {
        let result = self.agent.get_prompt(name, arguments).await?;
        Ok(result.messages)
    }

    pub async fn start(&mut self) -> Result<()> {
=======
    /// Process a single message and get the response
    async fn process_message(&mut self, message: String) -> Result<()> {
        self.messages.push(Message::user().with_text(&message));
        storage::persist_messages(&self.session_file, &self.messages)?;
        self.process_agent_response(false).await?;
        Ok(())
    }

    /// Start an interactive session, optionally with an initial message
    pub async fn interactive(&mut self, message: Option<String>) -> Result<()> {
        // Process initial message if provided
        if let Some(msg) = message {
            self.process_message(msg).await?;
        }

>>>>>>> fd3ebeeb
        let mut editor = rustyline::Editor::<(), rustyline::history::DefaultHistory>::new()?;

        // Load history from messages
        for msg in self
            .messages
            .iter()
            .filter(|m| m.role == mcp_core::role::Role::User)
        {
            for content in msg.content.iter() {
                if let Some(text) = content.as_text() {
                    if let Err(e) = editor.add_history_entry(text) {
                        eprintln!("Warning: Failed to add history entry: {}", e);
                    }
                }
            }
        }
        output::display_greeting();
        loop {
            match input::get_input(&mut editor)? {
                input::InputResult::Message(content) => {
                    self.messages.push(Message::user().with_text(&content));
                    storage::persist_messages(&self.session_file, &self.messages)?;

                    output::show_thinking();
                    self.process_agent_response(true).await?;
                    output::hide_thinking();
                }
                input::InputResult::Exit => break,
                input::InputResult::AddExtension(cmd) => {
                    match self.add_extension(cmd.clone()).await {
                        Ok(_) => output::render_extension_success(&cmd),
                        Err(e) => output::render_extension_error(&cmd, &e.to_string()),
                    }
                }
                input::InputResult::AddBuiltin(names) => {
                    match self.add_builtin(names.clone()).await {
                        Ok(_) => output::render_builtin_success(&names),
                        Err(e) => output::render_builtin_error(&names, &e.to_string()),
                    }
                }
                input::InputResult::ToggleTheme => {
                    let current = output::get_theme();
                    let new_theme = match current {
                        output::Theme::Light => {
                            println!("Switching to Dark theme");
                            output::Theme::Dark
                        }
                        output::Theme::Dark => {
                            println!("Switching to Ansi theme");
                            output::Theme::Ansi
                        }
                        output::Theme::Ansi => {
                            println!("Switching to Light theme");
                            output::Theme::Light
                        }
                    };
                    output::set_theme(new_theme);
                    continue;
                }
                input::InputResult::Retry => continue,
                input::InputResult::ListPrompts => {
                    output::render_prompts(&self.list_prompts().await)
                }
                input::InputResult::PromptCommand(opts) => {
                    // name is required
                    if opts.name.is_empty() {
                        output::render_error("Prompt name argument is required");
                        continue;
                    }

                    if opts.info {
                        match self.get_prompt_info(&opts.name).await? {
                            Some(info) => output::render_prompt_info(&info),
                            None => {
                                output::render_error(&format!("Prompt '{}' not found", opts.name))
                            }
                        }
                    } else {
                        // Convert the arguments HashMap to a Value
                        let arguments = serde_json::to_value(opts.arguments)
                            .map_err(|e| anyhow::anyhow!("Failed to serialize arguments: {}", e))?;

                        match self.get_prompt(&opts.name, arguments).await {
                            Ok(messages) => {
                                // convert the PromptMessages to Messages
                                for message in messages {
                                    let msg_content =
                                        prompt_content_to_message_content(message.content);
                                    match message.role {
                                        PromptMessageRole::User => {
                                            self.messages
                                                .push(Message::user().with_content(msg_content));
                                        }
                                        PromptMessageRole::Assistant => {
                                            self.messages.push(
                                                Message::assistant().with_content(msg_content),
                                            );
                                        }
                                    }
                                }
                                output::show_thinking();
                                self.process_agent_response().await?;
                                output::hide_thinking();
                            }
                            Err(e) => output::render_error(&e.to_string()),
                        }
                    }
                }
            }
        }

        // Log usage and cleanup
        if let Ok(home_dir) = choose_app_strategy(crate::APP_STRATEGY.clone()) {
            let usage = self.agent.usage().await;
            log_usage(
                home_dir,
                self.session_file.to_string_lossy().to_string(),
                usage,
            );
            println!(
                "\nClosing session. Recorded to {}",
                self.session_file.display()
            );
        }
        Ok(())
    }

    /// Process a single message and exit
    pub async fn headless(&mut self, message: String) -> Result<()> {
        self.process_message(message).await
    }

    async fn process_agent_response(&mut self, interactive: bool) -> Result<()> {
        let mut stream = self.agent.reply(&self.messages).await?;

        use futures::StreamExt;
        loop {
            tokio::select! {
                result = stream.next() => {
                    match result {
                        Some(Ok(message)) => {
                            // If it's a confirmation request, get approval but otherwise do not render/persist
                            if let Some(MessageContent::ToolConfirmationRequest(confirmation)) = message.content.first() {
                                output::hide_thinking();

                                // Format the confirmation prompt
                                let prompt = "Goose would like to call the above tool, do you approve?".to_string();

                                // Get confirmation from user
                                let confirmed = cliclack::confirm(prompt).initial_value(true).interact()?;
                                self.agent.handle_confirmation(confirmation.id.clone(), confirmed).await;
                            }
                            // otherwise we have a model/tool to render
                            else {
                                self.messages.push(message.clone());
                                storage::persist_messages(&self.session_file, &self.messages)?;
                                if interactive {output::hide_thinking()};
                                output::render_message(&message);
                                if interactive {output::show_thinking()};
                            }
                        }
                        Some(Err(e)) => {
                            eprintln!("Error: {}", e);
                            drop(stream);
                            self.handle_interrupted_messages(false);
                            output::render_error(
                                "The error above was an exception we were not able to handle.\n\
                                These errors are often related to connection or authentication\n\
                                We've removed the conversation up to the most recent user message\n\
                                - depending on the error you may be able to continue",
                            );
                            break;
                        }
                        None => break,
                    }
                }
                _ = tokio::signal::ctrl_c() => {
                    drop(stream);
                    self.handle_interrupted_messages(true);
                    break;
                }
            }
        }
        Ok(())
    }

    fn handle_interrupted_messages(&mut self, interrupt: bool) {
        // First, get any tool requests from the last message if it exists
        let tool_requests = self
            .messages
            .last()
            .filter(|msg| msg.role == mcp_core::role::Role::Assistant)
            .map_or(Vec::new(), |msg| {
                msg.content
                    .iter()
                    .filter_map(|content| {
                        if let MessageContent::ToolRequest(req) = content {
                            Some((req.id.clone(), req.tool_call.clone()))
                        } else {
                            None
                        }
                    })
                    .collect()
            });

        if !tool_requests.is_empty() {
            // Interrupted during a tool request
            // Create tool responses for all interrupted tool requests
            let mut response_message = Message::user();
            let last_tool_name = tool_requests
                .last()
                .and_then(|(_, tool_call)| tool_call.as_ref().ok().map(|tool| tool.name.clone()))
                .unwrap_or_else(|| "tool".to_string());

            let notification = if interrupt {
                "Interrupted by the user to make a correction".to_string()
            } else {
                "An uncaught error happened during tool use".to_string()
            };
            for (req_id, _) in &tool_requests {
                response_message.content.push(MessageContent::tool_response(
                    req_id.clone(),
                    Err(ToolError::ExecutionError(notification.clone())),
                ));
            }
            self.messages.push(response_message);

            let prompt = format!(
                "The existing call to {} was interrupted. How would you like to proceed?",
                last_tool_name
            );
            self.messages.push(Message::assistant().with_text(&prompt));
            output::render_message(&Message::assistant().with_text(&prompt));
        } else {
            // An interruption occurred outside of a tool request-response.
            if let Some(last_msg) = self.messages.last() {
                if last_msg.role == mcp_core::role::Role::User {
                    match last_msg.content.first() {
                        Some(MessageContent::ToolResponse(_)) => {
                            // Interruption occurred after a tool had completed but not assistant reply
                            let prompt = "The tool calling loop was interrupted. How would you like to proceed?";
                            self.messages.push(Message::assistant().with_text(prompt));
                            output::render_message(&Message::assistant().with_text(prompt));
                        }
                        Some(_) => {
                            // A real users message
                            self.messages.pop();
                            let prompt = "Interrupted before the model replied and removed the last message.";
                            output::render_message(&Message::assistant().with_text(prompt));
                        }
                        None => panic!("No content in last message"),
                    }
                }
            }
        }
    }

    pub fn session_file(&self) -> PathBuf {
        self.session_file.clone()
    }
}<|MERGE_RESOLUTION|>--- conflicted
+++ resolved
@@ -107,7 +107,7 @@
         Ok(())
     }
 
-<<<<<<< HEAD
+
     pub async fn list_prompts(&mut self) -> HashMap<String, Vec<String>> {
         let prompts = self.agent.list_extension_prompts().await;
         prompts
@@ -142,8 +142,6 @@
         Ok(result.messages)
     }
 
-    pub async fn start(&mut self) -> Result<()> {
-=======
     /// Process a single message and get the response
     async fn process_message(&mut self, message: String) -> Result<()> {
         self.messages.push(Message::user().with_text(&message));
@@ -159,7 +157,6 @@
             self.process_message(msg).await?;
         }
 
->>>>>>> fd3ebeeb
         let mut editor = rustyline::Editor::<(), rustyline::history::DefaultHistory>::new()?;
 
         // Load history from messages
