mod builder;
mod completion;
mod export;
mod input;
mod output;
mod prompt;
mod thinking;

pub use self::export::message_to_markdown;
pub use builder::{build_session, SessionBuilderConfig, SessionSettings};
use console::Color;
use goose::agents::AgentEvent;
use goose::permission::permission_confirmation::PrincipalType;
use goose::permission::Permission;
use goose::permission::PermissionConfirmation;
use goose::providers::base::Provider;
pub use goose::session::Identifier;

use anyhow::{Context, Result};
use completion::GooseCompleter;
use etcetera::{choose_app_strategy, AppStrategy};
use goose::agents::extension::{Envs, ExtensionConfig};
use goose::agents::{Agent, SessionConfig};
use goose::config::Config;
use goose::message::{Message, MessageContent};
use goose::session;
use input::InputResult;
use mcp_core::handler::ToolError;
use mcp_core::prompt::PromptMessage;
use mcp_core::protocol::JsonRpcMessage;
use mcp_core::protocol::JsonRpcNotification;

use rand::{distributions::Alphanumeric, Rng};
use serde_json::Value;
use std::collections::HashMap;
use std::path::PathBuf;
use std::sync::Arc;
use std::time::Instant;
use tokio;

pub enum RunMode {
    Normal,
    Plan,
}

pub struct Session {
    agent: Agent,
    messages: Vec<Message>,
    session_file: Option<PathBuf>,
    // Cache for completion data - using std::sync for thread safety without async
    completion_cache: Arc<std::sync::RwLock<CompletionCache>>,
    debug: bool, // New field for debug mode
    run_mode: RunMode,
    scheduled_job_id: Option<String>, // ID of the scheduled job that triggered this session
<<<<<<< HEAD
    save_session: bool,               // Whether to save session to file
    max_turns: Option<u32>,
=======
>>>>>>> 5f7e50ef
}

// Cache structure for completion data
struct CompletionCache {
    prompts: HashMap<String, Vec<String>>,
    prompt_info: HashMap<String, output::PromptInfo>,
    last_updated: Instant,
}

impl CompletionCache {
    fn new() -> Self {
        Self {
            prompts: HashMap::new(),
            prompt_info: HashMap::new(),
            last_updated: Instant::now(),
        }
    }
}

pub enum PlannerResponseType {
    Plan,
    ClarifyingQuestions,
}

/// Decide if the planner's reponse is a plan or a clarifying question
///
/// This function is called after the planner has generated a response
/// to the user's message. The response is either a plan or a clarifying
/// question.
pub async fn classify_planner_response(
    message_text: String,
    provider: Arc<dyn Provider>,
) -> Result<PlannerResponseType> {
    let prompt = format!("The text below is the output from an AI model which can either provide a plan or list of clarifying questions. Based on the text below, decide if the output is a \"plan\" or \"clarifying questions\".\n---\n{message_text}");

    // Generate the description
    let message = Message::user().with_text(&prompt);
    let (result, _usage) = provider
        .complete(
            "Reply only with the classification label: \"plan\" or \"clarifying questions\"",
            &[message],
            &[],
        )
        .await?;

    // println!("classify_planner_response: {result:?}\n"); // TODO: remove

    let predicted = result.as_concat_text();
    if predicted.to_lowercase().contains("plan") {
        Ok(PlannerResponseType::Plan)
    } else {
        Ok(PlannerResponseType::ClarifyingQuestions)
    }
}

impl Session {
    pub fn new(
        agent: Agent,
        session_file: Option<PathBuf>,
        debug: bool,
        scheduled_job_id: Option<String>,
<<<<<<< HEAD
        save_session: bool,
        max_turns: Option<u32>,
=======
>>>>>>> 5f7e50ef
    ) -> Self {
        let messages = if let Some(session_file) = &session_file {
            match session::read_messages(session_file) {
                Ok(msgs) => msgs,
                Err(e) => {
                    eprintln!("Warning: Failed to load message history: {}", e);
                    Vec::new()
                }
            }
        } else {
            // Don't try to read messages if we're not saving sessions
            Vec::new()
        };

        Session {
            agent,
            messages,
            session_file,
            completion_cache: Arc::new(std::sync::RwLock::new(CompletionCache::new())),
            debug,
            run_mode: RunMode::Normal,
            scheduled_job_id,
<<<<<<< HEAD
            save_session,
            max_turns,
=======
>>>>>>> 5f7e50ef
        }
    }

    /// Helper function to summarize context messages
    async fn summarize_context_messages(
        messages: &mut Vec<Message>,
        agent: &Agent,
        message_suffix: &str,
    ) -> Result<()> {
        // Summarize messages to fit within context length
        let (summarized_messages, _) = agent.summarize_context(messages).await?;
        let msg = format!("Context maxed out\n{}\n{}", "-".repeat(50), message_suffix);
        output::render_text(&msg, Some(Color::Yellow), true);
        *messages = summarized_messages;

        Ok(())
    }

    /// Add a stdio extension to the session
    ///
    /// # Arguments
    /// * `extension_command` - Full command string including environment variables
    ///   Format: "ENV1=val1 ENV2=val2 command args..."
    pub async fn add_extension(&mut self, extension_command: String) -> Result<()> {
        let mut parts: Vec<&str> = extension_command.split_whitespace().collect();
        let mut envs = std::collections::HashMap::new();

        // Parse environment variables (format: KEY=value)
        while let Some(part) = parts.first() {
            if !part.contains('=') {
                break;
            }
            let env_part = parts.remove(0);
            let (key, value) = env_part.split_once('=').unwrap();
            envs.insert(key.to_string(), value.to_string());
        }

        if parts.is_empty() {
            return Err(anyhow::anyhow!("No command provided in extension string"));
        }

        let cmd = parts.remove(0).to_string();
        // Generate a random name for the ephemeral extension
        let name: String = rand::thread_rng()
            .sample_iter(&Alphanumeric)
            .take(8)
            .map(char::from)
            .collect();

        let config = ExtensionConfig::Stdio {
            name,
            cmd,
            args: parts.iter().map(|s| s.to_string()).collect(),
            envs: Envs::new(envs),
            env_keys: Vec::new(),
            description: Some(goose::config::DEFAULT_EXTENSION_DESCRIPTION.to_string()),
            // TODO: should set timeout
            timeout: Some(goose::config::DEFAULT_EXTENSION_TIMEOUT),
            bundled: None,
        };

        self.agent
            .add_extension(config)
            .await
            .map_err(|e| anyhow::anyhow!("Failed to start extension: {}", e))?;

        // Invalidate the completion cache when a new extension is added
        self.invalidate_completion_cache().await;

        Ok(())
    }

    /// Add a remote extension to the session
    ///
    /// # Arguments
    /// * `extension_url` - URL of the server
    pub async fn add_remote_extension(&mut self, extension_url: String) -> Result<()> {
        let name: String = rand::thread_rng()
            .sample_iter(&Alphanumeric)
            .take(8)
            .map(char::from)
            .collect();

        let config = ExtensionConfig::Sse {
            name,
            uri: extension_url,
            envs: Envs::new(HashMap::new()),
            env_keys: Vec::new(),
            description: Some(goose::config::DEFAULT_EXTENSION_DESCRIPTION.to_string()),
            // TODO: should set timeout
            timeout: Some(goose::config::DEFAULT_EXTENSION_TIMEOUT),
            bundled: None,
        };

        self.agent
            .add_extension(config)
            .await
            .map_err(|e| anyhow::anyhow!("Failed to start extension: {}", e))?;

        // Invalidate the completion cache when a new extension is added
        self.invalidate_completion_cache().await;

        Ok(())
    }

    /// Add a builtin extension to the session
    ///
    /// # Arguments
    /// * `builtin_name` - Name of the builtin extension(s), comma separated
    pub async fn add_builtin(&mut self, builtin_name: String) -> Result<()> {
        for name in builtin_name.split(',') {
            let config = ExtensionConfig::Builtin {
                name: name.trim().to_string(),
                display_name: None,
                // TODO: should set a timeout
                timeout: Some(goose::config::DEFAULT_EXTENSION_TIMEOUT),
                bundled: None,
            };
            self.agent
                .add_extension(config)
                .await
                .map_err(|e| anyhow::anyhow!("Failed to start builtin extension: {}", e))?;
        }

        // Invalidate the completion cache when a new extension is added
        self.invalidate_completion_cache().await;

        Ok(())
    }

    pub async fn list_prompts(
        &mut self,
        extension: Option<String>,
    ) -> Result<HashMap<String, Vec<String>>> {
        let prompts = self.agent.list_extension_prompts().await;

        // Early validation if filtering by extension
        if let Some(filter) = &extension {
            if !prompts.contains_key(filter) {
                return Err(anyhow::anyhow!("Extension '{}' not found", filter));
            }
        }

        // Convert prompts into filtered map of extension names to prompt names
        Ok(prompts
            .into_iter()
            .filter(|(ext, _)| extension.as_ref().is_none_or(|f| f == ext))
            .map(|(extension, prompt_list)| {
                let names = prompt_list.into_iter().map(|p| p.name).collect();
                (extension, names)
            })
            .collect())
    }

    pub async fn get_prompt_info(&mut self, name: &str) -> Result<Option<output::PromptInfo>> {
        let prompts = self.agent.list_extension_prompts().await;

        // Find which extension has this prompt
        for (extension, prompt_list) in prompts {
            if let Some(prompt) = prompt_list.iter().find(|p| p.name == name) {
                return Ok(Some(output::PromptInfo {
                    name: prompt.name.clone(),
                    description: prompt.description.clone(),
                    arguments: prompt.arguments.clone(),
                    extension: Some(extension),
                }));
            }
        }

        Ok(None)
    }

    pub async fn get_prompt(&mut self, name: &str, arguments: Value) -> Result<Vec<PromptMessage>> {
        let result = self.agent.get_prompt(name, arguments).await?;
        Ok(result.messages)
    }

    /// Process a single message and get the response
    async fn process_message(&mut self, message: String) -> Result<()> {
        self.messages.push(Message::user().with_text(&message));
        // Get the provider from the agent for description generation
        let provider = self.agent.provider().await?;

        // Persist messages with provider for automatic description generation
        if let Some(session_file) = &self.session_file {
            session::persist_messages_with_schedule_id(
                session_file,
                &self.messages,
                Some(provider),
                self.scheduled_job_id.clone(),
            )
            .await?;
        }

        // Track the current directory and last instruction in projects.json
        let session_id = self
            .session_file
            .as_ref()
            .and_then(|p| p.file_stem())
            .and_then(|s| s.to_str())
            .map(|s| s.to_string());

        if let Err(e) =
            crate::project_tracker::update_project_tracker(Some(&message), session_id.as_deref())
        {
            eprintln!(
                "Warning: Failed to update project tracker with instruction: {}",
                e
            );
        }

        self.process_agent_response(false).await?;
        Ok(())
    }

    /// Start an interactive session, optionally with an initial message
    pub async fn interactive(&mut self, message: Option<String>) -> Result<()> {
        // Process initial message if provided
        if let Some(msg) = message {
            self.process_message(msg).await?;
        }

        // Initialize the completion cache
        self.update_completion_cache().await?;

        // Create a new editor with our custom completer
        let config = rustyline::Config::builder()
            .completion_type(rustyline::CompletionType::Circular)
            .build();
        let mut editor =
            rustyline::Editor::<GooseCompleter, rustyline::history::DefaultHistory>::with_config(
                config,
            )?;

        // Set up the completer with a reference to the completion cache
        let completer = GooseCompleter::new(self.completion_cache.clone());
        editor.set_helper(Some(completer));

        // Create and use a global history file in ~/.config/goose directory
        // This allows command history to persist across different chat sessions
        // instead of being tied to each individual session's messages
        let strategy =
            choose_app_strategy(crate::APP_STRATEGY.clone()).expect("goose requires a home dir");
        let config_dir = strategy.config_dir();
        let history_file = config_dir.join("history.txt");

        // Ensure config directory exists
        if let Some(parent) = history_file.parent() {
            if !parent.exists() {
                std::fs::create_dir_all(parent)?;
            }
        }

        // Load history from the global file
        if history_file.exists() {
            if let Err(err) = editor.load_history(&history_file) {
                eprintln!("Warning: Failed to load command history: {}", err);
            }
        }

        // Helper function to save history after commands
        let save_history =
            |editor: &mut rustyline::Editor<GooseCompleter, rustyline::history::DefaultHistory>| {
                if let Err(err) = editor.save_history(&history_file) {
                    eprintln!("Warning: Failed to save command history: {}", err);
                }
            };

        output::display_greeting();
        loop {
            // Display context usage before each prompt
            self.display_context_usage().await?;

            match input::get_input(&mut editor)? {
                input::InputResult::Message(content) => {
                    match self.run_mode {
                        RunMode::Normal => {
                            save_history(&mut editor);

                            self.messages.push(Message::user().with_text(&content));

                            // Track the current directory and last instruction in projects.json
                            let session_id = self
                                .session_file
                                .as_ref()
                                .and_then(|p| p.file_stem())
                                .and_then(|s| s.to_str())
                                .map(|s| s.to_string());

                            if let Err(e) = crate::project_tracker::update_project_tracker(
                                Some(&content),
                                session_id.as_deref(),
                            ) {
                                eprintln!("Warning: Failed to update project tracker with instruction: {}", e);
                            }

                            // Get the provider from the agent for description generation
                            let provider = self.agent.provider().await?;

                            // Persist messages with provider for automatic description generation
                            if let Some(session_file) = &self.session_file {
                                session::persist_messages_with_schedule_id(
                                    session_file,
                                    &self.messages,
                                    Some(provider),
                                    self.scheduled_job_id.clone(),
                                )
                                .await?;
                            }

                            output::show_thinking();
                            self.process_agent_response(true).await?;
                            output::hide_thinking();
                        }
                        RunMode::Plan => {
                            let mut plan_messages = self.messages.clone();
                            plan_messages.push(Message::user().with_text(&content));
                            let reasoner = get_reasoner()?;
                            self.plan_with_reasoner_model(plan_messages, reasoner)
                                .await?;
                        }
                    }
                }
                input::InputResult::Exit => break,
                input::InputResult::AddExtension(cmd) => {
                    save_history(&mut editor);

                    match self.add_extension(cmd.clone()).await {
                        Ok(_) => output::render_extension_success(&cmd),
                        Err(e) => output::render_extension_error(&cmd, &e.to_string()),
                    }
                }
                input::InputResult::AddBuiltin(names) => {
                    save_history(&mut editor);

                    match self.add_builtin(names.clone()).await {
                        Ok(_) => output::render_builtin_success(&names),
                        Err(e) => output::render_builtin_error(&names, &e.to_string()),
                    }
                }
                input::InputResult::ToggleTheme => {
                    save_history(&mut editor);

                    let current = output::get_theme();
                    let new_theme = match current {
                        output::Theme::Light => {
                            println!("Switching to Dark theme");
                            output::Theme::Dark
                        }
                        output::Theme::Dark => {
                            println!("Switching to Ansi theme");
                            output::Theme::Ansi
                        }
                        output::Theme::Ansi => {
                            println!("Switching to Light theme");
                            output::Theme::Light
                        }
                    };
                    output::set_theme(new_theme);
                    continue;
                }
                input::InputResult::Retry => continue,
                input::InputResult::ListPrompts(extension) => {
                    save_history(&mut editor);

                    match self.list_prompts(extension).await {
                        Ok(prompts) => output::render_prompts(&prompts),
                        Err(e) => output::render_error(&e.to_string()),
                    }
                }
                input::InputResult::GooseMode(mode) => {
                    save_history(&mut editor);

                    let config = Config::global();
                    let mode = mode.to_lowercase();

                    // Check if mode is valid
                    if !["auto", "approve", "chat", "smart_approve"].contains(&mode.as_str()) {
                        output::render_error(&format!(
                            "Invalid mode '{}'. Mode must be one of: auto, approve, chat",
                            mode
                        ));
                        continue;
                    }

                    config
                        .set_param("GOOSE_MODE", Value::String(mode.to_string()))
                        .unwrap();
                    output::goose_mode_message(&format!("Goose mode set to '{}'", mode));
                    continue;
                }
                input::InputResult::Plan(options) => {
                    self.run_mode = RunMode::Plan;
                    output::render_enter_plan_mode();

                    let message_text = options.message_text;
                    if message_text.is_empty() {
                        continue;
                    }
                    let mut plan_messages = self.messages.clone();
                    plan_messages.push(Message::user().with_text(&message_text));

                    let reasoner = get_reasoner()?;
                    self.plan_with_reasoner_model(plan_messages, reasoner)
                        .await?;
                }
                input::InputResult::EndPlan => {
                    self.run_mode = RunMode::Normal;
                    output::render_exit_plan_mode();
                    continue;
                }
                input::InputResult::Clear => {
                    save_history(&mut editor);

                    self.messages.clear();
                    tracing::info!("Chat context cleared by user.");
                    output::render_message(
                        &Message::assistant().with_text("Chat context cleared."),
                        self.debug,
                    );
                    continue;
                }
                input::InputResult::PromptCommand(opts) => {
                    save_history(&mut editor);
                    self.handle_prompt_command(opts).await?;
                }
                InputResult::Recipe(filepath_opt) => {
                    println!("{}", console::style("Generating Recipe").green());

                    output::show_thinking();
                    let recipe = self.agent.create_recipe(self.messages.clone()).await;
                    output::hide_thinking();

                    match recipe {
                        Ok(recipe) => {
                            // Use provided filepath or default
                            let filepath_str = filepath_opt.as_deref().unwrap_or("recipe.yaml");
                            match self.save_recipe(&recipe, filepath_str) {
                                Ok(path) => println!(
                                    "{}",
                                    console::style(format!("Saved recipe to {}", path.display()))
                                        .green()
                                ),
                                Err(e) => {
                                    println!("{}", console::style(e).red());
                                }
                            }
                        }
                        Err(e) => {
                            println!(
                                "{}: {:?}",
                                console::style("Failed to generate recipe").red(),
                                e
                            );
                        }
                    }

                    continue;
                }
                InputResult::Summarize => {
                    save_history(&mut editor);

                    let prompt = "Are you sure you want to summarize this conversation? This will condense the message history.";
                    let should_summarize =
                        match cliclack::confirm(prompt).initial_value(true).interact() {
                            Ok(choice) => choice,
                            Err(e) => {
                                if e.kind() == std::io::ErrorKind::Interrupted {
                                    false // If interrupted, set should_summarize to false
                                } else {
                                    return Err(e.into());
                                }
                            }
                        };

                    if should_summarize {
                        println!("{}", console::style("Summarizing conversation...").yellow());
                        output::show_thinking();

                        // Get the provider for summarization
                        let provider = self.agent.provider().await?;

                        // Call the summarize_context method which uses the summarize_messages function
                        let (summarized_messages, _) =
                            self.agent.summarize_context(&self.messages).await?;

                        // Update the session messages with the summarized ones
                        self.messages = summarized_messages;

                        // Persist the summarized messages
                        if let Some(session_file) = &self.session_file {
                            session::persist_messages_with_schedule_id(
                                session_file,
                                &self.messages,
                                Some(provider),
                                self.scheduled_job_id.clone(),
                            )
                            .await?;
                        }

                        output::hide_thinking();
                        println!(
                            "{}",
                            console::style("Conversation has been summarized.").green()
                        );
                        println!(
                            "{}",
                            console::style(
                                "Key information has been preserved while reducing context length."
                            )
                            .green()
                        );
                    } else {
                        println!("{}", console::style("Summarization cancelled.").yellow());
                    }

                    continue;
                }
            }
        }

        println!(
            "\nClosing session.{}",
            self.session_file
                .as_ref()
                .map(|p| format!(" Recorded to {}", p.display()))
                .unwrap_or_default()
        );
        Ok(())
    }

    async fn plan_with_reasoner_model(
        &mut self,
        plan_messages: Vec<Message>,
        reasoner: Arc<dyn Provider>,
    ) -> Result<(), anyhow::Error> {
        let plan_prompt = self.agent.get_plan_prompt().await?;
        output::show_thinking();
        let (plan_response, _usage) = reasoner.complete(&plan_prompt, &plan_messages, &[]).await?;
        output::render_message(&plan_response, self.debug);
        output::hide_thinking();
        let planner_response_type =
            classify_planner_response(plan_response.as_concat_text(), self.agent.provider().await?)
                .await?;

        match planner_response_type {
            PlannerResponseType::Plan => {
                println!();
                let should_act = match cliclack::confirm(
                    "Do you want to clear message history & act on this plan?",
                )
                .initial_value(true)
                .interact()
                {
                    Ok(choice) => choice,
                    Err(e) => {
                        if e.kind() == std::io::ErrorKind::Interrupted {
                            false // If interrupted, set should_act to false
                        } else {
                            return Err(e.into());
                        }
                    }
                };
                if should_act {
                    output::render_act_on_plan();
                    self.run_mode = RunMode::Normal;
                    // set goose mode: auto if that isn't already the case
                    let config = Config::global();
                    let curr_goose_mode =
                        config.get_param("GOOSE_MODE").unwrap_or("auto".to_string());
                    if curr_goose_mode != "auto" {
                        config
                            .set_param("GOOSE_MODE", Value::String("auto".to_string()))
                            .unwrap();
                    }

                    // clear the messages before acting on the plan
                    self.messages.clear();
                    // add the plan response as a user message
                    let plan_message = Message::user().with_text(plan_response.as_concat_text());
                    self.messages.push(plan_message);
                    // act on the plan
                    output::show_thinking();
                    self.process_agent_response(true).await?;
                    output::hide_thinking();

                    // Reset run & goose mode
                    if curr_goose_mode != "auto" {
                        config
                            .set_param("GOOSE_MODE", Value::String(curr_goose_mode.to_string()))
                            .unwrap();
                    }
                } else {
                    // add the plan response (assistant message) & carry the conversation forward
                    // in the next round, the user might wanna slightly modify the plan
                    self.messages.push(plan_response);
                }
            }
            PlannerResponseType::ClarifyingQuestions => {
                // add the plan response (assistant message) & carry the conversation forward
                // in the next round, the user will answer the clarifying questions
                self.messages.push(plan_response);
            }
        }

        Ok(())
    }

    /// Process a single message and exit
    pub async fn headless(&mut self, message: String) -> Result<()> {
        self.process_message(message).await
    }

    async fn process_agent_response(&mut self, interactive: bool) -> Result<()> {
        let session_config = self.session_file.as_ref().map(|s| {
            let session_id = session::Identifier::Path(s.clone());
            SessionConfig {
                id: session_id.clone(),
                working_dir: std::env::current_dir()
                    .expect("failed to get current session working directory"),
                schedule_id: self.scheduled_job_id.clone(),
                execution_mode: None,
            }
        });
        let mut stream = self
            .agent
<<<<<<< HEAD
            .reply(
                &self.messages,
                Some(SessionConfig {
                    id: session_id.clone(),
                    working_dir: std::env::current_dir()
                        .expect("failed to get current session working directory"),
                    schedule_id: self.scheduled_job_id.clone(),
                    execution_mode: None,
                    max_turns: self.max_turns,
                }),
            )
=======
            .reply(&self.messages, session_config.clone())
>>>>>>> 5f7e50ef
            .await?;

        let mut progress_bars = output::McpSpinners::new();

        use futures::StreamExt;
        loop {
            tokio::select! {
                result = stream.next() => {
                    match result {
                        Some(Ok(AgentEvent::Message(message))) => {
                            // If it's a confirmation request, get approval but otherwise do not render/persist
                            if let Some(MessageContent::ToolConfirmationRequest(confirmation)) = message.content.first() {
                                output::hide_thinking();

                                // Format the confirmation prompt
                                let prompt = "Goose would like to call the above tool, do you allow?".to_string();

                                // Get confirmation from user
                                let permission_result = cliclack::select(prompt)
                                    .item(Permission::AllowOnce, "Allow", "Allow the tool call once")
                                    .item(Permission::AlwaysAllow, "Always Allow", "Always allow the tool call")
                                    .item(Permission::DenyOnce, "Deny", "Deny the tool call")
                                    .item(Permission::Cancel, "Cancel", "Cancel the AI response and tool call")
                                    .interact();

                                let permission = match permission_result {
                                    Ok(p) => p, // If Ok, use the selected permission
                                    Err(e) => {
                                        // Check if the error is an interruption (Ctrl+C/Cmd+C, Escape)
                                        if e.kind() == std::io::ErrorKind::Interrupted {
                                            Permission::Cancel // If interrupted, set permission to Cancel
                                        } else {
                                            return Err(e.into()); // Otherwise, convert and propagate the original error
                                        }
                                    }
                                };

                                if permission == Permission::Cancel {
                                    output::render_text("Tool call cancelled. Returning to chat...", Some(Color::Yellow), true);

                                    let mut response_message = Message::user();
                                    response_message.content.push(MessageContent::tool_response(
                                        confirmation.id.clone(),
                                        Err(ToolError::ExecutionError("Tool call cancelled by user".to_string()))
                                    ));
                                    self.messages.push(response_message);
                                    if let Some(session_file) = &self.session_file {
                                        session::persist_messages_with_schedule_id(
                                            session_file,
                                            &self.messages,
                                            None,
                                            self.scheduled_job_id.clone(),
                                        )
                                        .await?;
                                    }

                                    drop(stream);
                                    break;
                                } else {
                                    self.agent.handle_confirmation(confirmation.id.clone(), PermissionConfirmation {
                                        principal_type: PrincipalType::Tool,
                                        permission,
                                    },).await;
                                }
                            } else if let Some(MessageContent::ContextLengthExceeded(_)) = message.content.first() {
                                output::hide_thinking();

                                // Check for user-configured default context strategy
                                let config = Config::global();
                                let context_strategy = config.get_param::<String>("GOOSE_CONTEXT_STRATEGY")
                                    .unwrap_or_else(|_| if interactive { "prompt".to_string() } else { "summarize".to_string() });

                                let selected = match context_strategy.as_str() {
                                    "clear" => "clear",
                                    "truncate" => "truncate",
                                    "summarize" => "summarize",
                                    _ => {
                                        if interactive {
                                            // In interactive mode with no default, ask the user what to do
                                            let prompt = "The model's context length is maxed out. You will need to reduce the # msgs. Do you want to?".to_string();
                                            cliclack::select(prompt)
                                                .item("clear", "Clear Session", "Removes all messages from Goose's memory")
                                                .item("truncate", "Truncate Messages", "Removes old messages till context is within limits")
                                                .item("summarize", "Summarize Session", "Summarize the session to reduce context length")
                                                .interact()?
                                        } else {
                                            // In headless mode, default to summarize
                                            "summarize"
                                        }
                                    }
                                };

                                match selected {
                                    "clear" => {
                                        self.messages.clear();
                                        let msg = if context_strategy == "clear" {
                                            format!("Context maxed out - automatically cleared session.\n{}", "-".repeat(50))
                                        } else {
                                            format!("Session cleared.\n{}", "-".repeat(50))
                                        };
                                        output::render_text(&msg, Some(Color::Yellow), true);
                                        break;  // exit the loop to hand back control to the user
                                    }
                                    "truncate" => {
                                        // Truncate messages to fit within context length
                                        let (truncated_messages, _) = self.agent.truncate_context(&self.messages).await?;
                                        let msg = if context_strategy == "truncate" {
                                            format!("Context maxed out - automatically truncated messages.\n{}\nGoose tried its best to truncate messages for you.", "-".repeat(50))
                                        } else {
                                            format!("Context maxed out\n{}\nGoose tried its best to truncate messages for you.", "-".repeat(50))
                                        };
                                        output::render_text("", Some(Color::Yellow), true);
                                        output::render_text(&msg, Some(Color::Yellow), true);
                                        self.messages = truncated_messages;
                                    }
                                    "summarize" => {
                                        // Use the helper function to summarize context
                                        let message_suffix = if context_strategy == "summarize" {
                                            "Goose automatically summarized messages for you."
                                        } else if interactive {
                                            "Goose summarized messages for you."
                                        } else {
                                            "Goose automatically summarized messages to continue processing."
                                        };
                                        Self::summarize_context_messages(&mut self.messages, &self.agent, message_suffix).await?;
                                    }
                                    _ => {
                                        unreachable!()
                                    }
                                }

                                // Restart the stream after handling ContextLengthExceeded
                                stream = self
                                    .agent
                                    .reply(
                                        &self.messages,
<<<<<<< HEAD
                                        Some(SessionConfig {
                                            id: session_id.clone(),
                                            working_dir: std::env::current_dir()
                                                .expect("failed to get current session working directory"),
                                            schedule_id: self.scheduled_job_id.clone(),
                                            execution_mode: None,
                                            max_turns: self.max_turns,
                                        }),
=======
                                        session_config.clone(),
>>>>>>> 5f7e50ef
                                    )
                                    .await?;
                            }
                            // otherwise we have a model/tool to render
                            else {
                                self.messages.push(message.clone());

                                // No need to update description on assistant messages
                                if let Some(session_file) = &self.session_file {
                                    session::persist_messages_with_schedule_id(
                                        session_file,
                                        &self.messages,
                                        None,
                                        self.scheduled_job_id.clone(),
                                    )
                                    .await?;
                                }

                                if interactive {output::hide_thinking()};
                                let _ = progress_bars.hide();
                                output::render_message(&message, self.debug);
                                if interactive {output::show_thinking()};
                            }
                        }
                        Some(Ok(AgentEvent::McpNotification((_id, message)))) => {
                                if let JsonRpcMessage::Notification(JsonRpcNotification{
                                    method,
                                    params: Some(Value::Object(o)),
                                    ..
                                }) = message {
                                match method.as_str() {
                                    "notifications/message" => {
                                        let data = o.get("data").unwrap_or(&Value::Null);
                                        let (formatted_message, subagent_id, _notification_type) = match data {
                                            Value::String(s) => (s.clone(), None, None),
                                            Value::Object(o) => {
                                                // Check for subagent notification structure first
                                                if let Some(Value::String(msg)) = o.get("message") {
                                                    // Extract subagent info for better display
                                                    let subagent_id = o.get("subagent_id")
                                                        .and_then(|v| v.as_str())
                                                        .unwrap_or("unknown");
                                                    let notification_type = o.get("type")
                                                        .and_then(|v| v.as_str())
                                                        .unwrap_or("");

                                                    let formatted = match notification_type {
                                                        "subagent_created" | "completed" | "terminated" => {
                                                            format!("🤖 {}", msg)
                                                        }
                                                        "tool_usage" | "tool_completed" | "tool_error" => {
                                                            format!("🔧 {}", msg)
                                                        }
                                                        "message_processing" | "turn_progress" => {
                                                            format!("💭 {}", msg)
                                                        }
                                                        "response_generated" => {
                                                            // Check verbosity setting for subagent response content
                                                            let config = Config::global();
                                                            let min_priority = config
                                                                .get_param::<f32>("GOOSE_CLI_MIN_PRIORITY")
                                                                .ok()
                                                                .unwrap_or(0.5);

                                                            if min_priority > 0.1 && !self.debug {
                                                                // High/Medium verbosity: show truncated response
                                                                if let Some(response_content) = msg.strip_prefix("Responded: ") {
                                                                    if response_content.len() > 100 {
                                                                        format!("🤖 Responded: {}...", &response_content[..100])
                                                                    } else {
                                                                        format!("🤖 {}", msg)
                                                                    }
                                                                } else {
                                                                    format!("🤖 {}", msg)
                                                                }
                                                            } else {
                                                                // All verbosity or debug: show full response
                                                                format!("🤖 {}", msg)
                                                            }
                                                        }
                                                        _ => {
                                                            msg.to_string()
                                                        }
                                                    };
                                                    (formatted, Some(subagent_id.to_string()), Some(notification_type.to_string()))
                                                } else if let Some(Value::String(output)) = o.get("output") {
                                                    // Fallback for other MCP notification types
                                                    (output.to_owned(), None, None)
                                                } else {
                                                    (data.to_string(), None, None)
                                                }
                                            },
                                            v => {
                                                (v.to_string(), None, None)
                                            },
                                        };

                                        // Handle subagent notifications - show immediately
                                        if let Some(_id) = subagent_id {
                                            // Show subagent notifications immediately (no buffering) with compact spacing
                                            if interactive {
                                                let _ = progress_bars.hide();
                                                println!("{}", console::style(&formatted_message).green().dim());
                                            } else {
                                                progress_bars.log(&formatted_message);
                                            }
                                        } else {
                                            // Non-subagent notification, display immediately with compact spacing
                                            if interactive {
                                                let _ = progress_bars.hide();
                                                println!("{}", console::style(&formatted_message).green().dim());
                                            } else {
                                                progress_bars.log(&formatted_message);
                                            }
                                        }
                                    },
                                    "notifications/progress" => {
                                        let progress = o.get("progress").and_then(|v| v.as_f64());
                                        let token = o.get("progressToken").map(|v| v.to_string());
                                        let message = o.get("message").and_then(|v| v.as_str());
                                        let total = o
                                            .get("total")
                                            .and_then(|v| v.as_f64());
                                        if let (Some(progress), Some(token)) = (progress, token) {
                                            progress_bars.update(
                                                token.as_str(),
                                                progress,
                                                total,
                                                message,
                                            );
                                        }
                                    },
                                    _ => (),
                                }
                            }
                        }
                        Some(Ok(AgentEvent::ModelChange { model, mode })) => {
                            // Log model change if in debug mode
                            if self.debug {
                                eprintln!("Model changed to {} in {} mode", model, mode);
                            }
                        }

                        Some(Err(e)) => {
                            eprintln!("Error: {}", e);
                            drop(stream);
                            if let Err(e) = self.handle_interrupted_messages(false).await {
                                eprintln!("Error handling interruption: {}", e);
                            }
                            output::render_error(
                                "The error above was an exception we were not able to handle.\n\
                                These errors are often related to connection or authentication\n\
                                We've removed the conversation up to the most recent user message\n\
                                - depending on the error you may be able to continue",
                            );
                            break;
                        }
                        None => break,
                    }
                }
                _ = tokio::signal::ctrl_c() => {
                    drop(stream);
                    if let Err(e) = self.handle_interrupted_messages(true).await {
                        eprintln!("Error handling interruption: {}", e);
                    }
                    break;
                }
            }
        }

        Ok(())
    }

    async fn handle_interrupted_messages(&mut self, interrupt: bool) -> Result<()> {
        // First, get any tool requests from the last message if it exists
        let tool_requests = self
            .messages
            .last()
            .filter(|msg| msg.role == mcp_core::role::Role::Assistant)
            .map_or(Vec::new(), |msg| {
                msg.content
                    .iter()
                    .filter_map(|content| {
                        if let MessageContent::ToolRequest(req) = content {
                            Some((req.id.clone(), req.tool_call.clone()))
                        } else {
                            None
                        }
                    })
                    .collect()
            });

        if !tool_requests.is_empty() {
            // Interrupted during a tool request
            // Create tool responses for all interrupted tool requests
            let mut response_message = Message::user();
            let last_tool_name = tool_requests
                .last()
                .and_then(|(_, tool_call)| tool_call.as_ref().ok().map(|tool| tool.name.clone()))
                .unwrap_or_else(|| "tool".to_string());

            let notification = if interrupt {
                "Interrupted by the user to make a correction".to_string()
            } else {
                "An uncaught error happened during tool use".to_string()
            };
            for (req_id, _) in &tool_requests {
                response_message.content.push(MessageContent::tool_response(
                    req_id.clone(),
                    Err(ToolError::ExecutionError(notification.clone())),
                ));
            }
            self.messages.push(response_message);

            // No need for description update here
            if let Some(session_file) = &self.session_file {
                session::persist_messages_with_schedule_id(
                    session_file,
                    &self.messages,
                    None,
                    self.scheduled_job_id.clone(),
                )
                .await?;
            }

            let prompt = format!(
                "The existing call to {} was interrupted. How would you like to proceed?",
                last_tool_name
            );
            self.messages.push(Message::assistant().with_text(&prompt));

            // No need for description update here
            if let Some(session_file) = &self.session_file {
                session::persist_messages_with_schedule_id(
                    session_file,
                    &self.messages,
                    None,
                    self.scheduled_job_id.clone(),
                )
                .await?;
            }

            output::render_message(&Message::assistant().with_text(&prompt), self.debug);
        } else {
            // An interruption occurred outside of a tool request-response.
            if let Some(last_msg) = self.messages.last() {
                if last_msg.role == mcp_core::role::Role::User {
                    match last_msg.content.first() {
                        Some(MessageContent::ToolResponse(_)) => {
                            // Interruption occurred after a tool had completed but not assistant reply
                            let prompt = "The tool calling loop was interrupted. How would you like to proceed?";
                            self.messages.push(Message::assistant().with_text(prompt));

                            // No need for description update here
                            if let Some(session_file) = &self.session_file {
                                session::persist_messages_with_schedule_id(
                                    session_file,
                                    &self.messages,
                                    None,
                                    self.scheduled_job_id.clone(),
                                )
                                .await?;
                            }

                            output::render_message(
                                &Message::assistant().with_text(prompt),
                                self.debug,
                            );
                        }
                        Some(_) => {
                            // A real users message
                            self.messages.pop();
                            let prompt = "Interrupted before the model replied and removed the last message.";
                            output::render_message(
                                &Message::assistant().with_text(prompt),
                                self.debug,
                            );
                        }
                        None => panic!("No content in last message"),
                    }
                }
            }
        }
        Ok(())
    }

    pub fn session_file(&self) -> Option<PathBuf> {
        self.session_file.clone()
    }

    /// Update the completion cache with fresh data
    /// This should be called before the interactive session starts
    pub async fn update_completion_cache(&mut self) -> Result<()> {
        // Get fresh data
        let prompts = self.agent.list_extension_prompts().await;

        // Update the cache with write lock
        let mut cache = self.completion_cache.write().unwrap();
        cache.prompts.clear();
        cache.prompt_info.clear();

        for (extension, prompt_list) in prompts {
            let names: Vec<String> = prompt_list.iter().map(|p| p.name.clone()).collect();
            cache.prompts.insert(extension.clone(), names);

            for prompt in prompt_list {
                cache.prompt_info.insert(
                    prompt.name.clone(),
                    output::PromptInfo {
                        name: prompt.name.clone(),
                        description: prompt.description.clone(),
                        arguments: prompt.arguments.clone(),
                        extension: Some(extension.clone()),
                    },
                );
            }
        }

        cache.last_updated = Instant::now();
        Ok(())
    }

    /// Invalidate the completion cache
    /// This should be called when extensions are added or removed
    async fn invalidate_completion_cache(&self) {
        let mut cache = self.completion_cache.write().unwrap();
        cache.prompts.clear();
        cache.prompt_info.clear();
        cache.last_updated = Instant::now();
    }

    pub fn message_history(&self) -> Vec<Message> {
        self.messages.clone()
    }

    /// Render all past messages from the session history
    pub fn render_message_history(&self) {
        if self.messages.is_empty() {
            return;
        }

        // Print session restored message
        println!(
            "\n{} {} messages loaded into context.",
            console::style("Session restored:").green().bold(),
            console::style(self.messages.len()).green()
        );

        // Render each message
        for message in &self.messages {
            output::render_message(message, self.debug);
        }

        // Add a visual separator after restored messages
        println!(
            "\n{}\n",
            console::style("──────── New Messages ────────").dim()
        );
    }

    pub fn get_metadata(&self) -> Result<session::SessionMetadata> {
        if !self.session_file.as_ref().is_some_and(|f| f.exists()) {
            return Err(anyhow::anyhow!("Session file does not exist"));
        }

        session::read_metadata(self.session_file.as_ref().unwrap())
    }

    // Get the session's total token usage
    pub fn get_total_token_usage(&self) -> Result<Option<i32>> {
        let metadata = self.get_metadata()?;
        Ok(metadata.total_tokens)
    }

    /// Display enhanced context usage with session totals
    pub async fn display_context_usage(&self) -> Result<()> {
        let provider = self.agent.provider().await?;
        let model_config = provider.get_model_config();
        let context_limit = model_config.context_limit.unwrap_or(32000);

        match self.get_metadata() {
            Ok(metadata) => {
                let total_tokens = metadata.total_tokens.unwrap_or(0) as usize;

                output::display_context_usage(total_tokens, context_limit);
            }
            Err(_) => {
                output::display_context_usage(0, context_limit);
            }
        }

        Ok(())
    }

    /// Handle prompt command execution
    async fn handle_prompt_command(&mut self, opts: input::PromptCommandOptions) -> Result<()> {
        // name is required
        if opts.name.is_empty() {
            output::render_error("Prompt name argument is required");
            return Ok(());
        }

        if opts.info {
            match self.get_prompt_info(&opts.name).await? {
                Some(info) => output::render_prompt_info(&info),
                None => output::render_error(&format!("Prompt '{}' not found", opts.name)),
            }
        } else {
            // Convert the arguments HashMap to a Value
            let arguments = serde_json::to_value(opts.arguments)
                .map_err(|e| anyhow::anyhow!("Failed to serialize arguments: {}", e))?;

            match self.get_prompt(&opts.name, arguments).await {
                Ok(messages) => {
                    let start_len = self.messages.len();
                    let mut valid = true;
                    for (i, prompt_message) in messages.into_iter().enumerate() {
                        let msg = Message::from(prompt_message);
                        // ensure we get a User - Assistant - User type pattern
                        let expected_role = if i % 2 == 0 {
                            mcp_core::Role::User
                        } else {
                            mcp_core::Role::Assistant
                        };

                        if msg.role != expected_role {
                            output::render_error(&format!(
                                "Expected {:?} message at position {}, but found {:?}",
                                expected_role, i, msg.role
                            ));
                            valid = false;
                            // get rid of everything we added to messages
                            self.messages.truncate(start_len);
                            break;
                        }

                        if msg.role == mcp_core::Role::User {
                            output::render_message(&msg, self.debug);
                        }
                        self.messages.push(msg);
                    }

                    if valid {
                        output::show_thinking();
                        self.process_agent_response(true).await?;
                        output::hide_thinking();
                    }
                }
                Err(e) => output::render_error(&e.to_string()),
            }
        }

        Ok(())
    }

    /// Save a recipe to a file
    ///
    /// # Arguments
    /// * `recipe` - The recipe to save
    /// * `filepath_str` - The path to save the recipe to
    ///
    /// # Returns
    /// * `Result<PathBuf, String>` - The path the recipe was saved to or an error message
    fn save_recipe(
        &self,
        recipe: &goose::recipe::Recipe,
        filepath_str: &str,
    ) -> anyhow::Result<PathBuf> {
        let path_buf = PathBuf::from(filepath_str);
        let mut path = path_buf.clone();

        // Update the final path if it's relative
        if path_buf.is_relative() {
            // If the path is relative, resolve it relative to the current working directory
            let cwd = std::env::current_dir().context("Failed to get current directory")?;
            path = cwd.join(&path_buf);
        }

        // Check if parent directory exists
        if let Some(parent) = path.parent() {
            if !parent.exists() {
                return Err(anyhow::anyhow!(
                    "Directory '{}' does not exist",
                    parent.display()
                ));
            }
        }

        // Try creating the file
        let file = std::fs::File::create(path.as_path())
            .context(format!("Failed to create file '{}'", path.display()))?;

        // Write YAML
        serde_yaml::to_writer(file, recipe).context("Failed to save recipe")?;

        Ok(path)
    }
}

fn get_reasoner() -> Result<Arc<dyn Provider>, anyhow::Error> {
    use goose::model::ModelConfig;
    use goose::providers::create;

    let config = Config::global();

    // Try planner-specific provider first, fallback to default provider
    let provider = if let Ok(provider) = config.get_param::<String>("GOOSE_PLANNER_PROVIDER") {
        provider
    } else {
        println!("WARNING: GOOSE_PLANNER_PROVIDER not found. Using default provider...");
        config
            .get_param::<String>("GOOSE_PROVIDER")
            .expect("No provider configured. Run 'goose configure' first")
    };

    // Try planner-specific model first, fallback to default model
    let model = if let Ok(model) = config.get_param::<String>("GOOSE_PLANNER_MODEL") {
        model
    } else {
        println!("WARNING: GOOSE_PLANNER_MODEL not found. Using default model...");
        config
            .get_param::<String>("GOOSE_MODEL")
            .expect("No model configured. Run 'goose configure' first")
    };

    let model_config = ModelConfig::new(model);
    let reasoner = create(&provider, model_config)?;

    Ok(reasoner)
}<|MERGE_RESOLUTION|>--- conflicted
+++ resolved
@@ -52,11 +52,7 @@
     debug: bool, // New field for debug mode
     run_mode: RunMode,
     scheduled_job_id: Option<String>, // ID of the scheduled job that triggered this session
-<<<<<<< HEAD
-    save_session: bool,               // Whether to save session to file
     max_turns: Option<u32>,
-=======
->>>>>>> 5f7e50ef
 }
 
 // Cache structure for completion data
@@ -118,11 +114,7 @@
         session_file: Option<PathBuf>,
         debug: bool,
         scheduled_job_id: Option<String>,
-<<<<<<< HEAD
-        save_session: bool,
         max_turns: Option<u32>,
-=======
->>>>>>> 5f7e50ef
     ) -> Self {
         let messages = if let Some(session_file) = &session_file {
             match session::read_messages(session_file) {
@@ -145,11 +137,7 @@
             debug,
             run_mode: RunMode::Normal,
             scheduled_job_id,
-<<<<<<< HEAD
-            save_session,
             max_turns,
-=======
->>>>>>> 5f7e50ef
         }
     }
 
@@ -772,25 +760,12 @@
                     .expect("failed to get current session working directory"),
                 schedule_id: self.scheduled_job_id.clone(),
                 execution_mode: None,
+                max_turns: self.max_turns,
             }
         });
         let mut stream = self
             .agent
-<<<<<<< HEAD
-            .reply(
-                &self.messages,
-                Some(SessionConfig {
-                    id: session_id.clone(),
-                    working_dir: std::env::current_dir()
-                        .expect("failed to get current session working directory"),
-                    schedule_id: self.scheduled_job_id.clone(),
-                    execution_mode: None,
-                    max_turns: self.max_turns,
-                }),
-            )
-=======
             .reply(&self.messages, session_config.clone())
->>>>>>> 5f7e50ef
             .await?;
 
         let mut progress_bars = output::McpSpinners::new();
@@ -927,18 +902,7 @@
                                     .agent
                                     .reply(
                                         &self.messages,
-<<<<<<< HEAD
-                                        Some(SessionConfig {
-                                            id: session_id.clone(),
-                                            working_dir: std::env::current_dir()
-                                                .expect("failed to get current session working directory"),
-                                            schedule_id: self.scheduled_job_id.clone(),
-                                            execution_mode: None,
-                                            max_turns: self.max_turns,
-                                        }),
-=======
                                         session_config.clone(),
->>>>>>> 5f7e50ef
                                     )
                                     .await?;
                             }
