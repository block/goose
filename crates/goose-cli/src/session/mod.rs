--- conflicted
+++ resolved
@@ -1290,59 +1290,10 @@
                                 .map(|provider_error| matches!(provider_error, goose::providers::errors::ProviderError::ContextLengthExceeded(_)))
                                 .unwrap_or(false) {
 
-<<<<<<< HEAD
                                 output::render_text(
                                     "Context limit reached. Performing auto-compaction...",
                                     Some(Color::Yellow),
                                     true
-=======
-                                output::render_error(&format!("Error: Context length exceeded: {}", e));
-
-                                let prompt = "The tool calling loop was interrupted. How would you like to proceed?";
-                                let selected = match cliclack::select(prompt.to_string())
-                                    .item("clear", "Clear Session", "Removes all messages from Goose's memory")
-                                    .item("summarize", "Summarize Session", "Summarize the session to reduce context length")
-                                    .interact()
-                                {
-                                    Ok(choice) => Some(choice),
-                                    Err(e) => {
-                                        if e.kind() == std::io::ErrorKind::Interrupted {
-                                            // If interrupted, do nothing and let user handle it manually
-                                            output::render_text("Operation cancelled. You can use /clear or /summarize to continue.", Some(Color::Yellow), true);
-                                            None
-                                        } else {
-                                            return Err(e.into());
-                                        }
-                                    }
-                                };
-
-                                if let Some(choice) = selected {
-                                    match choice {
-                                        "clear" => {
-                                            self.messages.clear();
-                                            let msg = format!("Session cleared.\n{}", "-".repeat(50));
-                                            output::render_text(&msg, Some(Color::Yellow), true);
-                                        }
-                                        "summarize" => {
-                                            // Use the helper function to summarize context
-                                            let message_suffix = "Goose summarized messages for you.";
-                                            if let Err(e) = Self::summarize_context_messages(&mut self.messages, &self.agent, message_suffix).await {
-                                                output::render_error(&format!("Failed to summarize: {}", e));
-                                                output::render_text("Consider using /clear to start fresh.", Some(Color::Yellow), true);
-                                            }
-                                        }
-                                        _ => {
-                                            unreachable!()
-                                        }
-                                    }
-                                }
-                            } else {
-                                output::render_error(
-                                    "The error above was an exception we were not able to handle.\n\
-                                    These errors are often related to connection or authentication\n\
-                                    We've removed the conversation up to the most recent user message\n\
-                                    - depending on the error you may be able to continue",
->>>>>>> c36b9b59
                                 );
 
                                 // Try auto-compaction first - keep the stream alive!
@@ -1389,13 +1340,65 @@
                             if let Err(e) = self.handle_interrupted_messages(false).await {
                                 eprintln!("Error handling interruption: {}", e);
                             }
-                            output::render_error(                                "The error above was an exception we were not able to handle.\n\
-                            These errors are often related to connection or authentication.\n\
-                            Consider using /summarize to condense the conversation history\n\
-                            or /clear to start fresh.\n\
-                            We've removed the conversation up to the most recent user message\n\
-                            - depending on the error you may be able to continue.");
-                            break;
+                            // Check if it's a ProviderError::ContextLengthExceeded
+                            if e.downcast_ref::<goose::providers::errors::ProviderError>()
+                                .map(|provider_error| matches!(provider_error, goose::providers::errors::ProviderError::ContextLengthExceeded(_)))
+                                .unwrap_or(false) {
+                                output::render_error(
+                                    "Context length exceeded error.\n\
+                                    The conversation is too long for the model's context window.\n\
+                                    Consider using /summarize to condense the conversation history\n\
+                                    or /clear to start fresh.\n\
+                                    We've removed the conversation up to the most recent user message.",
+                                );
+                            } else {
+                                // Check if it's a ProviderError::ContextLengthExceeded
+                                if e.downcast_ref::<goose::providers::errors::ProviderError>()
+                                    .map(|provider_error| matches!(provider_error, goose::providers::errors::ProviderError::ContextLengthExceeded(_)))
+                                    .unwrap_or(false) {
+
+                                    output::render_error(&format!("Error: Context length exceeded: {}", e));
+
+                                    let prompt = "The tool calling loop was interrupted. How would you like to proceed?";
+                                    let selected = match cliclack::select(prompt.to_string())
+                                        .item("clear", "Clear Session", "Removes all messages from Goose's memory")
+                                        .item("summarize", "Summarize Session", "Summarize the session to reduce context length")
+                                        .interact()
+                                    {
+                                        Ok(choice) => Some(choice),
+                                        Err(e) => {
+                                            if e.kind() == std::io::ErrorKind::Interrupted {
+                                                // If interrupted, do nothing and let user handle it manually
+                                                output::render_text("Operation cancelled. You can use /clear or /summarize to continue.", Some(Color::Yellow), true);
+                                                None
+                                            } else {
+                                                return Err(e.into());
+                                            }
+                                        }
+                                    };
+
+                                    if let Some(choice) = selected {
+                                        match choice {
+                                            "clear" => {
+                                                self.messages.clear();
+                                                let msg = format!("Session cleared.\n{}", "-".repeat(50));
+                                                output::render_text(&msg, Some(Color::Yellow), true);
+                                            }
+                                            "summarize" => {
+                                                // Use the helper function to summarize context
+                                                let message_suffix = "Goose summarized messages for you.";
+                                                if let Err(e) = Self::summarize_context_messages(&mut self.messages, &self.agent, message_suffix).await {
+                                                    output::render_error(&format!("Failed to summarize: {}", e));
+                                                    output::render_text("Consider using /clear to start fresh.", Some(Color::Yellow), true);
+                                                }
+                                            }
+                                            _ => {
+                                                unreachable!()
+                                            }
+                                        }
+                                    }
+                                }
+                            }
                         }
                         None => break,
                     }
