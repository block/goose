--- conflicted
+++ resolved
@@ -621,30 +621,6 @@
                                     .interact()?;
                                 self.agent.handle_confirmation(confirmation.id.clone(), PermissionConfirmation {
                                     principal_type: PrincipalType::Tool,
-                                    permission,
-                                },).await;
-<<<<<<< HEAD
-                            } else if let Some(MessageContent::ExtensionRequest(enable_extension_request)) = message.content.first() {
-                                output::hide_thinking();
-
-                                let extension_action = if enable_extension_request.tool_name == PLATFORM_ENABLE_EXTENSION_TOOL_NAME {
-                                    "enable"
-                                } else {
-                                    "disable"
-                                };
-
-                                let prompt = format!("Goose would like to {} the following extension, do you approve?", extension_action);
-                                let confirmed = cliclack::select(prompt)
-                                    .item(true, "Yes, for this session", format!("{} the extension for this session", extension_action))
-                                    .item(false, "No", format!("Do not {} the extension", extension_action))
-                                    .interact()?;
-                                let permission = if confirmed {
-                                    Permission::AllowOnce
-                                } else {
-                                    Permission::DenyOnce
-                                };
-                                self.agent.handle_confirmation(enable_extension_request.id.clone(), PermissionConfirmation {
-                                    principal_type: PrincipalType::Extension,
                                     permission,
                                 },).await;
                             } else if let Some(MessageContent::ContextLengthExceeded(_)) = message.content.first() {
@@ -683,10 +659,6 @@
                                         unreachable!()
                                     }
                                 }
-
-
-=======
->>>>>>> 93abd4e5
                             }
                             // otherwise we have a model/tool to render
                             else {
