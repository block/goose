mod builder;
mod completion;
mod export;
mod input;
mod output;
mod prompt;
mod task_execution_display;
mod thinking;

use crate::session::task_execution_display::{
    format_task_execution_notification, TASK_EXECUTION_NOTIFICATION_TYPE,
};
use goose::conversation::Conversation;
use std::io::Write;

pub use self::export::message_to_markdown;
pub use builder::{build_session, SessionBuilderConfig, SessionSettings};
use console::Color;
use goose::agents::AgentEvent;
use goose::permission::permission_confirmation::PrincipalType;
use goose::permission::Permission;
use goose::permission::PermissionConfirmation;
use goose::providers::base::Provider;
use goose::utils::safe_truncate;

use anyhow::{Context, Result};
use completion::GooseCompleter;
use etcetera::{choose_app_strategy, AppStrategy};
use goose::agents::extension::{Envs, ExtensionConfig};
use goose::agents::types::RetryConfig;
use goose::agents::{Agent, SessionConfig};
use goose::config::Config;
use goose::providers::pricing::initialize_pricing_cache;
use goose::session::{self, SessionMetadata};
use input::InputResult;
use rmcp::model::PromptMessage;
use rmcp::model::ServerNotification;
use rmcp::model::{ErrorCode, ErrorData};

use goose::conversation::message::{Message, MessageContent};
use goose::session::SessionManager;
use rand::{distributions::Alphanumeric, Rng};
use rustyline::EditMode;
use serde_json::Value;
use std::collections::HashMap;
use std::path::PathBuf;
use std::sync::Arc;
use std::time::Instant;
use tokio;
use tokio_util::sync::CancellationToken;

pub enum RunMode {
    Normal,
    Plan,
}

<<<<<<< HEAD
pub struct Session {
    pub agent: Agent,
=======
pub struct CliSession {
    agent: Agent,
>>>>>>> ac9fd717
    messages: Conversation,
    session_id: Option<String>,
    completion_cache: Arc<std::sync::RwLock<CompletionCache>>,
    debug: bool,
    run_mode: RunMode,
    scheduled_job_id: Option<String>, // ID of the scheduled job that triggered this session
    max_turns: Option<u32>,
    edit_mode: Option<EditMode>,
    retry_config: Option<RetryConfig>,
    startup_metadata: Option<SessionMetadata>, // Metadata to write with first message
}

// Cache structure for completion data
struct CompletionCache {
    prompts: HashMap<String, Vec<String>>,
    prompt_info: HashMap<String, output::PromptInfo>,
    last_updated: Instant,
}

impl CompletionCache {
    fn new() -> Self {
        Self {
            prompts: HashMap::new(),
            prompt_info: HashMap::new(),
            last_updated: Instant::now(),
        }
    }
}

pub enum PlannerResponseType {
    Plan,
    ClarifyingQuestions,
}

/// Decide if the planner's reponse is a plan or a clarifying question
///
/// This function is called after the planner has generated a response
/// to the user's message. The response is either a plan or a clarifying
/// question.
pub async fn classify_planner_response(
    message_text: String,
    provider: Arc<dyn Provider>,
) -> Result<PlannerResponseType> {
    let prompt = format!("The text below is the output from an AI model which can either provide a plan or list of clarifying questions. Based on the text below, decide if the output is a \"plan\" or \"clarifying questions\".\n---\n{message_text}");

    // Generate the description
    let message = Message::user().with_text(&prompt);
    let (result, _usage) = provider
        .complete(
            "Reply only with the classification label: \"plan\" or \"clarifying questions\"",
            &[message],
            &[],
        )
        .await?;

    let predicted = result.as_concat_text();
    if predicted.to_lowercase().contains("plan") {
        Ok(PlannerResponseType::Plan)
    } else {
        Ok(PlannerResponseType::ClarifyingQuestions)
    }
}

impl CliSession {
    pub fn new(
        agent: Agent,
        session_id: Option<String>,
        debug: bool,
        scheduled_job_id: Option<String>,
        max_turns: Option<u32>,
        edit_mode: Option<EditMode>,
        retry_config: Option<RetryConfig>,
        startup_metadata: Option<SessionMetadata>,
    ) -> Self {
        let messages = if let Some(session_id) = &session_id {
            tokio::task::block_in_place(|| {
                tokio::runtime::Handle::current().block_on(async {
                    SessionManager::get_session(session_id, true)
                        .await
                        .map(|session| session.conversation.unwrap_or_default())
                        .unwrap()
                })
            })
        } else {
            Conversation::new_unvalidated(Vec::new())
        };

        CliSession {
            agent,
            messages,
            session_id,
            completion_cache: Arc::new(std::sync::RwLock::new(CompletionCache::new())),
            debug,
            run_mode: RunMode::Normal,
            scheduled_job_id,
            max_turns,
            edit_mode,
            retry_config,
            startup_metadata,
        }
    }

    pub fn session_id(&self) -> Option<&String> {
        self.session_id.as_ref()
    }

    async fn summarize_context_messages(
        messages: &mut Conversation,
        agent: &Agent,
        message_suffix: &str,
    ) -> Result<()> {
        let (summarized_messages, _, _) = agent.summarize_context(messages.messages()).await?;
        let msg = format!("Context maxed out\n{}\n{}", "-".repeat(50), message_suffix);
        output::render_text(&msg, Some(Color::Yellow), true);
        *messages = summarized_messages;

        Ok(())
    }

    /// Add a stdio extension to the session
    ///
    /// # Arguments
    /// * `extension_command` - Full command string including environment variables
    ///   Format: "ENV1=val1 ENV2=val2 command args..."
    pub async fn add_extension(&mut self, extension_command: String) -> Result<()> {
        let mut parts: Vec<&str> = extension_command.split_whitespace().collect();
        let mut envs = HashMap::new();

        while let Some(part) = parts.first() {
            if !part.contains('=') {
                break;
            }
            let env_part = parts.remove(0);
            let (key, value) = env_part.split_once('=').unwrap();
            envs.insert(key.to_string(), value.to_string());
        }

        if parts.is_empty() {
            return Err(anyhow::anyhow!("No command provided in extension string"));
        }

        let cmd = parts.remove(0).to_string();
        let name: String = rand::thread_rng()
            .sample_iter(&Alphanumeric)
            .take(8)
            .map(char::from)
            .collect();

        let config = ExtensionConfig::Stdio {
            name,
            cmd,
            args: parts.iter().map(|s| s.to_string()).collect(),
            envs: Envs::new(envs),
            env_keys: Vec::new(),
            description: Some(goose::config::DEFAULT_EXTENSION_DESCRIPTION.to_string()),
            // TODO: should set timeout
            timeout: Some(goose::config::DEFAULT_EXTENSION_TIMEOUT),
            bundled: None,
            available_tools: Vec::new(),
        };

        self.agent
            .add_extension(config)
            .await
            .map_err(|e| anyhow::anyhow!("Failed to start extension: {}", e))?;

        // Invalidate the completion cache when a new extension is added
        self.invalidate_completion_cache().await;

        Ok(())
    }

    /// Add a remote extension to the session
    ///
    /// # Arguments
    /// * `extension_url` - URL of the server
    pub async fn add_remote_extension(&mut self, extension_url: String) -> Result<()> {
        let name: String = rand::thread_rng()
            .sample_iter(&Alphanumeric)
            .take(8)
            .map(char::from)
            .collect();

        let config = ExtensionConfig::Sse {
            name,
            uri: extension_url,
            envs: Envs::new(HashMap::new()),
            env_keys: Vec::new(),
            description: Some(goose::config::DEFAULT_EXTENSION_DESCRIPTION.to_string()),
            // TODO: should set timeout
            timeout: Some(goose::config::DEFAULT_EXTENSION_TIMEOUT),
            bundled: None,
            available_tools: Vec::new(),
        };

        self.agent
            .add_extension(config)
            .await
            .map_err(|e| anyhow::anyhow!("Failed to start extension: {}", e))?;

        // Invalidate the completion cache when a new extension is added
        self.invalidate_completion_cache().await;

        Ok(())
    }

    /// Add a streamable HTTP extension to the session
    ///
    /// # Arguments
    /// * `extension_url` - URL of the server
    pub async fn add_streamable_http_extension(&mut self, extension_url: String) -> Result<()> {
        let name: String = rand::thread_rng()
            .sample_iter(&Alphanumeric)
            .take(8)
            .map(char::from)
            .collect();

        let config = ExtensionConfig::StreamableHttp {
            name,
            uri: extension_url,
            envs: Envs::new(HashMap::new()),
            env_keys: Vec::new(),
            headers: HashMap::new(),
            description: Some(goose::config::DEFAULT_EXTENSION_DESCRIPTION.to_string()),
            // TODO: should set timeout
            timeout: Some(goose::config::DEFAULT_EXTENSION_TIMEOUT),
            bundled: None,
            available_tools: Vec::new(),
        };

        self.agent
            .add_extension(config)
            .await
            .map_err(|e| anyhow::anyhow!("Failed to start extension: {}", e))?;

        // Invalidate the completion cache when a new extension is added
        self.invalidate_completion_cache().await;

        Ok(())
    }

    /// Add a builtin extension to the session
    ///
    /// # Arguments
    /// * `builtin_name` - Name of the builtin extension(s), comma separated
    pub async fn add_builtin(&mut self, builtin_name: String) -> Result<()> {
        for name in builtin_name.split(',') {
            let extension_name = name.trim().to_string();
            let config = ExtensionConfig::Builtin {
                name: extension_name,
                display_name: None,
                // TODO: should set a timeout
                timeout: Some(goose::config::DEFAULT_EXTENSION_TIMEOUT),
                bundled: None,
                description: None,
                available_tools: Vec::new(),
            };
            self.agent
                .add_extension(config)
                .await
                .map_err(|e| anyhow::anyhow!("Failed to start builtin extension: {}", e))?;
        }

        // Invalidate the completion cache when a new extension is added
        self.invalidate_completion_cache().await;

        Ok(())
    }

    pub async fn list_prompts(
        &mut self,
        extension: Option<String>,
    ) -> Result<HashMap<String, Vec<String>>> {
        let prompts = self.agent.list_extension_prompts().await;

        // Early validation if filtering by extension
        if let Some(filter) = &extension {
            if !prompts.contains_key(filter) {
                return Err(anyhow::anyhow!("Extension '{}' not found", filter));
            }
        }

        // Convert prompts into filtered map of extension names to prompt names
        Ok(prompts
            .into_iter()
            .filter(|(ext, _)| extension.as_ref().is_none_or(|f| f == ext))
            .map(|(extension, prompt_list)| {
                let names = prompt_list.into_iter().map(|p| p.name).collect();
                (extension, names)
            })
            .collect())
    }

    pub async fn get_prompt_info(&mut self, name: &str) -> Result<Option<output::PromptInfo>> {
        let prompts = self.agent.list_extension_prompts().await;

        // Find which extension has this prompt
        for (extension, prompt_list) in prompts {
            if let Some(prompt) = prompt_list.iter().find(|p| p.name == name) {
                return Ok(Some(output::PromptInfo {
                    name: prompt.name.clone(),
                    description: prompt.description.clone(),
                    arguments: prompt.arguments.clone(),
                    extension: Some(extension),
                }));
            }
        }

        Ok(None)
    }

    pub async fn get_prompt(&mut self, name: &str, arguments: Value) -> Result<Vec<PromptMessage>> {
        Ok(self.agent.get_prompt(name, arguments).await?.messages)
    }

    /// Process a single message and get the response
    pub(crate) async fn process_message(
        &mut self,
        message: Message,
        cancel_token: CancellationToken,
    ) -> Result<()> {
        let cancel_token = cancel_token.clone();

<<<<<<< HEAD
        // Persist messages with provider for automatic description generation
        if let Some(session_file) = &self.session_file {
            let working_dir = Some(
                std::env::current_dir().expect("failed to get current session working directory"),
            );

            // First-write optimization: Save complete metadata (including extensions) only once
            //
            // - startup_metadata contains our metadata with extensions (set during session init)
            // - .take() removes the value and returns it, leaving None behind
            // - After .take(), startup_metadata is None forever
            //
            // Result: First message write uses cached metadata, all others use normal flow
            // This avoids multiple file writes during startup without needing a "dirty" flag to track the cached metadata
            if let Some(startup_metadata) = self.startup_metadata.take() {
                // First write: Use cached metadata with extensions
                let secure_path =
                    session::get_path(session::Identifier::Path(session_file.to_path_buf()))?;
                session::storage::save_messages_with_metadata(
                    &secure_path,
                    &startup_metadata,
                    &self.messages,
                )?;
            } else {
                // All other writes: Use normal persistence
                // (startup_metadata is None after .take() was called above)
                session::persist_messages_with_schedule_id(
                    session_file,
                    &self.messages,
                    Some(provider),
                    self.scheduled_job_id.clone(),
                    working_dir,
                )
                .await?;
            }
        }

        // Track the current directory and last instruction in projects.json
        let session_id = self
            .session_file
            .as_ref()
            .and_then(|p| p.file_stem())
            .and_then(|s| s.to_str())
            .map(|s| s.to_string());

        if let Err(e) = crate::project_tracker::update_project_tracker(
            Some(&message_text),
            session_id.as_deref(),
        ) {
            eprintln!(
                "Warning: Failed to update project tracker with instruction: {}",
                e
            );
        }
=======
        // TODO(Douwe): Make sure we generate the description here still:
>>>>>>> ac9fd717

        self.push_message(message);
        self.process_agent_response(false, cancel_token).await?;
        Ok(())
    }

    /// Start an interactive session, optionally with an initial message
    pub async fn interactive(&mut self, prompt: Option<String>) -> Result<()> {
        // Process initial message if provided
        if let Some(prompt) = prompt {
            let msg = Message::user().with_text(&prompt);
            self.process_message(msg, CancellationToken::default())
                .await?;
        }

        // Initialize the completion cache
        self.update_completion_cache().await?;

        // Create a new editor with our custom completer
        let builder =
            rustyline::Config::builder().completion_type(rustyline::CompletionType::Circular);
        let builder = if let Some(edit_mode) = self.edit_mode {
            builder.edit_mode(edit_mode)
        } else {
            // Default to Emacs mode if no edit mode is set
            builder.edit_mode(EditMode::Emacs)
        };
        let config = builder.build();
        let mut editor =
            rustyline::Editor::<GooseCompleter, rustyline::history::DefaultHistory>::with_config(
                config,
            )?;

        // Set up the completer with a reference to the completion cache
        let completer = GooseCompleter::new(self.completion_cache.clone());
        editor.set_helper(Some(completer));

        // Create and use a global history file in ~/.config/goose directory
        // This allows command history to persist across different chat sessions
        // instead of being tied to each individual session's messages
        let strategy =
            choose_app_strategy(crate::APP_STRATEGY.clone()).expect("goose requires a home dir");
        let config_dir = strategy.config_dir();
        let history_file = config_dir.join("history.txt");

        // Ensure config directory exists
        if let Some(parent) = history_file.parent() {
            if !parent.exists() {
                std::fs::create_dir_all(parent)?;
            }
        }

        // Load history from the global file
        if history_file.exists() {
            if let Err(err) = editor.load_history(&history_file) {
                eprintln!("Warning: Failed to load command history: {}", err);
            }
        }

        // Helper function to save history after commands
        let save_history =
            |editor: &mut rustyline::Editor<GooseCompleter, rustyline::history::DefaultHistory>| {
                if let Err(err) = editor.save_history(&history_file) {
                    eprintln!("Warning: Failed to save command history: {}", err);
                }
            };

        output::display_greeting();
        loop {
            // Display context usage before each prompt
            self.display_context_usage().await?;

            match input::get_input(&mut editor)? {
                InputResult::Message(content) => {
                    match self.run_mode {
                        RunMode::Normal => {
                            save_history(&mut editor);

                            self.push_message(Message::user().with_text(&content));

                            // Track the current directory and last instruction in projects.json
                            if let Err(e) = crate::project_tracker::update_project_tracker(
                                Some(&content),
                                self.session_id.as_deref(),
                            ) {
                                eprintln!("Warning: Failed to update project tracker with instruction: {}", e);
                            }

                            let _provider = self.agent.provider().await?;

                            output::show_thinking();
                            let start_time = Instant::now();
                            self.process_agent_response(true, CancellationToken::default())
                                .await?;
                            output::hide_thinking();

                            // Display elapsed time
                            let elapsed = start_time.elapsed();
                            let elapsed_str = format_elapsed_time(elapsed);
                            println!(
                                "\n{}",
                                console::style(format!("⏱️  Elapsed time: {}", elapsed_str)).dim()
                            );
                        }
                        RunMode::Plan => {
                            let mut plan_messages = self.messages.clone();
                            plan_messages.push(Message::user().with_text(&content));
                            let reasoner = get_reasoner()?;
                            self.plan_with_reasoner_model(plan_messages, reasoner)
                                .await?;
                        }
                    }
                }
                input::InputResult::Exit => break,
                input::InputResult::AddExtension(cmd) => {
                    save_history(&mut editor);

                    match self.add_extension(cmd.clone()).await {
                        Ok(_) => output::render_extension_success(&cmd),
                        Err(e) => output::render_extension_error(&cmd, &e.to_string()),
                    }
                }
                input::InputResult::AddBuiltin(names) => {
                    save_history(&mut editor);

                    match self.add_builtin(names.clone()).await {
                        Ok(_) => output::render_builtin_success(&names),
                        Err(e) => output::render_builtin_error(&names, &e.to_string()),
                    }
                }
                input::InputResult::ToggleTheme => {
                    save_history(&mut editor);

                    let current = output::get_theme();
                    let new_theme = match current {
                        output::Theme::Light => {
                            println!("Switching to Dark theme");
                            output::Theme::Dark
                        }
                        output::Theme::Dark => {
                            println!("Switching to Ansi theme");
                            output::Theme::Ansi
                        }
                        output::Theme::Ansi => {
                            println!("Switching to Light theme");
                            output::Theme::Light
                        }
                    };
                    output::set_theme(new_theme);
                    continue;
                }

                input::InputResult::SelectTheme(theme_name) => {
                    save_history(&mut editor);

                    let new_theme = match theme_name.as_str() {
                        "light" => {
                            println!("Switching to Light theme");
                            output::Theme::Light
                        }
                        "dark" => {
                            println!("Switching to Dark theme");
                            output::Theme::Dark
                        }
                        "ansi" => {
                            println!("Switching to Ansi theme");
                            output::Theme::Ansi
                        }
                        _ => output::Theme::Dark,
                    };
                    output::set_theme(new_theme);
                    continue;
                }
                input::InputResult::Retry => continue,
                input::InputResult::ListPrompts(extension) => {
                    save_history(&mut editor);

                    match self.list_prompts(extension).await {
                        Ok(prompts) => output::render_prompts(&prompts),
                        Err(e) => output::render_error(&e.to_string()),
                    }
                }
                input::InputResult::GooseMode(mode) => {
                    save_history(&mut editor);

                    let config = Config::global();
                    let mode = mode.to_lowercase();

                    // Check if mode is valid
                    if !["auto", "approve", "chat", "smart_approve"].contains(&mode.as_str()) {
                        output::render_error(&format!(
                            "Invalid mode '{}'. Mode must be one of: auto, approve, chat",
                            mode
                        ));
                        continue;
                    }

                    config
                        .set_param("GOOSE_MODE", Value::String(mode.to_string()))
                        .unwrap();
                    output::goose_mode_message(&format!("Goose mode set to '{}'", mode));
                    continue;
                }
                input::InputResult::Plan(options) => {
                    self.run_mode = RunMode::Plan;
                    output::render_enter_plan_mode();

                    let message_text = options.message_text;
                    if message_text.is_empty() {
                        continue;
                    }
                    let mut plan_messages = self.messages.clone();
                    plan_messages.push(Message::user().with_text(&message_text));

                    let reasoner = get_reasoner()?;
                    self.plan_with_reasoner_model(plan_messages, reasoner)
                        .await?;
                }
                input::InputResult::EndPlan => {
                    self.run_mode = RunMode::Normal;
                    output::render_exit_plan_mode();
                    continue;
                }
                input::InputResult::Clear => {
                    save_history(&mut editor);

                    if let Some(session_id) = &self.session_id {
                        if let Err(e) = SessionManager::replace_conversation(
                            session_id,
                            &Conversation::default(),
                        )
                        .await
                        {
                            output::render_error(&format!("Failed to clear session: {}", e));
                            continue;
                        }
                    }

                    self.messages.clear();
                    tracing::info!("Chat context cleared by user.");
                    output::render_message(
                        &Message::assistant().with_text("Chat context cleared."),
                        self.debug,
                    );

                    continue;
                }
                input::InputResult::PromptCommand(opts) => {
                    save_history(&mut editor);
                    self.handle_prompt_command(opts).await?;
                }
                InputResult::Recipe(filepath_opt) => {
                    println!("{}", console::style("Generating Recipe").green());

                    output::show_thinking();
                    let recipe = self.agent.create_recipe(self.messages.clone()).await;
                    output::hide_thinking();

                    match recipe {
                        Ok(recipe) => {
                            // Use provided filepath or default
                            let filepath_str = filepath_opt.as_deref().unwrap_or("recipe.yaml");
                            match self.save_recipe(&recipe, filepath_str) {
                                Ok(path) => println!(
                                    "{}",
                                    console::style(format!("Saved recipe to {}", path.display()))
                                        .green()
                                ),
                                Err(e) => {
                                    println!("{}", console::style(e).red());
                                }
                            }
                        }
                        Err(e) => {
                            println!(
                                "{}: {:?}",
                                console::style("Failed to generate recipe").red(),
                                e
                            );
                        }
                    }

                    continue;
                }
                InputResult::Summarize => {
                    save_history(&mut editor);

                    let prompt = "Are you sure you want to summarize this conversation? This will condense the message history.";
                    let should_summarize =
                        match cliclack::confirm(prompt).initial_value(true).interact() {
                            Ok(choice) => choice,
                            Err(e) => {
                                if e.kind() == std::io::ErrorKind::Interrupted {
                                    false // If interrupted, set should_summarize to false
                                } else {
                                    return Err(e.into());
                                }
                            }
                        };

                    if should_summarize {
                        println!("{}", console::style("Summarizing conversation...").yellow());
                        output::show_thinking();

                        // Get the provider for summarization
                        let _provider = self.agent.provider().await?;

                        // Call the summarize_context method
                        let (summarized_messages, _token_counts, summarization_usage) = self
                            .agent
                            .summarize_context(self.messages.messages())
                            .await?;

                        // Update the session messages with the summarized ones
                        self.messages = summarized_messages.clone();

                        // Persist the summarized messages and update session metadata
                        if let Some(session_id) = &self.session_id {
                            // Replace all messages with the summarized version
                            SessionManager::replace_conversation(session_id, &summarized_messages)
                                .await?;

                            // Update session metadata with the new token counts from summarization
                            if let Some(usage) = summarization_usage {
                                let session =
                                    SessionManager::get_session(session_id, false).await?;

                                // Update token counts with the summarization usage
                                let summary_tokens = usage.usage.output_tokens.unwrap_or(0);

                                // Update accumulated tokens (add the summarization cost)
                                let accumulate = |a: Option<i32>, b: Option<i32>| -> Option<i32> {
                                    match (a, b) {
                                        (Some(x), Some(y)) => Some(x + y),
                                        _ => a.or(b),
                                    }
                                };

                                let accumulated_total = accumulate(
                                    session.accumulated_total_tokens,
                                    usage.usage.total_tokens,
                                );
                                let accumulated_input = accumulate(
                                    session.accumulated_input_tokens,
                                    usage.usage.input_tokens,
                                );
                                let accumulated_output = accumulate(
                                    session.accumulated_output_tokens,
                                    usage.usage.output_tokens,
                                );

                                SessionManager::update_session(session_id)
                                    .total_tokens(Some(summary_tokens))
                                    .input_tokens(None)
                                    .output_tokens(Some(summary_tokens))
                                    .accumulated_total_tokens(accumulated_total)
                                    .accumulated_input_tokens(accumulated_input)
                                    .accumulated_output_tokens(accumulated_output)
                                    .apply()
                                    .await?;
                            }
                        }

                        output::hide_thinking();
                        println!(
                            "{}",
                            console::style("Conversation has been summarized.").green()
                        );
                        println!(
                            "{}",
                            console::style(
                                "Key information has been preserved while reducing context length."
                            )
                            .green()
                        );
                    } else {
                        println!("{}", console::style("Summarization cancelled.").yellow());
                    }
                    continue;
                }
            }
        }
        Ok(())
    }

    async fn plan_with_reasoner_model(
        &mut self,
        plan_messages: Conversation,
        reasoner: Arc<dyn Provider>,
    ) -> Result<(), anyhow::Error> {
        let plan_prompt = self.agent.get_plan_prompt().await?;
        output::show_thinking();
        let (plan_response, _usage) = reasoner
            .complete(&plan_prompt, plan_messages.messages(), &[])
            .await?;
        output::render_message(&plan_response, self.debug);
        output::hide_thinking();
        let planner_response_type =
            classify_planner_response(plan_response.as_concat_text(), self.agent.provider().await?)
                .await?;

        match planner_response_type {
            PlannerResponseType::Plan => {
                println!();
                let should_act = match cliclack::confirm(
                    "Do you want to clear message history & act on this plan?",
                )
                .initial_value(true)
                .interact()
                {
                    Ok(choice) => choice,
                    Err(e) => {
                        if e.kind() == std::io::ErrorKind::Interrupted {
                            false // If interrupted, set should_act to false
                        } else {
                            return Err(e.into());
                        }
                    }
                };
                if should_act {
                    output::render_act_on_plan();
                    self.run_mode = RunMode::Normal;
                    // set goose mode: auto if that isn't already the case
                    let config = Config::global();
                    let curr_goose_mode =
                        config.get_param("GOOSE_MODE").unwrap_or("auto".to_string());
                    if curr_goose_mode != "auto" {
                        config
                            .set_param("GOOSE_MODE", Value::String("auto".to_string()))
                            .unwrap();
                    }

                    // clear the messages before acting on the plan
                    self.messages.clear();
                    // add the plan response as a user message
                    let plan_message = Message::user().with_text(plan_response.as_concat_text());
                    self.push_message(plan_message);
                    // act on the plan
                    output::show_thinking();
                    self.process_agent_response(true, CancellationToken::default())
                        .await?;
                    output::hide_thinking();

                    // Reset run & goose mode
                    if curr_goose_mode != "auto" {
                        config
                            .set_param("GOOSE_MODE", Value::String(curr_goose_mode.to_string()))
                            .unwrap();
                    }
                } else {
                    // add the plan response (assistant message) & carry the conversation forward
                    // in the next round, the user might wanna slightly modify the plan
                    self.push_message(plan_response);
                }
            }
            PlannerResponseType::ClarifyingQuestions => {
                // add the plan response (assistant message) & carry the conversation forward
                // in the next round, the user will answer the clarifying questions
                self.push_message(plan_response);
            }
        }

        Ok(())
    }

    /// Process a single message and exit
    pub async fn headless(&mut self, prompt: String) -> Result<()> {
        let message = Message::user().with_text(&prompt);
        self.process_message(message, CancellationToken::default())
            .await?;
        Ok(())
    }

    async fn process_agent_response(
        &mut self,
        interactive: bool,
        cancel_token: CancellationToken,
    ) -> Result<()> {
        let cancel_token_clone = cancel_token.clone();

        let session_config = self.session_id.as_ref().map(|session_id| SessionConfig {
            id: session_id.clone(),
            working_dir: std::env::current_dir().unwrap_or_default(),
            schedule_id: self.scheduled_job_id.clone(),
            execution_mode: None,
            max_turns: self.max_turns,
            retry_config: self.retry_config.clone(),
        });
        let mut stream = self
            .agent
            .reply(
                self.messages.clone(),
                session_config.clone(),
                Some(cancel_token.clone()),
            )
            .await?;

        let mut progress_bars = output::McpSpinners::new();

        use futures::StreamExt;
        loop {
            tokio::select! {
                result = stream.next() => {
                    match result {
                        Some(Ok(AgentEvent::Message(message))) => {
                            // If it's a confirmation request, get approval but otherwise do not render/persist
                            if let Some(MessageContent::ToolConfirmationRequest(confirmation)) = message.content.first() {
                                output::hide_thinking();

                                // Format the confirmation prompt - use security message if present, otherwise use generic message
                                let prompt = if let Some(security_message) = &confirmation.prompt {
                                    println!("\n{}", security_message);
                                    "Do you allow this tool call?".to_string()
                                } else {
                                    "Goose would like to call the above tool, do you allow?".to_string()
                                };

                                // Get confirmation from user
                                let permission_result = if confirmation.prompt.is_none() {
                                    // No security message - show all options including "Always Allow"
                                    cliclack::select(prompt)
                                        .item(Permission::AllowOnce, "Allow", "Allow the tool call once")
                                        .item(Permission::AlwaysAllow, "Always Allow", "Always allow the tool call")
                                        .item(Permission::DenyOnce, "Deny", "Deny the tool call")
                                        .item(Permission::Cancel, "Cancel", "Cancel the AI response and tool call")
                                        .interact()
                                } else {
                                    // Security message present - don't show "Always Allow"
                                    cliclack::select(prompt)
                                        .item(Permission::AllowOnce, "Allow", "Allow the tool call once")
                                        .item(Permission::DenyOnce, "Deny", "Deny the tool call")
                                        .item(Permission::Cancel, "Cancel", "Cancel the AI response and tool call")
                                        .interact()
                                };

                                let permission = match permission_result {
                                    Ok(p) => p, // If Ok, use the selected permission
                                    Err(e) => {
                                        // Check if the error is an interruption (Ctrl+C/Cmd+C, Escape)
                                        if e.kind() == std::io::ErrorKind::Interrupted {
                                            Permission::Cancel // If interrupted, set permission to Cancel
                                        } else {
                                            return Err(e.into()); // Otherwise, convert and propagate the original error
                                        }
                                    }
                                };

                                if permission == Permission::Cancel {
                                    output::render_text("Tool call cancelled. Returning to chat...", Some(Color::Yellow), true);

                                    let mut response_message = Message::user();
                                    response_message.content.push(MessageContent::tool_response(
                                        confirmation.id.clone(),
                                        Err(ErrorData { code: ErrorCode::INVALID_REQUEST, message: std::borrow::Cow::from("Tool call cancelled by user".to_string()), data: None })
                                    ));
                                    self.messages.push(response_message);
                                    cancel_token_clone.cancel();
                                    drop(stream);
                                    break;
                                } else {
                                    self.agent.handle_confirmation(confirmation.id.clone(), PermissionConfirmation {
                                        principal_type: PrincipalType::Tool,
                                        permission,
                                    },).await;
                                }
                            } else if let Some(MessageContent::ContextLengthExceeded(_)) = message.content.first() {
                                output::hide_thinking();

                                // Check for user-configured default context strategy
                                let config = Config::global();
                                let context_strategy = config.get_param::<String>("GOOSE_CONTEXT_STRATEGY")
                                    .unwrap_or_else(|_| if interactive { "prompt".to_string() } else { "summarize".to_string() });

                                let selected = match context_strategy.as_str() {
                                    "clear" => "clear",
                                    "truncate" => "truncate",
                                    "summarize" => "summarize",
                                    _ => {
                                        if interactive {
                                            // In interactive mode with no default, ask the user what to do
                                            let prompt = "The model's context length is maxed out. You will need to reduce the # msgs. Do you want to?".to_string();
                                            cliclack::select(prompt)
                                                .item("clear", "Clear Session", "Removes all messages from Goose's memory")
                                                .item("truncate", "Truncate Messages", "Removes old messages till context is within limits")
                                                .item("summarize", "Summarize Session", "Summarize the session to reduce context length")
                                                .interact()?
                                        } else {
                                            // In headless mode, default to summarize
                                            "summarize"
                                        }
                                    }
                                };

                                match selected {
                                    "clear" => {
                                        self.messages.clear();
                                        let msg = if context_strategy == "clear" {
                                            format!("Context maxed out - automatically cleared session.\n{}", "-".repeat(50))
                                        } else {
                                            format!("Session cleared.\n{}", "-".repeat(50))
                                        };
                                        output::render_text(&msg, Some(Color::Yellow), true);
                                        break;  // exit the loop to hand back control to the user
                                    }
                                    "truncate" => {
                                        // Truncate messages to fit within context length
                                        let (truncated_messages, _) = self.agent.truncate_context(self.messages.messages()).await?;
                                        let msg = if context_strategy == "truncate" {
                                            format!("Context maxed out - automatically truncated messages.\n{}\nGoose tried its best to truncate messages for you.", "-".repeat(50))
                                        } else {
                                            format!("Context maxed out\n{}\nGoose tried its best to truncate messages for you.", "-".repeat(50))
                                        };
                                        output::render_text("", Some(Color::Yellow), true);
                                        output::render_text(&msg, Some(Color::Yellow), true);
                                        self.messages = truncated_messages;
                                    }
                                    "summarize" => {
                                        // Use the helper function to summarize context
                                        let message_suffix = if context_strategy == "summarize" {
                                            "Goose automatically summarized messages for you."
                                        } else if interactive {
                                            "Goose summarized messages for you."
                                        } else {
                                            "Goose automatically summarized messages to continue processing."
                                        };
                                        Self::summarize_context_messages(&mut self.messages, &self.agent, message_suffix).await?;
                                    }
                                    _ => {
                                        unreachable!()
                                    }
                                }

                                // Restart the stream after handling ContextLengthExceeded
                                stream = self
                                    .agent
                                    .reply(
                                        self.messages.clone(),
                                        session_config.clone(),
                                        None
                                    )
                                    .await?;
                            }
                            // otherwise we have a model/tool to render
                            else {
                                for content in &message.content {
                                    if let MessageContent::ToolRequest(tool_request) = content {
                                        if let Ok(tool_call) = &tool_request.tool_call {
                                            tracing::info!(counter.goose.tool_calls = 1,
                                                tool_name = %tool_call.name,
                                                "Tool call started"
                                            );
                                        }
                                    }
                                    if let MessageContent::ToolResponse(tool_response) = content {
                                        let tool_name = self.messages
                                            .iter()
                                            .rev()
                                            .find_map(|msg| {
                                                msg.content.iter().find_map(|c| {
                                                    if let MessageContent::ToolRequest(req) = c {
                                                        if req.id == tool_response.id {
                                                            if let Ok(tool_call) = &req.tool_call {
                                                                Some(tool_call.name.clone())
                                                            } else {
                                                                None
                                                            }
                                                        } else {
                                                            None
                                                        }
                                                    } else {
                                                        None
                                                    }
                                                })
                                            })
                                            .unwrap_or_else(|| "unknown".to_string().into());

                                        let success = tool_response.tool_result.is_ok();
                                        let result_status = if success { "success" } else { "error" };
                                        tracing::info!(
                                            counter.goose.tool_completions = 1,
                                            tool_name = %tool_name,
                                            result = %result_status,
                                            "Tool call completed"
                                        );
                                    }
                                }
                                self.messages.push(message.clone());

                                if interactive {output::hide_thinking()};
                                let _ = progress_bars.hide();
                                output::render_message(&message, self.debug);
                            }
                        }
                        Some(Ok(AgentEvent::McpNotification((_id, message)))) => {
                            match &message {
                                ServerNotification::LoggingMessageNotification(notification) => {
                                    let data = &notification.params.data;
                                    let (formatted_message, subagent_id, message_notification_type) = match data {
                                        Value::String(s) => (s.clone(), None, None),
                                        Value::Object(o) => {
                                            // Check for subagent notification structure first
                                            if let Some(Value::String(msg)) = o.get("message") {
                                                // Extract subagent info for better display
                                                let subagent_id = o.get("subagent_id")
                                                    .and_then(|v| v.as_str());
                                                let notification_type = o.get("type")
                                                    .and_then(|v| v.as_str());

                                                let formatted = match notification_type {
                                                    Some("subagent_created") | Some("completed") | Some("terminated") => {
                                                        format!("🤖 {}", msg)
                                                    }
                                                    Some("tool_usage") | Some("tool_completed") | Some("tool_error") => {
                                                        format!("🔧 {}", msg)
                                                    }
                                                    Some("message_processing") | Some("turn_progress") => {
                                                        format!("💭 {}", msg)
                                                    }
                                                    Some("response_generated") => {
                                                        // Check verbosity setting for subagent response content
                                                        let config = Config::global();
                                                        let min_priority = config
                                                            .get_param::<f32>("GOOSE_CLI_MIN_PRIORITY")
                                                            .ok()
                                                            .unwrap_or(0.5);

                                                        if min_priority > 0.1 && !self.debug {
                                                            // High/Medium verbosity: show truncated response
                                                            if let Some(response_content) = msg.strip_prefix("Responded: ") {
                                                                format!("🤖 Responded: {}", safe_truncate(response_content, 100))
                                                            } else {
                                                                format!("🤖 {}", msg)
                                                            }
                                                        } else {
                                                            // All verbosity or debug: show full response
                                                            format!("🤖 {}", msg)
                                                        }
                                                    }
                                                    _ => {
                                                        msg.to_string()
                                                    }
                                                };
                                                (formatted, subagent_id.map(str::to_string), notification_type.map(str::to_string))
                                            } else if let Some(Value::String(output)) = o.get("output") {
                                                // Fallback for other MCP notification types
                                                (output.to_owned(), None, None)
                                            } else if let Some(result) = format_task_execution_notification(data) {
                                                result
                                            } else {
                                                (data.to_string(), None, None)
                                            }
                                        },
                                        v => {
                                            (v.to_string(), None, None)
                                        },
                                    };

                                    // Handle subagent notifications - show immediately
                                    if let Some(_id) = subagent_id {
                                        // TODO: proper display for subagent notifications
                                        if interactive {
                                            let _ = progress_bars.hide();
                                            println!("{}", console::style(&formatted_message).green().dim());
                                        } else {
                                            progress_bars.log(&formatted_message);
                                        }
                                    } else if let Some(ref notification_type) = message_notification_type {
                                        if notification_type == TASK_EXECUTION_NOTIFICATION_TYPE {
                                            if interactive {
                                                let _ = progress_bars.hide();
                                                print!("{}", formatted_message);
                                                std::io::stdout().flush().unwrap();
                                            } else {
                                                print!("{}", formatted_message);
                                                std::io::stdout().flush().unwrap();
                                            }
                                        }
                                    }
                                    else if output::is_showing_thinking() {
                                        output::set_thinking_message(&formatted_message);
                                    } else {
                                        progress_bars.log(&formatted_message);
                                    }
                                },
                                ServerNotification::ProgressNotification(notification) => {
                                    let progress = notification.params.progress;
                                    let text = notification.params.message.as_deref();
                                    let total = notification.params.total;
                                    let token = &notification.params.progress_token;
                                    progress_bars.update(
                                        &token.0.to_string(),
                                        progress,
                                        total,
                                        text,
                                    );
                                },
                                _ => (),
                            }
                        }
            Some(Ok(AgentEvent::HistoryReplaced(new_messages))) => {
                self.messages = Conversation::new_unvalidated(new_messages.clone());
            }
            Some(Ok(AgentEvent::ModelChange { model, mode })) => {
                            // Log model change if in debug mode
                            if self.debug {
                                eprintln!("Model changed to {} in {} mode", model, mode);
                            }
                        }

                        Some(Err(e)) => {
                            // Check if it's a ProviderError::ContextLengthExceeded
                            if e.downcast_ref::<goose::providers::errors::ProviderError>()
                                .map(|provider_error| matches!(provider_error, goose::providers::errors::ProviderError::ContextLengthExceeded(_)))
                                .unwrap_or(false) {

                                output::render_text(
                                    "Context limit reached. Performing auto-compaction...",
                                    Some(Color::Yellow),
                                    true
                                );

                                // Try auto-compaction first - keep the stream alive!
                                if let Ok(compact_result) = goose::context_mgmt::auto_compact::perform_compaction(&self.agent, self.messages.messages()).await {
                                    self.messages = compact_result.messages;
                                    if let Some(session_id) = &self.session_id {
                                        SessionManager::replace_conversation(session_id, &self.messages).await?;
                                    }

                                    output::render_text(
                                        "Compaction complete. Conversation has been automatically compacted to continue.",
                                        Some(Color::Yellow),
                                        true
                                    );

                                    // Restart the stream after successful compaction - keep the stream alive!
                                    stream = self
                                        .agent
                                        .reply(
                                            self.messages.clone(),
                                            session_config.clone(),
                                            Some(cancel_token.clone())
                                        )
                                        .await?;
                                    continue;
                                }
                                // Auto-compaction failed, fall through to common error handling below
                            }
                            eprintln!("Error: {}", e);
                            cancel_token_clone.cancel();
                            drop(stream);
                            if let Err(e) = self.handle_interrupted_messages(false).await {
                                eprintln!("Error handling interruption: {}", e);
                            }

                            // Check if it's a ProviderError::ContextLengthExceeded
                            if e.downcast_ref::<goose::providers::errors::ProviderError>()
                                .map(|provider_error| matches!(provider_error, goose::providers::errors::ProviderError::ContextLengthExceeded(_)))
                                .unwrap_or(false) {
                                    output::render_error(&format!("Error: Context length exceeded: {}", e));

                                    let prompt = "The tool calling loop was interrupted. How would you like to proceed?";
                                    let selected = match cliclack::select(prompt.to_string())
                                        .item("clear", "Clear Session", "Removes all messages from Goose's memory")
                                        .item("summarize", "Summarize Session", "Summarize the session to reduce context length")
                                        .interact()
                                    {
                                        Ok(choice) => Some(choice),
                                        Err(e) => {
                                            if e.kind() == std::io::ErrorKind::Interrupted {
                                                // If interrupted, do nothing and let user handle it manually
                                                output::render_text("Operation cancelled. You can use /clear or /summarize to continue.", Some(Color::Yellow), true);
                                                None
                                            } else {
                                                return Err(e.into());
                                            }
                                        }
                                    };

                                    if let Some(choice) = selected {
                                        match choice {
                                            "clear" => {
                                                self.messages.clear();
                                                let msg = format!("Session cleared.\n{}", "-".repeat(50));
                                                output::render_text(&msg, Some(Color::Yellow), true);
                                            }
                                            "summarize" => {
                                                // Use the helper function to summarize context
                                                let message_suffix = "Goose summarized messages for you.";
                                                if let Err(e) = Self::summarize_context_messages(&mut self.messages, &self.agent, message_suffix).await {
                                                    output::render_error(&format!("Failed to summarize: {}", e));
                                                    output::render_text("Consider using /clear to start fresh.", Some(Color::Yellow), true);
                                                }
                                            }
                                            _ => {
                                                unreachable!()
                                            }
                                        }
                                    }
                            } else {
                                output::render_error(
                                    "The error above was an exception we were not able to handle.\n\
                                    These errors are often related to connection or authentication\n\
                                    We've removed the conversation up to the most recent user message\n\
                                    - depending on the error you may be able to continue",
                                );
                            }
                            break;
                        }
                        None => break,
                    }
                }
                _ = tokio::signal::ctrl_c() => {
                    cancel_token_clone.cancel();
                    drop(stream);
                    if let Err(e) = self.handle_interrupted_messages(true).await {
                        eprintln!("Error handling interruption: {}", e);
                    }
                    break;
                }
            }
        }
        println!();

        Ok(())
    }

    async fn handle_interrupted_messages(&mut self, interrupt: bool) -> Result<()> {
        // First, get any tool requests from the last message if it exists
        let tool_requests = self
            .messages
            .last()
            .filter(|msg| msg.role == rmcp::model::Role::Assistant)
            .map_or(Vec::new(), |msg| {
                msg.content
                    .iter()
                    .filter_map(|content| {
                        if let MessageContent::ToolRequest(req) = content {
                            Some((req.id.clone(), req.tool_call.clone()))
                        } else {
                            None
                        }
                    })
                    .collect()
            });

        if !tool_requests.is_empty() {
            // Interrupted during a tool request
            // Create tool responses for all interrupted tool requests
            let mut response_message = Message::user();
            let last_tool_name = tool_requests
                .last()
                .and_then(|(_, tool_call)| {
                    tool_call
                        .as_ref()
                        .ok()
                        .map(|tool| tool.name.to_string().clone())
                })
                .unwrap_or_else(|| "tool".to_string());

            let notification = if interrupt {
                "Interrupted by the user to make a correction".to_string()
            } else {
                "An uncaught error happened during tool use".to_string()
            };
            for (req_id, _) in &tool_requests {
                response_message.content.push(MessageContent::tool_response(
                    req_id.clone(),
                    Err(ErrorData {
                        code: ErrorCode::INTERNAL_ERROR,
                        message: std::borrow::Cow::from(notification.clone()),
                        data: None,
                    }),
                ));
            }
            // TODO(Douwe): update also db
            self.push_message(response_message);
            let prompt = format!(
                "The existing call to {} was interrupted. How would you like to proceed?",
                last_tool_name
            );
            self.push_message(Message::assistant().with_text(&prompt));
            output::render_message(&Message::assistant().with_text(&prompt), self.debug);
        } else {
            // An interruption occurred outside of a tool request-response.
            if let Some(last_msg) = self.messages.last() {
                if last_msg.role == rmcp::model::Role::User {
                    match last_msg.content.first() {
                        Some(MessageContent::ToolResponse(_)) => {
                            // Interruption occurred after a tool had completed but not assistant reply
                            let prompt = "The tool calling loop was interrupted. How would you like to proceed?";
                            self.push_message(Message::assistant().with_text(prompt));
                            output::render_message(
                                &Message::assistant().with_text(prompt),
                                self.debug,
                            );
                        }
                        Some(_) => {
                            // A real users message
                            self.messages.pop();
                            let prompt = "Interrupted before the model replied and removed the last message.";
                            output::render_message(
                                &Message::assistant().with_text(prompt),
                                self.debug,
                            );
                        }
                        None => panic!("No content in last message"),
                    }
                }
            }
        }
        Ok(())
    }

    /// Update the completion cache with fresh data
    /// This should be called before the interactive session starts
    pub async fn update_completion_cache(&mut self) -> Result<()> {
        // Get fresh data
        let prompts = self.agent.list_extension_prompts().await;

        // Update the cache with write lock
        let mut cache = self.completion_cache.write().unwrap();
        cache.prompts.clear();
        cache.prompt_info.clear();

        for (extension, prompt_list) in prompts {
            let names: Vec<String> = prompt_list.iter().map(|p| p.name.clone()).collect();
            cache.prompts.insert(extension.clone(), names);

            for prompt in prompt_list {
                cache.prompt_info.insert(
                    prompt.name.clone(),
                    output::PromptInfo {
                        name: prompt.name.clone(),
                        description: prompt.description.clone(),
                        arguments: prompt.arguments.clone(),
                        extension: Some(extension.clone()),
                    },
                );
            }
        }

        cache.last_updated = Instant::now();
        Ok(())
    }

    /// Invalidate the completion cache
    /// This should be called when extensions are added or removed
    async fn invalidate_completion_cache(&self) {
        let mut cache = self.completion_cache.write().unwrap();
        cache.prompts.clear();
        cache.prompt_info.clear();
        cache.last_updated = Instant::now();
    }

    pub fn message_history(&self) -> Conversation {
        self.messages.clone()
    }

    /// Render all past messages from the session history
    pub fn render_message_history(&self) {
        if self.messages.is_empty() {
            return;
        }

        // Print session restored message
        println!(
            "\n{} {} messages loaded into context.",
            console::style("Session restored:").green().bold(),
            console::style(self.messages.len()).green()
        );

        // Render each message
        for message in self.messages.iter() {
            output::render_message(message, self.debug);
        }

        // Add a visual separator after restored messages
        println!(
            "\n{}\n",
            console::style("──────── New Messages ────────").dim()
        );
    }

    pub async fn get_metadata(&self) -> Result<session::Session> {
        match &self.session_id {
            Some(id) => SessionManager::get_session(id, false).await,
            None => Err(anyhow::anyhow!("No session available")),
        }
    }

    // Get the session's total token usage
    pub async fn get_total_token_usage(&self) -> Result<Option<i32>> {
        let metadata = self.get_metadata().await?;
        Ok(metadata.total_tokens)
    }

    /// Display enhanced context usage with session totals
    pub async fn display_context_usage(&self) -> Result<()> {
        let provider = self.agent.provider().await?;
        let model_config = provider.get_model_config();
        let context_limit = model_config.context_limit();

        let config = Config::global();
        let show_cost = config
            .get_param::<bool>("GOOSE_CLI_SHOW_COST")
            .unwrap_or(false);

        let provider_name = config
            .get_param::<String>("GOOSE_PROVIDER")
            .unwrap_or_else(|_| "unknown".to_string());

        // Do not get costing information if show cost is disabled
        // This will prevent the API call to openrouter.ai
        // This is useful if for cases where openrouter.ai may be blocked by corporate firewalls
        if show_cost {
            // Initialize pricing cache on startup
            tracing::info!("Initializing pricing cache...");
            if let Err(e) = initialize_pricing_cache().await {
                tracing::warn!(
                    "Failed to initialize pricing cache: {e}. Pricing data may not be available."
                );
            }
        }

        match self.get_metadata().await {
            Ok(metadata) => {
                let total_tokens = metadata.total_tokens.unwrap_or(0) as usize;

                output::display_context_usage(total_tokens, context_limit);

                if show_cost {
                    let input_tokens = metadata.input_tokens.unwrap_or(0) as usize;
                    let output_tokens = metadata.output_tokens.unwrap_or(0) as usize;
                    output::display_cost_usage(
                        &provider_name,
                        &model_config.model_name,
                        input_tokens,
                        output_tokens,
                    )
                    .await;
                }
            }
            Err(_) => {
                output::display_context_usage(0, context_limit);
            }
        }

        Ok(())
    }

    /// Handle prompt command execution
    async fn handle_prompt_command(&mut self, opts: input::PromptCommandOptions) -> Result<()> {
        // name is required
        if opts.name.is_empty() {
            output::render_error("Prompt name argument is required");
            return Ok(());
        }

        if opts.info {
            match self.get_prompt_info(&opts.name).await? {
                Some(info) => output::render_prompt_info(&info),
                None => output::render_error(&format!("Prompt '{}' not found", opts.name)),
            }
        } else {
            // Convert the arguments HashMap to a Value
            let arguments = serde_json::to_value(opts.arguments)
                .map_err(|e| anyhow::anyhow!("Failed to serialize arguments: {}", e))?;

            match self.get_prompt(&opts.name, arguments).await {
                Ok(messages) => {
                    let start_len = self.messages.len();
                    let mut valid = true;
                    for (i, prompt_message) in messages.into_iter().enumerate() {
                        let msg = Message::from(prompt_message);
                        // ensure we get a User - Assistant - User type pattern
                        let expected_role = if i % 2 == 0 {
                            rmcp::model::Role::User
                        } else {
                            rmcp::model::Role::Assistant
                        };

                        if msg.role != expected_role {
                            output::render_error(&format!(
                                "Expected {:?} message at position {}, but found {:?}",
                                expected_role, i, msg.role
                            ));
                            valid = false;
                            // get rid of everything we added to messages
                            self.messages.truncate(start_len);
                            break;
                        }

                        if msg.role == rmcp::model::Role::User {
                            output::render_message(&msg, self.debug);
                        }
                        self.push_message(msg);
                    }

                    if valid {
                        output::show_thinking();
                        self.process_agent_response(true, CancellationToken::default())
                            .await?;
                        output::hide_thinking();
                    }
                }
                Err(e) => output::render_error(&e.to_string()),
            }
        }

        Ok(())
    }

    /// Save a recipe to a file
    ///
    /// # Arguments
    /// * `recipe` - The recipe to save
    /// * `filepath_str` - The path to save the recipe to
    ///
    /// # Returns
    /// * `Result<PathBuf, String>` - The path the recipe was saved to or an error message
    fn save_recipe(
        &self,
        recipe: &goose::recipe::Recipe,
        filepath_str: &str,
    ) -> anyhow::Result<PathBuf> {
        let path_buf = PathBuf::from(filepath_str);
        let mut path = path_buf.clone();

        // Update the final path if it's relative
        if path_buf.is_relative() {
            // If the path is relative, resolve it relative to the current working directory
            let cwd = std::env::current_dir().context("Failed to get current directory")?;
            path = cwd.join(&path_buf);
        }

        // Check if parent directory exists
        if let Some(parent) = path.parent() {
            if !parent.exists() {
                return Err(anyhow::anyhow!(
                    "Directory '{}' does not exist",
                    parent.display()
                ));
            }
        }

        // Try creating the file
        let file = std::fs::File::create(path.as_path())
            .context(format!("Failed to create file '{}'", path.display()))?;

        // Write YAML
        serde_yaml::to_writer(file, recipe).context("Failed to save recipe")?;

        Ok(path)
    }

    fn push_message(&mut self, message: Message) {
        self.messages.push(message);
    }
}

fn get_reasoner() -> Result<Arc<dyn Provider>, anyhow::Error> {
    use goose::model::ModelConfig;
    use goose::providers::create;

    let config = Config::global();

    // Try planner-specific provider first, fallback to default provider
    let provider = if let Ok(provider) = config.get_param::<String>("GOOSE_PLANNER_PROVIDER") {
        provider
    } else {
        println!("WARNING: GOOSE_PLANNER_PROVIDER not found. Using default provider...");
        config
            .get_param::<String>("GOOSE_PROVIDER")
            .expect("No provider configured. Run 'goose configure' first")
    };

    // Try planner-specific model first, fallback to default model
    let model = if let Ok(model) = config.get_param::<String>("GOOSE_PLANNER_MODEL") {
        model
    } else {
        println!("WARNING: GOOSE_PLANNER_MODEL not found. Using default model...");
        config
            .get_param::<String>("GOOSE_MODEL")
            .expect("No model configured. Run 'goose configure' first")
    };

    let model_config =
        ModelConfig::new_with_context_env(model, Some("GOOSE_PLANNER_CONTEXT_LIMIT"))?;
    let reasoner = create(&provider, model_config)?;

    Ok(reasoner)
}

/// Format elapsed time duration
/// Shows seconds if less than 60, otherwise shows minutes:seconds
fn format_elapsed_time(duration: std::time::Duration) -> String {
    let total_secs = duration.as_secs();
    if total_secs < 60 {
        format!("{:.2}s", duration.as_secs_f64())
    } else {
        let minutes = total_secs / 60;
        let seconds = total_secs % 60;
        format!("{}m {:02}s", minutes, seconds)
    }
}

#[cfg(test)]
mod tests {
    use super::*;
    use std::time::Duration;

    #[test]
    fn test_format_elapsed_time_under_60_seconds() {
        // Test sub-second duration
        let duration = Duration::from_millis(500);
        assert_eq!(format_elapsed_time(duration), "0.50s");

        // Test exactly 1 second
        let duration = Duration::from_secs(1);
        assert_eq!(format_elapsed_time(duration), "1.00s");

        // Test 45.75 seconds
        let duration = Duration::from_millis(45750);
        assert_eq!(format_elapsed_time(duration), "45.75s");

        // Test 59.99 seconds
        let duration = Duration::from_millis(59990);
        assert_eq!(format_elapsed_time(duration), "59.99s");
    }

    #[test]
    fn test_format_elapsed_time_minutes() {
        // Test exactly 60 seconds (1 minute)
        let duration = Duration::from_secs(60);
        assert_eq!(format_elapsed_time(duration), "1m 00s");

        // Test 61 seconds (1 minute 1 second)
        let duration = Duration::from_secs(61);
        assert_eq!(format_elapsed_time(duration), "1m 01s");

        // Test 90 seconds (1 minute 30 seconds)
        let duration = Duration::from_secs(90);
        assert_eq!(format_elapsed_time(duration), "1m 30s");

        // Test 119 seconds (1 minute 59 seconds)
        let duration = Duration::from_secs(119);
        assert_eq!(format_elapsed_time(duration), "1m 59s");

        // Test 120 seconds (2 minutes)
        let duration = Duration::from_secs(120);
        assert_eq!(format_elapsed_time(duration), "2m 00s");

        // Test 605 seconds (10 minutes 5 seconds)
        let duration = Duration::from_secs(605);
        assert_eq!(format_elapsed_time(duration), "10m 05s");

        // Test 3661 seconds (61 minutes 1 second)
        let duration = Duration::from_secs(3661);
        assert_eq!(format_elapsed_time(duration), "61m 01s");
    }

    #[test]
    fn test_format_elapsed_time_edge_cases() {
        // Test zero duration
        let duration = Duration::from_secs(0);
        assert_eq!(format_elapsed_time(duration), "0.00s");

        // Test very small duration (1 millisecond)
        let duration = Duration::from_millis(1);
        assert_eq!(format_elapsed_time(duration), "0.00s");

        // Test fractional seconds are truncated for minute display
        // 60.5 seconds should still show as 1m 00s (not 1m 00.5s)
        let duration = Duration::from_millis(60500);
        assert_eq!(format_elapsed_time(duration), "1m 00s");
    }
}<|MERGE_RESOLUTION|>--- conflicted
+++ resolved
@@ -54,13 +54,8 @@
     Plan,
 }
 
-<<<<<<< HEAD
-pub struct Session {
-    pub agent: Agent,
-=======
 pub struct CliSession {
     agent: Agent,
->>>>>>> ac9fd717
     messages: Conversation,
     session_id: Option<String>,
     completion_cache: Arc<std::sync::RwLock<CompletionCache>>,
@@ -70,7 +65,6 @@
     max_turns: Option<u32>,
     edit_mode: Option<EditMode>,
     retry_config: Option<RetryConfig>,
-    startup_metadata: Option<SessionMetadata>, // Metadata to write with first message
 }
 
 // Cache structure for completion data
@@ -133,7 +127,6 @@
         max_turns: Option<u32>,
         edit_mode: Option<EditMode>,
         retry_config: Option<RetryConfig>,
-        startup_metadata: Option<SessionMetadata>,
     ) -> Self {
         let messages = if let Some(session_id) = &session_id {
             tokio::task::block_in_place(|| {
@@ -159,7 +152,6 @@
             max_turns,
             edit_mode,
             retry_config,
-            startup_metadata,
         }
     }
 
@@ -384,64 +376,7 @@
     ) -> Result<()> {
         let cancel_token = cancel_token.clone();
 
-<<<<<<< HEAD
-        // Persist messages with provider for automatic description generation
-        if let Some(session_file) = &self.session_file {
-            let working_dir = Some(
-                std::env::current_dir().expect("failed to get current session working directory"),
-            );
-
-            // First-write optimization: Save complete metadata (including extensions) only once
-            //
-            // - startup_metadata contains our metadata with extensions (set during session init)
-            // - .take() removes the value and returns it, leaving None behind
-            // - After .take(), startup_metadata is None forever
-            //
-            // Result: First message write uses cached metadata, all others use normal flow
-            // This avoids multiple file writes during startup without needing a "dirty" flag to track the cached metadata
-            if let Some(startup_metadata) = self.startup_metadata.take() {
-                // First write: Use cached metadata with extensions
-                let secure_path =
-                    session::get_path(session::Identifier::Path(session_file.to_path_buf()))?;
-                session::storage::save_messages_with_metadata(
-                    &secure_path,
-                    &startup_metadata,
-                    &self.messages,
-                )?;
-            } else {
-                // All other writes: Use normal persistence
-                // (startup_metadata is None after .take() was called above)
-                session::persist_messages_with_schedule_id(
-                    session_file,
-                    &self.messages,
-                    Some(provider),
-                    self.scheduled_job_id.clone(),
-                    working_dir,
-                )
-                .await?;
-            }
-        }
-
-        // Track the current directory and last instruction in projects.json
-        let session_id = self
-            .session_file
-            .as_ref()
-            .and_then(|p| p.file_stem())
-            .and_then(|s| s.to_str())
-            .map(|s| s.to_string());
-
-        if let Err(e) = crate::project_tracker::update_project_tracker(
-            Some(&message_text),
-            session_id.as_deref(),
-        ) {
-            eprintln!(
-                "Warning: Failed to update project tracker with instruction: {}",
-                e
-            );
-        }
-=======
         // TODO(Douwe): Make sure we generate the description here still:
->>>>>>> ac9fd717
 
         self.push_message(message);
         self.process_agent_response(false, cancel_token).await?;
