mod builder;
mod completion;
mod export;
mod input;
mod output;
mod prompt;
mod task_execution_display;
mod thinking;

use crate::session::task_execution_display::{
    format_task_execution_notification, TASK_EXECUTION_NOTIFICATION_TYPE,
};
use goose::conversation::Conversation;
use std::io::Write;
use std::str::FromStr;

pub use self::export::message_to_markdown;
pub use builder::{build_session, SessionBuilderConfig, SessionSettings};
use console::Color;
use goose::agents::AgentEvent;
use goose::permission::permission_confirmation::PrincipalType;
use goose::permission::Permission;
use goose::permission::PermissionConfirmation;
use goose::providers::base::Provider;
use goose::utils::safe_truncate;

use anyhow::{Context, Result};
use completion::GooseCompleter;
use goose::agents::extension::{Envs, ExtensionConfig};
use goose::agents::types::RetryConfig;
use goose::agents::{Agent, SessionConfig, MANUAL_COMPACT_TRIGGER};
use goose::config::{Config, GooseMode};
use goose::providers::pricing::initialize_pricing_cache;
use goose::session::SessionManager;
use input::InputResult;
use rmcp::model::PromptMessage;
use rmcp::model::ServerNotification;
use rmcp::model::{ErrorCode, ErrorData};

use goose::config::paths::Paths;
use goose::conversation::message::{Message, MessageContent};
use rand::{distributions::Alphanumeric, Rng};
use rustyline::EditMode;
use serde_json::Value;
use std::collections::HashMap;
use std::path::PathBuf;
use std::sync::Arc;
use std::time::Instant;
use tokio;
use tokio_util::sync::CancellationToken;
use tracing::warn;

pub enum RunMode {
    Normal,
    Plan,
}

pub struct CliSession {
    agent: Agent,
    messages: Conversation,
    session_id: String,
    completion_cache: Arc<std::sync::RwLock<CompletionCache>>,
    debug: bool,
    run_mode: RunMode,
    scheduled_job_id: Option<String>, // ID of the scheduled job that triggered this session
    max_turns: Option<u32>,
    edit_mode: Option<EditMode>,
    retry_config: Option<RetryConfig>,
}

// Cache structure for completion data
struct CompletionCache {
    prompts: HashMap<String, Vec<String>>,
    prompt_info: HashMap<String, output::PromptInfo>,
    last_updated: Instant,
}

impl CompletionCache {
    fn new() -> Self {
        Self {
            prompts: HashMap::new(),
            prompt_info: HashMap::new(),
            last_updated: Instant::now(),
        }
    }
}

pub enum PlannerResponseType {
    Plan,
    ClarifyingQuestions,
}

/// Decide if the planner's reponse is a plan or a clarifying question
///
/// This function is called after the planner has generated a response
/// to the user's message. The response is either a plan or a clarifying
/// question.
pub async fn classify_planner_response(
    message_text: String,
    provider: Arc<dyn Provider>,
) -> Result<PlannerResponseType> {
    let prompt = format!("The text below is the output from an AI model which can either provide a plan or list of clarifying questions. Based on the text below, decide if the output is a \"plan\" or \"clarifying questions\".\n---\n{message_text}");

    // Generate the description
    let message = Message::user().with_text(&prompt);
    let (result, _usage) = provider
        .complete(
            "Reply only with the classification label: \"plan\" or \"clarifying questions\"",
            &[message],
            &[],
        )
        .await?;

    let predicted = result.as_concat_text();
    if predicted.to_lowercase().contains("plan") {
        Ok(PlannerResponseType::Plan)
    } else {
        Ok(PlannerResponseType::ClarifyingQuestions)
    }
}

impl CliSession {
    pub async fn new(
        agent: Agent,
        session_id: String,
        debug: bool,
        scheduled_job_id: Option<String>,
        max_turns: Option<u32>,
        edit_mode: Option<EditMode>,
        retry_config: Option<RetryConfig>,
    ) -> Self {
        let messages = SessionManager::get_session(&session_id, true)
            .await
            .map(|session| session.conversation.unwrap_or_default())
            .unwrap();

        CliSession {
            agent,
            messages,
            session_id,
            completion_cache: Arc::new(std::sync::RwLock::new(CompletionCache::new())),
            debug,
            run_mode: RunMode::Normal,
            scheduled_job_id,
            max_turns,
            edit_mode,
            retry_config,
        }
    }

    pub fn session_id(&self) -> &String {
        &self.session_id
    }

    /// Add a stdio extension to the session
    ///
    /// # Arguments
    /// * `extension_command` - Full command string including environment variables
    ///   Format: "ENV1=val1 ENV2=val2 command args..."
    pub async fn add_extension(&mut self, extension_command: String) -> Result<()> {
        let mut parts: Vec<&str> = extension_command.split_whitespace().collect();
        let mut envs = HashMap::new();

        while let Some(part) = parts.first() {
            if !part.contains('=') {
                break;
            }
            let env_part = parts.remove(0);
            let (key, value) = env_part.split_once('=').unwrap();
            envs.insert(key.to_string(), value.to_string());
        }

        if parts.is_empty() {
            return Err(anyhow::anyhow!("No command provided in extension string"));
        }

        let cmd = parts.remove(0).to_string();
        let name: String = rand::thread_rng()
            .sample_iter(&Alphanumeric)
            .take(8)
            .map(char::from)
            .collect();

        let config = ExtensionConfig::Stdio {
            name,
            cmd,
            args: parts.iter().map(|s| s.to_string()).collect(),
            envs: Envs::new(envs),
            env_keys: Vec::new(),
            description: goose::config::DEFAULT_EXTENSION_DESCRIPTION.to_string(),
            // TODO: should set timeout
            timeout: Some(goose::config::DEFAULT_EXTENSION_TIMEOUT),
            bundled: None,
            available_tools: Vec::new(),
        };

        self.agent
            .add_extension(config)
            .await
            .map_err(|e| anyhow::anyhow!("Failed to start extension: {}", e))?;

        // Invalidate the completion cache when a new extension is added
        self.invalidate_completion_cache().await;

        Ok(())
    }

    /// Add a remote extension to the session
    ///
    /// # Arguments
    /// * `extension_url` - URL of the server
    pub async fn add_remote_extension(&mut self, extension_url: String) -> Result<()> {
        let name: String = rand::thread_rng()
            .sample_iter(&Alphanumeric)
            .take(8)
            .map(char::from)
            .collect();

        let config = ExtensionConfig::Sse {
            name,
            uri: extension_url,
            envs: Envs::new(HashMap::new()),
            env_keys: Vec::new(),
            description: goose::config::DEFAULT_EXTENSION_DESCRIPTION.to_string(),
            // TODO: should set timeout
            timeout: Some(goose::config::DEFAULT_EXTENSION_TIMEOUT),
            bundled: None,
            available_tools: Vec::new(),
        };

        self.agent
            .add_extension(config)
            .await
            .map_err(|e| anyhow::anyhow!("Failed to start extension: {}", e))?;

        // Invalidate the completion cache when a new extension is added
        self.invalidate_completion_cache().await;

        Ok(())
    }

    /// Add a streamable HTTP extension to the session
    ///
    /// # Arguments
    /// * `extension_url` - URL of the server
    pub async fn add_streamable_http_extension(&mut self, extension_url: String) -> Result<()> {
        let name: String = rand::thread_rng()
            .sample_iter(&Alphanumeric)
            .take(8)
            .map(char::from)
            .collect();

        let config = ExtensionConfig::StreamableHttp {
            name,
            uri: extension_url,
            envs: Envs::new(HashMap::new()),
            env_keys: Vec::new(),
            headers: HashMap::new(),
            description: goose::config::DEFAULT_EXTENSION_DESCRIPTION.to_string(),
            // TODO: should set timeout
            timeout: Some(goose::config::DEFAULT_EXTENSION_TIMEOUT),
            bundled: None,
            available_tools: Vec::new(),
        };

        self.agent
            .add_extension(config)
            .await
            .map_err(|e| anyhow::anyhow!("Failed to start extension: {}", e))?;

        // Invalidate the completion cache when a new extension is added
        self.invalidate_completion_cache().await;

        Ok(())
    }

    /// Add a builtin extension to the session
    ///
    /// # Arguments
    /// * `builtin_name` - Name of the builtin extension(s), comma separated
    pub async fn add_builtin(&mut self, builtin_name: String) -> Result<()> {
        for name in builtin_name.split(',') {
            let extension_name = name.trim().to_string();
            let config = ExtensionConfig::Builtin {
                name: extension_name,
                display_name: None,
                // TODO: should set a timeout
                timeout: Some(goose::config::DEFAULT_EXTENSION_TIMEOUT),
                bundled: None,
                description: name.trim().to_string(),
                available_tools: Vec::new(),
            };
            self.agent
                .add_extension(config)
                .await
                .map_err(|e| anyhow::anyhow!("Failed to start builtin extension: {}", e))?;
        }

        // Invalidate the completion cache when a new extension is added
        self.invalidate_completion_cache().await;

        Ok(())
    }

    pub async fn list_prompts(
        &mut self,
        extension: Option<String>,
    ) -> Result<HashMap<String, Vec<String>>> {
        let prompts = self.agent.list_extension_prompts().await;

        // Early validation if filtering by extension
        if let Some(filter) = &extension {
            if !prompts.contains_key(filter) {
                return Err(anyhow::anyhow!("Extension '{}' not found", filter));
            }
        }

        // Convert prompts into filtered map of extension names to prompt names
        Ok(prompts
            .into_iter()
            .filter(|(ext, _)| extension.as_ref().is_none_or(|f| f == ext))
            .map(|(extension, prompt_list)| {
                let names = prompt_list.into_iter().map(|p| p.name).collect();
                (extension, names)
            })
            .collect())
    }

    pub async fn get_prompt_info(&mut self, name: &str) -> Result<Option<output::PromptInfo>> {
        let prompts = self.agent.list_extension_prompts().await;

        // Find which extension has this prompt
        for (extension, prompt_list) in prompts {
            if let Some(prompt) = prompt_list.iter().find(|p| p.name == name) {
                return Ok(Some(output::PromptInfo {
                    name: prompt.name.clone(),
                    description: prompt.description.clone(),
                    arguments: prompt.arguments.clone(),
                    extension: Some(extension),
                }));
            }
        }

        Ok(None)
    }

    pub async fn get_prompt(&mut self, name: &str, arguments: Value) -> Result<Vec<PromptMessage>> {
        Ok(self.agent.get_prompt(name, arguments).await?.messages)
    }

    /// Process a single message and get the response
    pub(crate) async fn process_message(
        &mut self,
        message: Message,
        cancel_token: CancellationToken,
    ) -> Result<()> {
        let cancel_token = cancel_token.clone();
        self.push_message(message);
        self.process_agent_response(false, cancel_token).await?;
        Ok(())
    }

    /// Start an interactive session, optionally with an initial message
    pub async fn interactive(&mut self, prompt: Option<String>) -> Result<()> {
        // Process initial message if provided
        if let Some(prompt) = prompt {
            let msg = Message::user().with_text(&prompt);
            self.process_message(msg, CancellationToken::default())
                .await?;
        }

        // Initialize the completion cache
        self.update_completion_cache().await?;

        // Create a new editor with our custom completer
        let builder =
            rustyline::Config::builder().completion_type(rustyline::CompletionType::Circular);
        let builder = if let Some(edit_mode) = self.edit_mode {
            builder.edit_mode(edit_mode)
        } else {
            // Default to Emacs mode if no edit mode is set
            builder.edit_mode(EditMode::Emacs)
        };
        let config = builder.build();
        let mut editor =
            rustyline::Editor::<GooseCompleter, rustyline::history::DefaultHistory>::with_config(
                config,
            )?;

        // Set up the completer with a reference to the completion cache
        let completer = GooseCompleter::new(self.completion_cache.clone());
        editor.set_helper(Some(completer));

        let history_file = Paths::state_dir().join("history.txt");
        let old_history_file = Paths::config_dir().join("history.txt");

        if let Some(parent) = history_file.parent() {
            if !parent.exists() {
                std::fs::create_dir_all(parent)?;
            }
        }

        let history_files = [&history_file, &old_history_file];
        let load_from = history_files.iter().find(|f| f.exists());

        if let Some(file) = load_from {
            if let Err(err) = editor.load_history(file) {
                eprintln!("Warning: Failed to load command history: {}", err);
            }
        }

        let save_history =
            |editor: &mut rustyline::Editor<GooseCompleter, rustyline::history::DefaultHistory>| {
                if let Err(err) = editor.save_history(&history_file) {
                    eprintln!("Warning: Failed to save command history: {}", err);
                } else if old_history_file.exists() {
                    if let Err(err) = std::fs::remove_file(&old_history_file) {
                        eprintln!("Warning: Failed to remove old history file: {}", err);
                    }
                }
            };

        output::display_greeting();
        loop {
            // Display context usage before each prompt
            self.display_context_usage().await?;

            match input::get_input(&mut editor)? {
                InputResult::Message(content) => {
                    match self.run_mode {
                        RunMode::Normal => {
                            save_history(&mut editor);

                            self.push_message(Message::user().with_text(&content));

                            // Track the current directory and last instruction in projects.json
                            if let Err(e) = crate::project_tracker::update_project_tracker(
                                Some(&content),
                                Some(&self.session_id),
                            ) {
                                eprintln!("Warning: Failed to update project tracker with instruction: {}", e);
                            }

                            let _provider = self.agent.provider().await?;

                            output::show_thinking();
                            let start_time = Instant::now();
                            self.process_agent_response(true, CancellationToken::default())
                                .await?;
                            output::hide_thinking();

                            // Display elapsed time
                            let elapsed = start_time.elapsed();
                            let elapsed_str = format_elapsed_time(elapsed);
                            println!(
                                "\n{}",
                                console::style(format!("⏱️  Elapsed time: {}", elapsed_str)).dim()
                            );
                        }
                        RunMode::Plan => {
                            let mut plan_messages = self.messages.clone();
                            plan_messages.push(Message::user().with_text(&content));
                            let reasoner = get_reasoner().await?;
                            self.plan_with_reasoner_model(plan_messages, reasoner)
                                .await?;
                        }
                    }
                }
                input::InputResult::Exit => break,
                input::InputResult::AddExtension(cmd) => {
                    save_history(&mut editor);

                    match self.add_extension(cmd.clone()).await {
                        Ok(_) => output::render_extension_success(&cmd),
                        Err(e) => output::render_extension_error(&cmd, &e.to_string()),
                    }
                }
                input::InputResult::AddBuiltin(names) => {
                    save_history(&mut editor);

                    match self.add_builtin(names.clone()).await {
                        Ok(_) => output::render_builtin_success(&names),
                        Err(e) => output::render_builtin_error(&names, &e.to_string()),
                    }
                }
                input::InputResult::ToggleTheme => {
                    save_history(&mut editor);

                    let current = output::get_theme();
                    let new_theme = match current {
                        output::Theme::Light => {
                            println!("Switching to Dark theme");
                            output::Theme::Dark
                        }
                        output::Theme::Dark => {
                            println!("Switching to Ansi theme");
                            output::Theme::Ansi
                        }
                        output::Theme::Ansi => {
                            println!("Switching to Light theme");
                            output::Theme::Light
                        }
                    };
                    output::set_theme(new_theme);
                    continue;
                }

                input::InputResult::SelectTheme(theme_name) => {
                    save_history(&mut editor);

                    let new_theme = match theme_name.as_str() {
                        "light" => {
                            println!("Switching to Light theme");
                            output::Theme::Light
                        }
                        "dark" => {
                            println!("Switching to Dark theme");
                            output::Theme::Dark
                        }
                        "ansi" => {
                            println!("Switching to Ansi theme");
                            output::Theme::Ansi
                        }
                        _ => output::Theme::Dark,
                    };
                    output::set_theme(new_theme);
                    continue;
                }
                input::InputResult::Retry => continue,
                input::InputResult::ListPrompts(extension) => {
                    save_history(&mut editor);

                    match self.list_prompts(extension).await {
                        Ok(prompts) => output::render_prompts(&prompts),
                        Err(e) => output::render_error(&e.to_string()),
                    }
                }
                input::InputResult::GooseMode(mode) => {
                    save_history(&mut editor);

                    let config = Config::global();
                    let mode = match GooseMode::from_str(&mode.to_lowercase()) {
                        Ok(mode) => mode,
                        Err(_) => {
                            output::render_error(&format!(
                                "Invalid mode '{}'. Mode must be one of: auto, approve, chat, smart_approve",
                                mode
                            ));
                            continue;
                        }
                    };
                    config.set_goose_mode(mode)?;
                    output::goose_mode_message(&format!("Goose mode set to '{:?}'", mode));
                    continue;
                }
                input::InputResult::Plan(options) => {
                    self.run_mode = RunMode::Plan;
                    output::render_enter_plan_mode();

                    let message_text = options.message_text;
                    if message_text.is_empty() {
                        continue;
                    }
                    let mut plan_messages = self.messages.clone();
                    plan_messages.push(Message::user().with_text(&message_text));

                    let reasoner = get_reasoner().await?;
                    self.plan_with_reasoner_model(plan_messages, reasoner)
                        .await?;
                }
                input::InputResult::EndPlan => {
                    self.run_mode = RunMode::Normal;
                    output::render_exit_plan_mode();
                    continue;
                }
                input::InputResult::Clear => {
                    save_history(&mut editor);

                    if let Err(e) = SessionManager::replace_conversation(
                        &self.session_id,
                        &Conversation::default(),
                    )
                    .await
                    {
                        output::render_error(&format!("Failed to clear session: {}", e));
                        continue;
                    }

                    self.messages.clear();
                    tracing::info!("Chat context cleared by user.");
                    output::render_message(
                        &Message::assistant().with_text("Chat context cleared."),
                        self.debug,
                    );

                    continue;
                }
                input::InputResult::PromptCommand(opts) => {
                    save_history(&mut editor);
                    self.handle_prompt_command(opts).await?;
                }
                InputResult::Recipe(filepath_opt) => {
                    println!("{}", console::style("Generating Recipe").green());

                    output::show_thinking();
                    let recipe = self.agent.create_recipe(self.messages.clone()).await;
                    output::hide_thinking();

                    match recipe {
                        Ok(recipe) => {
                            // Use provided filepath or default
                            let filepath_str = filepath_opt.as_deref().unwrap_or("recipe.yaml");
                            match self.save_recipe(&recipe, filepath_str) {
                                Ok(path) => println!(
                                    "{}",
                                    console::style(format!("Saved recipe to {}", path.display()))
                                        .green()
                                ),
                                Err(e) => {
                                    println!("{}", console::style(e).red());
                                }
                            }
                        }
                        Err(e) => {
                            println!(
                                "{}: {:?}",
                                console::style("Failed to generate recipe").red(),
                                e
                            );
                        }
                    }

                    continue;
                }
                InputResult::Compact => {
                    save_history(&mut editor);

                    let prompt = "Are you sure you want to compact this conversation? This will condense the message history.";
                    let should_summarize =
                        match cliclack::confirm(prompt).initial_value(true).interact() {
                            Ok(choice) => choice,
                            Err(e) => {
                                if e.kind() == std::io::ErrorKind::Interrupted {
                                    false
                                } else {
                                    return Err(e.into());
                                }
                            }
                        };

                    if should_summarize {
                        self.push_message(Message::user().with_text(MANUAL_COMPACT_TRIGGER));
                        output::show_thinking();
                        self.process_agent_response(true, CancellationToken::default())
                            .await?;
<<<<<<< HEAD

                        // Update the session messages with the summarized ones
                        self.messages = summarized_messages.clone();

                        SessionManager::replace_conversation(
                            &self.session_id,
                            &summarized_messages,
                        )
                        .await?;

                        if let Some(usage) = summarization_usage {
                            let session =
                                SessionManager::get_session(&self.session_id, false).await?;

                            let summary_tokens = usage.usage.output_tokens.unwrap_or(0);

                            let accumulate = |a: Option<i32>, b: Option<i32>| -> Option<i32> {
                                match (a, b) {
                                    (Some(x), Some(y)) => Some(x + y),
                                    _ => a.or(b),
                                }
                            };

                            let accumulated_total = accumulate(
                                session.accumulated_total_tokens,
                                usage.usage.total_tokens,
                            );
                            let accumulated_input = accumulate(
                                session.accumulated_input_tokens,
                                usage.usage.input_tokens,
                            );
                            let accumulated_output = accumulate(
                                session.accumulated_output_tokens,
                                usage.usage.output_tokens,
                            );

                            SessionManager::update_session(&self.session_id)
                                .total_tokens(Some(summary_tokens))
                                .input_tokens(None)
                                .output_tokens(Some(summary_tokens))
                                .accumulated_total_tokens(accumulated_total)
                                .accumulated_input_tokens(accumulated_input)
                                .accumulated_output_tokens(accumulated_output)
                                .apply()
                                .await?;
                        }

=======
>>>>>>> 9466d92f
                        output::hide_thinking();
                    } else {
                        println!("{}", console::style("Compaction cancelled.").yellow());
                    }
                    continue;
                }
            }
        }

        println!(
            "Closing session. Session ID: {}",
            console::style(&self.session_id).cyan()
        );

        Ok(())
    }

    async fn plan_with_reasoner_model(
        &mut self,
        plan_messages: Conversation,
        reasoner: Arc<dyn Provider>,
    ) -> Result<(), anyhow::Error> {
        let plan_prompt = self.agent.get_plan_prompt().await?;
        output::show_thinking();
        let (plan_response, _usage) = reasoner
            .complete(&plan_prompt, plan_messages.messages(), &[])
            .await?;
        output::render_message(&plan_response, self.debug);
        output::hide_thinking();
        let planner_response_type =
            classify_planner_response(plan_response.as_concat_text(), self.agent.provider().await?)
                .await?;

        match planner_response_type {
            PlannerResponseType::Plan => {
                println!();
                let should_act = match cliclack::confirm(
                    "Do you want to clear message history & act on this plan?",
                )
                .initial_value(true)
                .interact()
                {
                    Ok(choice) => choice,
                    Err(e) => {
                        if e.kind() == std::io::ErrorKind::Interrupted {
                            false // If interrupted, set should_act to false
                        } else {
                            return Err(e.into());
                        }
                    }
                };
                if should_act {
                    output::render_act_on_plan();
                    self.run_mode = RunMode::Normal;
                    // set goose mode: auto if that isn't already the case
                    let config = Config::global();
                    let curr_goose_mode = config.get_goose_mode().unwrap_or(GooseMode::Auto);
                    if curr_goose_mode != GooseMode::Auto {
                        config.set_goose_mode(GooseMode::Auto).unwrap();
                    }

                    // clear the messages before acting on the plan
                    self.messages.clear();
                    // add the plan response as a user message
                    let plan_message = Message::user().with_text(plan_response.as_concat_text());
                    self.push_message(plan_message);
                    // act on the plan
                    output::show_thinking();
                    self.process_agent_response(true, CancellationToken::default())
                        .await?;
                    output::hide_thinking();

                    // Reset run & goose mode
                    if curr_goose_mode != GooseMode::Auto {
                        config.set_goose_mode(curr_goose_mode)?;
                    }
                } else {
                    // add the plan response (assistant message) & carry the conversation forward
                    // in the next round, the user might wanna slightly modify the plan
                    self.push_message(plan_response);
                }
            }
            PlannerResponseType::ClarifyingQuestions => {
                // add the plan response (assistant message) & carry the conversation forward
                // in the next round, the user will answer the clarifying questions
                self.push_message(plan_response);
            }
        }

        Ok(())
    }

    /// Process a single message and exit
    pub async fn headless(&mut self, prompt: String) -> Result<()> {
        let message = Message::user().with_text(&prompt);
        self.process_message(message, CancellationToken::default())
            .await?;
        Ok(())
    }

    async fn process_agent_response(
        &mut self,
        interactive: bool,
        cancel_token: CancellationToken,
    ) -> Result<()> {
        let cancel_token_clone = cancel_token.clone();

        let session_config = SessionConfig {
            id: self.session_id.clone(),
            schedule_id: self.scheduled_job_id.clone(),
            max_turns: self.max_turns,
            retry_config: self.retry_config.clone(),
        };
        let user_message = self
            .messages
            .last()
            .ok_or_else(|| anyhow::anyhow!("No user message"))?;
        let mut stream = self
            .agent
            .reply(
                user_message.clone(),
                session_config.clone(),
                Some(cancel_token.clone()),
            )
            .await?;

        let mut progress_bars = output::McpSpinners::new();

        use futures::StreamExt;
        loop {
            tokio::select! {
                result = stream.next() => {
                    match result {
                        Some(Ok(AgentEvent::Message(message))) => {
                            // If it's a confirmation request, get approval but otherwise do not render/persist
                            if let Some(MessageContent::ToolConfirmationRequest(confirmation)) = message.content.first() {
                                output::hide_thinking();

                                // Format the confirmation prompt - use security message if present, otherwise use generic message
                                let prompt = if let Some(security_message) = &confirmation.prompt {
                                    println!("\n{}", security_message);
                                    "Do you allow this tool call?".to_string()
                                } else {
                                    "Goose would like to call the above tool, do you allow?".to_string()
                                };

                                // Get confirmation from user
                                let permission_result = if confirmation.prompt.is_none() {
                                    // No security message - show all options including "Always Allow"
                                    cliclack::select(prompt)
                                        .item(Permission::AllowOnce, "Allow", "Allow the tool call once")
                                        .item(Permission::AlwaysAllow, "Always Allow", "Always allow the tool call")
                                        .item(Permission::DenyOnce, "Deny", "Deny the tool call")
                                        .item(Permission::Cancel, "Cancel", "Cancel the AI response and tool call")
                                        .interact()
                                } else {
                                    // Security message present - don't show "Always Allow"
                                    cliclack::select(prompt)
                                        .item(Permission::AllowOnce, "Allow", "Allow the tool call once")
                                        .item(Permission::DenyOnce, "Deny", "Deny the tool call")
                                        .item(Permission::Cancel, "Cancel", "Cancel the AI response and tool call")
                                        .interact()
                                };

                                let permission = match permission_result {
                                    Ok(p) => p, // If Ok, use the selected permission
                                    Err(e) => {
                                        // Check if the error is an interruption (Ctrl+C/Cmd+C, Escape)
                                        if e.kind() == std::io::ErrorKind::Interrupted {
                                            Permission::Cancel // If interrupted, set permission to Cancel
                                        } else {
                                            return Err(e.into()); // Otherwise, convert and propagate the original error
                                        }
                                    }
                                };

                                if permission == Permission::Cancel {
                                    output::render_text("Tool call cancelled. Returning to chat...", Some(Color::Yellow), true);

                                    let mut response_message = Message::user();
                                    response_message.content.push(MessageContent::tool_response(
                                        confirmation.id.clone(),
                                        Err(ErrorData { code: ErrorCode::INVALID_REQUEST, message: std::borrow::Cow::from("Tool call cancelled by user".to_string()), data: None })
                                    ));
                                    self.messages.push(response_message);
                                    cancel_token_clone.cancel();
                                    drop(stream);
                                    break;
                                } else {
                                    self.agent.handle_confirmation(confirmation.id.clone(), PermissionConfirmation {
                                        principal_type: PrincipalType::Tool,
                                        permission,
                                    },).await;
                                }
                            }
                            else {
                                for content in &message.content {
                                    if let MessageContent::ToolRequest(tool_request) = content {
                                        if let Ok(tool_call) = &tool_request.tool_call {
                                            tracing::info!(counter.goose.tool_calls = 1,
                                                tool_name = %tool_call.name,
                                                "Tool call started"
                                            );
                                        }
                                    }
                                    if let MessageContent::ToolResponse(tool_response) = content {
                                        let tool_name = self.messages
                                            .iter()
                                            .rev()
                                            .find_map(|msg| {
                                                msg.content.iter().find_map(|c| {
                                                    if let MessageContent::ToolRequest(req) = c {
                                                        if req.id == tool_response.id {
                                                            if let Ok(tool_call) = &req.tool_call {
                                                                Some(tool_call.name.clone())
                                                            } else {
                                                                None
                                                            }
                                                        } else {
                                                            None
                                                        }
                                                    } else {
                                                        None
                                                    }
                                                })
                                            })
                                            .unwrap_or_else(|| "unknown".to_string().into());

                                        let success = tool_response.tool_result.is_ok();
                                        let result_status = if success { "success" } else { "error" };
                                        tracing::info!(
                                            counter.goose.tool_completions = 1,
                                            tool_name = %tool_name,
                                            result = %result_status,
                                            "Tool call completed"
                                        );
                                    }
                                }
                                self.messages.push(message.clone());

                                if interactive {output::hide_thinking()};
                                let _ = progress_bars.hide();
                                output::render_message(&message, self.debug);
                            }
                        }
                        Some(Ok(AgentEvent::McpNotification((_id, message)))) => {
                            match &message {
                                ServerNotification::LoggingMessageNotification(notification) => {
                                    let data = &notification.params.data;
                                    let (formatted_message, subagent_id, message_notification_type) = match data {
                                        Value::String(s) => (s.clone(), None, None),
                                        Value::Object(o) => {
                                            // Check for subagent notification structure first
                                            if let Some(Value::String(msg)) = o.get("message") {
                                                // Extract subagent info for better display
                                                let subagent_id = o.get("subagent_id")
                                                    .and_then(|v| v.as_str());
                                                let notification_type = o.get("type")
                                                    .and_then(|v| v.as_str());

                                                let formatted = match notification_type {
                                                    Some("subagent_created") | Some("completed") | Some("terminated") => {
                                                        format!("🤖 {}", msg)
                                                    }
                                                    Some("tool_usage") | Some("tool_completed") | Some("tool_error") => {
                                                        format!("🔧 {}", msg)
                                                    }
                                                    Some("message_processing") | Some("turn_progress") => {
                                                        format!("💭 {}", msg)
                                                    }
                                                    Some("response_generated") => {
                                                        // Check verbosity setting for subagent response content
                                                        let config = Config::global();
                                                        let min_priority = config
                                                            .get_param::<f32>("GOOSE_CLI_MIN_PRIORITY")
                                                            .ok()
                                                            .unwrap_or(0.5);

                                                        if min_priority > 0.1 && !self.debug {
                                                            // High/Medium verbosity: show truncated response
                                                            if let Some(response_content) = msg.strip_prefix("Responded: ") {
                                                                format!("🤖 Responded: {}", safe_truncate(response_content, 100))
                                                            } else {
                                                                format!("🤖 {}", msg)
                                                            }
                                                        } else {
                                                            // All verbosity or debug: show full response
                                                            format!("🤖 {}", msg)
                                                        }
                                                    }
                                                    _ => {
                                                        msg.to_string()
                                                    }
                                                };
                                                (formatted, subagent_id.map(str::to_string), notification_type.map(str::to_string))
                                            } else if let Some(Value::String(output)) = o.get("output") {
                                                // Fallback for other MCP notification types
                                                (output.to_owned(), None, None)
                                            } else if let Some(result) = format_task_execution_notification(data) {
                                                result
                                            } else {
                                                (data.to_string(), None, None)
                                            }
                                        },
                                        v => {
                                            (v.to_string(), None, None)
                                        },
                                    };

                                    // Handle subagent notifications - show immediately
                                    if let Some(_id) = subagent_id {
                                        // TODO: proper display for subagent notifications
                                        if interactive {
                                            let _ = progress_bars.hide();
                                            println!("{}", console::style(&formatted_message).green().dim());
                                        } else {
                                            progress_bars.log(&formatted_message);
                                        }
                                    } else if let Some(ref notification_type) = message_notification_type {
                                        if notification_type == TASK_EXECUTION_NOTIFICATION_TYPE {
                                            if interactive {
                                                let _ = progress_bars.hide();
                                                print!("{}", formatted_message);
                                                std::io::stdout().flush().unwrap();
                                            } else {
                                                print!("{}", formatted_message);
                                                std::io::stdout().flush().unwrap();
                                            }
                                        }
                                    }
                                    else if output::is_showing_thinking() {
                                        output::set_thinking_message(&formatted_message);
                                    } else {
                                        progress_bars.log(&formatted_message);
                                    }
                                },
                                ServerNotification::ProgressNotification(notification) => {
                                    let progress = notification.params.progress;
                                    let text = notification.params.message.as_deref();
                                    let total = notification.params.total;
                                    let token = &notification.params.progress_token;
                                    progress_bars.update(
                                        &token.0.to_string(),
                                        progress,
                                        total,
                                        text,
                                    );
                                },
                                _ => (),
                            }
                        }
                        Some(Ok(AgentEvent::HistoryReplaced(updated_conversation))) => {
                            self.messages = updated_conversation;
                        }
                        Some(Ok(AgentEvent::ModelChange { model, mode })) => {
                            // Log model change if in debug mode
                            if self.debug {
                                eprintln!("Model changed to {} in {} mode", model, mode);
                            }
                        }

                        Some(Err(e)) => {
                            // TODO(Douwe): Delete this
                            // Check if it's a ProviderError::ContextLengthExceeded
                            if e.downcast_ref::<goose::providers::errors::ProviderError>()
                                .map(|provider_error| matches!(provider_error, goose::providers::errors::ProviderError::ContextLengthExceeded(_)))
                                .unwrap_or(false) {

                                output::render_text(
                                    "Compaction requested. Should have happened in the agent!",
                                    Some(Color::Yellow),
                                    true
                                );
                                warn!("Compaction requested. Should have happened in the agent!");
                            }
                            eprintln!("Error: {}", e);
                            cancel_token_clone.cancel();
                            drop(stream);
                            if let Err(e) = self.handle_interrupted_messages(false).await {
                                eprintln!("Error handling interruption: {}", e);
                            } else {
                                output::render_error(
                                    "The error above was an exception we were not able to handle.\n\
                                    These errors are often related to connection or authentication\n\
                                    We've removed the conversation up to the most recent user message\n\
                                    - depending on the error you may be able to continue",
                                );
                            }
                            break;
                        }
                        None => break,
                    }
                }
                _ = tokio::signal::ctrl_c() => {
                    cancel_token_clone.cancel();
                    drop(stream);
                    if let Err(e) = self.handle_interrupted_messages(true).await {
                        eprintln!("Error handling interruption: {}", e);
                    }
                    break;
                }
            }
        }
        println!();

        Ok(())
    }

    async fn handle_interrupted_messages(&mut self, interrupt: bool) -> Result<()> {
        // First, get any tool requests from the last message if it exists
        let tool_requests = self
            .messages
            .last()
            .filter(|msg| msg.role == rmcp::model::Role::Assistant)
            .map_or(Vec::new(), |msg| {
                msg.content
                    .iter()
                    .filter_map(|content| {
                        if let MessageContent::ToolRequest(req) = content {
                            Some((req.id.clone(), req.tool_call.clone()))
                        } else {
                            None
                        }
                    })
                    .collect()
            });

        if !tool_requests.is_empty() {
            // Interrupted during a tool request
            // Create tool responses for all interrupted tool requests
            let mut response_message = Message::user();
            let last_tool_name = tool_requests
                .last()
                .and_then(|(_, tool_call)| {
                    tool_call
                        .as_ref()
                        .ok()
                        .map(|tool| tool.name.to_string().clone())
                })
                .unwrap_or_else(|| "tool".to_string());

            let notification = if interrupt {
                "Interrupted by the user to make a correction".to_string()
            } else {
                "An uncaught error happened during tool use".to_string()
            };
            for (req_id, _) in &tool_requests {
                response_message.content.push(MessageContent::tool_response(
                    req_id.clone(),
                    Err(ErrorData {
                        code: ErrorCode::INTERNAL_ERROR,
                        message: std::borrow::Cow::from(notification.clone()),
                        data: None,
                    }),
                ));
            }
            // TODO(Douwe): update also db
            self.push_message(response_message);
            let prompt = format!(
                "The existing call to {} was interrupted. How would you like to proceed?",
                last_tool_name
            );
            self.push_message(Message::assistant().with_text(&prompt));
            output::render_message(&Message::assistant().with_text(&prompt), self.debug);
        } else {
            // An interruption occurred outside of a tool request-response.
            if let Some(last_msg) = self.messages.last() {
                if last_msg.role == rmcp::model::Role::User {
                    match last_msg.content.first() {
                        Some(MessageContent::ToolResponse(_)) => {
                            // Interruption occurred after a tool had completed but not assistant reply
                            let prompt = "The tool calling loop was interrupted. How would you like to proceed?";
                            self.push_message(Message::assistant().with_text(prompt));
                            output::render_message(
                                &Message::assistant().with_text(prompt),
                                self.debug,
                            );
                        }
                        Some(_) => {
                            // A real users message
                            self.messages.pop();
                            let prompt = "Interrupted before the model replied and removed the last message.";
                            output::render_message(
                                &Message::assistant().with_text(prompt),
                                self.debug,
                            );
                        }
                        None => panic!("No content in last message"),
                    }
                }
            }
        }
        Ok(())
    }

    /// Update the completion cache with fresh data
    /// This should be called before the interactive session starts
    pub async fn update_completion_cache(&mut self) -> Result<()> {
        // Get fresh data
        let prompts = self.agent.list_extension_prompts().await;

        // Update the cache with write lock
        let mut cache = self.completion_cache.write().unwrap();
        cache.prompts.clear();
        cache.prompt_info.clear();

        for (extension, prompt_list) in prompts {
            let names: Vec<String> = prompt_list.iter().map(|p| p.name.clone()).collect();
            cache.prompts.insert(extension.clone(), names);

            for prompt in prompt_list {
                cache.prompt_info.insert(
                    prompt.name.clone(),
                    output::PromptInfo {
                        name: prompt.name.clone(),
                        description: prompt.description.clone(),
                        arguments: prompt.arguments.clone(),
                        extension: Some(extension.clone()),
                    },
                );
            }
        }

        cache.last_updated = Instant::now();
        Ok(())
    }

    /// Invalidate the completion cache
    /// This should be called when extensions are added or removed
    async fn invalidate_completion_cache(&self) {
        let mut cache = self.completion_cache.write().unwrap();
        cache.prompts.clear();
        cache.prompt_info.clear();
        cache.last_updated = Instant::now();
    }

    pub fn message_history(&self) -> Conversation {
        self.messages.clone()
    }

    /// Render all past messages from the session history
    pub fn render_message_history(&self) {
        if self.messages.is_empty() {
            return;
        }

        // Print session restored message
        println!(
            "\n{} {} messages loaded into context.",
            console::style("Session restored:").green().bold(),
            console::style(self.messages.len()).green()
        );

        // Render each message
        for message in self.messages.iter() {
            output::render_message(message, self.debug);
        }

        // Add a visual separator after restored messages
        println!(
            "\n{}\n",
            console::style("──────── New Messages ────────").dim()
        );
    }

    pub async fn get_session(&self) -> Result<goose::session::Session> {
        SessionManager::get_session(&self.session_id, false).await
    }

    // Get the session's total token usage
    pub async fn get_total_token_usage(&self) -> Result<Option<i32>> {
        let metadata = self.get_session().await?;
        Ok(metadata.total_tokens)
    }

    /// Display enhanced context usage with session totals
    pub async fn display_context_usage(&self) -> Result<()> {
        let provider = self.agent.provider().await?;
        let model_config = provider.get_model_config();
        let context_limit = model_config.context_limit();

        let config = Config::global();
        let show_cost = config
            .get_param::<bool>("GOOSE_CLI_SHOW_COST")
            .unwrap_or(false);

        let provider_name = config
            .get_goose_provider()
            .unwrap_or_else(|_| "unknown".to_string());

        // Do not get costing information if show cost is disabled
        // This will prevent the API call to openrouter.ai
        // This is useful if for cases where openrouter.ai may be blocked by corporate firewalls
        if show_cost {
            // Initialize pricing cache on startup
            tracing::info!("Initializing pricing cache...");
            if let Err(e) = initialize_pricing_cache().await {
                tracing::warn!(
                    "Failed to initialize pricing cache: {e}. Pricing data may not be available."
                );
            }
        }

        match self.get_session().await {
            Ok(metadata) => {
                let total_tokens = metadata.total_tokens.unwrap_or(0) as usize;

                output::display_context_usage(total_tokens, context_limit);

                if show_cost {
                    let input_tokens = metadata.input_tokens.unwrap_or(0) as usize;
                    let output_tokens = metadata.output_tokens.unwrap_or(0) as usize;
                    output::display_cost_usage(
                        &provider_name,
                        &model_config.model_name,
                        input_tokens,
                        output_tokens,
                    )
                    .await;
                }
            }
            Err(_) => {
                output::display_context_usage(0, context_limit);
            }
        }

        Ok(())
    }

    /// Handle prompt command execution
    async fn handle_prompt_command(&mut self, opts: input::PromptCommandOptions) -> Result<()> {
        // name is required
        if opts.name.is_empty() {
            output::render_error("Prompt name argument is required");
            return Ok(());
        }

        if opts.info {
            match self.get_prompt_info(&opts.name).await? {
                Some(info) => output::render_prompt_info(&info),
                None => output::render_error(&format!("Prompt '{}' not found", opts.name)),
            }
        } else {
            // Convert the arguments HashMap to a Value
            let arguments = serde_json::to_value(opts.arguments)
                .map_err(|e| anyhow::anyhow!("Failed to serialize arguments: {}", e))?;

            match self.get_prompt(&opts.name, arguments).await {
                Ok(messages) => {
                    let start_len = self.messages.len();
                    let mut valid = true;
                    for (i, prompt_message) in messages.into_iter().enumerate() {
                        let msg = Message::from(prompt_message);
                        // ensure we get a User - Assistant - User type pattern
                        let expected_role = if i % 2 == 0 {
                            rmcp::model::Role::User
                        } else {
                            rmcp::model::Role::Assistant
                        };

                        if msg.role != expected_role {
                            output::render_error(&format!(
                                "Expected {:?} message at position {}, but found {:?}",
                                expected_role, i, msg.role
                            ));
                            valid = false;
                            // get rid of everything we added to messages
                            self.messages.truncate(start_len);
                            break;
                        }

                        if msg.role == rmcp::model::Role::User {
                            output::render_message(&msg, self.debug);
                        }
                        self.push_message(msg);
                    }

                    if valid {
                        output::show_thinking();
                        self.process_agent_response(true, CancellationToken::default())
                            .await?;
                        output::hide_thinking();
                    }
                }
                Err(e) => output::render_error(&e.to_string()),
            }
        }

        Ok(())
    }

    /// Save a recipe to a file
    ///
    /// # Arguments
    /// * `recipe` - The recipe to save
    /// * `filepath_str` - The path to save the recipe to
    ///
    /// # Returns
    /// * `Result<PathBuf, String>` - The path the recipe was saved to or an error message
    fn save_recipe(
        &self,
        recipe: &goose::recipe::Recipe,
        filepath_str: &str,
    ) -> anyhow::Result<PathBuf> {
        let path_buf = PathBuf::from(filepath_str);
        let mut path = path_buf.clone();

        // Update the final path if it's relative
        if path_buf.is_relative() {
            // If the path is relative, resolve it relative to the current working directory
            let cwd = std::env::current_dir().context("Failed to get current directory")?;
            path = cwd.join(&path_buf);
        }

        // Check if parent directory exists
        if let Some(parent) = path.parent() {
            if !parent.exists() {
                return Err(anyhow::anyhow!(
                    "Directory '{}' does not exist",
                    parent.display()
                ));
            }
        }

        // Try creating the file
        let file = std::fs::File::create(path.as_path())
            .context(format!("Failed to create file '{}'", path.display()))?;

        // Write YAML
        serde_yaml::to_writer(file, recipe).context("Failed to save recipe")?;

        Ok(path)
    }

    fn push_message(&mut self, message: Message) {
        self.messages.push(message);
    }
}

async fn get_reasoner() -> Result<Arc<dyn Provider>, anyhow::Error> {
    use goose::model::ModelConfig;
    use goose::providers::create;

    let config = Config::global();

    // Try planner-specific provider first, fallback to default provider
    let provider = if let Ok(provider) = config.get_param::<String>("GOOSE_PLANNER_PROVIDER") {
        provider
    } else {
        println!("WARNING: GOOSE_PLANNER_PROVIDER not found. Using default provider...");
        config
            .get_goose_provider()
            .expect("No provider configured. Run 'goose configure' first")
    };

    // Try planner-specific model first, fallback to default model
    let model = if let Ok(model) = config.get_param::<String>("GOOSE_PLANNER_MODEL") {
        model
    } else {
        println!("WARNING: GOOSE_PLANNER_MODEL not found. Using default model...");
        config
            .get_goose_model()
            .expect("No model configured. Run 'goose configure' first")
    };

    let model_config =
        ModelConfig::new_with_context_env(model, Some("GOOSE_PLANNER_CONTEXT_LIMIT"))?;
    let reasoner = create(&provider, model_config).await?;

    Ok(reasoner)
}

/// Format elapsed time duration
/// Shows seconds if less than 60, otherwise shows minutes:seconds
fn format_elapsed_time(duration: std::time::Duration) -> String {
    let total_secs = duration.as_secs();
    if total_secs < 60 {
        format!("{:.2}s", duration.as_secs_f64())
    } else {
        let minutes = total_secs / 60;
        let seconds = total_secs % 60;
        format!("{}m {:02}s", minutes, seconds)
    }
}

#[cfg(test)]
mod tests {
    use super::*;
    use std::time::Duration;

    #[test]
    fn test_format_elapsed_time_under_60_seconds() {
        // Test sub-second duration
        let duration = Duration::from_millis(500);
        assert_eq!(format_elapsed_time(duration), "0.50s");

        // Test exactly 1 second
        let duration = Duration::from_secs(1);
        assert_eq!(format_elapsed_time(duration), "1.00s");

        // Test 45.75 seconds
        let duration = Duration::from_millis(45750);
        assert_eq!(format_elapsed_time(duration), "45.75s");

        // Test 59.99 seconds
        let duration = Duration::from_millis(59990);
        assert_eq!(format_elapsed_time(duration), "59.99s");
    }

    #[test]
    fn test_format_elapsed_time_minutes() {
        // Test exactly 60 seconds (1 minute)
        let duration = Duration::from_secs(60);
        assert_eq!(format_elapsed_time(duration), "1m 00s");

        // Test 61 seconds (1 minute 1 second)
        let duration = Duration::from_secs(61);
        assert_eq!(format_elapsed_time(duration), "1m 01s");

        // Test 90 seconds (1 minute 30 seconds)
        let duration = Duration::from_secs(90);
        assert_eq!(format_elapsed_time(duration), "1m 30s");

        // Test 119 seconds (1 minute 59 seconds)
        let duration = Duration::from_secs(119);
        assert_eq!(format_elapsed_time(duration), "1m 59s");

        // Test 120 seconds (2 minutes)
        let duration = Duration::from_secs(120);
        assert_eq!(format_elapsed_time(duration), "2m 00s");

        // Test 605 seconds (10 minutes 5 seconds)
        let duration = Duration::from_secs(605);
        assert_eq!(format_elapsed_time(duration), "10m 05s");

        // Test 3661 seconds (61 minutes 1 second)
        let duration = Duration::from_secs(3661);
        assert_eq!(format_elapsed_time(duration), "61m 01s");
    }

    #[test]
    fn test_format_elapsed_time_edge_cases() {
        // Test zero duration
        let duration = Duration::from_secs(0);
        assert_eq!(format_elapsed_time(duration), "0.00s");

        // Test very small duration (1 millisecond)
        let duration = Duration::from_millis(1);
        assert_eq!(format_elapsed_time(duration), "0.00s");

        // Test fractional seconds are truncated for minute display
        // 60.5 seconds should still show as 1m 00s (not 1m 00.5s)
        let duration = Duration::from_millis(60500);
        assert_eq!(format_elapsed_time(duration), "1m 00s");
    }
}<|MERGE_RESOLUTION|>--- conflicted
+++ resolved
@@ -653,56 +653,6 @@
                         output::show_thinking();
                         self.process_agent_response(true, CancellationToken::default())
                             .await?;
-<<<<<<< HEAD
-
-                        // Update the session messages with the summarized ones
-                        self.messages = summarized_messages.clone();
-
-                        SessionManager::replace_conversation(
-                            &self.session_id,
-                            &summarized_messages,
-                        )
-                        .await?;
-
-                        if let Some(usage) = summarization_usage {
-                            let session =
-                                SessionManager::get_session(&self.session_id, false).await?;
-
-                            let summary_tokens = usage.usage.output_tokens.unwrap_or(0);
-
-                            let accumulate = |a: Option<i32>, b: Option<i32>| -> Option<i32> {
-                                match (a, b) {
-                                    (Some(x), Some(y)) => Some(x + y),
-                                    _ => a.or(b),
-                                }
-                            };
-
-                            let accumulated_total = accumulate(
-                                session.accumulated_total_tokens,
-                                usage.usage.total_tokens,
-                            );
-                            let accumulated_input = accumulate(
-                                session.accumulated_input_tokens,
-                                usage.usage.input_tokens,
-                            );
-                            let accumulated_output = accumulate(
-                                session.accumulated_output_tokens,
-                                usage.usage.output_tokens,
-                            );
-
-                            SessionManager::update_session(&self.session_id)
-                                .total_tokens(Some(summary_tokens))
-                                .input_tokens(None)
-                                .output_tokens(Some(summary_tokens))
-                                .accumulated_total_tokens(accumulated_total)
-                                .accumulated_input_tokens(accumulated_input)
-                                .accumulated_output_tokens(accumulated_output)
-                                .apply()
-                                .await?;
-                        }
-
-=======
->>>>>>> 9466d92f
                         output::hide_thinking();
                     } else {
                         println!("{}", console::style("Compaction cancelled.").yellow());
