use super::output;
use super::CliSession;
use console::style;
use goose::agents::types::{RetryConfig, SessionConfig};
use goose::agents::Agent;
use goose::config::{
    extensions::{get_extension_by_name, set_extension, ExtensionEntry},
    get_all_extensions, get_enabled_extensions, Config, ExtensionConfig,
};
use goose::providers::create;
use goose::recipe::{Response, SubRecipe};

use goose::agents::extension::PlatformExtensionContext;
use goose::session::session_manager::SessionType;
use goose::session::SessionManager;
use goose::session::{EnabledExtensionsState, ExtensionState};
use rustyline::EditMode;
use std::collections::HashSet;
use std::process;
use std::sync::Arc;
use tokio::task::JoinSet;

/// Configuration for building a new Goose session
///
/// This struct contains all the parameters needed to create a new session,
/// including session identification, extension configuration, and debug settings.
#[derive(Clone, Debug)]
pub struct SessionBuilderConfig {
    /// Session id, optional need to deduce from context
    pub session_id: Option<String>,
    /// Whether to resume an existing session
    pub resume: bool,
    /// Whether to run without a session file
    pub no_session: bool,
    /// List of stdio extension commands to add
    pub extensions: Vec<String>,
    /// List of remote extension commands to add
    pub remote_extensions: Vec<String>,
    /// List of streamable HTTP extension commands to add
    pub streamable_http_extensions: Vec<String>,
    /// List of builtin extension commands to add
    pub builtins: Vec<String>,
    /// List of extensions to enable, enable only this set and ignore configured ones
    pub extensions_override: Option<Vec<ExtensionConfig>>,
    /// Any additional system prompt to append to the default
    pub additional_system_prompt: Option<String>,
    /// Settings to override the global Goose settings
    pub settings: Option<SessionSettings>,
    /// Provider override from CLI arguments
    pub provider: Option<String>,
    /// Model override from CLI arguments
    pub model: Option<String>,
    /// Enable debug printing
    pub debug: bool,
    /// Maximum number of consecutive identical tool calls allowed
    pub max_tool_repetitions: Option<u32>,
    /// Maximum number of turns (iterations) allowed without user input
    pub max_turns: Option<u32>,
    /// ID of the scheduled job that triggered this session (if any)
    pub scheduled_job_id: Option<String>,
    /// Whether this session will be used interactively (affects debugging prompts)
    pub interactive: bool,
    /// Quiet mode - suppress non-response output
    pub quiet: bool,
    /// Sub-recipes to add to the session
    pub sub_recipes: Option<Vec<SubRecipe>>,
    /// Final output expected response
    pub final_output_response: Option<Response>,
    /// Retry configuration for automated validation and recovery
    pub retry_config: Option<RetryConfig>,
    /// Output format (text, json)
    pub output_format: String,
}

/// Manual implementation of Default to ensure proper initialization of output_format
/// This struct requires explicit default value for output_format field
impl Default for SessionBuilderConfig {
    fn default() -> Self {
        SessionBuilderConfig {
            session_id: None,
            resume: false,
            no_session: false,
            extensions: Vec::new(),
            remote_extensions: Vec::new(),
            streamable_http_extensions: Vec::new(),
            builtins: Vec::new(),
            extensions_override: None,
            additional_system_prompt: None,
            settings: None,
            provider: None,
            model: None,
            debug: false,
            max_tool_repetitions: None,
            max_turns: None,
            scheduled_job_id: None,
            interactive: false,
            quiet: false,
            sub_recipes: None,
            final_output_response: None,
            retry_config: None,
            output_format: "text".to_string(),
        }
    }
}

/// Offers to help debug an extension failure by creating a minimal debugging session
async fn offer_extension_debugging_help(
    extension_name: &str,
    error_message: &str,
    provider: Arc<dyn goose::providers::base::Provider>,
    interactive: bool,
) -> Result<(), anyhow::Error> {
    // Only offer debugging help in interactive mode
    if !interactive {
        return Ok(());
    }

    let help_prompt = format!(
        "Would you like me to help debug the '{}' extension failure?",
        extension_name
    );

    let should_help = match cliclack::confirm(help_prompt)
        .initial_value(false)
        .interact()
    {
        Ok(choice) => choice,
        Err(e) => {
            if e.kind() == std::io::ErrorKind::Interrupted {
                return Ok(());
            } else {
                return Err(e.into());
            }
        }
    };

    if !should_help {
        return Ok(());
    }

    println!("{}", style("🔧 Starting debugging session...").cyan());

    // Create a debugging prompt with context about the extension failure
    let debug_prompt = format!(
        "I'm having trouble starting an extension called '{}'. Here's the error I encountered:\n\n{}\n\nCan you help me diagnose what might be wrong and suggest how to fix it? Please consider common issues like:\n- Missing dependencies or tools\n- Configuration problems\n- Network connectivity (for remote extensions)\n- Permission issues\n- Path or environment variable problems",
        extension_name,
        error_message
    );

    // Create a minimal agent for debugging
    let debug_agent = Agent::new();
    debug_agent.update_provider(provider).await?;

    // Add the developer extension if available to help with debugging
    let extensions = get_all_extensions();
    for ext_wrapper in extensions {
        if ext_wrapper.enabled && ext_wrapper.config.name() == "developer" {
            if let Err(e) = debug_agent.add_extension(ext_wrapper.config).await {
                // If we can't add developer extension, continue without it
                eprintln!(
                    "Note: Could not load developer extension for debugging: {}",
                    e
                );
            }
            break;
        }
    }

    let session = SessionManager::create_session(
        std::env::current_dir()?,
        "CLI Session".to_string(),
        SessionType::Hidden,
    )
    .await?;
    let mut debug_session = CliSession::new(
        debug_agent,
        session.id,
        false,
        None,
        None,
        None,
        None,
        "text".to_string(),
    )
    .await;

    // Process the debugging request
    println!("{}", style("Analyzing the extension failure...").yellow());
    match debug_session.headless(debug_prompt).await {
        Ok(_) => {
            println!(
                "{}",
                style("✅ Debugging session completed. Check the suggestions above.").green()
            );
        }
        Err(e) => {
            eprintln!(
                "{}",
                style(format!("❌ Debugging session failed: {}", e)).red()
            );
        }
    }
    Ok(())
}

fn check_missing_extensions_or_exit(saved_extensions: &[ExtensionConfig]) {
    let missing: Vec<_> = saved_extensions
        .iter()
        .filter(|ext| get_extension_by_name(&ext.name()).is_none())
        .cloned()
        .collect();

    if !missing.is_empty() {
        let names = missing
            .iter()
            .map(|e| e.name())
            .collect::<Vec<_>>()
            .join(", ");

        if !cliclack::confirm(format!(
            "Extension(s) {} from previous session are no longer in config. Re-add them to config?",
            names
        ))
        .initial_value(true)
        .interact()
        .unwrap_or(false)
        {
            println!("{}", style("Resume cancelled.").yellow());
            process::exit(0);
        }

        missing.into_iter().for_each(|config| {
            set_extension(ExtensionEntry {
                enabled: true,
                config,
            });
        });
    }
}

#[derive(Clone, Debug, Default)]
pub struct SessionSettings {
    pub goose_model: Option<String>,
    pub goose_provider: Option<String>,
    pub temperature: Option<f32>,
}

pub async fn build_session(session_config: SessionBuilderConfig) -> CliSession {
    let config = Config::global();

    let (saved_provider, saved_model) = if session_config.resume {
        if let Some(ref session_id) = session_config.session_id {
            match SessionManager::get_session(session_id, false).await {
                Ok(session_data) => (
                    session_data.provider_name,
                    session_data.model_config.map(|mc| mc.model_name),
                ),
                Err(_) => (None, None),
            }
        } else {
            (None, None)
        }
    } else {
        (None, None)
    };

    let provider_name = session_config
        .provider
        .or(saved_provider)
        .or_else(|| {
            session_config
                .settings
                .as_ref()
                .and_then(|s| s.goose_provider.clone())
        })
        .or_else(|| config.get_goose_provider().ok())
        .expect("No provider configured. Run 'goose configure' first");

    let model_name = session_config
        .model
        .or(saved_model)
        .or_else(|| {
            session_config
                .settings
                .as_ref()
                .and_then(|s| s.goose_model.clone())
        })
        .or_else(|| config.get_goose_model().ok())
        .expect("No model configured. Run 'goose configure' first");

    let temperature = session_config.settings.as_ref().and_then(|s| s.temperature);

    let model_config = goose::model::ModelConfig::new(&model_name)
        .unwrap_or_else(|e| {
            output::render_error(&format!("Failed to create model configuration: {}", e));
            process::exit(1);
        })
        .with_temperature(temperature);

    let agent: Agent = Agent::new();

    if let Some(sub_recipes) = session_config.sub_recipes {
        agent.add_sub_recipes(sub_recipes).await;
    }

    if let Some(final_output_response) = session_config.final_output_response {
        agent.add_final_output_tool(final_output_response).await;
    }

    let new_provider = match create(&provider_name, model_config).await {
        Ok(provider) => provider,
        Err(e) => {
            output::render_error(&format!(
                "Error {}.\n\
                Please check your system keychain and run 'goose configure' again.\n\
                If your system is unable to use the keyring, please try setting secret key(s) via environment variables.\n\
                For more info, see: https://block.github.io/goose/docs/troubleshooting/#keychainkeyring-errors",
                e
            ));
            process::exit(1);
        }
    };
    let provider_for_display = Arc::clone(&new_provider);

    if let Some(lead_worker) = new_provider.as_lead_worker() {
        let (lead_model, worker_model) = lead_worker.get_model_info();
        tracing::info!(
            "🤖 Lead/Worker Mode Enabled: Lead model (first 3 turns): {}, Worker model (turn 4+): {}, Auto-fallback on failures: Enabled",
            lead_model,
            worker_model
        );
    } else {
        tracing::info!("🤖 Using model: {}", model_name);
    }

<<<<<<< HEAD
    let session_id: Option<String> = if session_config.no_session {
        None
=======
    agent
        .update_provider(new_provider)
        .await
        .unwrap_or_else(|e| {
            output::render_error(&format!("Failed to initialize agent: {}", e));
            process::exit(1);
        });

    let session_id: String = if session_config.no_session {
        let working_dir = std::env::current_dir().expect("Could not get working directory");
        let session = SessionManager::create_session(
            working_dir,
            "CLI Session".to_string(),
            SessionType::Hidden,
        )
        .await
        .expect("Could not create session");
        session.id
>>>>>>> 687a007d
    } else if session_config.resume {
        if let Some(session_id) = session_config.session_id {
            match SessionManager::get_session(&session_id, false).await {
                Ok(_) => session_id,
                Err(_) => {
                    output::render_error(&format!(
                        "Cannot resume session {} - no such session exists",
                        style(&session_id).cyan()
                    ));
                    process::exit(1);
                }
            }
        } else {
            match SessionManager::list_sessions().await {
                Ok(sessions) if !sessions.is_empty() => sessions[0].id.clone(),
                _ => {
                    output::render_error("Cannot resume - no previous sessions found");
                    process::exit(1);
                }
            }
        }
    } else {
        session_config.session_id.unwrap()
    };

    agent
        .update_provider(new_provider)
        .await
        .unwrap_or_else(|e| {
            output::render_error(&format!("Failed to initialize agent: {}", e));
            process::exit(1);
        });

    if let Some(ref sid) = session_id {
        agent
            .persist_provider_config(sid)
            .await
            .unwrap_or_else(|e| {
                output::render_error(&format!("Failed to save provider config: {}", e));
                process::exit(1);
            });
    }

    agent
        .extension_manager
        .set_context(PlatformExtensionContext {
            session_id: Some(session_id.clone()),
            extension_manager: Some(Arc::downgrade(&agent.extension_manager)),
            tool_route_manager: Some(Arc::downgrade(&agent.tool_route_manager)),
        })
        .await;

    if session_config.resume {
        let session = SessionManager::get_session(&session_id, false)
            .await
            .unwrap_or_else(|e| {
                output::render_error(&format!("Failed to read session metadata: {}", e));
                process::exit(1);
            });

        let current_workdir =
            std::env::current_dir().expect("Failed to get current working directory");
        if current_workdir != session.working_dir {
            let change_workdir = cliclack::confirm(format!("{} The original working directory of this session was set to {}. Your current directory is {}. Do you want to switch back to the original working directory?", style("WARNING:").yellow(), style(session.working_dir.display()).cyan(), style(current_workdir.display()).cyan()))
                    .initial_value(true)
                    .interact().expect("Failed to get user input");

            if change_workdir {
                if !session.working_dir.exists() {
                    output::render_error(&format!(
                        "Cannot switch to original working directory - {} no longer exists",
                        style(session.working_dir.display()).cyan()
                    ));
                } else if let Err(e) = std::env::set_current_dir(&session.working_dir) {
                    output::render_error(&format!(
                        "Failed to switch to original working directory: {}",
                        e
                    ));
                }
            }
        }
    }

    // Setup extensions for the agent
    // Extensions need to be added after the session is created because we change directory when resuming a session
    // If we get extensions_override, only run those extensions and none other
    let extensions_to_run: Vec<_> = if let Some(extensions) = session_config.extensions_override {
        agent.disable_router_for_recipe().await;
        extensions.into_iter().collect()
    } else if session_config.resume {
        match SessionManager::get_session(&session_id, false).await {
            Ok(session_data) => {
                if let Some(saved_state) =
                    EnabledExtensionsState::from_extension_data(&session_data.extension_data)
                {
                    check_missing_extensions_or_exit(&saved_state.extensions);
                    saved_state.extensions
                } else {
                    get_enabled_extensions()
                }
            }
            _ => get_enabled_extensions(),
        }
    } else {
        get_enabled_extensions()
    };

    let mut set = JoinSet::new();
    let agent_ptr = Arc::new(agent);

    let mut waiting_on = HashSet::new();
    for extension in extensions_to_run {
        waiting_on.insert(extension.name());
        let agent_ptr = agent_ptr.clone();
        set.spawn(async move {
            (
                extension.name(),
                agent_ptr.add_extension(extension.clone()).await,
            )
        });
    }

    let get_message = |waiting_on: &HashSet<String>| {
        let mut names: Vec<_> = waiting_on.iter().cloned().collect();
        names.sort();
        format!("starting {} extensions: {}", names.len(), names.join(", "))
    };

    let spinner = cliclack::spinner();
    spinner.start(get_message(&waiting_on));

    let mut offer_debug = Vec::new();
    while let Some(result) = set.join_next().await {
        match result {
            Ok((name, Ok(_))) => {
                waiting_on.remove(&name);
                spinner.set_message(get_message(&waiting_on));
            }
            Ok((name, Err(e))) => offer_debug.push((name, e)),
            Err(e) => tracing::error!("failed to add extension: {}", e),
        }
    }

    spinner.clear();

    for (name, err) in offer_debug {
        if let Err(debug_err) = offer_extension_debugging_help(
            &name,
            &err.to_string(),
            Arc::clone(&provider_for_display),
            session_config.interactive,
        )
        .await
        {
            eprintln!("Note: Could not start debugging session: {}", debug_err);
        }
    }

    // Determine editor mode
    let edit_mode = config
        .get_param::<String>("EDIT_MODE")
        .ok()
        .and_then(|edit_mode| match edit_mode.to_lowercase().as_str() {
            "emacs" => Some(EditMode::Emacs),
            "vi" => Some(EditMode::Vi),
            _ => {
                eprintln!("Invalid EDIT_MODE specified, defaulting to Emacs");
                None
            }
        });

    let debug_mode = session_config.debug || config.get_param("GOOSE_DEBUG").unwrap_or(false);

    // Create new session
    let mut session = CliSession::new(
        Arc::try_unwrap(agent_ptr).unwrap_or_else(|_| panic!("There should be no more references")),
        session_id.clone(),
        debug_mode,
        session_config.scheduled_job_id.clone(),
        session_config.max_turns,
        edit_mode,
        session_config.retry_config.clone(),
        session_config.output_format.clone(),
    )
    .await;

    // Add stdio extensions if provided
    for extension_str in session_config.extensions {
        if let Err(e) = session.add_extension(extension_str.clone()).await {
            eprintln!(
                "{}",
                style(format!(
                    "Warning: Failed to start stdio extension '{}' ({}), continuing without it",
                    extension_str, e
                ))
                .yellow()
            );

            // Offer debugging help
            if let Err(debug_err) = offer_extension_debugging_help(
                &extension_str,
                &e.to_string(),
                Arc::clone(&provider_for_display),
                session_config.interactive,
            )
            .await
            {
                eprintln!("Note: Could not start debugging session: {}", debug_err);
            }
        }
    }

    // Add remote extensions if provided
    for extension_str in session_config.remote_extensions {
        if let Err(e) = session.add_remote_extension(extension_str.clone()).await {
            eprintln!(
                "{}",
                style(format!(
                    "Warning: Failed to start remote extension '{}' ({}), continuing without it",
                    extension_str, e
                ))
                .yellow()
            );

            // Offer debugging help
            if let Err(debug_err) = offer_extension_debugging_help(
                &extension_str,
                &e.to_string(),
                Arc::clone(&provider_for_display),
                session_config.interactive,
            )
            .await
            {
                eprintln!("Note: Could not start debugging session: {}", debug_err);
            }
        }
    }

    // Add streamable HTTP extensions if provided
    for extension_str in session_config.streamable_http_extensions {
        if let Err(e) = session
            .add_streamable_http_extension(extension_str.clone())
            .await
        {
            eprintln!(
                "{}",
                style(format!(
                    "Warning: Failed to start streamable HTTP extension '{}' ({}), continuing without it",
                    extension_str, e
                ))
                .yellow()
            );

            // Offer debugging help
            if let Err(debug_err) = offer_extension_debugging_help(
                &extension_str,
                &e.to_string(),
                Arc::clone(&provider_for_display),
                session_config.interactive,
            )
            .await
            {
                eprintln!("Note: Could not start debugging session: {}", debug_err);
            }
        }
    }

    // Add builtin extensions
    for builtin in session_config.builtins {
        if let Err(e) = session.add_builtin(builtin.clone()).await {
            eprintln!(
                "{}",
                style(format!(
                    "Warning: Failed to start builtin extension '{}' ({}), continuing without it",
                    builtin, e
                ))
                .yellow()
            );

            // Offer debugging help
            if let Err(debug_err) = offer_extension_debugging_help(
                &builtin,
                &e.to_string(),
                Arc::clone(&provider_for_display),
                session_config.interactive,
            )
            .await
            {
                eprintln!("Note: Could not start debugging session: {}", debug_err);
            }
        }
    }

    let session_config_for_save = SessionConfig {
        id: session_id.clone(),
        schedule_id: None,
        max_turns: None,
        retry_config: None,
    };

    if let Err(e) = session
        .agent
        .save_extension_state(&session_config_for_save)
        .await
    {
        tracing::warn!("Failed to save initial extension state: {}", e);
    }

    // Add CLI-specific system prompt extension
    session
        .agent
        .extend_system_prompt(super::prompt::get_cli_prompt())
        .await;

    if let Some(additional_prompt) = session_config.additional_system_prompt {
        session.agent.extend_system_prompt(additional_prompt).await;
    }

    // Only override system prompt if a system override exists
    let system_prompt_file: Option<String> = config.get_param("GOOSE_SYSTEM_PROMPT_FILE_PATH").ok();
    if let Some(ref path) = system_prompt_file {
        let override_prompt =
            std::fs::read_to_string(path).expect("Failed to read system prompt file");
        session.agent.override_system_prompt(override_prompt).await;
    }

    // Display session information unless in quiet mode
    if !session_config.quiet {
        output::display_session_info(
            session_config.resume,
            &provider_name,
            &model_name,
            &Some(session_id),
            Some(&provider_for_display),
        );
    }
    session
}

#[cfg(test)]
mod tests {
    use super::*;

    #[test]
    fn test_session_builder_config_creation() {
        let config = SessionBuilderConfig {
            session_id: None,
            resume: false,
            no_session: false,
            extensions: vec!["echo test".to_string()],
            remote_extensions: vec!["http://example.com".to_string()],
            streamable_http_extensions: vec!["http://example.com/streamable".to_string()],
            builtins: vec!["developer".to_string()],
            extensions_override: None,
            additional_system_prompt: Some("Test prompt".to_string()),
            settings: None,
            provider: None,
            model: None,
            debug: true,
            max_tool_repetitions: Some(5),
            max_turns: None,
            scheduled_job_id: None,
            interactive: true,
            quiet: false,
            sub_recipes: None,
            final_output_response: None,
            retry_config: None,
            output_format: "text".to_string(),
        };

        assert_eq!(config.extensions.len(), 1);
        assert_eq!(config.remote_extensions.len(), 1);
        assert_eq!(config.streamable_http_extensions.len(), 1);
        assert_eq!(config.builtins.len(), 1);
        assert!(config.debug);
        assert_eq!(config.max_tool_repetitions, Some(5));
        assert!(config.max_turns.is_none());
        assert!(config.scheduled_job_id.is_none());
        assert!(config.interactive);
        assert!(!config.quiet);
    }

    #[test]
    fn test_session_builder_config_default() {
        let config = SessionBuilderConfig::default();

        assert!(config.session_id.is_none());
        assert!(!config.resume);
        assert!(!config.no_session);
        assert!(config.extensions.is_empty());
        assert!(config.remote_extensions.is_empty());
        assert!(config.streamable_http_extensions.is_empty());
        assert!(config.builtins.is_empty());
        assert!(config.extensions_override.is_none());
        assert!(config.additional_system_prompt.is_none());
        assert!(!config.debug);
        assert!(config.max_tool_repetitions.is_none());
        assert!(config.max_turns.is_none());
        assert!(config.scheduled_job_id.is_none());
        assert!(!config.interactive);
        assert!(!config.quiet);
        assert!(config.final_output_response.is_none());
    }

    #[tokio::test]
    async fn test_offer_extension_debugging_help_function_exists() {
        // This test just verifies the function compiles and can be called
        // We can't easily test the interactive parts without mocking

        // We can't actually test the full function without a real provider and user interaction
        // But we can at least verify it compiles and the function signature is correct
        let extension_name = "test-extension";
        let error_message = "test error";

        // This test mainly serves as a compilation check
        assert_eq!(extension_name, "test-extension");
        assert_eq!(error_message, "test error");
    }
}<|MERGE_RESOLUTION|>--- conflicted
+++ resolved
@@ -333,10 +333,6 @@
         tracing::info!("🤖 Using model: {}", model_name);
     }
 
-<<<<<<< HEAD
-    let session_id: Option<String> = if session_config.no_session {
-        None
-=======
     agent
         .update_provider(new_provider)
         .await
@@ -355,7 +351,6 @@
         .await
         .expect("Could not create session");
         session.id
->>>>>>> 687a007d
     } else if session_config.resume {
         if let Some(session_id) = session_config.session_id {
             match SessionManager::get_session(&session_id, false).await {
@@ -382,22 +377,12 @@
     };
 
     agent
-        .update_provider(new_provider)
+        .persist_provider_config(&session_id)
         .await
         .unwrap_or_else(|e| {
-            output::render_error(&format!("Failed to initialize agent: {}", e));
+            output::render_error(&format!("Failed to save provider config: {}", e));
             process::exit(1);
         });
-
-    if let Some(ref sid) = session_id {
-        agent
-            .persist_provider_config(sid)
-            .await
-            .unwrap_or_else(|e| {
-                output::render_error(&format!("Failed to save provider config: {}", e));
-                process::exit(1);
-            });
-    }
 
     agent
         .extension_manager
