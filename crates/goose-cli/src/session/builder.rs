--- conflicted
+++ resolved
@@ -571,35 +571,23 @@
         }
     }
 
-<<<<<<< HEAD
-    if let Some(session_id) = session_id.as_ref() {
-        // Save the recipe to the session if we have one
-        if let Some(recipe) = session_config.recipe {
-            if let Err(e) = SessionManager::update_session(session_id)
-                .recipe(Some(recipe))
-                .apply()
-                .await
-            {
-                tracing::warn!("Failed to save recipe to session: {}", e);
-            }
-        }
-
-        let session_config_for_save = SessionConfig {
-            id: session_id.clone(),
-            working_dir: std::env::current_dir().unwrap_or_default(),
-            schedule_id: None,
-            execution_mode: None,
-            max_turns: None,
-            retry_config: None,
-        };
-=======
+    // Save the recipe to the session if we have one
+    if let Some(recipe) = session_config.recipe {
+        if let Err(e) = SessionManager::update_session(&session_id)
+            .recipe(Some(recipe))
+            .apply()
+            .await
+        {
+            tracing::warn!("Failed to save recipe to session: {}", e);
+        }
+    }
+
     let session_config_for_save = SessionConfig {
         id: session_id.clone(),
         schedule_id: None,
         max_turns: None,
         retry_config: None,
     };
->>>>>>> 5b93ee58
 
     if let Err(e) = session
         .agent
