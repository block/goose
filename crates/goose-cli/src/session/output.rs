use anstream::println;
use bat::WrappingMode;
use console::{measure_text_width, style, Color, Term};
use goose::config::Config;
use goose::conversation::message::{
    ActionRequiredData, Message, MessageContent, ToolRequest, ToolResponse,
};
use goose::providers::canonical::maybe_get_canonical_model;
use goose::utils::safe_truncate;
use indicatif::{MultiProgress, ProgressBar, ProgressStyle};
use rmcp::model::{CallToolRequestParam, JsonObject, PromptArgument};
use serde_json::Value;
use std::cell::RefCell;
use std::collections::HashMap;
use std::io::{Error, IsTerminal, Write};
use std::path::Path;
use std::sync::Arc;
use std::time::Duration;

// Re-export theme for use in main
#[derive(Clone, Copy)]
pub enum Theme {
    Light,
    Dark,
    Ansi,
}

impl Theme {
    fn as_str(&self) -> &'static str {
        match self {
            Theme::Light => "GitHub",
            Theme::Dark => "zenburn",
            Theme::Ansi => "base16",
        }
    }

    fn from_config_str(val: &str) -> Self {
        if val.eq_ignore_ascii_case("light") {
            Theme::Light
        } else if val.eq_ignore_ascii_case("ansi") {
            Theme::Ansi
        } else {
            Theme::Dark
        }
    }

    fn as_config_string(&self) -> String {
        match self {
            Theme::Light => "light".to_string(),
            Theme::Dark => "dark".to_string(),
            Theme::Ansi => "ansi".to_string(),
        }
    }
}

thread_local! {
    static CURRENT_THEME: RefCell<Theme> = RefCell::new(
        std::env::var("GOOSE_CLI_THEME").ok()
            .map(|val| Theme::from_config_str(&val))
            .unwrap_or_else(||
                Config::global().get_param::<String>("GOOSE_CLI_THEME").ok()
                    .map(|val| Theme::from_config_str(&val))
                    .unwrap_or(Theme::Ansi)
            )
    );
}

pub fn set_theme(theme: Theme) {
    let config = Config::global();
    config
        .set_param("GOOSE_CLI_THEME", theme.as_config_string())
        .expect("Failed to set theme");
    CURRENT_THEME.with(|t| *t.borrow_mut() = theme);

    let config = Config::global();
    let theme_str = match theme {
        Theme::Light => "light",
        Theme::Dark => "dark",
        Theme::Ansi => "ansi",
    };

    if let Err(e) = config.set_param("GOOSE_CLI_THEME", theme_str) {
        eprintln!("Failed to save theme setting to config: {}", e);
    }
}

pub fn get_theme() -> Theme {
    CURRENT_THEME.with(|t| *t.borrow())
}

// Simple wrapper around spinner to manage its state
#[derive(Default)]
pub struct ThinkingIndicator {
    spinner: Option<cliclack::ProgressBar>,
}

impl ThinkingIndicator {
    pub fn show(&mut self) {
        let spinner = cliclack::spinner();
        if Config::global()
            .get_param("RANDOM_THINKING_MESSAGES")
            .unwrap_or(true)
        {
            spinner.start(format!(
                "{}...",
                super::thinking::get_random_thinking_message()
            ));
        } else {
            spinner.start("Thinking...");
        }
        self.spinner = Some(spinner);
    }

    pub fn hide(&mut self) {
        if let Some(spinner) = self.spinner.take() {
            spinner.stop("");
        }
    }

    pub fn is_shown(&self) -> bool {
        self.spinner.is_some()
    }
}

#[derive(Debug, Clone)]
pub struct PromptInfo {
    pub name: String,
    pub description: Option<String>,
    pub arguments: Option<Vec<PromptArgument>>,
    pub extension: Option<String>,
}

// Global thinking indicator
thread_local! {
    static THINKING: RefCell<ThinkingIndicator> = RefCell::new(ThinkingIndicator::default());
}

pub fn show_thinking() {
    if std::io::stdout().is_terminal() {
        THINKING.with(|t| t.borrow_mut().show());
    }
}

pub fn hide_thinking() {
    if std::io::stdout().is_terminal() {
        THINKING.with(|t| t.borrow_mut().hide());
    }
}

pub fn is_showing_thinking() -> bool {
    THINKING.with(|t| t.borrow().is_shown())
}

pub fn set_thinking_message(s: &String) {
    if std::io::stdout().is_terminal() {
        THINKING.with(|t| {
            if let Some(spinner) = t.borrow_mut().spinner.as_mut() {
                spinner.set_message(s);
            }
        });
    }
}

pub fn render_message(message: &Message, debug: bool) {
    let theme = get_theme();

    for content in &message.content {
        match content {
            MessageContent::ActionRequired(action) => match &action.data {
                ActionRequiredData::ToolConfirmation { tool_name, .. } => {
                    println!("action_required(tool_confirmation): {}", tool_name)
                }
                ActionRequiredData::Elicitation { message, .. } => {
                    println!("action_required(elicitation): {}", message)
                }
                ActionRequiredData::ElicitationResponse { id, .. } => {
                    println!("action_required(elicitation_response): {}", id)
                }
            },
            MessageContent::Text(text) => print_markdown(&text.text, theme),
            MessageContent::ToolRequest(req) => render_tool_request(req, theme, debug),
            MessageContent::ToolResponse(resp) => render_tool_response(resp, theme, debug),
            MessageContent::Image(image) => {
                println!("Image: [data: {}, type: {}]", image.data, image.mime_type);
            }
            MessageContent::Thinking(thinking) => {
                if std::env::var("GOOSE_CLI_SHOW_THINKING").is_ok()
                    && std::io::stdout().is_terminal()
                {
                    println!("\n{}", style("Thinking:").dim().italic());
                    print_markdown(&thinking.thinking, theme);
                }
            }
            MessageContent::RedactedThinking(_) => {
                // For redacted thinking, print thinking was redacted
                println!("\n{}", style("Thinking:").dim().italic());
                print_markdown("Thinking was redacted", theme);
            }
            MessageContent::SystemNotification(notification) => {
                use goose::conversation::message::SystemNotificationType;

                match notification.notification_type {
                    SystemNotificationType::ThinkingMessage => {
                        show_thinking();
                        set_thinking_message(&notification.msg);
                    }
                    SystemNotificationType::InlineMessage => {
                        println!("\n{}", style(&notification.msg).yellow());
                    }
                }
            }
            _ => {
                println!("WARNING: Message content type could not be rendered");
            }
        }
    }

    let _ = std::io::stdout().flush();
}

pub fn render_text(text: &str, color: Option<Color>, dim: bool) {
    render_text_no_newlines(format!("\n{}\n\n", text).as_str(), color, dim);
}

pub fn render_text_no_newlines(text: &str, color: Option<Color>, dim: bool) {
    if !std::io::stdout().is_terminal() {
        println!("{}", text);
        return;
    }
    let mut styled_text = style(text);
    if dim {
        styled_text = styled_text.dim();
    }
    if let Some(color) = color {
        styled_text = styled_text.fg(color);
    } else {
        styled_text = styled_text.green();
    }
    print!("{}", styled_text);
}

pub fn render_enter_plan_mode() {
    println!(
        "\n{} {}\n",
        style("Entering plan mode.").green().bold(),
        style("You can provide instructions to create a plan and then act on it. To exit early, type /endplan")
            .green()
            .dim()
    );
}

pub fn render_act_on_plan() {
    println!(
        "\n{}\n",
        style("Exiting plan mode and acting on the above plan")
            .green()
            .bold(),
    );
}

pub fn render_exit_plan_mode() {
    println!("\n{}\n", style("Exiting plan mode.").green().bold());
}

pub fn goose_mode_message(text: &str) {
    println!("\n{}", style(text).yellow(),);
}

fn render_tool_request(req: &ToolRequest, theme: Theme, debug: bool) {
    match &req.tool_call {
        Ok(call) => match call.name.to_string().as_str() {
            "developer__text_editor" => render_text_editor_request(call, debug),
            "developer__shell" => render_shell_request(call, debug),
            "subagent" => render_subagent_request(call, debug),
            "todo__write" => render_todo_request(call, debug),
            _ => render_default_request(call, debug),
        },
        Err(e) => print_markdown(&e.to_string(), theme),
    }
}

fn render_tool_response(resp: &ToolResponse, theme: Theme, debug: bool) {
    let config = Config::global();

    match &resp.tool_result {
        Ok(result) => {
            for content in &result.content {
                if let Some(audience) = content.audience() {
                    if !audience.contains(&rmcp::model::Role::User) {
                        continue;
                    }
                }

                let min_priority = config
                    .get_param::<f32>("GOOSE_CLI_MIN_PRIORITY")
                    .ok()
                    .unwrap_or(0.5);

                if content
                    .priority()
                    .is_some_and(|priority| priority < min_priority)
                    || (content.priority().is_none() && !debug)
                {
                    continue;
                }

                if debug {
                    println!("{:#?}", content);
                } else if let Some(text) = content.as_text() {
                    print_markdown(&text.text, theme);
                }
            }
        }
        Err(e) => print_markdown(&e.to_string(), theme),
    }
}

pub fn render_error(message: &str) {
    println!("\n  {} {}\n", style("error:").red().bold(), message);
}

pub fn render_prompts(prompts: &HashMap<String, Vec<String>>) {
    println!();
    for (extension, prompts) in prompts {
        println!(" {}", style(extension).green());
        for prompt in prompts {
            println!("  - {}", style(prompt).cyan());
        }
    }
    println!();
}

pub fn render_prompt_info(info: &PromptInfo) {
    println!();
    if let Some(ext) = &info.extension {
        println!(" {}: {}", style("Extension").green(), ext);
    }
    println!(" Prompt: {}", style(&info.name).cyan().bold());
    if let Some(desc) = &info.description {
        println!("\n {}", desc);
    }
    render_arguments(info);
    println!();
}

fn render_arguments(info: &PromptInfo) {
    if let Some(args) = &info.arguments {
        println!("\n Arguments:");
        for arg in args {
            let required = arg.required.unwrap_or(false);
            let req_str = if required {
                style("(required)").red()
            } else {
                style("(optional)").dim()
            };

            println!(
                "  {} {} {}",
                style(&arg.name).yellow(),
                req_str,
                arg.description.as_deref().unwrap_or("")
            );
        }
    }
}

pub fn render_extension_success(name: &str) {
    println!();
    println!(
        "  {} extension `{}`",
        style("added").green(),
        style(name).cyan(),
    );
    println!();
}

pub fn render_extension_error(name: &str, error: &str) {
    println!();
    println!(
        "  {} to add extension {}",
        style("failed").red(),
        style(name).red()
    );
    println!();
    println!("{}", style(error).dim());
    println!();
}

pub fn render_builtin_success(names: &str) {
    println!();
    println!(
        "  {} builtin{}: {}",
        style("added").green(),
        if names.contains(',') { "s" } else { "" },
        style(names).cyan()
    );
    println!();
}

pub fn render_builtin_error(names: &str, error: &str) {
    println!();
    println!(
        "  {} to add builtin{}: {}",
        style("failed").red(),
        if names.contains(',') { "s" } else { "" },
        style(names).red()
    );
    println!();
    println!("{}", style(error).dim());
    println!();
}

fn render_text_editor_request(call: &CallToolRequestParam, debug: bool) {
    print_tool_header(call);

    // Print path first with special formatting
    if let Some(args) = &call.arguments {
        if let Some(Value::String(path)) = args.get("path") {
            println!(
                "{}: {}",
                style("path").dim(),
                style(shorten_path(path, debug)).green()
            );
        }

        // Print other arguments normally, excluding path
        if let Some(args) = &call.arguments {
            let mut other_args = serde_json::Map::new();
            for (k, v) in args {
                if k != "path" {
                    other_args.insert(k.clone(), v.clone());
                }
            }
            if !other_args.is_empty() {
                print_params(&Some(other_args), 0, debug);
            }
        }
    }
    println!();
}

fn render_shell_request(call: &CallToolRequestParam, debug: bool) {
    print_tool_header(call);
    print_params(&call.arguments, 0, debug);
    println!();
}

fn render_subagent_request(call: &CallToolRequestParam, debug: bool) {
    print_tool_header(call);

    if let Some(args) = &call.arguments {
        if let Some(Value::String(subrecipe)) = args.get("subrecipe") {
            println!("{}: {}", style("subrecipe").dim(), style(subrecipe).cyan());
        }

        if let Some(Value::String(instructions)) = args.get("instructions") {
            let display = if instructions.len() > 100 && !debug {
                safe_truncate(instructions, 100)
            } else {
                instructions.clone()
            };
            println!(
                "{}: {}",
                style("instructions").dim(),
                style(display).green()
            );
        }

        if let Some(Value::Object(params)) = args.get("parameters") {
            println!("{}:", style("parameters").dim());
            print_params(&Some(params.clone()), 1, debug);
        }

        let skip_keys = ["subrecipe", "instructions", "parameters"];
        let mut other_args = serde_json::Map::new();
        for (k, v) in args {
            if !skip_keys.contains(&k.as_str()) {
                other_args.insert(k.clone(), v.clone());
            }
        }
        if !other_args.is_empty() {
            print_params(&Some(other_args), 0, debug);
        }
    }

    println!();
}

fn render_todo_request(call: &CallToolRequestParam, _debug: bool) {
    print_tool_header(call);

    if let Some(args) = &call.arguments {
        if let Some(Value::String(content)) = args.get("content") {
            println!("{}: {}", style("content").dim(), style(content).green());
        }
    }
    println!();
}

fn render_default_request(call: &CallToolRequestParam, debug: bool) {
    print_tool_header(call);
    print_params(&call.arguments, 0, debug);
    println!();
}

// Helper functions

fn print_tool_header(call: &CallToolRequestParam) {
    let parts: Vec<_> = call.name.rsplit("__").collect();
    let tool_header = format!(
        "─── {} | {} ──────────────────────────",
        style(parts.first().unwrap_or(&"unknown")),
        style(
            parts
                .split_first()
                .map(|(_, s)| s.iter().rev().copied().collect::<Vec<_>>().join("__"))
                .unwrap_or_else(|| "unknown".to_string())
        )
        .magenta()
        .dim(),
    );
    println!();
    println!("{}", tool_header);
}

// Respect NO_COLOR, as https://crates.io/crates/console already does
pub fn env_no_color() -> bool {
    // if NO_COLOR is defined at all disable colors
    std::env::var_os("NO_COLOR").is_none()
}

fn print_markdown(content: &str, theme: Theme) {
    if std::io::stdout().is_terminal() {
        bat::PrettyPrinter::new()
            .input(bat::Input::from_bytes(content.as_bytes()))
            .theme(theme.as_str())
            .colored_output(env_no_color())
            .language("Markdown")
            .wrapping_mode(WrappingMode::NoWrapping(true))
            .print()
            .unwrap();
    } else {
        print!("{}", content);
    }
}

const INDENT: &str = "    ";

fn print_value_with_prefix(prefix: &String, value: &Value, debug: bool) {
    let prefix_width = measure_text_width(prefix.as_str());
    print!("{}", prefix);
    print_value(value, debug, prefix_width)
}

fn print_value(value: &Value, debug: bool, reserve_width: usize) {
    let max_width = Term::stdout()
        .size_checked()
        .map(|(_h, w)| (w as usize).saturating_sub(reserve_width));
    let formatted = match value {
        Value::String(s) => match (max_width, debug) {
            (Some(w), false) if s.len() > w => style(safe_truncate(s, w)),
            _ => style(s.to_string()),
        }
        .green(),
        Value::Number(n) => style(n.to_string()).yellow(),
        Value::Bool(b) => style(b.to_string()).yellow(),
        Value::Null => style("null".to_string()).dim(),
        _ => unreachable!(),
    };
    println!("{}", formatted);
}

fn print_params(value: &Option<JsonObject>, depth: usize, debug: bool) {
    let indent = INDENT.repeat(depth);

    if let Some(json_object) = value {
        for (key, val) in json_object.iter() {
            match val {
                Value::Object(obj) => {
                    println!("{}{}:", indent, style(key).dim());
                    print_params(&Some(obj.clone()), depth + 1, debug);
                }
                Value::Array(arr) => {
                    // Check if all items are simple values (not objects or arrays)
                    let all_simple = arr.iter().all(|item| {
                        matches!(
                            item,
                            Value::String(_) | Value::Number(_) | Value::Bool(_) | Value::Null
                        )
                    });

                    if all_simple {
                        // Render inline for simple arrays, truncation will be handled by print_value if needed
                        let values: Vec<String> = arr
                            .iter()
                            .map(|item| match item {
                                Value::String(s) => s.clone(),
                                Value::Number(n) => n.to_string(),
                                Value::Bool(b) => b.to_string(),
                                Value::Null => "null".to_string(),
                                _ => unreachable!(),
                            })
                            .collect();
                        let joined_values = values.join(", ");
                        print_value_with_prefix(
                            &format!("{}{}: ", indent, style(key).dim()),
                            &Value::String(joined_values),
                            debug,
                        );
                    } else {
                        // Use the original multi-line format for complex arrays
                        println!("{}{}:", indent, style(key).dim());
                        for item in arr.iter() {
                            if let Value::Object(obj) = item {
                                println!("{}{}- ", indent, INDENT);
                                print_params(&Some(obj.clone()), depth + 2, debug);
                            } else {
                                println!("{}{}- {}", indent, INDENT, item);
                            }
                        }
                    }
                }
                _ => {
                    print_value_with_prefix(
                        &format!("{}{}: ", indent, style(key).dim()),
                        val,
                        debug,
                    );
                }
            }
        }
    }
}

fn shorten_path(path: &str, debug: bool) -> String {
    // In debug mode, return the full path
    if debug {
        return path.to_string();
    }

    let path = Path::new(path);

    // First try to convert to ~ if it's in home directory
    let home = etcetera::home_dir().ok();
    let path_str = if let Some(home) = home {
        if let Ok(stripped) = path.strip_prefix(home) {
            format!("~/{}", stripped.display())
        } else {
            path.display().to_string()
        }
    } else {
        path.display().to_string()
    };

    // If path is already short enough, return as is
    if path_str.len() <= 60 {
        return path_str;
    }

    let parts: Vec<_> = path_str.split('/').collect();

    // If we have 3 or fewer parts, return as is
    if parts.len() <= 3 {
        return path_str;
    }

    // Keep the first component (empty string before root / or ~) and last two components intact
    let mut shortened = vec![parts[0].to_string()];

    // Shorten middle components to their first letter
    for component in &parts[1..parts.len() - 2] {
        if !component.is_empty() {
            shortened.push(component.chars().next().unwrap_or('?').to_string());
        }
    }

    // Add the last two components
    shortened.push(parts[parts.len() - 2].to_string());
    shortened.push(parts[parts.len() - 1].to_string());

    shortened.join("/")
}

// Session display functions
pub fn display_session_info(
    resume: bool,
    provider: &str,
    model: &str,
    session_id: &Option<String>,
    provider_instance: Option<&Arc<dyn goose::providers::base::Provider>>,
) {
    let start_session_msg = if resume {
        "resuming session |"
    } else if session_id.is_none() {
        "running without session |"
    } else {
        "starting session |"
    };

    // Check if we have lead/worker mode
    if let Some(provider_inst) = provider_instance {
        if let Some(lead_worker) = provider_inst.as_lead_worker() {
            let (lead_model, worker_model) = lead_worker.get_model_info();
            println!(
                "{} {} {} {} {} {} {}",
                style(start_session_msg).dim(),
                style("provider:").dim(),
                style(provider).cyan().dim(),
                style("lead model:").dim(),
                style(&lead_model).cyan().dim(),
                style("worker model:").dim(),
                style(&worker_model).cyan().dim(),
            );
        } else {
            println!(
                "{} {} {} {} {}",
                style(start_session_msg).dim(),
                style("provider:").dim(),
                style(provider).cyan().dim(),
                style("model:").dim(),
                style(model).cyan().dim(),
            );
        }
    } else {
        // Fallback to original behavior if no provider instance
        println!(
            "{} {} {} {} {}",
            style(start_session_msg).dim(),
            style("provider:").dim(),
            style(provider).cyan().dim(),
            style("model:").dim(),
            style(model).cyan().dim(),
        );
    }

    if let Some(id) = session_id {
        println!(
            "    {} {}",
            style("session id:").dim(),
            style(id).cyan().dim()
        );
    }

    println!(
        "    {} {}",
        style("working directory:").dim(),
        style(std::env::current_dir().unwrap().display())
            .cyan()
            .dim()
    );
}

pub fn display_greeting() {
    println!("\ngoose is running! Enter your instructions, or try asking what goose can do.\n");
}

/// Display context window usage with both current and session totals
pub fn display_context_usage(total_tokens: usize, context_limit: usize) {
    use console::style;

    if context_limit == 0 {
        println!("Context: Error - context limit is zero");
        return;
    }

    // Calculate percentage used with bounds checking
    let percentage =
        (((total_tokens as f64 / context_limit as f64) * 100.0).round() as usize).min(100);

    // Create dot visualization with safety bounds
    let dot_count = 10;
    let filled_dots =
        (((percentage as f64 / 100.0) * dot_count as f64).round() as usize).min(dot_count);
    let empty_dots = dot_count - filled_dots;

    let filled = "●".repeat(filled_dots);
    let empty = "○".repeat(empty_dots);

    // Combine dots and apply color
    let dots = format!("{}{}", filled, empty);
    let colored_dots = if percentage < 50 {
        style(dots).green()
    } else if percentage < 85 {
        style(dots).yellow()
    } else {
        style(dots).red()
    };

    // Print the status line
    println!(
        "Context: {} {}% ({}/{} tokens)",
        colored_dots, percentage, total_tokens, context_limit
    );
}

<<<<<<< HEAD
fn normalize_model_name(model: &str) -> String {
    let mut result = model.to_string();

    // Remove "-latest" suffix
    if result.ends_with("-latest") {
        result = result.strip_suffix("-latest").unwrap().to_string();
    }

    // Remove date-like suffixes: -YYYYMMDD
    let re_date = Regex::new(r"-\d{8}$").unwrap();
    if re_date.is_match(&result) {
        result = re_date.replace(&result, "").to_string();
    }

    let re_version_separator_pattern = Regex::new(r"-(\d+)-(\d+)-").unwrap();
    if re_version_separator_pattern.is_match(&result) {
        result = re_version_separator_pattern.replace(&result, "-$1.$2-").to_string();
    }

    result
}

async fn estimate_cost_usd(
=======
fn estimate_cost_usd(
>>>>>>> 41588e87
    provider: &str,
    model: &str,
    input_tokens: usize,
    output_tokens: usize,
) -> Option<f64> {
    let canonical_model = maybe_get_canonical_model(provider, model)?;

    let input_cost_per_token = canonical_model.pricing.prompt?;
    let output_cost_per_token = canonical_model.pricing.completion?;

    let input_cost = input_cost_per_token * input_tokens as f64;
    let output_cost = output_cost_per_token * output_tokens as f64;
    Some(input_cost + output_cost)
}

/// Display cost information, if price data is available.
pub fn display_cost_usage(provider: &str, model: &str, input_tokens: usize, output_tokens: usize) {
    if let Some(cost) = estimate_cost_usd(provider, model, input_tokens, output_tokens) {
        use console::style;
        eprintln!(
            "Cost: {} USD ({} tokens: in {}, out {})",
            style(format!("${:.4}", cost)).cyan(),
            input_tokens + output_tokens,
            input_tokens,
            output_tokens
        );
    }
}

pub struct McpSpinners {
    bars: HashMap<String, ProgressBar>,
    log_spinner: Option<ProgressBar>,

    multi_bar: MultiProgress,
}

impl McpSpinners {
    pub fn new() -> Self {
        McpSpinners {
            bars: HashMap::new(),
            log_spinner: None,
            multi_bar: MultiProgress::new(),
        }
    }

    pub fn log(&mut self, message: &str) {
        let spinner = self.log_spinner.get_or_insert_with(|| {
            let bar = self.multi_bar.add(
                ProgressBar::new_spinner()
                    .with_style(
                        ProgressStyle::with_template("{spinner:.green} {msg}")
                            .unwrap()
                            .tick_chars("⠋⠙⠚⠛⠓⠒⠊⠉"),
                    )
                    .with_message(message.to_string()),
            );
            bar.enable_steady_tick(Duration::from_millis(100));
            bar
        });

        spinner.set_message(message.to_string());
    }

    pub fn update(&mut self, token: &str, value: f64, total: Option<f64>, message: Option<&str>) {
        let bar = self.bars.entry(token.to_string()).or_insert_with(|| {
            if let Some(total) = total {
                self.multi_bar.add(
                    ProgressBar::new((total * 100_f64) as u64).with_style(
                        ProgressStyle::with_template("[{elapsed}] {bar:40} {pos:>3}/{len:3} {msg}")
                            .unwrap(),
                    ),
                )
            } else {
                self.multi_bar.add(ProgressBar::new_spinner())
            }
        });
        bar.set_position((value * 100_f64) as u64);
        if let Some(msg) = message {
            bar.set_message(msg.to_string());
        }
    }

    pub fn hide(&mut self) -> Result<(), Error> {
        self.bars.iter_mut().for_each(|(_, bar)| {
            bar.disable_steady_tick();
        });
        if let Some(spinner) = self.log_spinner.as_mut() {
            spinner.disable_steady_tick();
        }
        self.multi_bar.clear()
    }
}

#[cfg(test)]
mod tests {
    use super::*;
    use std::env;

    #[test]
    fn test_short_paths_unchanged() {
        assert_eq!(shorten_path("/usr/bin", false), "/usr/bin");
        assert_eq!(shorten_path("/a/b/c", false), "/a/b/c");
        assert_eq!(shorten_path("file.txt", false), "file.txt");
    }

    #[test]
    fn test_debug_mode_returns_full_path() {
        assert_eq!(
            shorten_path("/very/long/path/that/would/normally/be/shortened", true),
            "/very/long/path/that/would/normally/be/shortened"
        );
    }

    #[test]
    fn test_home_directory_conversion() {
        // Save the current home dir
        let original_home = env::var("HOME").ok();

        // Set a test home directory
        env::set_var("HOME", "/Users/testuser");

        assert_eq!(
            shorten_path("/Users/testuser/documents/file.txt", false),
            "~/documents/file.txt"
        );

        // A path that starts similarly to home but isn't in home
        assert_eq!(
            shorten_path("/Users/testuser2/documents/file.txt", false),
            "/Users/testuser2/documents/file.txt"
        );

        // Restore the original home dir
        if let Some(home) = original_home {
            env::set_var("HOME", home);
        } else {
            env::remove_var("HOME");
        }
    }

    #[test]
    fn test_long_path_shortening() {
        assert_eq!(
            shorten_path(
                "/vvvvvvvvvvvvvvvvvvvvvvvvvvvvvvvvvvvvvvvv/long/path/with/many/components/file.txt",
                false
            ),
            "/v/l/p/w/m/components/file.txt"
        );
    }
}<|MERGE_RESOLUTION|>--- conflicted
+++ resolved
@@ -793,33 +793,7 @@
     );
 }
 
-<<<<<<< HEAD
-fn normalize_model_name(model: &str) -> String {
-    let mut result = model.to_string();
-
-    // Remove "-latest" suffix
-    if result.ends_with("-latest") {
-        result = result.strip_suffix("-latest").unwrap().to_string();
-    }
-
-    // Remove date-like suffixes: -YYYYMMDD
-    let re_date = Regex::new(r"-\d{8}$").unwrap();
-    if re_date.is_match(&result) {
-        result = re_date.replace(&result, "").to_string();
-    }
-
-    let re_version_separator_pattern = Regex::new(r"-(\d+)-(\d+)-").unwrap();
-    if re_version_separator_pattern.is_match(&result) {
-        result = re_version_separator_pattern.replace(&result, "-$1.$2-").to_string();
-    }
-
-    result
-}
-
-async fn estimate_cost_usd(
-=======
 fn estimate_cost_usd(
->>>>>>> 41588e87
     provider: &str,
     model: &str,
     input_tokens: usize,
