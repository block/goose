use bat::WrappingMode;
use console::{style, Color};
use goose::config::Config;
use goose::message::{Message, MessageContent, ToolRequest, ToolResponse};
use indicatif::{MultiProgress, ProgressBar, ProgressStyle};
use mcp_core::prompt::PromptArgument;
use mcp_core::tool::ToolCall;
use serde_json::Value;
use std::cell::RefCell;
use std::collections::HashMap;
use std::io::Error;
use std::path::Path;
<<<<<<< HEAD
use std::sync::Arc;
=======
use std::time::Duration;
>>>>>>> 0c042010

// Re-export theme for use in main
#[derive(Clone, Copy)]
pub enum Theme {
    Light,
    Dark,
    Ansi,
}

impl Theme {
    fn as_str(&self) -> &'static str {
        match self {
            Theme::Light => "GitHub",
            Theme::Dark => "zenburn",
            Theme::Ansi => "base16",
        }
    }

    fn from_config_str(val: &str) -> Self {
        if val.eq_ignore_ascii_case("light") {
            Theme::Light
        } else if val.eq_ignore_ascii_case("ansi") {
            Theme::Ansi
        } else {
            Theme::Dark
        }
    }

    fn as_config_string(&self) -> String {
        match self {
            Theme::Light => "light".to_string(),
            Theme::Dark => "dark".to_string(),
            Theme::Ansi => "ansi".to_string(),
        }
    }
}

thread_local! {
    static CURRENT_THEME: RefCell<Theme> = RefCell::new(
        std::env::var("GOOSE_CLI_THEME").ok()
            .map(|val| Theme::from_config_str(&val))
            .unwrap_or_else(||
                Config::global().get_param::<String>("GOOSE_CLI_THEME").ok()
                    .map(|val| Theme::from_config_str(&val))
                    .unwrap_or(Theme::Dark)
            )
    );
}

pub fn set_theme(theme: Theme) {
    let config = Config::global();
    config
        .set_param("GOOSE_CLI_THEME", Value::String(theme.as_config_string()))
        .expect("Failed to set theme");
    CURRENT_THEME.with(|t| *t.borrow_mut() = theme);
}

pub fn get_theme() -> Theme {
    CURRENT_THEME.with(|t| *t.borrow())
}

// Simple wrapper around spinner to manage its state
#[derive(Default)]
pub struct ThinkingIndicator {
    spinner: Option<cliclack::ProgressBar>,
}

impl ThinkingIndicator {
    pub fn show(&mut self) {
        let spinner = cliclack::spinner();
        spinner.start(format!(
            "{}...",
            super::thinking::get_random_thinking_message()
        ));
        self.spinner = Some(spinner);
    }

    pub fn hide(&mut self) {
        if let Some(spinner) = self.spinner.take() {
            spinner.stop("");
        }
    }
}

#[derive(Debug, Clone)]
pub struct PromptInfo {
    pub name: String,
    pub description: Option<String>,
    pub arguments: Option<Vec<PromptArgument>>,
    pub extension: Option<String>,
}

// Global thinking indicator
thread_local! {
    static THINKING: RefCell<ThinkingIndicator> = RefCell::new(ThinkingIndicator::default());
}

pub fn show_thinking() {
    THINKING.with(|t| t.borrow_mut().show());
}

pub fn hide_thinking() {
    THINKING.with(|t| t.borrow_mut().hide());
}

pub fn render_message(message: &Message, debug: bool) {
    let theme = get_theme();

    for content in &message.content {
        match content {
            MessageContent::Text(text) => print_markdown(&text.text, theme),
            MessageContent::ToolRequest(req) => render_tool_request(req, theme, debug),
            MessageContent::ToolResponse(resp) => render_tool_response(resp, theme, debug),
            MessageContent::Image(image) => {
                println!("Image: [data: {}, type: {}]", image.data, image.mime_type);
            }
            MessageContent::Thinking(thinking) => {
                if std::env::var("GOOSE_CLI_SHOW_THINKING").is_ok() {
                    println!("\n{}", style("Thinking:").dim().italic());
                    print_markdown(&thinking.thinking, theme);
                }
            }
            MessageContent::RedactedThinking(_) => {
                // For redacted thinking, print thinking was redacted
                println!("\n{}", style("Thinking:").dim().italic());
                print_markdown("Thinking was redacted", theme);
            }
            _ => {
                println!("WARNING: Message content type could not be rendered");
            }
        }
    }
    println!();
}

pub fn render_text(text: &str, color: Option<Color>, dim: bool) {
    render_text_no_newlines(format!("\n{}\n\n", text).as_str(), color, dim);
}

pub fn render_text_no_newlines(text: &str, color: Option<Color>, dim: bool) {
    let mut styled_text = style(text);
    if dim {
        styled_text = styled_text.dim();
    }
    if let Some(color) = color {
        styled_text = styled_text.fg(color);
    } else {
        styled_text = styled_text.green();
    }
    print!("{}", styled_text);
}

pub fn render_enter_plan_mode() {
    println!(
        "\n{} {}\n",
        style("Entering plan mode.").green().bold(),
        style("You can provide instructions to create a plan and then act on it. To exit early, type /endplan")
            .green()
            .dim()
    );
}

pub fn render_act_on_plan() {
    println!(
        "\n{}\n",
        style("Exiting plan mode and acting on the above plan")
            .green()
            .bold(),
    );
}

pub fn render_exit_plan_mode() {
    println!("\n{}\n", style("Exiting plan mode.").green().bold());
}

pub fn goose_mode_message(text: &str) {
    println!("\n{}", style(text).yellow(),);
}

fn render_tool_request(req: &ToolRequest, theme: Theme, debug: bool) {
    match &req.tool_call {
        Ok(call) => match call.name.as_str() {
            "developer__text_editor" => render_text_editor_request(call, debug),
            "developer__shell" => render_shell_request(call, debug),
            _ => render_default_request(call, debug),
        },
        Err(e) => print_markdown(&e.to_string(), theme),
    }
}

fn render_tool_response(resp: &ToolResponse, theme: Theme, debug: bool) {
    let config = Config::global();

    match &resp.tool_result {
        Ok(contents) => {
            for content in contents {
                if let Some(audience) = content.audience() {
                    if !audience.contains(&mcp_core::role::Role::User) {
                        continue;
                    }
                }

                let min_priority = config
                    .get_param::<f32>("GOOSE_CLI_MIN_PRIORITY")
                    .ok()
                    .unwrap_or(0.5);

                if content
                    .priority()
                    .is_some_and(|priority| priority < min_priority)
                    || (content.priority().is_none() && !debug)
                {
                    continue;
                }

                if debug {
                    println!("{:#?}", content);
                } else if let mcp_core::content::Content::Text(text) = content {
                    print_markdown(&text.text, theme);
                }
            }
        }
        Err(e) => print_markdown(&e.to_string(), theme),
    }
}

pub fn render_error(message: &str) {
    println!("\n  {} {}\n", style("error:").red().bold(), message);
}

pub fn render_prompts(prompts: &HashMap<String, Vec<String>>) {
    println!();
    for (extension, prompts) in prompts {
        println!(" {}", style(extension).green());
        for prompt in prompts {
            println!("  - {}", style(prompt).cyan());
        }
    }
    println!();
}

pub fn render_prompt_info(info: &PromptInfo) {
    println!();

    if let Some(ext) = &info.extension {
        println!(" {}: {}", style("Extension").green(), ext);
    }

    println!(" Prompt: {}", style(&info.name).cyan().bold());

    if let Some(desc) = &info.description {
        println!("\n {}", desc);
    }

    if let Some(args) = &info.arguments {
        println!("\n Arguments:");
        for arg in args {
            let required = arg.required.unwrap_or(false);
            let req_str = if required {
                style("(required)").red()
            } else {
                style("(optional)").dim()
            };

            println!(
                "  {} {} {}",
                style(&arg.name).yellow(),
                req_str,
                arg.description.as_deref().unwrap_or("")
            );
        }
    }
    println!();
}

pub fn render_extension_success(name: &str) {
    println!();
    println!(
        "  {} extension `{}`",
        style("added").green(),
        style(name).cyan(),
    );
    println!();
}

pub fn render_extension_error(name: &str, error: &str) {
    println!();
    println!(
        "  {} to add extension {}",
        style("failed").red(),
        style(name).red()
    );
    println!();
    println!("{}", style(error).dim());
    println!();
}

pub fn render_builtin_success(names: &str) {
    println!();
    println!(
        "  {} builtin{}: {}",
        style("added").green(),
        if names.contains(',') { "s" } else { "" },
        style(names).cyan()
    );
    println!();
}

pub fn render_builtin_error(names: &str, error: &str) {
    println!();
    println!(
        "  {} to add builtin{}: {}",
        style("failed").red(),
        if names.contains(',') { "s" } else { "" },
        style(names).red()
    );
    println!();
    println!("{}", style(error).dim());
    println!();
}

fn render_text_editor_request(call: &ToolCall, debug: bool) {
    print_tool_header(call);

    // Print path first with special formatting
    if let Some(Value::String(path)) = call.arguments.get("path") {
        println!(
            "{}: {}",
            style("path").dim(),
            style(shorten_path(path, debug)).green()
        );
    }

    // Print other arguments normally, excluding path
    if let Some(args) = call.arguments.as_object() {
        let mut other_args = serde_json::Map::new();
        for (k, v) in args {
            if k != "path" {
                other_args.insert(k.clone(), v.clone());
            }
        }
        print_params(&Value::Object(other_args), 0, debug);
    }
    println!();
}

fn render_shell_request(call: &ToolCall, debug: bool) {
    print_tool_header(call);

    match call.arguments.get("command") {
        Some(Value::String(s)) => {
            println!("{}: {}", style("command").dim(), style(s).green());
        }
        _ => print_params(&call.arguments, 0, debug),
    }
}

fn render_default_request(call: &ToolCall, debug: bool) {
    print_tool_header(call);
    print_params(&call.arguments, 0, debug);
    println!();
}

// Helper functions

fn print_tool_header(call: &ToolCall) {
    let parts: Vec<_> = call.name.rsplit("__").collect();
    let tool_header = format!(
        "─── {} | {} ──────────────────────────",
        style(parts.first().unwrap_or(&"unknown")),
        style(
            parts
                .split_first()
                .map(|(_, s)| s.iter().rev().copied().collect::<Vec<_>>().join("__"))
                .unwrap_or_else(|| "unknown".to_string())
        )
        .magenta()
        .dim(),
    );
    println!();
    println!("{}", tool_header);
}

// Respect NO_COLOR, as https://crates.io/crates/console already does
pub fn env_no_color() -> bool {
    // if NO_COLOR is defined at all disable colors
    std::env::var_os("NO_COLOR").is_none()
}

fn print_markdown(content: &str, theme: Theme) {
    bat::PrettyPrinter::new()
        .input(bat::Input::from_bytes(content.as_bytes()))
        .theme(theme.as_str())
        .colored_output(env_no_color())
        .language("Markdown")
        .wrapping_mode(WrappingMode::NoWrapping(true))
        .print()
        .unwrap();
}

const INDENT: &str = "    ";

fn get_tool_params_max_length() -> usize {
    Config::global()
        .get_param::<usize>("GOOSE_CLI_TOOL_PARAMS_TRUNCATION_MAX_LENGTH")
        .ok()
        .unwrap_or(40)
}

fn print_params(value: &Value, depth: usize, debug: bool) {
    let indent = INDENT.repeat(depth);

    match value {
        Value::Object(map) => {
            for (key, val) in map {
                match val {
                    Value::Object(_) => {
                        println!("{}{}:", indent, style(key).dim());
                        print_params(val, depth + 1, debug);
                    }
                    Value::Array(arr) => {
                        println!("{}{}:", indent, style(key).dim());
                        for item in arr.iter() {
                            println!("{}{}- ", indent, INDENT);
                            print_params(item, depth + 2, debug);
                        }
                    }
                    Value::String(s) => {
                        if !debug && s.len() > get_tool_params_max_length() {
                            println!("{}{}: {}", indent, style(key).dim(), style("...").dim());
                        } else {
                            println!("{}{}: {}", indent, style(key).dim(), style(s).green());
                        }
                    }
                    Value::Number(n) => {
                        println!("{}{}: {}", indent, style(key).dim(), style(n).blue());
                    }
                    Value::Bool(b) => {
                        println!("{}{}: {}", indent, style(key).dim(), style(b).blue());
                    }
                    Value::Null => {
                        println!("{}{}: {}", indent, style(key).dim(), style("null").dim());
                    }
                }
            }
        }
        Value::Array(arr) => {
            for (i, item) in arr.iter().enumerate() {
                println!("{}{}.", indent, i + 1);
                print_params(item, depth + 1, debug);
            }
        }
        Value::String(s) => {
            if !debug && s.len() > get_tool_params_max_length() {
                println!(
                    "{}{}",
                    indent,
                    style(format!("[REDACTED: {} chars]", s.len())).yellow()
                );
            } else {
                println!("{}{}", indent, style(s).green());
            }
        }
        Value::Number(n) => {
            println!("{}{}", indent, style(n).yellow());
        }
        Value::Bool(b) => {
            println!("{}{}", indent, style(b).yellow());
        }
        Value::Null => {
            println!("{}{}", indent, style("null").dim());
        }
    }
}

fn shorten_path(path: &str, debug: bool) -> String {
    // In debug mode, return the full path
    if debug {
        return path.to_string();
    }

    let path = Path::new(path);

    // First try to convert to ~ if it's in home directory
    let home = etcetera::home_dir().ok();
    let path_str = if let Some(home) = home {
        if let Ok(stripped) = path.strip_prefix(home) {
            format!("~/{}", stripped.display())
        } else {
            path.display().to_string()
        }
    } else {
        path.display().to_string()
    };

    // If path is already short enough, return as is
    if path_str.len() <= 60 {
        return path_str;
    }

    let parts: Vec<_> = path_str.split('/').collect();

    // If we have 3 or fewer parts, return as is
    if parts.len() <= 3 {
        return path_str;
    }

    // Keep the first component (empty string before root / or ~) and last two components intact
    let mut shortened = vec![parts[0].to_string()];

    // Shorten middle components to their first letter
    for component in &parts[1..parts.len() - 2] {
        if !component.is_empty() {
            shortened.push(component.chars().next().unwrap_or('?').to_string());
        }
    }

    // Add the last two components
    shortened.push(parts[parts.len() - 2].to_string());
    shortened.push(parts[parts.len() - 1].to_string());

    shortened.join("/")
}

// Session display functions
pub fn display_session_info(
    resume: bool,
    provider: &str,
    model: &str,
    session_file: &Path,
    provider_instance: Option<&Arc<dyn goose::providers::base::Provider>>,
) {
    let start_session_msg = if resume {
        "resuming session |"
    } else if session_file.to_str() == Some("/dev/null") || session_file.to_str() == Some("NUL") {
        "running without session |"
    } else {
        "starting session |"
    };

    // Check if we have lead/worker mode
    if let Some(provider_inst) = provider_instance {
        if let Some(lead_worker) = provider_inst.as_lead_worker() {
            let (lead_model, worker_model) = lead_worker.get_model_info();
            println!(
                "{} {} {} {} {} {} {}",
                style(start_session_msg).dim(),
                style("provider:").dim(),
                style(provider).cyan().dim(),
                style("lead model:").dim(),
                style(&lead_model).cyan().dim(),
                style("worker model:").dim(),
                style(&worker_model).cyan().dim(),
            );
        } else {
            println!(
                "{} {} {} {} {}",
                style(start_session_msg).dim(),
                style("provider:").dim(),
                style(provider).cyan().dim(),
                style("model:").dim(),
                style(model).cyan().dim(),
            );
        }
    } else {
        // Fallback to original behavior if no provider instance
        println!(
            "{} {} {} {} {}",
            style(start_session_msg).dim(),
            style("provider:").dim(),
            style(provider).cyan().dim(),
            style("model:").dim(),
            style(model).cyan().dim(),
        );
    }

    if session_file.to_str() != Some("/dev/null") && session_file.to_str() != Some("NUL") {
        println!(
            "    {} {}",
            style("logging to").dim(),
            style(session_file.display()).dim().cyan(),
        );
    }

    println!(
        "    {} {}",
        style("working directory:").dim(),
        style(std::env::current_dir().unwrap().display())
            .cyan()
            .dim()
    );
}

pub fn display_greeting() {
    println!("\nGoose is running! Enter your instructions, or try asking what goose can do.\n");
}

pub struct McpSpinners {
    bars: HashMap<String, ProgressBar>,
    log_spinner: Option<ProgressBar>,

    multi_bar: MultiProgress,
}

impl McpSpinners {
    pub fn new() -> Self {
        McpSpinners {
            bars: HashMap::new(),
            log_spinner: None,
            multi_bar: MultiProgress::new(),
        }
    }

    pub fn log(&mut self, message: &str) {
        let spinner = self.log_spinner.get_or_insert_with(|| {
            let bar = self.multi_bar.add(
                ProgressBar::new_spinner()
                    .with_style(
                        ProgressStyle::with_template("{spinner:.green} {msg}")
                            .unwrap()
                            .tick_chars("⠋⠙⠚⠛⠓⠒⠊⠉"),
                    )
                    .with_message(message.to_string()),
            );
            bar.enable_steady_tick(Duration::from_millis(100));
            bar
        });

        spinner.set_message(message.to_string());
    }

    pub fn update(&mut self, token: &str, value: f64, total: Option<f64>, message: Option<&str>) {
        let bar = self.bars.entry(token.to_string()).or_insert_with(|| {
            if let Some(total) = total {
                self.multi_bar.add(
                    ProgressBar::new((total * 100.0) as u64).with_style(
                        ProgressStyle::with_template("[{elapsed}] {bar:40} {pos:>3}/{len:3} {msg}")
                            .unwrap(),
                    ),
                )
            } else {
                self.multi_bar.add(ProgressBar::new_spinner())
            }
        });
        bar.set_position((value * 100.0) as u64);
        if let Some(msg) = message {
            bar.set_message(msg.to_string());
        }
    }

    pub fn hide(&mut self) -> Result<(), Error> {
        self.multi_bar.clear()
    }
}

#[cfg(test)]
mod tests {
    use super::*;
    use std::env;

    #[test]
    fn test_short_paths_unchanged() {
        assert_eq!(shorten_path("/usr/bin", false), "/usr/bin");
        assert_eq!(shorten_path("/a/b/c", false), "/a/b/c");
        assert_eq!(shorten_path("file.txt", false), "file.txt");
    }

    #[test]
    fn test_debug_mode_returns_full_path() {
        assert_eq!(
            shorten_path("/very/long/path/that/would/normally/be/shortened", true),
            "/very/long/path/that/would/normally/be/shortened"
        );
    }

    #[test]
    fn test_home_directory_conversion() {
        // Save the current home dir
        let original_home = env::var("HOME").ok();

        // Set a test home directory
        env::set_var("HOME", "/Users/testuser");

        assert_eq!(
            shorten_path("/Users/testuser/documents/file.txt", false),
            "~/documents/file.txt"
        );

        // A path that starts similarly to home but isn't in home
        assert_eq!(
            shorten_path("/Users/testuser2/documents/file.txt", false),
            "/Users/testuser2/documents/file.txt"
        );

        // Restore the original home dir
        if let Some(home) = original_home {
            env::set_var("HOME", home);
        } else {
            env::remove_var("HOME");
        }
    }

    #[test]
    fn test_long_path_shortening() {
        assert_eq!(
            shorten_path(
                "/vvvvvvvvvvvvvvvvvvvvvvvvvvvvvvvvvvvvvvvv/long/path/with/many/components/file.txt",
                false
            ),
            "/v/l/p/w/m/components/file.txt"
        );
    }
}<|MERGE_RESOLUTION|>--- conflicted
+++ resolved
@@ -10,11 +10,8 @@
 use std::collections::HashMap;
 use std::io::Error;
 use std::path::Path;
-<<<<<<< HEAD
 use std::sync::Arc;
-=======
 use std::time::Duration;
->>>>>>> 0c042010
 
 // Re-export theme for use in main
 #[derive(Clone, Copy)]
