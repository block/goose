--- conflicted
+++ resolved
@@ -97,7 +97,6 @@
             MessageContent::Image(image) => {
                 println!("Image: [data: {}, type: {}]", image.data, image.mime_type);
             }
-<<<<<<< HEAD
             MessageContent::Thinking(thinking) => {
                 if std::env::var("GOOSE_CLI_SHOW_THINKING").is_ok() {
                     println!("\n{}", style("Thinking:").dim().italic());
@@ -108,10 +107,9 @@
                 // For redacted thinking, print thinking was redacted
                 println!("\n{}", style("Thinking:").dim().italic());
                 print_markdown("Thinking was redacted", theme);
-=======
+            }
             _ => {
-                println!("Message type could not be rendered");
->>>>>>> a5953562
+                println!("WARNING: Message content type could not be rendered");
             }
         }
     }
