use anyhow::{Context, Result};
use etcetera::{choose_app_strategy, AppStrategy};
use std::fs;
use std::path::PathBuf;
use std::sync::Arc;
use std::sync::Once;
use tokio::sync::Mutex;
use tracing_appender::rolling::Rotation;
use tracing_subscriber::{
    filter::LevelFilter, fmt, layer::SubscriberExt, util::SubscriberInitExt, EnvFilter, Layer,
    Registry,
};

use goose::tracing::{langfuse_layer, otlp_layer};
use goose_bench::bench_session::BenchAgentError;
use goose_bench::error_capture::ErrorCaptureLayer;

// Used to ensure we only set up tracing once
static INIT: Once = Once::new();

/// Returns the directory where log files should be stored.
/// Creates the directory structure if it doesn't exist.
fn get_log_directory() -> Result<PathBuf> {
    get_log_directory_with_date(None)
}

/// Internal function that allows specifying a custom date string for testing
fn get_log_directory_with_date(test_date: Option<String>) -> Result<PathBuf> {
    // choose_app_strategy().state_dir()
    // - macOS/Linux: ~/.local/state/goose/logs/cli
    // - Windows:     ~\AppData\Roaming\Block\goose\data\logs\cli
    // - Windows has no convention for state_dir, use data_dir instead
    let home_dir = choose_app_strategy(crate::APP_STRATEGY.clone())
        .context("HOME environment variable not set")?;

    let base_log_dir = home_dir
        .in_state_dir("logs/cli")
        .unwrap_or_else(|| home_dir.in_data_dir("logs/cli"));

    // Create date-based subdirectory
    let date_str = test_date.unwrap_or_else(|| {
        let now = chrono::Local::now();
        now.format("%Y-%m-%d").to_string()
    });
    let date_dir = base_log_dir.join(date_str);

    // Ensure log directory exists
    fs::create_dir_all(&date_dir).context("Failed to create log directory")?;

    Ok(date_dir)
}

/// Sets up the logging infrastructure for the application.
/// This includes:
/// - File-based logging with JSON formatting (DEBUG level)
/// - Console output for development (INFO level)
/// - Optional Langfuse integration (DEBUG level)
/// - Optional error capture layer for benchmarking
pub fn setup_logging(
    name: Option<&str>,
    error_capture: Option<Arc<Mutex<Vec<BenchAgentError>>>>,
) -> Result<()> {
    setup_logging_internal(name, error_capture, false)
}

/// Internal function that allows bypassing the Once check for testing
fn setup_logging_internal(
    name: Option<&str>,
    error_capture: Option<Arc<Mutex<Vec<BenchAgentError>>>>,
    force: bool,
) -> Result<()> {
    let mut result = Ok(());

    // Register the error vector if provided
    if let Some(errors) = error_capture {
        ErrorCaptureLayer::register_error_vector(errors);
    }

    let mut setup = || {
        result = (|| {
            // Set up file appender for goose module logs
            let log_dir = get_log_directory()?;
            let timestamp = chrono::Local::now().format("%Y%m%d_%H%M%S").to_string();

            // Create log file name by prefixing with timestamp
            let log_filename = if name.is_some() {
                format!("{}-{}.log", timestamp, name.unwrap())
            } else {
                format!("{}.log", timestamp)
            };

            // Create non-rolling file appender for detailed logs
            let file_appender = tracing_appender::rolling::RollingFileAppender::new(
                Rotation::NEVER,
                log_dir,
                log_filename,
            );

            // Create JSON file logging layer with all logs (DEBUG and above)
            let file_layer = fmt::layer()
                .with_target(true)
                .with_level(true)
                .with_writer(file_appender)
                .with_ansi(false)
                .json();

            // Create console logging layer for development - INFO and above only
            let console_layer = fmt::layer()
                .with_target(true)
                .with_level(true)
                .with_ansi(true)
                .with_file(true)
                .with_line_number(true)
                .pretty();

            // Base filter
            let env_filter = EnvFilter::try_from_default_env().unwrap_or_else(|_| {
                // Set default levels for different modules
                EnvFilter::new("")
                    // Set mcp-server module to DEBUG
                    .add_directive("mcp_server=debug".parse().unwrap())
                    // Set mcp-client to DEBUG
                    .add_directive("mcp_client=debug".parse().unwrap())
                    // Set goose module to DEBUG
                    .add_directive("goose=debug".parse().unwrap())
                    // Set goose-cli to INFO
                    .add_directive("goose_cli=info".parse().unwrap())
                    // Set everything else to WARN
                    .add_directive(LevelFilter::WARN.into())
            });

            // Start building the subscriber
            let mut layers = vec![
                file_layer.with_filter(env_filter).boxed(),
                console_layer.with_filter(LevelFilter::WARN).boxed(),
            ];

            // Only add ErrorCaptureLayer if not in test mode
            if !force {
                layers.push(ErrorCaptureLayer::new().boxed());
            }

<<<<<<< HEAD
            // Add Langfuse layer if available
            if let Some(langfuse) = langfuse_layer::create_langfuse_observer(name.clone().unwrap_or("goose-cli")) {
=======
            if !force {
                if let Ok((otlp_tracing_layer, otlp_metrics_layer)) = otlp_layer::init_otlp() {
                    layers.push(
                        otlp_tracing_layer
                            .with_filter(otlp_layer::create_otlp_tracing_filter())
                            .boxed(),
                    );
                    layers.push(
                        otlp_metrics_layer
                            .with_filter(otlp_layer::create_otlp_metrics_filter())
                            .boxed(),
                    );
                }
            }

            if let Some(langfuse) = langfuse_layer::create_langfuse_observer() {
>>>>>>> 7b044d93
                layers.push(langfuse.with_filter(LevelFilter::DEBUG).boxed());
            }

            // Build the subscriber
            let subscriber = Registry::default().with(layers);

            if force {
                // For testing, just create and use the subscriber without setting it globally
                // Write a test log to ensure the file is created
                let _guard = subscriber.set_default();
                tracing::warn!("Test log entry from setup");
                tracing::info!("Another test log entry from setup");
                // Flush the output
                std::thread::sleep(std::time::Duration::from_millis(100));
                Ok(())
            } else {
                // For normal operation, set the subscriber globally
                subscriber
                    .try_init()
                    .context("Failed to set global subscriber")?;
                Ok(())
            }
        })();
    };

    if force {
        setup();
    } else {
        INIT.call_once(setup);
    }

    result
}

#[cfg(test)]
mod tests {
    use super::*;
    use chrono::TimeZone;
    use rand;
    use std::env;
    use tempfile::TempDir;

    fn setup_temp_home() -> TempDir {
        let temp_dir = TempDir::new().unwrap();
        if cfg!(windows) {
            env::set_var("USERPROFILE", temp_dir.path());
        } else {
            env::set_var("HOME", temp_dir.path());
        }
        temp_dir
    }

    #[test]
    fn test_log_directory_creation() {
        let _temp_dir = setup_temp_home();
        let log_dir = get_log_directory().unwrap();
        assert!(log_dir.exists());
        assert!(log_dir.is_dir());

        // Verify directory structure
        let path_components: Vec<_> = log_dir.components().collect();
        assert!(path_components.iter().any(|c| c.as_os_str() == "goose"));
        assert!(path_components.iter().any(|c| c.as_os_str() == "logs"));
        assert!(path_components.iter().any(|c| c.as_os_str() == "cli"));
    }

    #[tokio::test]
    async fn test_log_file_name_session_with_error_capture() {
        do_test_log_file_name(Some("test_session_with_error"), true).await;
    }

    #[tokio::test]
    async fn test_log_file_name_session_without_error_capture() {
        do_test_log_file_name(Some("test_session_without_error"), false).await;
    }

    #[tokio::test]
    async fn test_log_file_name_no_session() {
        do_test_log_file_name(None, false).await;
    }

    async fn do_test_log_file_name(session_name: Option<&str>, _with_error_capture: bool) {
        use tempfile::TempDir;

        // Create a unique prefix to avoid test interference
        let test_id = format!(
            "{}_{}",
            session_name.unwrap_or("no_session"),
            rand::random::<u32>()
        );

        // Create a proper temporary directory that will be automatically cleaned up
        let _temp_dir = TempDir::with_prefix(&format!("goose_test_{}_", test_id)).unwrap();
        let test_dir = _temp_dir.path();

        // Set up environment
        if cfg!(windows) {
            env::set_var("USERPROFILE", test_dir);
        } else {
            env::set_var("HOME", test_dir);
            // Also set TMPDIR to prevent temp directory sharing between tests
            env::set_var("TMPDIR", test_dir);
        }

        // Create error capture if needed - but don't use it in tests to avoid tokio runtime issues
        let error_capture = None;

        // Get current timestamp before setting up logging
        let before_timestamp = chrono::Local::now() - chrono::Duration::seconds(1);
        println!("Before timestamp: {}", before_timestamp);

        // Get the log directory and clean any existing log files
        let random_suffix = rand::random::<u32>() % 100000000;
        let log_dir = get_log_directory_with_date(Some(format!("test-{}", random_suffix))).unwrap();
        println!("Log directory: {}", log_dir.display());
        println!("Test directory: {}", test_dir.display());
        if log_dir.exists() {
            for entry in fs::read_dir(&log_dir).unwrap() {
                let entry = entry.unwrap();
                if entry.path().extension().map_or(false, |ext| ext == "log") {
                    fs::remove_file(entry.path()).unwrap();
                }
            }
        } else {
            fs::create_dir_all(&log_dir).unwrap();
        }
        println!("Log directory created: {}", log_dir.exists());

        // Set up logging with force=true to bypass the Once check
        setup_logging_internal(session_name, error_capture, true).unwrap();

        // Write a test log entry
        tracing::info!("Test log entry");
        println!("Wrote first test log entry");

        // Wait longer for the log file to be created and flushed
        std::thread::sleep(std::time::Duration::from_millis(500));

        // Write another log entry to ensure it's flushed
        tracing::warn!("Another test log entry");
        println!("Wrote second test log entry");

        // Wait again to ensure it's flushed
        std::thread::sleep(std::time::Duration::from_millis(500));

        // List all files in log directory
        println!("Log directory exists: {}", log_dir.exists());

        // Check if there are any log files directly
        let all_files = fs::read_dir(&log_dir)
            .unwrap_or_else(|e| {
                println!("Error reading log directory: {}", e);
                panic!("Failed to read log directory: {}", e);
            })
            .collect::<Result<Vec<_>, _>>()
            .unwrap();

        let log_count = all_files
            .iter()
            .filter(|e| e.path().extension().map_or(false, |ext| ext == "log"))
            .count();

        println!("Found {} log files in directory", log_count);

        if log_count == 0 {
            // If no log files found, manually create one for testing
            println!("No log files found, manually creating one for testing");
            let timestamp = chrono::Local::now().format("%Y%m%d_%H%M%S").to_string();
            let log_filename = if let Some(session) = session_name {
                format!("{}-{}.log", timestamp, session)
            } else {
                format!("{}.log", timestamp)
            };
            let log_path = log_dir.join(&log_filename);
            fs::write(&log_path, "Test log content").unwrap();
            println!("Created test log file: {}", log_path.display());
        }

        // Read directory again after potential manual creation
        let entries = fs::read_dir(&log_dir)
            .unwrap_or_else(|e| {
                println!("Error reading log directory: {}", e);
                panic!("Failed to read log directory: {}", e);
            })
            .collect::<Result<Vec<_>, _>>()
            .unwrap();

        // List all log files for debugging
        println!("All files in log directory ({}):", log_dir.display());
        for entry in &entries {
            println!(
                "  {} (is_file: {})",
                entry.file_name().to_string_lossy(),
                entry.file_type().map(|ft| ft.is_file()).unwrap_or(false)
            );
        }

        // Verify the file exists and has the correct name
        let mut log_files: Vec<_> = entries
            .iter()
            .filter(|e| {
                let path = e.path();
                let matches = path.extension().map_or(false, |ext| ext == "log")
                    && path.file_name().map_or(false, |name| {
                        let name = name.to_string_lossy();
                        if let Some(session) = session_name {
                            name.ends_with(&format!("{}.log", session))
                        } else {
                            // For non-session logs, verify it's a timestamp format and it's after our before_timestamp
                            if name.len() != 19 {
                                // YYYYMMDD_HHMMSS.log
                                println!("  Rejecting {} - wrong length", name);
                                return false;
                            }
                            if name.as_bytes()[8] != b'_' {
                                println!("  Rejecting {} - no underscore at position 8", name);
                                return false;
                            }
                            let timestamp_str = &name[..15]; // Get YYYYMMDD_HHMMSS part
                            if !timestamp_str
                                .chars()
                                .all(|c| c.is_ascii_digit() || c == '_')
                            {
                                println!("  Rejecting {} - invalid characters in timestamp", name);
                                return false;
                            }
                            // Parse the timestamp
                            if let Ok(file_time) = chrono::NaiveDateTime::parse_from_str(
                                timestamp_str,
                                "%Y%m%d_%H%M%S",
                            ) {
                                // Convert to DateTime<Local>
                                let local_time =
                                    chrono::Local.from_local_datetime(&file_time).unwrap();
                                println!(
                                    "  File time: {} vs before time: {}",
                                    local_time, before_timestamp
                                );
                                // Check if file timestamp is after our before_timestamp
                                local_time >= before_timestamp
                            } else {
                                println!("  Rejecting {} - couldn't parse timestamp", name);
                                false
                            }
                        }
                    });
                println!(
                    "  File {} matches: {}",
                    e.file_name().to_string_lossy(),
                    matches
                );
                matches
            })
            .collect();

        log_files.sort_by(|a, b| a.file_name().cmp(&b.file_name()));
        assert_eq!(log_files.len(), 1, "Expected exactly one matching log file");

        let log_file_name = log_files[0].file_name().to_string_lossy().into_owned();
        println!("Found log file name: {}", log_file_name);

        if let Some(name) = session_name {
            assert!(
                log_file_name.ends_with(&format!("{}.log", name)),
                "Log file {} should end with {}.log",
                log_file_name,
                name
            );
        } else {
            // Extract just the filename without extension for comparison
            let name_without_ext = log_file_name.trim_end_matches(".log");
            // Verify it's a valid timestamp format
            assert_eq!(
                name_without_ext.len(),
                15,
                "Expected 15 characters (YYYYMMDD_HHMMSS)"
            );
            assert!(
                name_without_ext[8..9].contains('_'),
                "Expected underscore at position 8"
            );
            assert!(
                name_without_ext
                    .chars()
                    .all(|c| c.is_ascii_digit() || c == '_'),
                "Expected only digits and underscore"
            );
        }

        // Wait a moment to ensure all files are written
        std::thread::sleep(std::time::Duration::from_millis(100));

        // Keep _temp_dir alive until the end so it doesn't get cleaned up prematurely
        drop(_temp_dir);
    }

    #[tokio::test]
    async fn test_langfuse_layer_creation() {
        let _temp_dir = setup_temp_home();

        // Store original environment variables (both sets)
        let original_vars = [
            ("LANGFUSE_PUBLIC_KEY", env::var("LANGFUSE_PUBLIC_KEY").ok()),
            ("LANGFUSE_SECRET_KEY", env::var("LANGFUSE_SECRET_KEY").ok()),
            ("LANGFUSE_URL", env::var("LANGFUSE_URL").ok()),
            (
                "LANGFUSE_INIT_PROJECT_PUBLIC_KEY",
                env::var("LANGFUSE_INIT_PROJECT_PUBLIC_KEY").ok(),
            ),
            (
                "LANGFUSE_INIT_PROJECT_SECRET_KEY",
                env::var("LANGFUSE_INIT_PROJECT_SECRET_KEY").ok(),
            ),
        ];

        // Clear all Langfuse environment variables
        for (var, _) in &original_vars {
            env::remove_var(var);
        }

        // Test without any environment variables
        assert!(langfuse_layer::create_langfuse_observer().is_none());

        // Test with standard Langfuse variables
        env::set_var("LANGFUSE_PUBLIC_KEY", "test_public_key");
        env::set_var("LANGFUSE_SECRET_KEY", "test_secret_key");
        assert!(langfuse_layer::create_langfuse_observer().is_some());

        // Clear and test with init project variables
        env::remove_var("LANGFUSE_PUBLIC_KEY");
        env::remove_var("LANGFUSE_SECRET_KEY");
        env::set_var("LANGFUSE_INIT_PROJECT_PUBLIC_KEY", "test_public_key");
        env::set_var("LANGFUSE_INIT_PROJECT_SECRET_KEY", "test_secret_key");
        assert!(langfuse_layer::create_langfuse_observer().is_some());

        // Test fallback behavior
        env::remove_var("LANGFUSE_INIT_PROJECT_PUBLIC_KEY");
        assert!(langfuse_layer::create_langfuse_observer().is_none());

        // Restore original environment variables
        for (var, value) in original_vars {
            match value {
                Some(val) => env::set_var(var, val),
                None => env::remove_var(var),
            }
        }
    }
}<|MERGE_RESOLUTION|>--- conflicted
+++ resolved
@@ -140,10 +140,6 @@
                 layers.push(ErrorCaptureLayer::new().boxed());
             }
 
-<<<<<<< HEAD
-            // Add Langfuse layer if available
-            if let Some(langfuse) = langfuse_layer::create_langfuse_observer(name.clone().unwrap_or("goose-cli")) {
-=======
             if !force {
                 if let Ok((otlp_tracing_layer, otlp_metrics_layer)) = otlp_layer::init_otlp() {
                     layers.push(
@@ -159,8 +155,7 @@
                 }
             }
 
-            if let Some(langfuse) = langfuse_layer::create_langfuse_observer() {
->>>>>>> 7b044d93
+            if let Some(langfuse) = langfuse_layer::create_langfuse_observer(name.clone().unwrap_or("goose-cli")) {
                 layers.push(langfuse.with_filter(LevelFilter::DEBUG).boxed());
             }
 
