use anyhow::{Context, Result};
use console::style;
<<<<<<< HEAD

=======
>>>>>>> e089b0a8
use goose::recipe::Recipe;
use minijinja::UndefinedBehavior;
use std::{collections::HashMap, path::Path};

use crate::recipes::search_recipe::find_recipe_file;

/// Loads and validates a recipe from a YAML or JSON file
///
/// # Arguments
///
/// * `path` - Path to the recipe file (YAML or JSON)
/// * `log`  - whether to log information about the recipe or not
/// * `params` - optional parameters to render the recipe with
///
/// # Returns
///
/// The parsed recipe struct if successful
///
/// # Errors
///
/// Returns an error if:
/// - The file doesn't exist
/// - The file can't be read
/// - The YAML/JSON is invalid
/// - The required fields are missing
<<<<<<< HEAD
pub fn load_recipe(recipe_name: &str, log: bool) -> Result<Recipe> {
    let path = find_recipe_file(recipe_name)?;
=======
pub fn load_recipe<P: AsRef<Path>>(
    path: P,
    log: bool,
    params: Option<Vec<(String, String)>>,
) -> Result<Recipe> {
    let path = path.as_ref();
>>>>>>> e089b0a8

    // Check if file exists
    if !path.exists() {
        return Err(anyhow::anyhow!("recipe file not found: {}", path.display()));
    }
    // Read file content
    let content = std::fs::read_to_string(path.clone())
        .with_context(|| format!("Failed to read recipe file: {}", path.display()))?;
    // Check if any parameters were provided
    let rendered_content = match params {
        None => content,
        Some(params) => render_content_with_params(&content, &params)?,
    };

    // Determine file format based on extension and parse accordingly
    let recipe: Recipe = if let Some(extension) = path.extension() {
        match extension.to_str().unwrap_or("").to_lowercase().as_str() {
            "json" => serde_json::from_str(&rendered_content)
                .with_context(|| format!("Failed to parse JSON recipe file: {}", path.display()))?,
            "yaml" => serde_yaml::from_str(&rendered_content)
                .with_context(|| format!("Failed to parse YAML recipe file: {}", path.display()))?,
            _ => {
                return Err(anyhow::anyhow!(
                    "Unsupported file format for recipe file: {}. Expected .yaml or .json",
                    path.display()
                ))
            }
        }
    } else {
        return Err(anyhow::anyhow!(
            "File has no extension: {}. Expected .yaml or .json",
            path.display()
        ));
    };

    if log {
        // Display information about the loaded recipe
        println!(
            "{} {}",
            style("Loading recipe:").green().bold(),
            style(&recipe.title).green()
        );
        println!("{} {}", style("Description:").dim(), &recipe.description);

        println!(); // Add a blank line for spacing
    }

    Ok(recipe)
}

fn render_content_with_params(content: &str, params: &[(String, String)]) -> Result<String> {
    // Turn params into HashMap
    let param_map: HashMap<String, String> = params.iter().cloned().collect();

    // Create a minijinja environment and context
    let mut env = minijinja::Environment::new();
    env.set_undefined_behavior(UndefinedBehavior::Strict);
    let template = env.template_from_str(content)
        .map_err(|_| anyhow::anyhow!("Failed to render recipe, please check if the recipe has proper syntax for variables: eg: {{ variable_name }}"))?;

    // Render the template with the parameters
    template.render(param_map).map_err(|_| {
        anyhow::anyhow!(
            "Failed to render the recipe - please check if all required parameters are provided"
        )
    })
}

#[cfg(test)]
mod tests {
    use super::*;

    #[test]
    fn test_render_content_with_params() {
        // Test basic parameter substitution
        let content = "Hello {{ name }}!";
        let params = vec![("name".to_string(), "World".to_string())];
        let result = render_content_with_params(content, &params).unwrap();
        assert_eq!(result, "Hello World!");

        // Test multiple parameters
        let content = "{{ greeting }} {{ name }}!";
        let params = vec![
            ("greeting".to_string(), "Hi".to_string()),
            ("name".to_string(), "Alice".to_string()),
        ];
        let result = render_content_with_params(content, &params).unwrap();
        assert_eq!(result, "Hi Alice!");

        // Test missing parameter results in error
        let content = "Hello {{ missing }}!";
        let params = vec![];
        let err = render_content_with_params(content, &params).unwrap_err();
        assert!(err
            .to_string()
            .contains("please check if all required parameters"));

        // Test invalid template syntax results in error
        let content = "Hello {{ unclosed";
        let params = vec![];
        let err = render_content_with_params(content, &params).unwrap_err();
        assert!(err
            .to_string()
            .contains("please check if the recipe has proper syntax"));
    }
}<|MERGE_RESOLUTION|>--- conflicted
+++ resolved
@@ -1,9 +1,6 @@
 use anyhow::{Context, Result};
 use console::style;
-<<<<<<< HEAD
 
-=======
->>>>>>> e089b0a8
 use goose::recipe::Recipe;
 use minijinja::UndefinedBehavior;
 use std::{collections::HashMap, path::Path};
@@ -29,17 +26,8 @@
 /// - The file can't be read
 /// - The YAML/JSON is invalid
 /// - The required fields are missing
-<<<<<<< HEAD
-pub fn load_recipe(recipe_name: &str, log: bool) -> Result<Recipe> {
+pub fn load_recipe(recipe_name: &str, log: bool, params: Option<Vec<(String, String)>>) -> Result<Recipe> {
     let path = find_recipe_file(recipe_name)?;
-=======
-pub fn load_recipe<P: AsRef<Path>>(
-    path: P,
-    log: bool,
-    params: Option<Vec<(String, String)>>,
-) -> Result<Recipe> {
-    let path = path.as_ref();
->>>>>>> e089b0a8
 
     // Check if file exists
     if !path.exists() {
