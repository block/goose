[package]
name = "goose-cli"
version.workspace = true
edition.workspace = true
authors.workspace = true
license.workspace = true
repository.workspace = true
description.workspace = true

[lints]
workspace = true

[[bin]]
name = "goose"
path = "src/main.rs"

[dependencies]
goose = { path = "../goose" }
goose-bench = { path = "../goose-bench" }
goose-mcp = { path = "../goose-mcp" }
mcp-client = { path = "../mcp-client" }
mcp-server = { path = "../mcp-server" }
mcp-core = { path = "../mcp-core" }
rmcp = { workspace = true }
clap = { version = "4.4", features = ["derive"] }
cliclack = "0.3.5"
console = "0.15.8"
dotenvy = "0.15.7"
bat = "0.24.0"
anyhow = "1.0"
serde_json = "1.0"
jsonschema = "0.30.0"
tokio = { version = "1.43", features = ["full"] }
futures = "0.3"
serde = { version = "1.0", features = ["derive"] }  # For serialization
serde_yaml = "0.9"
tempfile = "3"
etcetera = "0.8.0"
<<<<<<< HEAD
=======
reqwest = { version = "0.12.9", features = [
    "rustls-tls-native-roots",
    "json",
    "cookies",
    "gzip",
    "brotli",
    "deflate",
    "zstd",
    "charset",
    "http2",
    "stream"
], default-features = false }
>>>>>>> 73a274d3
rand = "0.8.5"
rustyline = "15.0.0"
tracing = "0.1"
chrono = "0.4"
tracing-subscriber = { version = "0.3", features = ["env-filter", "fmt", "json", "time"] }
tracing-appender = "0.2"
once_cell = "1.20.2"
shlex = "1.3.0"
async-trait = "0.1.86"
base64 = "0.22.1"
regex = "1.11.1"
nix = { version = "0.30.1", features = ["process", "signal"] }
tar = "0.4"
# Web server dependencies
axum = { version = "0.8.1", features = ["ws", "macros"] }
tower-http = { version = "0.5", features = ["cors", "fs"] }
http = "1.0"
webbrowser = "1.0"
indicatif = "0.17.11"
tokio-util = "0.7.15"

[target.'cfg(target_os = "windows")'.dependencies]
winapi = { version = "0.3", features = ["wincred"] }


[dev-dependencies]
tempfile = "3"
temp-env = { version = "0.3.6", features = ["async_closure"] }
test-case = "3.3"
tokio = { version = "1.43", features = ["rt", "macros"] }<|MERGE_RESOLUTION|>--- conflicted
+++ resolved
@@ -36,21 +36,6 @@
 serde_yaml = "0.9"
 tempfile = "3"
 etcetera = "0.8.0"
-<<<<<<< HEAD
-=======
-reqwest = { version = "0.12.9", features = [
-    "rustls-tls-native-roots",
-    "json",
-    "cookies",
-    "gzip",
-    "brotli",
-    "deflate",
-    "zstd",
-    "charset",
-    "http2",
-    "stream"
-], default-features = false }
->>>>>>> 73a274d3
 rand = "0.8.5"
 rustyline = "15.0.0"
 tracing = "0.1"
