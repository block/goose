--- conflicted
+++ resolved
@@ -9,12 +9,8 @@
 mod reply_parts;
 mod router_tool_selector;
 mod router_tools;
-<<<<<<< HEAD
+mod schedule_tool;
 pub mod sub_recipe_manager;
-=======
-mod schedule_tool;
-
->>>>>>> 1753a510
 mod tool_execution;
 mod tool_router_index_manager;
 pub(crate) mod tool_vectordb;
