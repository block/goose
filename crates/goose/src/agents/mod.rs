mod agent;
mod capabilities;
<<<<<<< HEAD
mod factory;
mod reference;
pub mod system;
=======
pub mod extension;
mod factory;
mod reference;
>>>>>>> 1d50e52a
mod truncate;

pub use agent::Agent;
pub use capabilities::Capabilities;
<<<<<<< HEAD
pub use factory::{register_agent, AgentFactory};
pub use system::SystemConfig;
=======
pub use extension::ExtensionConfig;
pub use factory::{register_agent, AgentFactory};
>>>>>>> 1d50e52a
<|MERGE_RESOLUTION|>--- conflicted
+++ resolved
@@ -1,22 +1,11 @@
 mod agent;
 mod capabilities;
-<<<<<<< HEAD
-mod factory;
-mod reference;
-pub mod system;
-=======
 pub mod extension;
 mod factory;
 mod reference;
->>>>>>> 1d50e52a
 mod truncate;
 
 pub use agent::Agent;
 pub use capabilities::Capabilities;
-<<<<<<< HEAD
-pub use factory::{register_agent, AgentFactory};
-pub use system::SystemConfig;
-=======
 pub use extension::ExtensionConfig;
-pub use factory::{register_agent, AgentFactory};
->>>>>>> 1d50e52a
+pub use factory::{register_agent, AgentFactory};