--- conflicted
+++ resolved
@@ -157,11 +157,7 @@
             extension_tool_limits,
             goose_mode,
             is_autonomous: goose_mode == GooseMode::Auto,
-<<<<<<< HEAD
             enable_subagents: self.subagents_enabled,
-=======
-            enable_subagents: should_enable_subagents(self.model_name.as_str()),
->>>>>>> 208417e7
             max_extensions: MAX_EXTENSIONS,
             max_tools: MAX_TOOLS,
         };
