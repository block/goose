use chrono::Utc;
use serde::Serialize;
use serde_json::Value;
use std::collections::HashMap;

use crate::agents::extension::ExtensionInfo;
use crate::agents::recipe_tools::dynamic_task_tools::should_enabled_subagents;
use crate::agents::router_tools::llm_search_tool_prompt;
<<<<<<< HEAD
use crate::config::GooseMode;
use crate::providers::base::get_current_model;
=======
>>>>>>> 574ca2b2
use crate::{config::Config, prompt_template, utils::sanitize_unicode_tags};

pub struct PromptManager {
    system_prompt_override: Option<String>,
    system_prompt_extras: Vec<String>,
    current_date_timestamp: String,
}

impl Default for PromptManager {
    fn default() -> Self {
        PromptManager::new()
    }
}

#[derive(Serialize)]
struct SystemPromptContext {
    extensions: Vec<ExtensionInfo>,
    tool_selection_strategy: Option<String>,
    current_date_time: String,
    suggest_disable: String,
    goose_mode: GooseMode,
    is_autonomous: bool,
}

impl PromptManager {
    pub fn new() -> Self {
        PromptManager {
            system_prompt_override: None,
            system_prompt_extras: Vec::new(),
            // Use the fixed current date time so that prompt cache can be used.
            // Filtering to an hour to balance user time accuracy and multi session prompt cache hits.
            current_date_timestamp: Utc::now().format("%Y-%m-%d %H:00").to_string(),
        }
    }

    /// Add an additional instruction to the system prompt
    pub fn add_system_prompt_extra(&mut self, instruction: String) {
        self.system_prompt_extras.push(instruction);
    }

    /// Override the system prompt with custom text
    pub fn set_system_prompt_override(&mut self, template: String) {
        self.system_prompt_override = Some(template);
    }

    pub fn build_system_prompt(
        &self,
        extensions_info: Vec<ExtensionInfo>,
        frontend_instructions: Option<String>,
        suggest_disable_extensions_prompt: Value,
        model_name: &str,
        router_enabled: bool,
    ) -> String {
        let mut extensions_info = extensions_info.clone();

        // Add frontend instructions to extensions_info to simplify json rendering
        if let Some(frontend_instructions) = frontend_instructions {
            extensions_info.push(ExtensionInfo::new(
                "frontend",
                &frontend_instructions,
                false,
            ));
        }
        // Stable tool ordering is important for multi session prompt caching.
        extensions_info.sort_by(|a, b| a.name.cmp(&b.name));

        let sanitized_extensions_info: Vec<ExtensionInfo> = extensions_info
            .into_iter()
            .map(|mut ext_info| {
                ext_info.instructions = sanitize_unicode_tags(&ext_info.instructions);
                ext_info
            })
            .collect();

<<<<<<< HEAD
        let config = Config::global();
        let goose_mode = config.get_param("GOOSE_MODE").unwrap_or(GooseMode::Auto);

        // First check the global store, and only if it's not available, fall back to the provided model_name
        let model_to_use: Option<String> =
            get_current_model().or_else(|| model_name.map(|s| s.to_string()));

        let context = SystemPromptContext {
            extensions: sanitized_extensions_info,
            tool_selection_strategy: router_enabled.then(llm_search_tool_prompt),
            current_date_time: self.current_date_timestamp.clone(),
            suggest_disable: suggest_disable_extensions_prompt.to_string(),
            goose_mode,
            is_autonomous: goose_mode == GooseMode::Auto,
        };

        // Conditionally load the override prompt or the global system prompt
=======
        context.insert(
            "extensions",
            serde_json::to_value(sanitized_extensions_info).unwrap(),
        );

        if router_enabled {
            context.insert(
                "tool_selection_strategy",
                Value::String(llm_search_tool_prompt()),
            );
        }

        context.insert(
            "current_date_time",
            Value::String(self.current_date_timestamp.clone()),
        );

        // Add the suggestion about disabling extensions if flag is true
        context.insert(
            "suggest_disable",
            Value::String(suggest_disable_extensions_prompt.to_string()),
        );

        let config = Config::global();
        let goose_mode = config.get_param("GOOSE_MODE").unwrap_or("auto".to_string());
        context.insert("goose_mode", Value::String(goose_mode.clone()));
        context.insert(
            "enable_subagents",
            Value::Bool(should_enabled_subagents(model_name)),
        );

>>>>>>> 574ca2b2
        let base_prompt = if let Some(override_prompt) = &self.system_prompt_override {
            let sanitized_override_prompt = sanitize_unicode_tags(override_prompt);
            prompt_template::render_inline_once(&sanitized_override_prompt, &context)
        } else {
            prompt_template::render_global_file("system.md", &context)
        }
        .unwrap_or_else(|_| {
            "You are a general-purpose AI agent called goose, created by Block".to_string()
        });

        let mut system_prompt_extras = self.system_prompt_extras.clone();
        if goose_mode == GooseMode::Chat {
            system_prompt_extras.push(
                "Right now you are in the chat only mode, no access to any tool use and system."
                    .to_string(),
            );
        }

        let sanitized_system_prompt_extras: Vec<String> = system_prompt_extras
            .into_iter()
            .map(|extra| sanitize_unicode_tags(&extra))
            .collect();

        if sanitized_system_prompt_extras.is_empty() {
            base_prompt
        } else {
            format!(
                "{}\n\n# Additional Instructions:\n\n{}",
                base_prompt,
                sanitized_system_prompt_extras.join("\n\n")
            )
        }
    }

    pub async fn get_recipe_prompt(&self) -> String {
        let context: HashMap<&str, Value> = HashMap::new();
        prompt_template::render_global_file("recipe.md", &context)
            .unwrap_or_else(|_| "The recipe prompt is busted. Tell the user.".to_string())
    }
}

#[cfg(test)]
mod tests {
    use super::*;

    #[test]
    fn test_build_system_prompt_sanitizes_override() {
        let mut manager = PromptManager::new();
        let malicious_override = "System prompt\u{E0041}\u{E0042}\u{E0043}with hidden text";
        manager.set_system_prompt_override(malicious_override.to_string());

        let result = manager.build_system_prompt(
            vec![],
            None,
            Value::String("".to_string()),
            "gpt-4o",
            false,
        );

        assert!(!result.contains('\u{E0041}'));
        assert!(!result.contains('\u{E0042}'));
        assert!(!result.contains('\u{E0043}'));
        assert!(result.contains("System prompt"));
        assert!(result.contains("with hidden text"));
    }

    #[test]
    fn test_build_system_prompt_sanitizes_extras() {
        let mut manager = PromptManager::new();
        let malicious_extra = "Extra instruction\u{E0041}\u{E0042}\u{E0043}hidden";
        manager.add_system_prompt_extra(malicious_extra.to_string());

        let result = manager.build_system_prompt(
            vec![],
            None,
            Value::String("".to_string()),
            "gpt-4o",
            false,
        );

        assert!(!result.contains('\u{E0041}'));
        assert!(!result.contains('\u{E0042}'));
        assert!(!result.contains('\u{E0043}'));
        assert!(result.contains("Extra instruction"));
        assert!(result.contains("hidden"));
    }

    #[test]
    fn test_build_system_prompt_sanitizes_multiple_extras() {
        let mut manager = PromptManager::new();
        manager.add_system_prompt_extra("First\u{E0041}instruction".to_string());
        manager.add_system_prompt_extra("Second\u{E0042}instruction".to_string());
        manager.add_system_prompt_extra("Third\u{E0043}instruction".to_string());

        let result = manager.build_system_prompt(
            vec![],
            None,
            Value::String("".to_string()),
            "gpt-4o",
            false,
        );

        assert!(!result.contains('\u{E0041}'));
        assert!(!result.contains('\u{E0042}'));
        assert!(!result.contains('\u{E0043}'));
        assert!(result.contains("Firstinstruction"));
        assert!(result.contains("Secondinstruction"));
        assert!(result.contains("Thirdinstruction"));
    }

    #[test]
    fn test_build_system_prompt_preserves_legitimate_unicode_in_extras() {
        let mut manager = PromptManager::new();
        let legitimate_unicode = "Instruction with 世界 and 🌍 emojis";
        manager.add_system_prompt_extra(legitimate_unicode.to_string());

        let result = manager.build_system_prompt(
            vec![],
            None,
            Value::String("".to_string()),
            "gpt-4o",
            false,
        );

        assert!(result.contains("世界"));
        assert!(result.contains("🌍"));
        assert!(result.contains("Instruction with"));
        assert!(result.contains("emojis"));
    }

    #[test]
    fn test_build_system_prompt_sanitizes_extension_instructions() {
        let manager = PromptManager::new();
        let malicious_extension_info = ExtensionInfo::new(
            "test_extension",
            "Extension help\u{E0041}\u{E0042}\u{E0043}hidden instructions",
            false,
        );

        let result = manager.build_system_prompt(
            vec![malicious_extension_info],
            None,
            Value::String("".to_string()),
            "gpt-4o",
            false,
        );

        assert!(!result.contains('\u{E0041}'));
        assert!(!result.contains('\u{E0042}'));
        assert!(!result.contains('\u{E0043}'));
        assert!(result.contains("Extension help"));
        assert!(result.contains("hidden instructions"));
    }
}<|MERGE_RESOLUTION|>--- conflicted
+++ resolved
@@ -6,11 +6,7 @@
 use crate::agents::extension::ExtensionInfo;
 use crate::agents::recipe_tools::dynamic_task_tools::should_enabled_subagents;
 use crate::agents::router_tools::llm_search_tool_prompt;
-<<<<<<< HEAD
 use crate::config::GooseMode;
-use crate::providers::base::get_current_model;
-=======
->>>>>>> 574ca2b2
 use crate::{config::Config, prompt_template, utils::sanitize_unicode_tags};
 
 pub struct PromptManager {
@@ -33,6 +29,7 @@
     suggest_disable: String,
     goose_mode: GooseMode,
     is_autonomous: bool,
+    enable_subagents: bool,
 }
 
 impl PromptManager {
@@ -85,13 +82,8 @@
             })
             .collect();
 
-<<<<<<< HEAD
         let config = Config::global();
         let goose_mode = config.get_param("GOOSE_MODE").unwrap_or(GooseMode::Auto);
-
-        // First check the global store, and only if it's not available, fall back to the provided model_name
-        let model_to_use: Option<String> =
-            get_current_model().or_else(|| model_name.map(|s| s.to_string()));
 
         let context = SystemPromptContext {
             extensions: sanitized_extensions_info,
@@ -100,42 +92,9 @@
             suggest_disable: suggest_disable_extensions_prompt.to_string(),
             goose_mode,
             is_autonomous: goose_mode == GooseMode::Auto,
+            enable_subagents: should_enabled_subagents(model_name),
         };
 
-        // Conditionally load the override prompt or the global system prompt
-=======
-        context.insert(
-            "extensions",
-            serde_json::to_value(sanitized_extensions_info).unwrap(),
-        );
-
-        if router_enabled {
-            context.insert(
-                "tool_selection_strategy",
-                Value::String(llm_search_tool_prompt()),
-            );
-        }
-
-        context.insert(
-            "current_date_time",
-            Value::String(self.current_date_timestamp.clone()),
-        );
-
-        // Add the suggestion about disabling extensions if flag is true
-        context.insert(
-            "suggest_disable",
-            Value::String(suggest_disable_extensions_prompt.to_string()),
-        );
-
-        let config = Config::global();
-        let goose_mode = config.get_param("GOOSE_MODE").unwrap_or("auto".to_string());
-        context.insert("goose_mode", Value::String(goose_mode.clone()));
-        context.insert(
-            "enable_subagents",
-            Value::Bool(should_enabled_subagents(model_name)),
-        );
-
->>>>>>> 574ca2b2
         let base_prompt = if let Some(override_prompt) = &self.system_prompt_override {
             let sanitized_override_prompt = sanitize_unicode_tags(override_prompt);
             prompt_template::render_inline_once(&sanitized_override_prompt, &context)
