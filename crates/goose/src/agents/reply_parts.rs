use anyhow::Result;
use std::collections::HashSet;
use std::sync::Arc;

use crate::message::{Message, MessageContent, ToolRequest};
use crate::providers::base::{Provider, ProviderUsage};
use crate::providers::errors::ProviderError;
use crate::providers::toolshim::{
    augment_message_with_tool_calls, modify_system_prompt_for_tool_json, OllamaInterpreter,
};
use crate::session;
use mcp_core::tool::Tool;

use super::super::agents::Agent;

impl Agent {
    /// Prepares tools and system prompt for a provider request
    pub(crate) async fn prepare_tools_and_prompt(
        &self,
    ) -> anyhow::Result<(Vec<Tool>, Vec<Tool>, String)> {
        // Get tools from extension manager
        let mut tools = self.list_tools(None).await;

        // Add frontend tools
        let frontend_tools = self.frontend_tools.lock().await;
        for frontend_tool in frontend_tools.values() {
            tools.push(frontend_tool.tool.clone());
        }

        // Prepare system prompt
        let extension_manager = self.extension_manager.lock().await;
        let extensions_info = extension_manager.get_extensions_info().await;

        // Get model name from provider
        let provider = self.provider().await;
        let model_config = provider.as_ref().unwrap().get_model_config();
        let model_name = &model_config.model_name;

        let prompt_manager = self.prompt_manager.lock().await;
        let mut system_prompt = prompt_manager.build_system_prompt(
            extensions_info,
<<<<<<< HEAD
            self.frontend_instructions.lock().await.clone(),
=======
            self.frontend_instructions.clone(),
            extension_manager.suggest_disable_extensions_prompt().await,
>>>>>>> 85e2ee39
            Some(model_name),
        );

        // Handle toolshim if enabled
        let mut toolshim_tools = vec![];
        if model_config.toolshim {
            // If tool interpretation is enabled, modify the system prompt
            system_prompt = modify_system_prompt_for_tool_json(&system_prompt, &tools);
            // Make a copy of tools before emptying
            toolshim_tools = tools.clone();
            // Empty the tools vector for provider completion
            tools = vec![];
        }

        Ok((tools, toolshim_tools, system_prompt))
    }

    /// Categorize tools based on their annotations
    /// Returns:
    /// - read_only_tools: Tools with read-only annotations
    /// - non_read_tools: Tools without read-only annotations
    pub(crate) fn categorize_tools_by_annotation(
        tools: &[Tool],
    ) -> (HashSet<String>, HashSet<String>) {
        tools
            .iter()
            .fold((HashSet::new(), HashSet::new()), |mut acc, tool| {
                match &tool.annotations {
                    Some(annotations) if annotations.read_only_hint => {
                        acc.0.insert(tool.name.clone());
                    }
                    _ => {
                        acc.1.insert(tool.name.clone());
                    }
                }
                acc
            })
    }

    /// Generate a response from the LLM provider
    /// Handles toolshim transformations if needed
    pub(crate) async fn generate_response_from_provider(
        provider: Arc<dyn Provider>,
        system_prompt: &str,
        messages: &[Message],
        tools: &[Tool],
        toolshim_tools: &[Tool],
    ) -> Result<(Message, ProviderUsage), ProviderError> {
        let config = provider.get_model_config();

        // Call the provider to get a response
        let (mut response, usage) = provider.complete(system_prompt, messages, tools).await?;

        // Store the model information in the global store
        crate::providers::base::set_current_model(&usage.model);

        // Post-process / structure the response only if tool interpretation is enabled
        if config.toolshim {
            let interpreter = OllamaInterpreter::new().map_err(|e| {
                ProviderError::ExecutionError(format!("Failed to create OllamaInterpreter: {}", e))
            })?;

            response = augment_message_with_tool_calls(&interpreter, response, toolshim_tools)
                .await
                .map_err(|e| {
                    ProviderError::ExecutionError(format!("Failed to augment message: {}", e))
                })?;
        }

        Ok((response, usage))
    }

    /// Categorize tool requests from the response into different types
    /// Returns:
    /// - frontend_requests: Tool requests that should be handled by the frontend
    /// - other_requests: All other tool requests (including requests to enable extensions)
    /// - filtered_message: The original message with frontend tool requests removed
    pub(crate) async fn categorize_tool_requests(
        &self,
        response: &Message,
    ) -> (Vec<ToolRequest>, Vec<ToolRequest>, Message) {
        // First collect all tool requests
        let tool_requests: Vec<ToolRequest> = response
            .content
            .iter()
            .filter_map(|content| {
                if let MessageContent::ToolRequest(req) = content {
                    Some(req.clone())
                } else {
                    None
                }
            })
            .collect();

        // Create a filtered message with frontend tool requests removed
        let mut filtered_content = Vec::new();

        // Process each content item one by one
        for content in &response.content {
            let should_include = match content {
                MessageContent::ToolRequest(req) => {
                    if let Ok(tool_call) = &req.tool_call {
                        !self.is_frontend_tool(&tool_call.name).await
                    } else {
                        true
                    }
                }
                _ => true,
            };

            if should_include {
                filtered_content.push(content.clone());
            }
        }

        let filtered_message = Message {
            role: response.role.clone(),
            created: response.created,
            content: filtered_content,
        };

        // Categorize tool requests
        let mut frontend_requests = Vec::new();
        let mut other_requests = Vec::new();

        for request in tool_requests {
            if let Ok(tool_call) = &request.tool_call {
                if self.is_frontend_tool(&tool_call.name).await {
                    frontend_requests.push(request);
                } else {
                    other_requests.push(request);
                }
            } else {
                // If there's an error in the tool call, add it to other_requests
                other_requests.push(request);
            }
        }

        (frontend_requests, other_requests, filtered_message)
    }

    /// Update session metrics after a response
    pub(crate) async fn update_session_metrics(
        session_config: crate::agents::types::SessionConfig,
        usage: &crate::providers::base::ProviderUsage,
        messages_length: usize,
    ) -> Result<()> {
        let session_file = session::get_path(session_config.id);
        let mut metadata = session::read_metadata(&session_file)?;

        metadata.working_dir = session_config.working_dir.clone();
        metadata.total_tokens = usage.usage.total_tokens;
        metadata.input_tokens = usage.usage.input_tokens;
        metadata.output_tokens = usage.usage.output_tokens;
        // The message count is the number of messages in the session + 1 for the response
        // The message count does not include the tool response till next iteration
        metadata.message_count = messages_length + 1;

        // Keep running sum of tokens to track cost over the entire session
        let accumulate = |a: Option<i32>, b: Option<i32>| -> Option<i32> {
            match (a, b) {
                (Some(x), Some(y)) => Some(x + y),
                _ => a.or(b),
            }
        };
        metadata.accumulated_total_tokens =
            accumulate(metadata.accumulated_total_tokens, usage.usage.total_tokens);
        metadata.accumulated_input_tokens =
            accumulate(metadata.accumulated_input_tokens, usage.usage.input_tokens);
        metadata.accumulated_output_tokens = accumulate(
            metadata.accumulated_output_tokens,
            usage.usage.output_tokens,
        );
        session::update_metadata(&session_file, &metadata).await?;

        Ok(())
    }
}<|MERGE_RESOLUTION|>--- conflicted
+++ resolved
@@ -39,12 +39,8 @@
         let prompt_manager = self.prompt_manager.lock().await;
         let mut system_prompt = prompt_manager.build_system_prompt(
             extensions_info,
-<<<<<<< HEAD
             self.frontend_instructions.lock().await.clone(),
-=======
-            self.frontend_instructions.clone(),
             extension_manager.suggest_disable_extensions_prompt().await,
->>>>>>> 85e2ee39
             Some(model_name),
         );
 
