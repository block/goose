--- conflicted
+++ resolved
@@ -114,25 +114,6 @@
     ) -> Result<MessageStream, ProviderError> {
         let config = provider.get_model_config();
 
-<<<<<<< HEAD
-        // Clone owned data to move into the async stream
-        let system_prompt = system_prompt.to_owned();
-        let messages = messages.to_owned();
-        let tools = tools.to_owned();
-        let toolshim_tools = toolshim_tools.to_owned();
-        let provider = provider.clone();
-
-        let mut stream = if provider.supports_streaming() {
-            provider
-                .stream(system_prompt.as_str(), &messages, &tools)
-                .await?
-        } else {
-            let (message, usage) = provider
-                .complete(system_prompt.as_str(), &messages, &tools)
-                .await?;
-            stream_from_single_message(message, usage)
-        };
-=======
         // Convert tool messages to text if toolshim is enabled
         let messages_for_provider = if config.toolshim {
             convert_tool_messages_to_text(messages)
@@ -140,20 +121,22 @@
             messages.to_vec()
         };
 
-        // Call the provider to get a response
-        let (mut response, usage) = provider
-            .complete(system_prompt, &messages_for_provider, tools)
-            .await?;
-
-        // Store the model information in the global store
-        crate::providers::base::set_current_model(&usage.model);
-
-        // Post-process / structure the response only if tool interpretation is enabled
-        if config.toolshim {
-            let interpreter = OllamaInterpreter::new().map_err(|e| {
-                ProviderError::ExecutionError(format!("Failed to create OllamaInterpreter: {}", e))
-            })?;
->>>>>>> ff80c2f4
+        // Clone owned data to move into the async stream
+        let system_prompt = system_prompt.to_owned();
+        let tools = tools.to_owned();
+        let toolshim_tools = toolshim_tools.to_owned();
+        let provider = provider.clone();
+
+        let mut stream = if provider.supports_streaming() {
+            provider
+                .stream(system_prompt.as_str(), &messages_for_provider, &tools)
+                .await?
+        } else {
+            let (message, usage) = provider
+                .complete(system_prompt.as_str(), &messages_for_provider, &tools)
+                .await?;
+            stream_from_single_message(message, usage)
+        };
 
         Ok(Box::pin(try_stream! {
             while let Some(Ok((mut message, usage))) = stream.next().await {
