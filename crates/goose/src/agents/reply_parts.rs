--- conflicted
+++ resolved
@@ -30,30 +30,21 @@
         // Prepare system prompt
         let extension_manager = self.extension_manager.lock().await;
         let extensions_info = extension_manager.get_extensions_info().await;
-<<<<<<< HEAD
-        let frontend_instructions = self.frontend_instructions.lock().await.clone();
-        let mut system_prompt = self
-            .prompt_manager
-            .lock()
-            .await
-            .build_system_prompt(extensions_info, frontend_instructions);
-=======
 
         // Get model name from provider
-        let model_config = self.provider.get_model_config();
+        let provider = self.provider.lock().await;
+        let model_config = provider.as_ref().unwrap().get_model_config();
         let model_name = &model_config.model_name;
 
         let mut system_prompt = self.prompt_manager.build_system_prompt(
             extensions_info,
-            self.frontend_instructions.clone(),
+            self.frontend_instructions.lock().await.clone(),
             Some(model_name),
         );
->>>>>>> 03b461bb
 
         // Handle toolshim if enabled
         let mut toolshim_tools = vec![];
-        let provider = self.provider.lock().await;
-        if provider.as_ref().unwrap().get_model_config().toolshim {
+        if model_config.toolshim {
             // If tool interpretation is enabled, modify the system prompt
             system_prompt = modify_system_prompt_for_tool_json(&system_prompt, &tools);
             // Make a copy of tools before emptying
