// =======================================
// Module: Dynamic Task Tools
// Handles creation of tasks dynamically without sub-recipes
// =======================================
use crate::agents::extension::ExtensionConfig;
use crate::agents::subagent_execution_tool::tasks_manager::TasksManager;
use crate::agents::subagent_execution_tool::{
    lib::ExecutionMode,
    task_types::{Task, TaskType},
};
use crate::agents::tool_execution::ToolCallResult;
use crate::recipe::{Recipe, RecipeBuilder};
use anyhow::{anyhow, Result};
use rmcp::model::{Content, ErrorCode, ErrorData, Tool, ToolAnnotations};
use rmcp::object;
use serde_json::{json, Value};
use std::borrow::Cow;

pub const DYNAMIC_TASK_TOOL_NAME_PREFIX: &str = "dynamic_task__create_task";

pub fn create_dynamic_task_tool() -> Tool {
    Tool::new(
        DYNAMIC_TASK_TOOL_NAME_PREFIX.to_string(),
        "Create tasks with instructions or prompt. For simple tasks, only include the instructions field. Extensions control: omit field = use all current extensions; empty array [] = no extensions; array with names = only those extensions. Specify extensions as shortnames (the prefixes for your tools). Specify return_last_only as true and have your subagent summarize its work in its last message to conserve your own context. Optional: title, description, extensions, settings, retry, response schema, context, activities. Arrays for multiple tasks.".to_string(),
        object!({
            "type": "object",
            "properties": {
                "task_parameters": {
                    "type": "array",
                    "description": "Array of tasks. Each task must have either 'instructions' OR 'prompt' field (at least one is required).",
                    "items": {
                        "type": "object",
                        "properties": {
                            // Either instructions or prompt is required (validated at runtime)
                            "instructions": {
                                "type": "string",
                                "description": "Task instructions (required if prompt is not provided)"
                            },
                            "prompt": {
                                "type": "string",
                                "description": "Initial prompt (required if instructions is not provided)"
                            },
                            // Optional - auto-generated if not provided
                            "title": {"type": "string"},
                            "description": {"type": "string"},
                            "extensions": {
                                "type": "array",
                                "items": {"type": "object"}
                            },
                            "settings": {"type": "object"},
                            "parameters": {
                                "type": "array",
                                "items": {"type": "object"}
                            },
                            "response": {"type": "object"},
                            "retry": {"type": "object"},
                            "context": {
                                "type": "array",
                                "items": {"type": "string"}
                            },
                            "activities": {
                                "type": "array",
                                "items": {"type": "string"}
                            },
                            "return_last_only": {
                                "type": "boolean",
                                "description": "If true, return only the last message from the subagent (default: false, returns full conversation)"
                            }
                        }
                    },
                    "minItems": 1
                },
                "execution_mode": {
                    "type": "string",
                    "enum": ["sequential", "parallel"],
                    "description": "How to execute multiple tasks (default: parallel for multiple tasks, sequential for single task)"
                }
            },
            "required": ["task_parameters"]
        })
    ).annotate(ToolAnnotations {
        title: Some("Create Dynamic Tasks".to_string()),
        read_only_hint: Some(false),
        destructive_hint: Some(false),
        idempotent_hint: Some(false),
        open_world_hint: Some(true),
    })
}

fn process_extensions(
    extensions: &Value,
    _loaded_extensions: &[String],
) -> Option<Vec<ExtensionConfig>> {
    // First try to deserialize as ExtensionConfig array
    if let Ok(ext_configs) = serde_json::from_value::<Vec<ExtensionConfig>>(extensions.clone()) {
        return Some(ext_configs);
    }

    // Try to handle mixed array of strings and objects
    if let Some(arr) = extensions.as_array() {
        // If the array is empty, return an empty Vec (not None)
        // This is important: empty array means "no extensions"
        if arr.is_empty() {
            return Some(Vec::new());
        }

        let mut converted_extensions = Vec::new();

        for ext in arr {
            if let Some(name_str) = ext.as_str() {
<<<<<<< HEAD
                // Look up the full extension config by name
                match crate::config::ExtensionConfigManager::get_config_by_name(name_str) {
                    Ok(Some(config)) => {
                        // Check if the extension is enabled
                        if crate::config::ExtensionConfigManager::is_enabled(&config.key())
                            .unwrap_or(false)
                        {
                            converted_extensions.push(config);
                        }
                    }
                    Ok(None) => {
                        tracing::warn!("Extension '{}' not found in configuration", name_str);
                    }
                    Err(e) => {
                        tracing::warn!("Error looking up extension '{}': {}", name_str, e);
=======
                if let Some(config) = crate::config::get_extension_by_name(name_str) {
                    if crate::config::is_extension_enabled(&config.key()) {
                        converted_extensions.push(config);
                    } else {
                        tracing::warn!("Extension '{}' is disabled, skipping", name_str);
>>>>>>> d3a222dd
                    }
                } else {
                    tracing::warn!("Extension '{}' not found in configuration", name_str);
                }
            } else if let Ok(ext_config) = serde_json::from_value::<ExtensionConfig>(ext.clone()) {
                converted_extensions.push(ext_config);
            }
        }

        // Return the converted extensions even if empty
        // (empty means user explicitly wants no extensions)
        return Some(converted_extensions);
    }
    None
}

// Helper function to apply recipe builder methods if value can be deserialized
fn apply_if_ok<T: serde::de::DeserializeOwned>(
    builder: RecipeBuilder,
    value: Option<&Value>,
    f: impl FnOnce(RecipeBuilder, T) -> RecipeBuilder,
) -> RecipeBuilder {
    match value.and_then(|v| serde_json::from_value(v.clone()).ok()) {
        Some(parsed) => f(builder, parsed),
        None => builder,
    }
}

pub fn task_params_to_inline_recipe(
    task_param: &Value,
    loaded_extensions: &[String],
) -> Result<Recipe> {
    // Extract and validate core fields
    let instructions = task_param.get("instructions").and_then(|v| v.as_str());
    let prompt = task_param.get("prompt").and_then(|v| v.as_str());

    if instructions.is_none() && prompt.is_none() {
        return Err(anyhow!("Either 'instructions' or 'prompt' is required"));
    }

    // Build recipe with auto-generated defaults
    let mut builder = Recipe::builder()
        .version("1.0.0")
        .title(
            task_param
                .get("title")
                .and_then(|v| v.as_str())
                .unwrap_or("Dynamic Task"),
        )
        .description(
            task_param
                .get("description")
                .and_then(|v| v.as_str())
                .unwrap_or("Inline recipe task"),
        );

    // Set instructions/prompt
    if let Some(inst) = instructions {
        builder = builder.instructions(inst);
    }
    if let Some(p) = prompt {
        builder = builder.prompt(p);
    }

    // Handle extensions
    if let Some(extensions) = task_param.get("extensions") {
        if let Some(ext_configs) = process_extensions(extensions, loaded_extensions) {
            builder = builder.extensions(ext_configs);
        }
    }

    // Handle other optional fields
    builder = apply_if_ok(builder, task_param.get("settings"), RecipeBuilder::settings);
    builder = apply_if_ok(builder, task_param.get("response"), RecipeBuilder::response);
    builder = apply_if_ok(builder, task_param.get("retry"), RecipeBuilder::retry);
    builder = apply_if_ok(builder, task_param.get("context"), RecipeBuilder::context);
    builder = apply_if_ok(
        builder,
        task_param.get("activities"),
        RecipeBuilder::activities,
    );
    builder = apply_if_ok(
        builder,
        task_param.get("parameters"),
        RecipeBuilder::parameters,
    );

    // Build and validate
    let recipe = builder
        .build()
        .map_err(|e| anyhow!("Failed to build recipe: {}", e))?;

    // Security validation
    if recipe.check_for_security_warnings() {
        return Err(anyhow!("Recipe contains potentially harmful content"));
    }

    // Validate retry config if present
    if let Some(ref retry) = recipe.retry {
        retry
            .validate()
            .map_err(|e| anyhow!("Invalid retry config: {}", e))?;
    }

    Ok(recipe)
}

fn extract_task_parameters(params: &Value) -> Vec<Value> {
    params
        .get("task_parameters")
        .and_then(|v| v.as_array())
        .cloned()
        .unwrap_or_default()
}

fn create_task_execution_payload(tasks: Vec<Task>, execution_mode: ExecutionMode) -> Value {
    let task_ids: Vec<String> = tasks.iter().map(|task| task.id.clone()).collect();
    json!({
        "task_ids": task_ids,
        "execution_mode": execution_mode
    })
}

pub async fn create_dynamic_task(
    params: Value,
    tasks_manager: &TasksManager,
    loaded_extensions: Vec<String>,
) -> ToolCallResult {
    let task_params_array = extract_task_parameters(&params);

    if task_params_array.is_empty() {
        return ToolCallResult::from(Err(ErrorData {
            code: ErrorCode::INVALID_PARAMS,
            message: Cow::from("task_parameters array cannot be empty"),
            data: None,
        }));
    }

    // Convert each parameter set to inline recipe and create tasks
    let mut tasks = Vec::new();
    for task_param in &task_params_array {
        // All tasks must use the new inline recipe path
        match task_params_to_inline_recipe(task_param, &loaded_extensions) {
            Ok(recipe) => {
                let recipe_json = match serde_json::to_value(&recipe) {
                    Ok(json) => json,
                    Err(e) => {
                        return ToolCallResult::from(Err(ErrorData {
                            code: ErrorCode::INTERNAL_ERROR,
                            message: Cow::from(format!("Failed to serialize recipe: {}", e)),
                            data: None,
                        }));
                    }
                };

                // Extract return_last_only flag if present
                let return_last_only = task_param
                    .get("return_last_only")
                    .and_then(|v| v.as_bool())
                    .unwrap_or(false);

                let task = Task {
                    id: uuid::Uuid::new_v4().to_string(),
                    task_type: TaskType::InlineRecipe,
                    payload: json!({
                        "recipe": recipe_json,
                        "return_last_only": return_last_only
                    }),
                };
                tasks.push(task);
            }
            Err(e) => {
                return ToolCallResult::from(Err(ErrorData {
                    code: ErrorCode::INVALID_PARAMS,
                    message: Cow::from(format!("Invalid task parameters: {}", e)),
                    data: None,
                }));
            }
        }
    }

    let execution_mode = params
        .get("execution_mode")
        .and_then(|v| v.as_str())
        .map(|s| match s {
            "sequential" => ExecutionMode::Sequential,
            "parallel" => ExecutionMode::Parallel,
            _ => ExecutionMode::Parallel,
        })
        .unwrap_or_else(|| {
            if tasks.len() > 1 {
                ExecutionMode::Parallel
            } else {
                ExecutionMode::Sequential
            }
        });

    let task_execution_payload = create_task_execution_payload(tasks.clone(), execution_mode);

    let tasks_json = match serde_json::to_string(&task_execution_payload) {
        Ok(json) => json,
        Err(e) => {
            return ToolCallResult::from(Err(ErrorData {
                code: ErrorCode::INTERNAL_ERROR,
                message: Cow::from(format!("Failed to serialize task list: {}", e)),
                data: None,
            }))
        }
    };

    tasks_manager.save_tasks(tasks).await;
    ToolCallResult::from(Ok(vec![Content::text(tasks_json)]))
}<|MERGE_RESOLUTION|>--- conflicted
+++ resolved
@@ -108,32 +108,10 @@
 
         for ext in arr {
             if let Some(name_str) = ext.as_str() {
-<<<<<<< HEAD
-                // Look up the full extension config by name
-                match crate::config::ExtensionConfigManager::get_config_by_name(name_str) {
-                    Ok(Some(config)) => {
-                        // Check if the extension is enabled
-                        if crate::config::ExtensionConfigManager::is_enabled(&config.key())
-                            .unwrap_or(false)
-                        {
-                            converted_extensions.push(config);
-                        }
-                    }
-                    Ok(None) => {
-                        tracing::warn!("Extension '{}' not found in configuration", name_str);
-                    }
-                    Err(e) => {
-                        tracing::warn!("Error looking up extension '{}': {}", name_str, e);
-=======
                 if let Some(config) = crate::config::get_extension_by_name(name_str) {
                     if crate::config::is_extension_enabled(&config.key()) {
                         converted_extensions.push(config);
-                    } else {
-                        tracing::warn!("Extension '{}' is disabled, skipping", name_str);
->>>>>>> d3a222dd
                     }
-                } else {
-                    tracing::warn!("Extension '{}' not found in configuration", name_str);
                 }
             } else if let Ok(ext_config) = serde_json::from_value::<ExtensionConfig>(ext.clone()) {
                 converted_extensions.push(ext_config);
