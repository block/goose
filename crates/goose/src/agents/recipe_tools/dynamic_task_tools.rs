--- conflicted
+++ resolved
@@ -319,22 +319,13 @@
                 };
 
                 let task = Task {
-<<<<<<< HEAD
                     id: session.id,
-                    task_type: TaskType::InlineRecipe,
-                    payload: json!({
-                        "recipe": recipe_json,
-                        "return_last_only": return_last_only
-                    }),
-=======
-                    id: uuid::Uuid::new_v4().to_string(),
                     payload: TaskPayload {
                         recipe,
                         return_last_only,
                         sequential_when_repeated: false,
                         parameter_values: None,
                     },
->>>>>>> 20ba2fdb
                 };
                 tasks.push(task);
             }
