use anyhow::Result;
use chrono::{DateTime, TimeZone, Utc};
use futures::stream::{FuturesUnordered, StreamExt};
use mcp_client::McpService;
use mcp_core::protocol::GetPromptResult;
use std::collections::{HashMap, HashSet};
use std::sync::Arc;
use std::sync::LazyLock;
use std::time::Duration;
use tokio::sync::Mutex;
use tracing::{debug, instrument};

use super::extension::{ExtensionConfig, ExtensionError, ExtensionInfo, ExtensionResult, ToolInfo};
use crate::config::{Config, ExtensionManager};
use crate::prompt_template;
use crate::providers::base::Provider;
use mcp_client::client::{ClientCapabilities, ClientInfo, McpClient, McpClientTrait};
use mcp_client::transport::{SseTransport, StdioTransport, Transport};
use mcp_core::{prompt::Prompt, Content, Tool, ToolCall, ToolError, ToolResult};
use serde_json::Value;

// By default, we set it to Jan 1, 2020 if the resource does not have a timestamp
// This is to ensure that the resource is considered less important than resources with a more recent timestamp
static DEFAULT_TIMESTAMP: LazyLock<DateTime<Utc>> =
    LazyLock::new(|| Utc.with_ymd_and_hms(2020, 1, 1, 0, 0, 0).unwrap());

type McpClientBox = Arc<Mutex<Box<dyn McpClientTrait>>>;

/// A frontend tool that will be executed by the frontend rather than an extension
#[derive(Clone)]
pub struct FrontendTool {
    pub name: String,
    pub tool: Tool,
}

/// Manages MCP clients and their interactions
pub struct Capabilities {
    clients: HashMap<String, McpClientBox>,
    frontend_tools: HashMap<String, FrontendTool>,
    instructions: HashMap<String, String>,
    resource_capable_extensions: HashSet<String>,
    provider: Arc<Box<dyn Provider>>,
    system_prompt_override: Option<String>,
    system_prompt_extensions: Vec<String>,
}

/// A flattened representation of a resource used by the agent to prepare inference
#[derive(Debug, Clone)]
pub struct ResourceItem {
    pub client_name: String,      // The name of the client that owns the resource
    pub uri: String,              // The URI of the resource
    pub name: String,             // The name of the resource
    pub content: String,          // The content of the resource
    pub timestamp: DateTime<Utc>, // The timestamp of the resource
    pub priority: f32,            // The priority of the resource
    pub token_count: Option<u32>, // The token count of the resource (filled in by the agent)
}

impl ResourceItem {
    pub fn new(
        client_name: String,
        uri: String,
        name: String,
        content: String,
        timestamp: DateTime<Utc>,
        priority: f32,
    ) -> Self {
        Self {
            client_name,
            uri,
            name,
            content,
            timestamp,
            priority,
            token_count: None,
        }
    }
}

/// Sanitizes a string by replacing invalid characters with underscores.
/// Valid characters match [a-zA-Z0-9_-]
fn normalize(input: String) -> String {
    let mut result = String::with_capacity(input.len());
    for c in input.chars() {
        result.push(match c {
            c if c.is_ascii_alphanumeric() || c == '_' || c == '-' => c,
            c if c.is_whitespace() => continue, // effectively "strip" whitespace
            _ => '_',                           // Replace any other non-ASCII character with '_'
        });
    }
    result.to_lowercase()
}

pub fn get_parameter_names(tool: &Tool) -> Vec<String> {
    tool.input_schema
        .get("properties")
        .and_then(|props| props.as_object())
        .map(|props| props.keys().cloned().collect())
        .unwrap_or_default()
}

impl Capabilities {
    /// Create a new Capabilities with the specified provider
    pub fn new(provider: Box<dyn Provider>) -> Self {
        Self {
            clients: HashMap::new(),
            frontend_tools: HashMap::new(),
            instructions: HashMap::new(),
            resource_capable_extensions: HashSet::new(),
            provider: Arc::new(provider),
            system_prompt_override: None,
            system_prompt_extensions: Vec::new(),
        }
    }

    pub fn supports_resources(&self) -> bool {
        !self.resource_capable_extensions.is_empty()
    }

    /// Add a new MCP extension based on the provided client type
    // TODO IMPORTANT need to ensure this times out if the extension command is broken!
    pub async fn add_extension(&mut self, config: ExtensionConfig) -> ExtensionResult<()> {
        let sanitized_name = normalize(config.key().to_string());

        match &config {
            ExtensionConfig::Frontend {
                name: _,
                tools,
                instructions,
            } => {
                // For frontend tools, just store them in the frontend_tools map
                for tool in tools {
                    let frontend_tool = FrontendTool {
                        name: tool.name.clone(),
                        tool: tool.clone(),
                    };
                    self.frontend_tools.insert(tool.name.clone(), frontend_tool);
                }
                // Store instructions if provided, using "frontend" as the key
                if let Some(instructions) = instructions {
                    self.instructions
                        .insert("frontend".to_string(), instructions.clone());
                }
                Ok(())
            }
            _ => {
                let mut client: Box<dyn McpClientTrait> = match &config {
                    ExtensionConfig::Sse {
                        uri, envs, timeout, ..
                    } => {
                        let transport = SseTransport::new(uri, envs.get_env());
                        let handle = transport.start().await?;
                        let service = McpService::with_timeout(
                            handle,
                            Duration::from_secs(
                                timeout.unwrap_or(crate::config::DEFAULT_EXTENSION_TIMEOUT),
                            ),
                        );
                        Box::new(McpClient::new(service))
                    }
                    ExtensionConfig::Stdio {
                        cmd,
                        args,
                        envs,
                        timeout,
                        ..
                    } => {
                        let transport = StdioTransport::new(cmd, args.to_vec(), envs.get_env());
                        let handle = transport.start().await?;
                        let service = McpService::with_timeout(
                            handle,
                            Duration::from_secs(
                                timeout.unwrap_or(crate::config::DEFAULT_EXTENSION_TIMEOUT),
                            ),
                        );
                        Box::new(McpClient::new(service))
                    }
                    ExtensionConfig::Builtin {
                        name,
                        display_name: _,
                        timeout,
                    } => {
                        // For builtin extensions, we run the current executable with mcp and extension name
                        let cmd = std::env::current_exe()
                            .expect("should find the current executable")
                            .to_str()
                            .expect("should resolve executable to string path")
                            .to_string();
                        let transport = StdioTransport::new(
                            &cmd,
                            vec!["mcp".to_string(), name.clone()],
                            HashMap::new(),
                        );
                        let handle = transport.start().await?;
                        let service = McpService::with_timeout(
                            handle,
                            Duration::from_secs(
                                timeout.unwrap_or(crate::config::DEFAULT_EXTENSION_TIMEOUT),
                            ),
                        );
                        Box::new(McpClient::new(service))
                    }
                    _ => unreachable!(),
                };

                // Initialize the client with default capabilities
                let info = ClientInfo {
                    name: "goose".to_string(),
                    version: env!("CARGO_PKG_VERSION").to_string(),
                };
                let capabilities = ClientCapabilities::default();

                let init_result = client
                    .initialize(info, capabilities)
                    .await
                    .map_err(|e| ExtensionError::Initialization(config.clone(), e))?;

                // Store instructions if provided
                if let Some(instructions) = init_result.instructions {
                    self.instructions
                        .insert(sanitized_name.clone(), instructions);
                }

                // if the server is capable if resources we track it
                if init_result.capabilities.resources.is_some() {
                    self.resource_capable_extensions
                        .insert(sanitized_name.clone());
                }

                // Store the client using the provided name
                self.clients
                    .insert(sanitized_name.clone(), Arc::new(Mutex::new(client)));

                Ok(())
            }
        }
    }

    /// Add a system prompt extension
    pub fn add_system_prompt_extension(&mut self, extension: String) {
        self.system_prompt_extensions.push(extension);
    }

    /// Override the system prompt with custom text
    pub fn set_system_prompt_override(&mut self, template: String) {
        self.system_prompt_override = Some(template);
    }

    /// Get a reference to the provider
    pub fn provider(&self) -> Arc<Box<dyn Provider>> {
        Arc::clone(&self.provider)
    }

    /// Get aggregated usage statistics
    pub async fn remove_extension(&mut self, name: &str) -> ExtensionResult<()> {
        let sanitized_name = normalize(name.to_string());

        self.clients.remove(&sanitized_name);
        self.instructions.remove(&sanitized_name);
        self.resource_capable_extensions.remove(&sanitized_name);
        Ok(())
    }

    pub async fn list_extensions(&self) -> ExtensionResult<Vec<String>> {
        Ok(self.clients.keys().cloned().collect())
    }

    /// Get all tools from all clients with proper prefixing
    pub async fn get_prefixed_tools(&mut self) -> ExtensionResult<Vec<Tool>> {
        let mut tools = Vec::new();

        // Add frontend tools directly - they don't need prefixing since they're already uniquely named
        for frontend_tool in self.frontend_tools.values() {
            tools.push(frontend_tool.tool.clone());
        }

        // Add tools from MCP extensions with prefixing
        for (name, client) in &self.clients {
            let client_guard = client.lock().await;
            let mut client_tools = client_guard.list_tools(None).await?;

            loop {
                for tool in client_tools.tools {
                    tools.push(Tool::new(
                        format!("{}__{}", name, tool.name),
                        &tool.description,
                        tool.input_schema,
                        tool.annotations,
                    ));
                }

                // exit loop when there are no more pages
                if client_tools.next_cursor.is_none() {
                    break;
                }

                client_tools = client_guard.list_tools(client_tools.next_cursor).await?;
            }
        }
        Ok(tools)
    }

    /// Get client resources and their contents
    pub async fn get_resources(&self) -> ExtensionResult<Vec<ResourceItem>> {
        let mut result: Vec<ResourceItem> = Vec::new();

        for (name, client) in &self.clients {
            let client_guard = client.lock().await;
            let resources = client_guard.list_resources(None).await?;

            for resource in resources.resources {
                // Skip reading the resource if it's not marked active
                // This avoids blowing up the context with inactive resources
                if !resource.is_active() {
                    continue;
                }

                if let Ok(contents) = client_guard.read_resource(&resource.uri).await {
                    for content in contents.contents {
                        let (uri, content_str) = match content {
                            mcp_core::resource::ResourceContents::TextResourceContents {
                                uri,
                                text,
                                ..
                            } => (uri, text),
                            mcp_core::resource::ResourceContents::BlobResourceContents {
                                uri,
                                blob,
                                ..
                            } => (uri, blob),
                        };

                        result.push(ResourceItem::new(
                            name.clone(),
                            uri,
                            resource.name.clone(),
                            content_str,
                            resource.timestamp().unwrap_or(*DEFAULT_TIMESTAMP),
                            resource.priority().unwrap_or(0.0),
                        ));
                    }
                }
            }
        }
        Ok(result)
    }

    /// Get the extension prompt including client instructions
    pub async fn get_planning_prompt(&self, tools_info: Vec<ToolInfo>) -> String {
        let mut context: HashMap<&str, Value> = HashMap::new();
        context.insert("tools", serde_json::to_value(tools_info).unwrap());

        prompt_template::render_global_file("plan.md", &context).expect("Prompt should render")
    }

    /// Get the extension prompt including client instructions
    pub async fn get_system_prompt(&self) -> String {
        let mut context: HashMap<&str, Value> = HashMap::new();

        let mut extensions_info: Vec<ExtensionInfo> = self
            .clients
            .keys()
            .map(|name| {
                let instructions = self.instructions.get(name).cloned().unwrap_or_default();
                let has_resources = self.resource_capable_extensions.contains(name);
                ExtensionInfo::new(name, &instructions, has_resources)
            })
            .collect();

        // Add frontend tools as a special extension if any exist
        if !self.frontend_tools.is_empty() {
            let name = "frontend";
            let instructions = self.instructions.get(name).cloned().unwrap_or_else(||
                "The following tools are provided directly by the frontend and will be executed by the frontend when called.".to_string()
            );
            extensions_info.push(ExtensionInfo::new(name, &instructions, false));
        }
        context.insert("extensions", serde_json::to_value(extensions_info).unwrap());

        let current_date_time = Utc::now().format("%Y-%m-%d %H:%M:%S").to_string();
        context.insert("current_date_time", Value::String(current_date_time));

        // Conditionally load the override prompt or the global system prompt
        let base_prompt = if let Some(override_prompt) = &self.system_prompt_override {
            prompt_template::render_inline_once(override_prompt, &context)
                .expect("Prompt should render")
        } else {
            prompt_template::render_global_file("system.md", &context)
                .expect("Prompt should render")
        };

        let mut system_prompt_extensions = self.system_prompt_extensions.clone();
        let config = Config::global();
        let goose_mode = config.get_param("GOOSE_MODE").unwrap_or("auto".to_string());
        if goose_mode == "chat" {
            system_prompt_extensions.push(
                "Right now you are in the chat only mode, no access to any tool use and system."
                    .to_string(),
            );
        } else {
            system_prompt_extensions
                .push("Right now you are *NOT* in the chat only mode and have access to tool use and system.".to_string());
        }

        if system_prompt_extensions.is_empty() {
            base_prompt
        } else {
            format!(
                "{}\n\n# Additional Instructions:\n\n{}",
                base_prompt,
                system_prompt_extensions.join("\n\n")
            )
        }
    }

    /// Check if a tool is a frontend tool
    pub fn is_frontend_tool(&self, name: &str) -> bool {
        self.frontend_tools.contains_key(name)
    }

    /// Get a reference to a frontend tool
    pub fn get_frontend_tool(&self, name: &str) -> Option<&FrontendTool> {
        self.frontend_tools.get(name)
    }

    /// Find and return a reference to the appropriate client for a tool call
    fn get_client_for_tool(&self, prefixed_name: &str) -> Option<(&str, McpClientBox)> {
        self.clients
            .iter()
            .find(|(key, _)| prefixed_name.starts_with(*key))
            .map(|(name, client)| (name.as_str(), Arc::clone(client)))
    }

    // Function that gets executed for read_resource tool
    async fn read_resource(&self, params: Value) -> Result<Vec<Content>, ToolError> {
        let uri = params
            .get("uri")
            .and_then(|v| v.as_str())
            .ok_or_else(|| ToolError::InvalidParameters("Missing 'uri' parameter".to_string()))?;

        let extension_name = params.get("extension_name").and_then(|v| v.as_str());

        // If extension name is provided, we can just look it up
        if extension_name.is_some() {
            let result = self
                .read_resource_from_extension(uri, extension_name.unwrap())
                .await?;
            return Ok(result);
        }

        // If extension name is not provided, we need to search for the resource across all extensions
        // Loop through each extension and try to read the resource, don't raise an error if the resource is not found
        // TODO: do we want to find if a provided uri is in multiple extensions?
        // currently it will return the first match and skip any others
        for extension_name in self.resource_capable_extensions.iter() {
            let result = self.read_resource_from_extension(uri, extension_name).await;
            match result {
                Ok(result) => return Ok(result),
                Err(_) => continue,
            }
        }

        // None of the extensions had the resource so we raise an error
        let available_extensions = self
            .clients
            .keys()
            .map(|s| s.as_str())
            .collect::<Vec<&str>>()
            .join(", ");
        let error_msg = format!(
            "Resource with uri '{}' not found. Here are the available extensions: {}",
            uri, available_extensions
        );

        Err(ToolError::InvalidParameters(error_msg))
    }

    async fn read_resource_from_extension(
        &self,
        uri: &str,
        extension_name: &str,
    ) -> Result<Vec<Content>, ToolError> {
        let available_extensions = self
            .clients
            .keys()
            .map(|s| s.as_str())
            .collect::<Vec<&str>>()
            .join(", ");
        let error_msg = format!(
            "Extension '{}' not found. Here are the available extensions: {}",
            extension_name, available_extensions
        );

        let client = self
            .clients
            .get(extension_name)
            .ok_or(ToolError::InvalidParameters(error_msg))?;

        let client_guard = client.lock().await;
        let read_result = client_guard.read_resource(uri).await.map_err(|_| {
            ToolError::ExecutionError(format!("Could not read resource with uri: {}", uri))
        })?;

        let mut result = Vec::new();
        for content in read_result.contents {
            // Only reading the text resource content; skipping the blob content cause it's too long
            if let mcp_core::resource::ResourceContents::TextResourceContents { text, .. } = content
            {
                let content_str = format!("{}\n\n{}", uri, text);
                result.push(Content::text(content_str));
            }
        }

        Ok(result)
    }

    async fn list_resources_from_extension(
        &self,
        extension_name: &str,
    ) -> Result<Vec<Content>, ToolError> {
        let client = self.clients.get(extension_name).ok_or_else(|| {
            ToolError::InvalidParameters(format!("Extension {} is not valid", extension_name))
        })?;

        let client_guard = client.lock().await;
        client_guard
            .list_resources(None)
            .await
            .map_err(|e| {
                ToolError::ExecutionError(format!(
                    "Unable to list resources for {}, {:?}",
                    extension_name, e
                ))
            })
            .map(|lr| {
                let resource_list = lr
                    .resources
                    .into_iter()
                    .map(|r| format!("{} - {}, uri: ({})", extension_name, r.name, r.uri))
                    .collect::<Vec<String>>()
                    .join("\n");

                vec![Content::text(resource_list)]
            })
    }

    async fn list_resources(&self, params: Value) -> Result<Vec<Content>, ToolError> {
        let extension = params.get("extension").and_then(|v| v.as_str());

        match extension {
            Some(extension_name) => {
                // Handle single extension case
                self.list_resources_from_extension(extension_name).await
            }
            None => {
                // Handle all extensions case using FuturesUnordered
                let mut futures = FuturesUnordered::new();

                // Create futures for each resource_capable_extension
                for extension_name in &self.resource_capable_extensions {
                    futures.push(async move {
                        self.list_resources_from_extension(extension_name).await
                    });
                }

                let mut all_resources = Vec::new();
                let mut errors = Vec::new();

                // Process results as they complete
                while let Some(result) = futures.next().await {
                    match result {
                        Ok(content) => {
                            all_resources.extend(content);
                        }
                        Err(tool_error) => {
                            errors.push(tool_error);
                        }
                    }
                }

                // Log any errors that occurred
                if !errors.is_empty() {
                    tracing::error!(
                        errors = ?errors
                            .into_iter()
                            .map(|e| format!("{:?}", e))
                            .collect::<Vec<_>>(),
                        "errors from listing resources"
                    );
                }

                Ok(all_resources)
            }
        }
    }

    /// Dispatch a single tool call to the appropriate client
    #[instrument(skip(self, tool_call), fields(input, output))]
    pub async fn dispatch_tool_call(&self, tool_call: ToolCall) -> ToolResult<Vec<Content>> {
        let result = if tool_call.name == "platform__read_resource" {
            // Check if the tool is read_resource and handle it separately
            self.read_resource(tool_call.arguments.clone()).await
        } else if tool_call.name == "platform__list_resources" {
            self.list_resources(tool_call.arguments.clone()).await
<<<<<<< HEAD
        } else if tool_call.name == "platform__search_available_extensions" {
            self.search_available_extensions().await
=======
        } else if self.is_frontend_tool(&tool_call.name) {
            // For frontend tools, return an error indicating we need frontend execution
            Err(ToolError::ExecutionError(
                "Frontend tool execution required".to_string(),
            ))
>>>>>>> 3ec0f77e
        } else {
            // Else, dispatch tool call based on the prefix naming convention
            let (client_name, client) = self
                .get_client_for_tool(&tool_call.name)
                .ok_or_else(|| ToolError::NotFound(tool_call.name.clone()))?;

            // rsplit returns the iterator in reverse, tool_name is then at 0
            let tool_name = tool_call
                .name
                .strip_prefix(client_name)
                .and_then(|s| s.strip_prefix("__"))
                .ok_or_else(|| ToolError::NotFound(tool_call.name.clone()))?;

            let client_guard = client.lock().await;

            client_guard
                .call_tool(tool_name, tool_call.clone().arguments)
                .await
                .map(|result| result.content)
                .map_err(|e| ToolError::ExecutionError(e.to_string()))
        };

        debug!(
            "input" = serde_json::to_string(&tool_call).unwrap(),
            "output" = serde_json::to_string(&result).unwrap(),
        );

        result
    }

    pub async fn list_prompts_from_extension(
        &self,
        extension_name: &str,
    ) -> Result<Vec<Prompt>, ToolError> {
        let client = self.clients.get(extension_name).ok_or_else(|| {
            ToolError::InvalidParameters(format!("Extension {} is not valid", extension_name))
        })?;

        let client_guard = client.lock().await;
        client_guard
            .list_prompts(None)
            .await
            .map_err(|e| {
                ToolError::ExecutionError(format!(
                    "Unable to list prompts for {}, {:?}",
                    extension_name, e
                ))
            })
            .map(|lp| lp.prompts)
    }

    pub async fn list_prompts(&self) -> Result<HashMap<String, Vec<Prompt>>, ToolError> {
        let mut futures = FuturesUnordered::new();

        for extension_name in self.clients.keys() {
            futures.push(async move {
                (
                    extension_name,
                    self.list_prompts_from_extension(extension_name).await,
                )
            });
        }

        let mut all_prompts = HashMap::new();
        let mut errors = Vec::new();

        // Process results as they complete
        while let Some(result) = futures.next().await {
            let (name, prompts) = result;
            match prompts {
                Ok(content) => {
                    all_prompts.insert(name.to_string(), content);
                }
                Err(tool_error) => {
                    errors.push(tool_error);
                }
            }
        }

        // Log any errors that occurred
        if !errors.is_empty() {
            tracing::debug!(
                errors = ?errors
                    .into_iter()
                    .map(|e| format!("{:?}", e))
                    .collect::<Vec<_>>(),
                "errors from listing prompts"
            );
        }

        Ok(all_prompts)
    }

    pub async fn get_prompt(
        &self,
        extension_name: &str,
        name: &str,
        arguments: Value,
    ) -> Result<GetPromptResult> {
        let client = self
            .clients
            .get(extension_name)
            .ok_or_else(|| anyhow::anyhow!("Extension {} not found", extension_name))?;

        let client_guard = client.lock().await;
        client_guard
            .get_prompt(name, arguments)
            .await
            .map_err(|e| anyhow::anyhow!("Failed to get prompt: {}", e))
    }

    pub async fn search_available_extensions(&self) -> Result<Vec<Content>, ToolError> {
        let mut output_parts = vec![];

        // First get disabled extensions from current config
        let mut disabled_extensions: Vec<String> = vec![];
        for extension in ExtensionManager::get_all().expect("should load extensions") {
            if !extension.enabled {
                let config = extension.config.clone();
                let description = match &config {
                    ExtensionConfig::Builtin {
                        name, display_name, ..
                    } => {
                        // For builtin extensions, use display name if available
                        display_name
                            .as_ref()
                            .map(|s| s.to_string())
                            .unwrap_or_else(|| name.clone())
                    }
                    ExtensionConfig::Sse {
                        description, name, ..
                    }
                    | ExtensionConfig::Stdio {
                        description, name, ..
                    } => {
                        // For SSE/Stdio, use description if available
                        description
                            .as_ref()
                            .map(|s| s.to_string())
                            .unwrap_or_else(|| format!("Extension '{}'", name))
                    }
                };
                disabled_extensions.push(format!("- {} - {}", config.name(), description));
            }
        }

        if !disabled_extensions.is_empty() {
            output_parts.push(format!(
                "Currently available extensions user can enable:\n{}\n",
                disabled_extensions.join("\n")
            ));
        } else {
            output_parts
                .push("No available extensions found in current configuration.\n".to_string());
        }

        Ok(vec![Content::text(output_parts.join("\n"))])
    }
}

#[cfg(test)]
mod tests {
    use super::*;
    use crate::message::Message;
    use crate::model::ModelConfig;
    use crate::providers::base::{Provider, ProviderMetadata, ProviderUsage, Usage};
    use crate::providers::errors::ProviderError;
    use mcp_client::client::Error;
    use mcp_client::client::McpClientTrait;
    use mcp_core::protocol::{
        CallToolResult, GetPromptResult, InitializeResult, ListPromptsResult, ListResourcesResult,
        ListToolsResult, ReadResourceResult,
    };
    use serde_json::json;

    // Mock Provider implementation for testing
    #[derive(Clone)]
    struct MockProvider {
        model_config: ModelConfig,
    }

    #[async_trait::async_trait]
    impl Provider for MockProvider {
        fn metadata() -> ProviderMetadata {
            ProviderMetadata::empty()
        }

        fn get_model_config(&self) -> ModelConfig {
            self.model_config.clone()
        }

        async fn complete(
            &self,
            _system: &str,
            _messages: &[Message],
            _tools: &[Tool],
        ) -> anyhow::Result<(Message, ProviderUsage), ProviderError> {
            Ok((
                Message::assistant().with_text("Mock response"),
                ProviderUsage::new("mock".to_string(), Usage::default()),
            ))
        }
    }

    struct MockClient {}

    #[async_trait::async_trait]
    impl McpClientTrait for MockClient {
        async fn initialize(
            &mut self,
            _info: ClientInfo,
            _capabilities: ClientCapabilities,
        ) -> Result<InitializeResult, Error> {
            Err(Error::NotInitialized)
        }

        async fn list_resources(
            &self,
            _next_cursor: Option<String>,
        ) -> Result<ListResourcesResult, Error> {
            Err(Error::NotInitialized)
        }

        async fn read_resource(&self, _uri: &str) -> Result<ReadResourceResult, Error> {
            Err(Error::NotInitialized)
        }

        async fn list_tools(&self, _next_cursor: Option<String>) -> Result<ListToolsResult, Error> {
            Err(Error::NotInitialized)
        }

        async fn call_tool(&self, name: &str, _arguments: Value) -> Result<CallToolResult, Error> {
            match name {
                "tool" | "test__tool" => Ok(CallToolResult {
                    content: vec![],
                    is_error: None,
                }),
                _ => Err(Error::NotInitialized),
            }
        }

        async fn list_prompts(
            &self,
            _next_cursor: Option<String>,
        ) -> Result<ListPromptsResult, Error> {
            Err(Error::NotInitialized)
        }

        async fn get_prompt(
            &self,
            _name: &str,
            _arguments: Value,
        ) -> Result<GetPromptResult, Error> {
            Err(Error::NotInitialized)
        }
    }

    #[test]
    fn test_get_client_for_tool() {
        let mock_model_config =
            ModelConfig::new("test-model".to_string()).with_context_limit(200_000.into());

        let mut capabilities = Capabilities::new(Box::new(MockProvider {
            model_config: mock_model_config,
        }));

        // Add some mock clients
        capabilities.clients.insert(
            normalize("test_client".to_string()),
            Arc::new(Mutex::new(Box::new(MockClient {}))),
        );

        capabilities.clients.insert(
            normalize("__client".to_string()),
            Arc::new(Mutex::new(Box::new(MockClient {}))),
        );

        capabilities.clients.insert(
            normalize("__cli__ent__".to_string()),
            Arc::new(Mutex::new(Box::new(MockClient {}))),
        );

        capabilities.clients.insert(
            normalize("client 🚀".to_string()),
            Arc::new(Mutex::new(Box::new(MockClient {}))),
        );

        // Test basic case
        assert!(capabilities
            .get_client_for_tool("test_client__tool")
            .is_some());

        // Test leading underscores
        assert!(capabilities.get_client_for_tool("__client__tool").is_some());

        // Test multiple underscores in client name, and ending with __
        assert!(capabilities
            .get_client_for_tool("__cli__ent____tool")
            .is_some());

        // Test unicode in tool name, "client 🚀" should become "client_"
        assert!(capabilities.get_client_for_tool("client___tool").is_some());
    }

    #[tokio::test]
    async fn test_dispatch_tool_call() {
        // test that dispatch_tool_call parses out the sanitized name correctly, and extracts
        // tool_names
        let mock_model_config =
            ModelConfig::new("test-model".to_string()).with_context_limit(200_000.into());

        let mut capabilities = Capabilities::new(Box::new(MockProvider {
            model_config: mock_model_config,
        }));

        // Add some mock clients
        capabilities.clients.insert(
            normalize("test_client".to_string()),
            Arc::new(Mutex::new(Box::new(MockClient {}))),
        );

        capabilities.clients.insert(
            normalize("__cli__ent__".to_string()),
            Arc::new(Mutex::new(Box::new(MockClient {}))),
        );

        capabilities.clients.insert(
            normalize("client 🚀".to_string()),
            Arc::new(Mutex::new(Box::new(MockClient {}))),
        );

        // verify a normal tool call
        let tool_call = ToolCall {
            name: "test_client__tool".to_string(),
            arguments: json!({}),
        };

        let result = capabilities.dispatch_tool_call(tool_call).await;
        assert!(result.is_ok());

        let tool_call = ToolCall {
            name: "test_client__test__tool".to_string(),
            arguments: json!({}),
        };

        let result = capabilities.dispatch_tool_call(tool_call).await;
        assert!(result.is_ok());

        // verify a multiple underscores dispatch
        let tool_call = ToolCall {
            name: "__cli__ent____tool".to_string(),
            arguments: json!({}),
        };

        let result = capabilities.dispatch_tool_call(tool_call).await;
        assert!(result.is_ok());

        // Test unicode in tool name, "client 🚀" should become "client_"
        let tool_call = ToolCall {
            name: "client___tool".to_string(),
            arguments: json!({}),
        };

        let result = capabilities.dispatch_tool_call(tool_call).await;
        assert!(result.is_ok());

        let tool_call = ToolCall {
            name: "client___test__tool".to_string(),
            arguments: json!({}),
        };

        let result = capabilities.dispatch_tool_call(tool_call).await;
        assert!(result.is_ok());

        // this should error out, specifically for an ToolError::ExecutionError
        let invalid_tool_call = ToolCall {
            name: "client___tools".to_string(),
            arguments: json!({}),
        };

        let result = capabilities.dispatch_tool_call(invalid_tool_call).await;
        assert!(matches!(
            result.err().unwrap(),
            ToolError::ExecutionError(_)
        ));

        // this should error out, specifically with an ToolError::NotFound
        // this client doesn't exist
        let invalid_tool_call = ToolCall {
            name: "_client__tools".to_string(),
            arguments: json!({}),
        };

        let result = capabilities.dispatch_tool_call(invalid_tool_call).await;
        assert!(matches!(result.err().unwrap(), ToolError::NotFound(_)));
    }
}<|MERGE_RESOLUTION|>--- conflicted
+++ resolved
@@ -602,16 +602,13 @@
             self.read_resource(tool_call.arguments.clone()).await
         } else if tool_call.name == "platform__list_resources" {
             self.list_resources(tool_call.arguments.clone()).await
-<<<<<<< HEAD
         } else if tool_call.name == "platform__search_available_extensions" {
             self.search_available_extensions().await
-=======
         } else if self.is_frontend_tool(&tool_call.name) {
             // For frontend tools, return an error indicating we need frontend execution
             Err(ToolError::ExecutionError(
                 "Frontend tool execution required".to_string(),
             ))
->>>>>>> 3ec0f77e
         } else {
             // Else, dispatch tool call based on the prefix naming convention
             let (client_name, client) = self
