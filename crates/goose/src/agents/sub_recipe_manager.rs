--- conflicted
+++ resolved
@@ -7,11 +7,7 @@
         recipe_tools::sub_recipe_tools::{
             create_sub_recipe_task, create_sub_recipe_task_tool, SUB_RECIPE_TASK_TOOL_NAME_PREFIX,
         },
-<<<<<<< HEAD
-        sub_recipe_execution_tool::tasks_manager::TasksManager,
-=======
         subagent_execution_tool::tasks_manager::TasksManager,
->>>>>>> b7df6447
         tool_execution::ToolCallResult,
     },
     recipe::SubRecipe,
