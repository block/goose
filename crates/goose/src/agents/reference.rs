/// A simplified agent implementation used as a reference
/// It makes no attempt to handle context limits, and cannot read resources
use async_trait::async_trait;
use futures::stream::BoxStream;
use tokio::sync::Mutex;
use tracing::{debug, instrument};

use super::Agent;
use crate::agents::capabilities::Capabilities;
use crate::agents::extension::{ExtensionConfig, ExtensionResult};
use crate::message::{Message, ToolRequest};
use crate::providers::base::Provider;
use crate::providers::base::ProviderUsage;
use crate::register_agent;
use crate::token_counter::TokenCounter;
use indoc::indoc;
use mcp_core::tool::Tool;
use serde_json::{json, Value};

/// Reference implementation of an Agent
pub struct ReferenceAgent {
    capabilities: Mutex<Capabilities>,
    _token_counter: TokenCounter,
}

impl ReferenceAgent {
    pub fn new(provider: Box<dyn Provider>) -> Self {
        let token_counter = TokenCounter::new(provider.get_model_config().tokenizer_name());
        Self {
            capabilities: Mutex::new(Capabilities::new(provider)),
            _token_counter: token_counter,
        }
    }
}

#[async_trait]
impl Agent for ReferenceAgent {
    async fn add_extension(&mut self, extension: ExtensionConfig) -> ExtensionResult<()> {
        let mut capabilities = self.capabilities.lock().await;
        capabilities.add_extension(extension).await
    }

    async fn remove_extension(&mut self, name: &str) {
        let mut capabilities = self.capabilities.lock().await;
        capabilities
            .remove_extension(name)
            .await
            .expect("Failed to remove extension");
    }

    async fn list_extensions(&self) -> Vec<String> {
        let capabilities = self.capabilities.lock().await;
        capabilities
            .list_extensions()
            .await
            .expect("Failed to list extensions")
    }

    async fn passthrough(&self, _extension: &str, _request: Value) -> ExtensionResult<Value> {
        // TODO implement
        Ok(Value::Null)
    }

    #[instrument(skip(self, messages), fields(user_message))]
    async fn reply(
        &self,
        messages: &[Message],
    ) -> anyhow::Result<BoxStream<'_, anyhow::Result<Message>>> {
        let mut messages = messages.to_vec();
        let reply_span = tracing::Span::current();
        let mut capabilities = self.capabilities.lock().await;
        let mut tools = capabilities.get_prefixed_tools().await?;
        // we add in the read_resource tool by default
<<<<<<< HEAD
        // TODO: make sure there is no collision with another system's tool name
        let read_resource_tool = Tool::new(
            "platform__read_resource".to_string(),
            indoc! {r#"
                Read a resource from a system.

                Resources allow systems to share data that provide context to LLMs, such as
                files, database schemas, or application-specific information. This tool searches for the
                resource URI in the provided system, and reads in the resource content. If no system
                is provided, the tool will search all systems for the resource.
=======
        // TODO: make sure there is no collision with another extension's tool name
        let read_resource_tool = Tool::new(
            "platform__read_resource".to_string(),
            indoc! {r#"
                Read a resource from an extension.

                Resources allow extensions to share data that provide context to LLMs, such as
                files, database schemas, or application-specific information. This tool searches for the
                resource URI in the provided extension, and reads in the resource content. If no extension
                is provided, the tool will search all extensions for the resource.
>>>>>>> 1d50e52a
            "#}.to_string(),
            json!({
                "type": "object",
                "required": ["uri"],
                "properties": {
                    "uri": {"type": "string", "description": "Resource URI"},
<<<<<<< HEAD
                    "system_name": {"type": "string", "description": "Optional system name"}
=======
                    "extension_name": {"type": "string", "description": "Optional extension name"}
>>>>>>> 1d50e52a
                }
            }),
        );

        let list_resources_tool = Tool::new(
            "platform__list_resources".to_string(),
            indoc! {r#"
<<<<<<< HEAD
                List resources from a system(s).

                Resources allow systems to share data that provide context to LLMs, such as
                files, database schemas, or application-specific information. This tool lists resources
                in the provided system, and returns a list for the user to browse. If no system
                is provided, the tool will search all systems for the resource.
=======
                List resources from an extension(s).

                Resources allow extensions to share data that provide context to LLMs, such as
                files, database schemas, or application-specific information. This tool lists resources
                in the provided extension, and returns a list for the user to browse. If no extension
                is provided, the tool will search all extensions for the resource.
>>>>>>> 1d50e52a
            "#}.to_string(),
            json!({
                "type": "object",
                "properties": {
<<<<<<< HEAD
                    "system_name": {"type": "string", "description": "Optional system name"}
=======
                    "extension_name": {"type": "string", "description": "Optional extension name"}
>>>>>>> 1d50e52a
                }
            }),
        );

        if capabilities.supports_resources() {
            tools.push(read_resource_tool);
            tools.push(list_resources_tool);
        }

<<<<<<< HEAD
        let system_prompt = capabilities.get_system_prompt().await;
=======
        let extension_prompt = capabilities.get_extension_prompt().await;
>>>>>>> 1d50e52a
        let _estimated_limit = capabilities
            .provider()
            .get_model_config()
            .get_estimated_limit();

        // Set the user_message field in the span instead of creating a new event
        if let Some(content) = messages
            .last()
            .and_then(|msg| msg.content.first())
            .and_then(|c| c.as_text())
        {
            debug!("user_message" = &content);
        }

        // Update conversation history for the start of the reply
        let _resources = capabilities.get_resources().await?;

        Ok(Box::pin(async_stream::try_stream! {
            let _reply_guard = reply_span.enter();
            loop {
                // Get completion from provider
                let (response, usage) = capabilities.provider().complete(
                    &extension_prompt,
                    &messages,
                    &tools,
                ).await?;
                capabilities.record_usage(usage).await;

                // Yield the assistant's response
                yield response.clone();

                tokio::task::yield_now().await;

                // First collect any tool requests
                let tool_requests: Vec<&ToolRequest> = response.content
                    .iter()
                    .filter_map(|content| content.as_tool_request())
                    .collect();

                if tool_requests.is_empty() {
                    break;
                }

                // Then dispatch each in parallel
                let futures: Vec<_> = tool_requests
                    .iter()
                    .filter_map(|request| request.tool_call.clone().ok())
                    .map(|tool_call| capabilities.dispatch_tool_call(tool_call))
                    .collect();

                // Process all the futures in parallel but wait until all are finished
                let outputs = futures::future::join_all(futures).await;

                // Create a message with the responses
                let mut message_tool_response = Message::user();
                // Now combine these into MessageContent::ToolResponse using the original ID
                for (request, output) in tool_requests.iter().zip(outputs.into_iter()) {
                    message_tool_response = message_tool_response.with_tool_response(
                        request.id.clone(),
                        output,
                    );
                }

                yield message_tool_response.clone();

                messages.push(response);
                messages.push(message_tool_response);
            }
        }))
    }

    async fn usage(&self) -> Vec<ProviderUsage> {
        let capabilities = self.capabilities.lock().await;
        capabilities.get_usage().await
    }
}

register_agent!("reference", ReferenceAgent);<|MERGE_RESOLUTION|>--- conflicted
+++ resolved
@@ -71,18 +71,6 @@
         let mut capabilities = self.capabilities.lock().await;
         let mut tools = capabilities.get_prefixed_tools().await?;
         // we add in the read_resource tool by default
-<<<<<<< HEAD
-        // TODO: make sure there is no collision with another system's tool name
-        let read_resource_tool = Tool::new(
-            "platform__read_resource".to_string(),
-            indoc! {r#"
-                Read a resource from a system.
-
-                Resources allow systems to share data that provide context to LLMs, such as
-                files, database schemas, or application-specific information. This tool searches for the
-                resource URI in the provided system, and reads in the resource content. If no system
-                is provided, the tool will search all systems for the resource.
-=======
         // TODO: make sure there is no collision with another extension's tool name
         let read_resource_tool = Tool::new(
             "platform__read_resource".to_string(),
@@ -93,18 +81,13 @@
                 files, database schemas, or application-specific information. This tool searches for the
                 resource URI in the provided extension, and reads in the resource content. If no extension
                 is provided, the tool will search all extensions for the resource.
->>>>>>> 1d50e52a
             "#}.to_string(),
             json!({
                 "type": "object",
                 "required": ["uri"],
                 "properties": {
                     "uri": {"type": "string", "description": "Resource URI"},
-<<<<<<< HEAD
-                    "system_name": {"type": "string", "description": "Optional system name"}
-=======
                     "extension_name": {"type": "string", "description": "Optional extension name"}
->>>>>>> 1d50e52a
                 }
             }),
         );
@@ -112,30 +95,17 @@
         let list_resources_tool = Tool::new(
             "platform__list_resources".to_string(),
             indoc! {r#"
-<<<<<<< HEAD
-                List resources from a system(s).
-
-                Resources allow systems to share data that provide context to LLMs, such as
-                files, database schemas, or application-specific information. This tool lists resources
-                in the provided system, and returns a list for the user to browse. If no system
-                is provided, the tool will search all systems for the resource.
-=======
                 List resources from an extension(s).
 
                 Resources allow extensions to share data that provide context to LLMs, such as
                 files, database schemas, or application-specific information. This tool lists resources
                 in the provided extension, and returns a list for the user to browse. If no extension
                 is provided, the tool will search all extensions for the resource.
->>>>>>> 1d50e52a
             "#}.to_string(),
             json!({
                 "type": "object",
                 "properties": {
-<<<<<<< HEAD
-                    "system_name": {"type": "string", "description": "Optional system name"}
-=======
                     "extension_name": {"type": "string", "description": "Optional extension name"}
->>>>>>> 1d50e52a
                 }
             }),
         );
@@ -145,11 +115,7 @@
             tools.push(list_resources_tool);
         }
 
-<<<<<<< HEAD
-        let system_prompt = capabilities.get_system_prompt().await;
-=======
         let extension_prompt = capabilities.get_extension_prompt().await;
->>>>>>> 1d50e52a
         let _estimated_limit = capabilities
             .provider()
             .get_model_config()
