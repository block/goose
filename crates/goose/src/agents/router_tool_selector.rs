use rmcp::model::Tool;
use rmcp::model::{Content, ErrorCode, ErrorData};

use anyhow::Result;
use async_trait::async_trait;
use serde::Serialize;
use serde_json::Value;
use std::borrow::Cow;
use std::collections::HashMap;
use std::collections::VecDeque;
use std::sync::Arc;
use tokio::sync::RwLock;

use crate::conversation::message::Message;
use crate::prompt_template::render_global_file;
use crate::providers::base::Provider;

#[derive(Serialize)]
struct ToolSelectorContext {
    tools: String,
    query: String,
}

#[async_trait]
pub trait RouterToolSelector: Send + Sync {
<<<<<<< HEAD
    async fn select_tools(&self, params: Value) -> Result<Vec<Content>, ToolError>;
    async fn index_tools(&self, tools: &[Tool], extension_name: &str) -> Result<(), ToolError>;
    async fn remove_tool(&self, tool_name: &str) -> Result<(), ToolError>;
    async fn record_tool_call(&self, tool_name: &str) -> Result<(), ToolError>;
    async fn get_recent_tool_calls(&self, limit: usize) -> Result<Vec<String>, ToolError>;
=======
    async fn select_tools(&self, params: Value) -> Result<Vec<Content>, ErrorData>;
    async fn index_tools(&self, tools: &[Tool], extension_name: &str) -> Result<(), ErrorData>;
    async fn remove_tool(&self, tool_name: &str) -> Result<(), ErrorData>;
    async fn record_tool_call(&self, tool_name: &str) -> Result<(), ErrorData>;
    async fn get_recent_tool_calls(&self, limit: usize) -> Result<Vec<String>, ErrorData>;
    fn selector_type(&self) -> RouterToolSelectionStrategy;
}

pub struct VectorToolSelector {
    vector_db: Arc<RwLock<ToolVectorDB>>,
    embedding_provider: Arc<dyn Provider>,
    recent_tool_calls: Arc<RwLock<VecDeque<String>>>,
}

impl VectorToolSelector {
    pub async fn new(provider: Arc<dyn Provider>, table_name: String) -> Result<Self> {
        let vector_db = ToolVectorDB::new(Some(table_name)).await?;

        let embedding_provider = if env::var("GOOSE_EMBEDDING_MODEL_PROVIDER").is_ok() {
            // If env var is set, create a new provider for embeddings
            // Get embedding model and provider from environment variables
            let embedding_model = env::var("GOOSE_EMBEDDING_MODEL")
                .unwrap_or_else(|_| "text-embedding-3-small".to_string());
            let embedding_provider_name =
                env::var("GOOSE_EMBEDDING_MODEL_PROVIDER").unwrap_or_else(|_| "openai".to_string());

            // Create the provider using the factory
            let model_config = ModelConfig::new(embedding_model.as_str())
                .context("Failed to create model config for embedding provider")?;
            providers::create(&embedding_provider_name, model_config).context(format!(
                "Failed to create {} provider for embeddings. If using OpenAI, make sure OPENAI_API_KEY env var is set or that you have configured the OpenAI provider via Goose before.",
                embedding_provider_name
            ))?
        } else {
            // Otherwise fall back to using the same provider instance as used for base goose model
            provider.clone()
        };

        Ok(Self {
            vector_db: Arc::new(RwLock::new(vector_db)),
            embedding_provider,
            recent_tool_calls: Arc::new(RwLock::new(VecDeque::with_capacity(100))),
        })
    }
}

#[async_trait]
impl RouterToolSelector for VectorToolSelector {
    async fn select_tools(&self, params: Value) -> Result<Vec<Content>, ErrorData> {
        let query = params
            .get("query")
            .and_then(|v| v.as_str())
            .ok_or_else(|| ErrorData {
                code: ErrorCode::INVALID_PARAMS,
                message: Cow::from("Missing 'query' parameter"),
                data: None,
            })?;

        let k = params.get("k").and_then(|v| v.as_u64()).unwrap_or(5) as usize;

        // Extract extension_name from params if present
        let extension_name = params.get("extension_name").and_then(|v| v.as_str());

        // Check if provider supports embeddings
        if !self.embedding_provider.supports_embeddings() {
            return Err(ErrorData {
                code: ErrorCode::INTERNAL_ERROR,
                message: Cow::from("Embedding provider does not support embeddings"),
                data: None,
            });
        }

        let embeddings = self
            .embedding_provider
            .create_embeddings(vec![query.to_string()])
            .await
            .map_err(|e| ErrorData {
                code: ErrorCode::INTERNAL_ERROR,
                message: Cow::from(format!("Failed to generate query embedding: {}", e)),
                data: None,
            })?;

        let query_embedding = embeddings.into_iter().next().ok_or_else(|| ErrorData {
            code: ErrorCode::INTERNAL_ERROR,
            message: Cow::from("No embedding returned"),
            data: None,
        })?;

        let vector_db = self.vector_db.read().await;
        let tools = vector_db
            .search_tools(query_embedding, k, extension_name)
            .await
            .map_err(|e| ErrorData {
                code: ErrorCode::INTERNAL_ERROR,
                message: Cow::from(format!("Failed to search tools: {}", e)),
                data: None,
            })?;

        let selected_tools: Vec<Content> = tools
            .into_iter()
            .map(|tool| {
                let text = format!(
                    "Tool: {}\nDescription: {}\nSchema: {}",
                    tool.tool_name, tool.description, tool.schema
                );
                Content::text(text)
            })
            .collect();

        Ok(selected_tools)
    }

    async fn index_tools(&self, tools: &[Tool], extension_name: &str) -> Result<(), ErrorData> {
        let texts_to_embed: Vec<String> = tools
            .iter()
            .map(|tool| {
                let schema_str = serde_json::to_string_pretty(&tool.input_schema)
                    .unwrap_or_else(|_| "{}".to_string());
                format!(
                    "{} {} {}",
                    tool.name,
                    tool.description
                        .as_ref()
                        .map(|d| d.as_ref())
                        .unwrap_or_default(),
                    schema_str
                )
            })
            .collect();

        if !self.embedding_provider.supports_embeddings() {
            return Err(ErrorData {
                code: ErrorCode::INTERNAL_ERROR,
                message: Cow::from("Embedding provider does not support embeddings"),
                data: None,
            });
        }

        let embeddings = self
            .embedding_provider
            .create_embeddings(texts_to_embed)
            .await
            .map_err(|e| ErrorData {
                code: ErrorCode::INTERNAL_ERROR,
                message: Cow::from(format!("Failed to generate tool embeddings: {}", e)),
                data: None,
            })?;

        // Create tool records
        let tool_records: Vec<crate::agents::tool_vectordb::ToolRecord> = tools
            .iter()
            .zip(embeddings.into_iter())
            .map(|(tool, vector)| {
                let schema_str = serde_json::to_string_pretty(&tool.input_schema)
                    .unwrap_or_else(|_| "{}".to_string());
                crate::agents::tool_vectordb::ToolRecord {
                    tool_name: tool.name.to_string(),
                    description: tool
                        .description
                        .as_ref()
                        .map(|d| d.to_string())
                        .unwrap_or_default(),
                    schema: schema_str,
                    vector,
                    extension_name: extension_name.to_string(),
                }
            })
            .collect();

        // Get vector_db lock
        let vector_db = self.vector_db.read().await;

        // Filter out tools that already exist in the database
        let mut new_tool_records = Vec::new();
        for record in tool_records {
            // Check if tool exists by searching for it
            let existing_tools = vector_db
                .search_tools(record.vector.clone(), 1, Some(&record.extension_name))
                .await
                .map_err(|e| ErrorData {
                    code: ErrorCode::INTERNAL_ERROR,
                    message: Cow::from(format!("Failed to search for existing tools: {}", e)),
                    data: None,
                })?;

            // Only add if no exact match found
            if !existing_tools
                .iter()
                .any(|t| t.tool_name == record.tool_name)
            {
                new_tool_records.push(record);
            }
        }

        // Only index if there are new tools to add
        if !new_tool_records.is_empty() {
            vector_db
                .index_tools(new_tool_records)
                .await
                .map_err(|e| ErrorData {
                    code: ErrorCode::INTERNAL_ERROR,
                    message: Cow::from(format!("Failed to index tools: {}", e)),
                    data: None,
                })?;
        }

        Ok(())
    }

    async fn remove_tool(&self, tool_name: &str) -> Result<(), ErrorData> {
        let vector_db = self.vector_db.read().await;
        vector_db
            .remove_tool(tool_name)
            .await
            .map_err(|e| ErrorData {
                code: ErrorCode::INTERNAL_ERROR,
                message: Cow::from(format!("Failed to remove tool {}: {}", tool_name, e)),
                data: None,
            })?;
        Ok(())
    }

    async fn record_tool_call(&self, tool_name: &str) -> Result<(), ErrorData> {
        let mut recent_calls = self.recent_tool_calls.write().await;
        if recent_calls.len() >= 100 {
            recent_calls.pop_front();
        }
        recent_calls.push_back(tool_name.to_string());
        Ok(())
    }

    async fn get_recent_tool_calls(&self, limit: usize) -> Result<Vec<String>, ErrorData> {
        let recent_calls = self.recent_tool_calls.read().await;
        Ok(recent_calls.iter().rev().take(limit).cloned().collect())
    }

    fn selector_type(&self) -> RouterToolSelectionStrategy {
        RouterToolSelectionStrategy::Vector
    }
>>>>>>> c42da794
}

pub struct LLMToolSelector {
    llm_provider: Arc<dyn Provider>,
    tool_strings: Arc<RwLock<HashMap<String, String>>>, // extension_name -> tool_string
    recent_tool_calls: Arc<RwLock<VecDeque<String>>>,
}

impl LLMToolSelector {
    pub async fn new(provider: Arc<dyn Provider>) -> Result<Self> {
        Ok(Self {
            llm_provider: provider.clone(),
            tool_strings: Arc::new(RwLock::new(HashMap::new())),
            recent_tool_calls: Arc::new(RwLock::new(VecDeque::with_capacity(100))),
        })
    }
}

#[async_trait]
impl RouterToolSelector for LLMToolSelector {
    async fn select_tools(&self, params: Value) -> Result<Vec<Content>, ErrorData> {
        let query = params
            .get("query")
            .and_then(|v| v.as_str())
            .ok_or_else(|| ErrorData {
                code: ErrorCode::INVALID_PARAMS,
                message: Cow::from("Missing 'query' parameter"),
                data: None,
            })?;

        let extension_name = params
            .get("extension_name")
            .and_then(|v| v.as_str())
            .map(|s| s.to_string());

        // Get relevant tool strings based on extension_name
        let tool_strings = self.tool_strings.read().await;
        let relevant_tools = if let Some(ext) = &extension_name {
            tool_strings.get(ext).cloned()
        } else {
            // If no extension specified, use all tools
            Some(
                tool_strings
                    .values()
                    .cloned()
                    .collect::<Vec<String>>()
                    .join("\n"),
            )
        };

        if let Some(tools) = relevant_tools {
            // Use template to generate the prompt
            let context = ToolSelectorContext {
                tools: tools.clone(),
                query: query.to_string(),
            };

            let user_prompt =
                render_global_file("router_tool_selector.md", &context).map_err(|e| ErrorData {
                    code: ErrorCode::INTERNAL_ERROR,
                    message: Cow::from(format!("Failed to render prompt template: {}", e)),
                    data: None,
                })?;

            let user_message = Message::user().with_text(&user_prompt);
            let response = self
                .llm_provider
                .complete("system", &[user_message], &[])
                .await
                .map_err(|e| ErrorData {
                    code: ErrorCode::INTERNAL_ERROR,
                    message: Cow::from(format!("Failed to search tools: {}", e)),
                    data: None,
                })?;

            // Extract just the message content from the response
            let (message, _usage) = response;
            let text = message.content[0].as_text().unwrap_or_default();

            // Split the response into individual tool entries
            let tool_entries: Vec<Content> = text
                .split("\n\n")
                .filter(|entry| entry.trim().starts_with("Tool:"))
                .map(|entry| Content::text(entry.trim().to_string()))
                .collect();

            Ok(tool_entries)
        } else {
            Ok(vec![])
        }
    }

    async fn index_tools(&self, tools: &[Tool], extension_name: &str) -> Result<(), ErrorData> {
        let mut tool_strings = self.tool_strings.write().await;

        for tool in tools {
            let tool_string = format!(
                "Tool: {}\nDescription: {}\nSchema: {}",
                tool.name,
                tool.description
                    .as_ref()
                    .map(|d| d.as_ref())
                    .unwrap_or_default(),
                serde_json::to_string_pretty(&tool.input_schema)
                    .unwrap_or_else(|_| "{}".to_string())
            );

            // Use the provided extension_name instead of parsing from tool name
            let entry = tool_strings.entry(extension_name.to_string()).or_default();

            // Check if this tool already exists in the entry
            if !entry.contains(&format!("Tool: {}", tool.name)) {
                if !entry.is_empty() {
                    entry.push_str("\n\n");
                }
                entry.push_str(&tool_string);
            }
        }

        Ok(())
    }
    async fn remove_tool(&self, tool_name: &str) -> Result<(), ErrorData> {
        let mut tool_strings = self.tool_strings.write().await;
        if let Some(extension_name) = tool_name.split("__").next() {
            tool_strings.remove(extension_name);
        }
        Ok(())
    }

    async fn record_tool_call(&self, tool_name: &str) -> Result<(), ErrorData> {
        let mut recent_calls = self.recent_tool_calls.write().await;
        if recent_calls.len() >= 100 {
            recent_calls.pop_front();
        }
        recent_calls.push_back(tool_name.to_string());
        Ok(())
    }

    async fn get_recent_tool_calls(&self, limit: usize) -> Result<Vec<String>, ErrorData> {
        let recent_calls = self.recent_tool_calls.read().await;
        Ok(recent_calls.iter().rev().take(limit).cloned().collect())
    }
}

// Helper function to create a boxed tool selector
pub async fn create_tool_selector(
    provider: Arc<dyn Provider>,
) -> Result<Box<dyn RouterToolSelector>> {
    let selector = LLMToolSelector::new(provider).await?;
    Ok(Box::new(selector))
}<|MERGE_RESOLUTION|>--- conflicted
+++ resolved
@@ -23,253 +23,11 @@
 
 #[async_trait]
 pub trait RouterToolSelector: Send + Sync {
-<<<<<<< HEAD
-    async fn select_tools(&self, params: Value) -> Result<Vec<Content>, ToolError>;
-    async fn index_tools(&self, tools: &[Tool], extension_name: &str) -> Result<(), ToolError>;
-    async fn remove_tool(&self, tool_name: &str) -> Result<(), ToolError>;
-    async fn record_tool_call(&self, tool_name: &str) -> Result<(), ToolError>;
-    async fn get_recent_tool_calls(&self, limit: usize) -> Result<Vec<String>, ToolError>;
-=======
     async fn select_tools(&self, params: Value) -> Result<Vec<Content>, ErrorData>;
     async fn index_tools(&self, tools: &[Tool], extension_name: &str) -> Result<(), ErrorData>;
     async fn remove_tool(&self, tool_name: &str) -> Result<(), ErrorData>;
     async fn record_tool_call(&self, tool_name: &str) -> Result<(), ErrorData>;
     async fn get_recent_tool_calls(&self, limit: usize) -> Result<Vec<String>, ErrorData>;
-    fn selector_type(&self) -> RouterToolSelectionStrategy;
-}
-
-pub struct VectorToolSelector {
-    vector_db: Arc<RwLock<ToolVectorDB>>,
-    embedding_provider: Arc<dyn Provider>,
-    recent_tool_calls: Arc<RwLock<VecDeque<String>>>,
-}
-
-impl VectorToolSelector {
-    pub async fn new(provider: Arc<dyn Provider>, table_name: String) -> Result<Self> {
-        let vector_db = ToolVectorDB::new(Some(table_name)).await?;
-
-        let embedding_provider = if env::var("GOOSE_EMBEDDING_MODEL_PROVIDER").is_ok() {
-            // If env var is set, create a new provider for embeddings
-            // Get embedding model and provider from environment variables
-            let embedding_model = env::var("GOOSE_EMBEDDING_MODEL")
-                .unwrap_or_else(|_| "text-embedding-3-small".to_string());
-            let embedding_provider_name =
-                env::var("GOOSE_EMBEDDING_MODEL_PROVIDER").unwrap_or_else(|_| "openai".to_string());
-
-            // Create the provider using the factory
-            let model_config = ModelConfig::new(embedding_model.as_str())
-                .context("Failed to create model config for embedding provider")?;
-            providers::create(&embedding_provider_name, model_config).context(format!(
-                "Failed to create {} provider for embeddings. If using OpenAI, make sure OPENAI_API_KEY env var is set or that you have configured the OpenAI provider via Goose before.",
-                embedding_provider_name
-            ))?
-        } else {
-            // Otherwise fall back to using the same provider instance as used for base goose model
-            provider.clone()
-        };
-
-        Ok(Self {
-            vector_db: Arc::new(RwLock::new(vector_db)),
-            embedding_provider,
-            recent_tool_calls: Arc::new(RwLock::new(VecDeque::with_capacity(100))),
-        })
-    }
-}
-
-#[async_trait]
-impl RouterToolSelector for VectorToolSelector {
-    async fn select_tools(&self, params: Value) -> Result<Vec<Content>, ErrorData> {
-        let query = params
-            .get("query")
-            .and_then(|v| v.as_str())
-            .ok_or_else(|| ErrorData {
-                code: ErrorCode::INVALID_PARAMS,
-                message: Cow::from("Missing 'query' parameter"),
-                data: None,
-            })?;
-
-        let k = params.get("k").and_then(|v| v.as_u64()).unwrap_or(5) as usize;
-
-        // Extract extension_name from params if present
-        let extension_name = params.get("extension_name").and_then(|v| v.as_str());
-
-        // Check if provider supports embeddings
-        if !self.embedding_provider.supports_embeddings() {
-            return Err(ErrorData {
-                code: ErrorCode::INTERNAL_ERROR,
-                message: Cow::from("Embedding provider does not support embeddings"),
-                data: None,
-            });
-        }
-
-        let embeddings = self
-            .embedding_provider
-            .create_embeddings(vec![query.to_string()])
-            .await
-            .map_err(|e| ErrorData {
-                code: ErrorCode::INTERNAL_ERROR,
-                message: Cow::from(format!("Failed to generate query embedding: {}", e)),
-                data: None,
-            })?;
-
-        let query_embedding = embeddings.into_iter().next().ok_or_else(|| ErrorData {
-            code: ErrorCode::INTERNAL_ERROR,
-            message: Cow::from("No embedding returned"),
-            data: None,
-        })?;
-
-        let vector_db = self.vector_db.read().await;
-        let tools = vector_db
-            .search_tools(query_embedding, k, extension_name)
-            .await
-            .map_err(|e| ErrorData {
-                code: ErrorCode::INTERNAL_ERROR,
-                message: Cow::from(format!("Failed to search tools: {}", e)),
-                data: None,
-            })?;
-
-        let selected_tools: Vec<Content> = tools
-            .into_iter()
-            .map(|tool| {
-                let text = format!(
-                    "Tool: {}\nDescription: {}\nSchema: {}",
-                    tool.tool_name, tool.description, tool.schema
-                );
-                Content::text(text)
-            })
-            .collect();
-
-        Ok(selected_tools)
-    }
-
-    async fn index_tools(&self, tools: &[Tool], extension_name: &str) -> Result<(), ErrorData> {
-        let texts_to_embed: Vec<String> = tools
-            .iter()
-            .map(|tool| {
-                let schema_str = serde_json::to_string_pretty(&tool.input_schema)
-                    .unwrap_or_else(|_| "{}".to_string());
-                format!(
-                    "{} {} {}",
-                    tool.name,
-                    tool.description
-                        .as_ref()
-                        .map(|d| d.as_ref())
-                        .unwrap_or_default(),
-                    schema_str
-                )
-            })
-            .collect();
-
-        if !self.embedding_provider.supports_embeddings() {
-            return Err(ErrorData {
-                code: ErrorCode::INTERNAL_ERROR,
-                message: Cow::from("Embedding provider does not support embeddings"),
-                data: None,
-            });
-        }
-
-        let embeddings = self
-            .embedding_provider
-            .create_embeddings(texts_to_embed)
-            .await
-            .map_err(|e| ErrorData {
-                code: ErrorCode::INTERNAL_ERROR,
-                message: Cow::from(format!("Failed to generate tool embeddings: {}", e)),
-                data: None,
-            })?;
-
-        // Create tool records
-        let tool_records: Vec<crate::agents::tool_vectordb::ToolRecord> = tools
-            .iter()
-            .zip(embeddings.into_iter())
-            .map(|(tool, vector)| {
-                let schema_str = serde_json::to_string_pretty(&tool.input_schema)
-                    .unwrap_or_else(|_| "{}".to_string());
-                crate::agents::tool_vectordb::ToolRecord {
-                    tool_name: tool.name.to_string(),
-                    description: tool
-                        .description
-                        .as_ref()
-                        .map(|d| d.to_string())
-                        .unwrap_or_default(),
-                    schema: schema_str,
-                    vector,
-                    extension_name: extension_name.to_string(),
-                }
-            })
-            .collect();
-
-        // Get vector_db lock
-        let vector_db = self.vector_db.read().await;
-
-        // Filter out tools that already exist in the database
-        let mut new_tool_records = Vec::new();
-        for record in tool_records {
-            // Check if tool exists by searching for it
-            let existing_tools = vector_db
-                .search_tools(record.vector.clone(), 1, Some(&record.extension_name))
-                .await
-                .map_err(|e| ErrorData {
-                    code: ErrorCode::INTERNAL_ERROR,
-                    message: Cow::from(format!("Failed to search for existing tools: {}", e)),
-                    data: None,
-                })?;
-
-            // Only add if no exact match found
-            if !existing_tools
-                .iter()
-                .any(|t| t.tool_name == record.tool_name)
-            {
-                new_tool_records.push(record);
-            }
-        }
-
-        // Only index if there are new tools to add
-        if !new_tool_records.is_empty() {
-            vector_db
-                .index_tools(new_tool_records)
-                .await
-                .map_err(|e| ErrorData {
-                    code: ErrorCode::INTERNAL_ERROR,
-                    message: Cow::from(format!("Failed to index tools: {}", e)),
-                    data: None,
-                })?;
-        }
-
-        Ok(())
-    }
-
-    async fn remove_tool(&self, tool_name: &str) -> Result<(), ErrorData> {
-        let vector_db = self.vector_db.read().await;
-        vector_db
-            .remove_tool(tool_name)
-            .await
-            .map_err(|e| ErrorData {
-                code: ErrorCode::INTERNAL_ERROR,
-                message: Cow::from(format!("Failed to remove tool {}: {}", tool_name, e)),
-                data: None,
-            })?;
-        Ok(())
-    }
-
-    async fn record_tool_call(&self, tool_name: &str) -> Result<(), ErrorData> {
-        let mut recent_calls = self.recent_tool_calls.write().await;
-        if recent_calls.len() >= 100 {
-            recent_calls.pop_front();
-        }
-        recent_calls.push_back(tool_name.to_string());
-        Ok(())
-    }
-
-    async fn get_recent_tool_calls(&self, limit: usize) -> Result<Vec<String>, ErrorData> {
-        let recent_calls = self.recent_tool_calls.read().await;
-        Ok(recent_calls.iter().rev().take(limit).cloned().collect())
-    }
-
-    fn selector_type(&self) -> RouterToolSelectionStrategy {
-        RouterToolSelectionStrategy::Vector
-    }
->>>>>>> c42da794
 }
 
 pub struct LLMToolSelector {
