use crate::{
    agents::{subagent_task_config::TaskConfig, AgentEvent, SessionConfig},
    conversation::{message::Message, Conversation},
    execution::manager::AgentManager,
    recipe::Recipe,
    session::SessionManager,
};
use anyhow::{anyhow, Result};
use futures::StreamExt;
use rmcp::model::{ErrorCode, ErrorData};
<<<<<<< HEAD
use tracing::{debug, info};
=======
use std::future::Future;
use std::pin::Pin;
use tracing::debug;
>>>>>>> d1a95a06

/// Standalone function to run a complete subagent task with output options
pub async fn run_complete_subagent_task(
    recipe: Recipe,
    task_config: TaskConfig,
    return_last_only: bool,
) -> Result<String, anyhow::Error> {
    let (messages, final_output) = get_agent_messages(recipe, task_config).await.map_err(|e| {
        ErrorData::new(
            ErrorCode::INTERNAL_ERROR,
            format!("Failed to execute task: {}", e),
            None,
        )
    })?;

    if let Some(output) = final_output {
        return Ok(output);
    }

    // Extract text content based on return_last_only flag
    let response_text = if return_last_only {
        // Get only the last message's text content
        messages
            .messages()
            .last()
            .and_then(|message| {
                message.content.iter().find_map(|content| match content {
                    crate::conversation::message::MessageContent::Text(text_content) => {
                        Some(text_content.text.clone())
                    }
                    _ => None,
                })
            })
            .unwrap_or_else(|| String::from("No text content in last message"))
    } else {
        // Extract all text content from all messages (original behavior)
        let all_text_content: Vec<String> = messages
            .iter()
            .flat_map(|message| {
                message.content.iter().filter_map(|content| {
                    match content {
                        crate::conversation::message::MessageContent::Text(text_content) => {
                            Some(text_content.text.clone())
                        }
                        crate::conversation::message::MessageContent::ToolResponse(
                            tool_response,
                        ) => {
                            // Extract text from tool response
                            if let Ok(contents) = &tool_response.tool_result {
                                let texts: Vec<String> = contents
                                    .iter()
                                    .filter_map(|content| {
                                        if let rmcp::model::RawContent::Text(raw_text_content) =
                                            &content.raw
                                        {
                                            Some(raw_text_content.text.clone())
                                        } else {
                                            None
                                        }
                                    })
                                    .collect();
                                if !texts.is_empty() {
                                    Some(format!("Tool result: {}", texts.join("\n")))
                                } else {
                                    None
                                }
                            } else {
                                None
                            }
                        }
                        _ => None,
                    }
                })
            })
            .collect();

        all_text_content.join("\n")
    };

    // Return the result
    Ok(response_text)
}

fn get_agent_messages(
    recipe: Recipe,
    task_config: TaskConfig,
<<<<<<< HEAD
) -> BoxFuture<'static, Result<(Conversation, Option<String>)>> {
=======
) -> Pin<Box<dyn Future<Output = Result<Conversation>> + Send>> {
>>>>>>> d1a95a06
    Box::pin(async move {
        let text_instruction = recipe
            .instructions
            .clone()
            .or(recipe.prompt.clone())
            .ok_or_else(|| anyhow!("Recipe has no instructions or prompt"))?;

        let agent_manager = AgentManager::instance()
            .await
            .map_err(|e| anyhow!("Failed to create AgentManager: {}", e))?;
        let parent_session_id = task_config.parent_session_id;
        let working_dir = task_config.parent_working_dir;
        let session = SessionManager::create_session(
            working_dir.clone(),
            format!("Subagent task for: {}", parent_session_id),
        )
        .await
        .map_err(|e| anyhow!("Failed to create a session for sub agent: {}", e))?;

        let agent = agent_manager
            .get_or_create_agent(session.id.clone())
            .await
            .map_err(|e| anyhow!("Failed to get sub agent session file path: {}", e))?;
        agent
            .update_provider(task_config.provider)
            .await
            .map_err(|e| anyhow!("Failed to set provider on sub agent: {}", e))?;

        for extension in task_config.extensions {
            if let Err(e) = agent.add_extension(extension.clone()).await {
                debug!(
                    "Failed to add extension '{}' to subagent: {}",
                    extension.name(),
                    e
                );
            }
        }

<<<<<<< HEAD
        // Add FinalOutputTool if response schema is specified
        let has_response_schema = recipe.response.is_some();
        if let Some(response) = recipe.response {
            agent.add_final_output_tool(response).await;
        }

        // Build initial conversation with context if provided
        let mut initial_messages = Vec::new();

        // Add context as initial messages if provided
        if let Some(context_items) = recipe.context {
            for context in context_items {
                initial_messages.push(Message::user().with_text(context));
            }
        }

        // Add the main instruction
        initial_messages.push(Message::user().with_text(text_instruction.clone()));

        let mut session_messages = Conversation::new_unvalidated(initial_messages);

        // Log activities if provided
        if let Some(activities) = recipe.activities {
            for activity in activities {
                info!("Recipe activity: {}", activity);
            }
        }

=======
        let mut conversation =
            Conversation::new_unvalidated(
                vec![Message::user().with_text(text_instruction.clone())],
            );
>>>>>>> d1a95a06
        let session_config = SessionConfig {
            id: session.id,
            working_dir,
            schedule_id: None,
            execution_mode: None,
            max_turns: task_config.max_turns.map(|v| v as u32),
            retry_config: recipe.retry, // Use recipe's retry config instead of None
        };

        let mut stream = agent
            .reply(conversation.clone(), Some(session_config), None)
            .await
            .map_err(|e| anyhow!("Failed to get reply from agent: {}", e))?;
        while let Some(message_result) = stream.next().await {
            match message_result {
                Ok(AgentEvent::Message(msg)) => conversation.push(msg),
                Ok(AgentEvent::McpNotification(_)) | Ok(AgentEvent::ModelChange { .. }) => {}
                Ok(AgentEvent::HistoryReplaced(updated_conversation)) => {
                    conversation = updated_conversation;
                }
                Err(e) => {
                    tracing::error!("Error receiving message from subagent: {}", e);
                    break;
                }
            }
        }

<<<<<<< HEAD
        // Extract final output if FinalOutputTool was used
        let final_output = if has_response_schema {
            agent
                .final_output_tool
                .lock()
                .await
                .as_ref()
                .and_then(|tool| tool.final_output.clone())
        } else {
            None
        };

        Ok((session_messages, final_output))
=======
        Ok(conversation)
>>>>>>> d1a95a06
    })
}<|MERGE_RESOLUTION|>--- conflicted
+++ resolved
@@ -8,13 +8,9 @@
 use anyhow::{anyhow, Result};
 use futures::StreamExt;
 use rmcp::model::{ErrorCode, ErrorData};
-<<<<<<< HEAD
-use tracing::{debug, info};
-=======
 use std::future::Future;
 use std::pin::Pin;
-use tracing::debug;
->>>>>>> d1a95a06
+use tracing::{debug, info};
 
 /// Standalone function to run a complete subagent task with output options
 pub async fn run_complete_subagent_task(
@@ -101,11 +97,7 @@
 fn get_agent_messages(
     recipe: Recipe,
     task_config: TaskConfig,
-<<<<<<< HEAD
-) -> BoxFuture<'static, Result<(Conversation, Option<String>)>> {
-=======
-) -> Pin<Box<dyn Future<Output = Result<Conversation>> + Send>> {
->>>>>>> d1a95a06
+) -> Pin<Box<dyn Future<Output = Result<(Conversation, Option<String>)>> + Send>> {
     Box::pin(async move {
         let text_instruction = recipe
             .instructions
@@ -144,7 +136,6 @@
             }
         }
 
-<<<<<<< HEAD
         // Add FinalOutputTool if response schema is specified
         let has_response_schema = recipe.response.is_some();
         if let Some(response) = recipe.response {
@@ -164,7 +155,7 @@
         // Add the main instruction
         initial_messages.push(Message::user().with_text(text_instruction.clone()));
 
-        let mut session_messages = Conversation::new_unvalidated(initial_messages);
+        let mut conversation = Conversation::new_unvalidated(initial_messages);
 
         // Log activities if provided
         if let Some(activities) = recipe.activities {
@@ -172,13 +163,6 @@
                 info!("Recipe activity: {}", activity);
             }
         }
-
-=======
-        let mut conversation =
-            Conversation::new_unvalidated(
-                vec![Message::user().with_text(text_instruction.clone())],
-            );
->>>>>>> d1a95a06
         let session_config = SessionConfig {
             id: session.id,
             working_dir,
@@ -206,7 +190,6 @@
             }
         }
 
-<<<<<<< HEAD
         // Extract final output if FinalOutputTool was used
         let final_output = if has_response_schema {
             agent
@@ -219,9 +202,6 @@
             None
         };
 
-        Ok((session_messages, final_output))
-=======
-        Ok(conversation)
->>>>>>> d1a95a06
+        Ok((conversation, final_output))
     })
 }