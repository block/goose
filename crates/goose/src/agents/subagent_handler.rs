use crate::session::session_manager::SessionType;
use crate::{
    agents::{subagent_task_config::TaskConfig, AgentEvent, SessionConfig},
    conversation::{message::Message, Conversation},
    execution::manager::AgentManager,
    recipe::Recipe,
    session::SessionManager,
};
use anyhow::{anyhow, Result};
use futures::StreamExt;
use rmcp::model::{ErrorCode, ErrorData};
use std::future::Future;
use std::pin::Pin;
use tracing::{debug, info};

type AgentMessagesFuture =
    Pin<Box<dyn Future<Output = Result<(Conversation, Option<String>)>> + Send>>;

/// Standalone function to run a complete subagent task with output options
pub async fn run_complete_subagent_task(
    recipe: Recipe,
    task_config: TaskConfig,
    return_last_only: bool,
) -> Result<String, anyhow::Error> {
    let (messages, final_output) = get_agent_messages(recipe, task_config).await.map_err(|e| {
        ErrorData::new(
            ErrorCode::INTERNAL_ERROR,
            format!("Failed to execute task: {}", e),
            None,
        )
    })?;

    if let Some(output) = final_output {
        return Ok(output);
    }

    // Extract text content based on return_last_only flag
    let response_text = if return_last_only {
        // Get only the last message's text content
        messages
            .messages()
            .last()
            .and_then(|message| {
                message.content.iter().find_map(|content| match content {
                    crate::conversation::message::MessageContent::Text(text_content) => {
                        Some(text_content.text.clone())
                    }
                    _ => None,
                })
            })
            .unwrap_or_else(|| String::from("No text content in last message"))
    } else {
        // Extract all text content from all messages (original behavior)
        let all_text_content: Vec<String> = messages
            .iter()
            .flat_map(|message| {
                message.content.iter().filter_map(|content| {
                    match content {
                        crate::conversation::message::MessageContent::Text(text_content) => {
                            Some(text_content.text.clone())
                        }
                        crate::conversation::message::MessageContent::ToolResponse(
                            tool_response,
                        ) => {
                            // Extract text from tool response
                            if let Ok(contents) = &tool_response.tool_result {
                                let texts: Vec<String> = contents
                                    .iter()
                                    .filter_map(|content| {
                                        if let rmcp::model::RawContent::Text(raw_text_content) =
                                            &content.raw
                                        {
                                            Some(raw_text_content.text.clone())
                                        } else {
                                            None
                                        }
                                    })
                                    .collect();
                                if !texts.is_empty() {
                                    Some(format!("Tool result: {}", texts.join("\n")))
                                } else {
                                    None
                                }
                            } else {
                                None
                            }
                        }
                        _ => None,
                    }
                })
            })
            .collect();

        all_text_content.join("\n")
    };

    // Return the result
    Ok(response_text)
}

fn get_agent_messages(recipe: Recipe, task_config: TaskConfig) -> AgentMessagesFuture {
    Box::pin(async move {
        let text_instruction = recipe
            .instructions
            .clone()
            .or(recipe.prompt.clone())
            .ok_or_else(|| anyhow!("Recipe has no instructions or prompt"))?;

        let agent_manager = AgentManager::instance()
            .await
            .map_err(|e| anyhow!("Failed to create AgentManager: {}", e))?;
        let parent_session_id = task_config.parent_session_id;
        let working_dir = task_config.parent_working_dir;
        let session = SessionManager::create_session(
            working_dir.clone(),
            format!("Subagent task for: {}", parent_session_id),
            SessionType::SubAgent,
        )
        .await
        .map_err(|e| anyhow!("Failed to create a session for sub agent: {}", e))?;

        let agent = agent_manager
            .get_or_create_agent(session.id.clone())
            .await
            .map_err(|e| anyhow!("Failed to get sub agent session file path: {}", e))?;

        agent
            .update_provider(task_config.provider)
            .await
            .map_err(|e| anyhow!("Failed to set provider on sub agent: {}", e))?;

        for extension in task_config.extensions {
            if let Err(e) = agent.add_extension(extension.clone()).await {
                debug!(
                    "Failed to add extension '{}' to subagent: {}",
                    extension.name(),
                    e
                );
            }
        }

<<<<<<< HEAD
        let has_response_schema = recipe.response.is_some();
        agent
            .apply_recipe_components(recipe.sub_recipes.clone(), recipe.response.clone(), true)
            .await;

        // Build initial conversation
        let initial_messages = vec![Message::user().with_text(text_instruction.clone())];

        let mut conversation = Conversation::new_unvalidated(initial_messages);

        // Log activities if provided
        if let Some(activities) = recipe.activities {
            for activity in activities {
                info!("Recipe activity: {}", activity);
            }
        }
=======
        let user_message = Message::user().with_text(text_instruction);
        let mut conversation = Conversation::new_unvalidated(vec![user_message.clone()]);

>>>>>>> efdf22ea
        let session_config = SessionConfig {
            id: session.id.clone(),
            schedule_id: None,
            max_turns: task_config.max_turns.map(|v| v as u32),
            retry_config: recipe.retry, // Use recipe's retry config instead of None
        };

        let mut stream = crate::session_context::with_session_id(Some(session.id.clone()), async {
            agent.reply(user_message, session_config, None).await
        })
        .await
        .map_err(|e| anyhow!("Failed to get reply from agent: {}", e))?;
        while let Some(message_result) = stream.next().await {
            match message_result {
                Ok(AgentEvent::Message(msg)) => conversation.push(msg),
                Ok(AgentEvent::McpNotification(_)) | Ok(AgentEvent::ModelChange { .. }) => {}
                Ok(AgentEvent::HistoryReplaced(updated_conversation)) => {
                    conversation = updated_conversation;
                }
                Err(e) => {
                    tracing::error!("Error receiving message from subagent: {}", e);
                    break;
                }
            }
        }

        // Extract final output if FinalOutputTool was used
        let final_output = if has_response_schema {
            agent
                .final_output_tool
                .lock()
                .await
                .as_ref()
                .and_then(|tool| tool.final_output.clone())
        } else {
            None
        };

        Ok((conversation, final_output))
    })
}<|MERGE_RESOLUTION|>--- conflicted
+++ resolved
@@ -139,16 +139,14 @@
             }
         }
 
-<<<<<<< HEAD
         let has_response_schema = recipe.response.is_some();
         agent
             .apply_recipe_components(recipe.sub_recipes.clone(), recipe.response.clone(), true)
             .await;
 
         // Build initial conversation
-        let initial_messages = vec![Message::user().with_text(text_instruction.clone())];
-
-        let mut conversation = Conversation::new_unvalidated(initial_messages);
+        let user_message = Message::user().with_text(text_instruction);
+        let mut conversation = Conversation::new_unvalidated(vec![user_message.clone()]);
 
         // Log activities if provided
         if let Some(activities) = recipe.activities {
@@ -156,11 +154,6 @@
                 info!("Recipe activity: {}", activity);
             }
         }
-=======
-        let user_message = Message::user().with_text(text_instruction);
-        let mut conversation = Conversation::new_unvalidated(vec![user_message.clone()]);
-
->>>>>>> efdf22ea
         let session_config = SessionConfig {
             id: session.id.clone(),
             schedule_id: None,
