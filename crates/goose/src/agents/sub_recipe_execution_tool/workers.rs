--- conflicted
+++ resolved
@@ -27,8 +27,4 @@
     }
 
     state.decrement_active_workers();
-<<<<<<< HEAD
 }
-=======
-}
->>>>>>> b7df6447
