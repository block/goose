use std::collections::HashMap;
use std::future::Future;
use std::pin::Pin;
use std::sync::Arc;

use anyhow::{anyhow, Result};
use futures::stream::BoxStream;
use futures::{stream, FutureExt, Stream, StreamExt, TryStreamExt};
use uuid::Uuid;

use crate::agents::extension::{ExtensionConfig, ExtensionError, ExtensionResult, ToolInfo};
use crate::agents::extension_manager::{get_parameter_names, ExtensionManager};
use crate::agents::extension_manager_extension::MANAGE_EXTENSIONS_TOOL_NAME_COMPLETE;
use crate::agents::final_output_tool::{FINAL_OUTPUT_CONTINUATION_MESSAGE, FINAL_OUTPUT_TOOL_NAME};
use crate::agents::platform_tools::PLATFORM_MANAGE_SCHEDULE_TOOL_NAME;
use crate::agents::prompt_manager::PromptManager;
use crate::agents::recipe_tools::dynamic_task_tools::{
    create_dynamic_task, create_dynamic_task_tool, DYNAMIC_TASK_TOOL_NAME_PREFIX,
};
use crate::agents::retry::{RetryManager, RetryResult};
use crate::agents::router_tools::ROUTER_LLM_SEARCH_TOOL_NAME;
use crate::agents::sub_recipe_manager::SubRecipeManager;
use crate::agents::subagent_execution_tool::lib::ExecutionMode;
use crate::agents::subagent_execution_tool::subagent_execute_task_tool::{
    self, SUBAGENT_EXECUTE_TASK_TOOL_NAME,
};
use crate::agents::subagent_execution_tool::tasks_manager::TasksManager;
use crate::agents::tool_route_manager::ToolRouteManager;
use crate::agents::tool_router_index_manager::ToolRouterIndexManager;
use crate::agents::types::SessionConfig;
use crate::agents::types::{FrontendTool, SharedProvider, ToolResultReceiver};
use crate::config::{get_enabled_extensions, Config, GooseMode};
use crate::context_mgmt::DEFAULT_COMPACTION_THRESHOLD;
use crate::conversation::{debug_conversation_fix, fix_conversation, Conversation};
use crate::mcp_utils::ToolResult;
use crate::permission::permission_inspector::PermissionInspector;
use crate::permission::permission_judge::PermissionCheckResult;
use crate::permission::PermissionConfirmation;
use crate::providers::base::Provider;
use crate::providers::errors::ProviderError;
use crate::recipe::{Author, Recipe, Response, Settings, SubRecipe};
use crate::scheduler_trait::SchedulerTrait;
use crate::security::security_inspector::SecurityInspector;
use crate::tool_inspection::ToolInspectionManager;
use crate::tool_monitor::RepetitionInspector;
use crate::utils::is_token_cancelled;
use regex::Regex;
use rmcp::model::{
    CallToolRequestParam, Content, ErrorCode, ErrorData, GetPromptResult, Prompt,
    ServerNotification, Tool,
};
use serde_json::Value;
use tokio::sync::{mpsc, Mutex};
use tokio_util::sync::CancellationToken;
use tracing::{debug, error, info, instrument, warn};

use super::final_output_tool::FinalOutputTool;
use super::model_selector::autopilot::AutoPilot;
use super::platform_tools;
use super::tool_execution::{ToolCallResult, CHAT_MODE_TOOL_SKIPPED_RESPONSE, DECLINED_RESPONSE};
use crate::agents::subagent_task_config::TaskConfig;
use crate::conversation::message::{Message, MessageContent, SystemNotificationType, ToolRequest};
use crate::session::extension_data::{EnabledExtensionsState, ExtensionState};
use crate::session::{Session, SessionManager};

const DEFAULT_MAX_TURNS: u32 = 1000;
const COMPACTION_THINKING_TEXT: &str = "goose is compacting the conversation...";
const MANUAL_COMPACT_TRIGGER: &str = "Please compact this conversation";

/// Context needed for the reply function
pub struct ReplyContext {
    pub conversation: Conversation,
    pub tools: Vec<Tool>,
    pub toolshim_tools: Vec<Tool>,
    pub system_prompt: String,
    pub goose_mode: GooseMode,
    pub initial_messages: Vec<Message>,
}

pub struct ToolCategorizeResult {
    pub frontend_requests: Vec<ToolRequest>,
    pub remaining_requests: Vec<ToolRequest>,
    pub filtered_response: Message,
}

/// The main goose Agent
pub struct Agent {
    pub(super) provider: SharedProvider,

    pub extension_manager: Arc<ExtensionManager>,
    pub(super) sub_recipe_manager: Mutex<SubRecipeManager>,
    pub(super) tasks_manager: TasksManager,
    pub(super) final_output_tool: Arc<Mutex<Option<FinalOutputTool>>>,
    pub(super) frontend_tools: Mutex<HashMap<String, FrontendTool>>,
    pub(super) frontend_instructions: Mutex<Option<String>>,
    pub(super) prompt_manager: Mutex<PromptManager>,
    pub(super) confirmation_tx: mpsc::Sender<(String, PermissionConfirmation)>,
    pub(super) confirmation_rx: Mutex<mpsc::Receiver<(String, PermissionConfirmation)>>,
    pub(super) tool_result_tx: mpsc::Sender<(String, ToolResult<Vec<Content>>)>,
    pub(super) tool_result_rx: ToolResultReceiver,

    pub tool_route_manager: Arc<ToolRouteManager>,
    pub(super) scheduler_service: Mutex<Option<Arc<dyn SchedulerTrait>>>,
    pub(super) retry_manager: RetryManager,
    pub(super) tool_inspection_manager: ToolInspectionManager,
    pub(super) autopilot: Mutex<AutoPilot>,
}

#[derive(Clone, Debug)]
pub enum AgentEvent {
    Message(Message),
    McpNotification((String, ServerNotification)),
    ModelChange { model: String, mode: String },
    HistoryReplaced(Conversation),
}

impl Default for Agent {
    fn default() -> Self {
        Self::new()
    }
}

pub enum ToolStreamItem<T> {
    Message(ServerNotification),
    Result(T),
}

pub type ToolStream = Pin<Box<dyn Stream<Item = ToolStreamItem<ToolResult<Vec<Content>>>> + Send>>;

// tool_stream combines a stream of ServerNotifications with a future representing the
// final result of the tool call. MCP notifications are not request-scoped, but
// this lets us capture all notifications emitted during the tool call for
// simpler consumption
pub fn tool_stream<S, F>(rx: S, done: F) -> ToolStream
where
    S: Stream<Item = ServerNotification> + Send + Unpin + 'static,
    F: Future<Output = ToolResult<Vec<Content>>> + Send + 'static,
{
    Box::pin(async_stream::stream! {
        tokio::pin!(done);
        let mut rx = rx;

        loop {
            tokio::select! {
                Some(msg) = rx.next() => {
                    yield ToolStreamItem::Message(msg);
                }
                r = &mut done => {
                    yield ToolStreamItem::Result(r);
                    break;
                }
            }
        }
    })
}

impl Agent {
    pub fn new() -> Self {
        // Create channels with buffer size 32 (adjust if needed)
        let (confirm_tx, confirm_rx) = mpsc::channel(32);
        let (tool_tx, tool_rx) = mpsc::channel(32);
        let provider = Arc::new(Mutex::new(None));

        Self {
            provider: provider.clone(),
            extension_manager: Arc::new(ExtensionManager::new(provider.clone())),
            sub_recipe_manager: Mutex::new(SubRecipeManager::new()),
            tasks_manager: TasksManager::new(),
            final_output_tool: Arc::new(Mutex::new(None)),
            frontend_tools: Mutex::new(HashMap::new()),
            frontend_instructions: Mutex::new(None),
            prompt_manager: Mutex::new(PromptManager::new()),
            confirmation_tx: confirm_tx,
            confirmation_rx: Mutex::new(confirm_rx),
            tool_result_tx: tool_tx,
            tool_result_rx: Arc::new(Mutex::new(tool_rx)),
            tool_route_manager: Arc::new(ToolRouteManager::new()),
            scheduler_service: Mutex::new(None),
            retry_manager: RetryManager::new(),
            tool_inspection_manager: Self::create_default_tool_inspection_manager(),
            autopilot: Mutex::new(AutoPilot::new()),
        }
    }

    /// Create a tool inspection manager with default inspectors
    fn create_default_tool_inspection_manager() -> ToolInspectionManager {
        let mut tool_inspection_manager = ToolInspectionManager::new();

        // Add security inspector (highest priority - runs first)
        tool_inspection_manager.add_inspector(Box::new(SecurityInspector::new()));

        // Add permission inspector (medium-high priority)
        // Note: mode will be updated dynamically based on session config
        tool_inspection_manager.add_inspector(Box::new(PermissionInspector::new(
            GooseMode::SmartApprove,
            std::collections::HashSet::new(), // readonly tools - will be populated from extension manager
            std::collections::HashSet::new(), // regular tools - will be populated from extension manager
        )));

        // Add repetition inspector (lower priority - basic repetition checking)
        tool_inspection_manager.add_inspector(Box::new(RepetitionInspector::new(None)));

        tool_inspection_manager
    }

    /// Reset the retry attempts counter to 0
    pub async fn reset_retry_attempts(&self) {
        self.retry_manager.reset_attempts().await;
    }

    /// Increment the retry attempts counter and return the new value
    pub async fn increment_retry_attempts(&self) -> u32 {
        self.retry_manager.increment_attempts().await
    }

    /// Get the current retry attempts count
    pub async fn get_retry_attempts(&self) -> u32 {
        self.retry_manager.get_attempts().await
    }

    async fn handle_retry_logic(
        &self,
        messages: &mut Conversation,
        session_config: &SessionConfig,
        initial_messages: &[Message],
    ) -> Result<bool> {
        let result = self
            .retry_manager
            .handle_retry_logic(
                messages,
                session_config,
                initial_messages,
                &self.final_output_tool,
            )
            .await?;

        match result {
            RetryResult::Retried => Ok(true),
            RetryResult::Skipped
            | RetryResult::MaxAttemptsReached
            | RetryResult::SuccessChecksPassed => Ok(false),
        }
    }

    async fn prepare_reply_context(
        &self,
        unfixed_conversation: Conversation,
    ) -> Result<ReplyContext> {
        let unfixed_messages = unfixed_conversation.messages().clone();
        let (conversation, issues) = fix_conversation(unfixed_conversation.clone());
        if !issues.is_empty() {
            debug!(
                "Conversation issue fixed: {}",
                debug_conversation_fix(
                    unfixed_messages.as_slice(),
                    conversation.messages(),
                    &issues
                )
            );
        }
        let initial_messages = conversation.messages().clone();
        let config = Config::global();

        let (tools, toolshim_tools, system_prompt) = self.prepare_tools_and_prompt().await?;
        let goose_mode = config.get_goose_mode().unwrap_or(GooseMode::Auto);

        self.tool_inspection_manager
            .update_permission_inspector_mode(goose_mode)
            .await;

        Ok(ReplyContext {
            conversation,
            tools,
            toolshim_tools,
            system_prompt,
            goose_mode,
            initial_messages,
        })
    }

    async fn categorize_tools(
        &self,
        response: &Message,
        _tools: &[rmcp::model::Tool],
    ) -> ToolCategorizeResult {
        // Categorize tool requests
        let (frontend_requests, remaining_requests, filtered_response) =
            self.categorize_tool_requests(response).await;

        ToolCategorizeResult {
            frontend_requests,
            remaining_requests,
            filtered_response,
        }
    }

    async fn handle_approved_and_denied_tools(
        &self,
        permission_check_result: &PermissionCheckResult,
        message_tool_response: Arc<Mutex<Message>>,
        cancel_token: Option<tokio_util::sync::CancellationToken>,
        session: &Session,
    ) -> Result<Vec<(String, ToolStream)>> {
        let mut tool_futures: Vec<(String, ToolStream)> = Vec::new();

        // Handle pre-approved and read-only tools
        for request in &permission_check_result.approved {
            if let Ok(tool_call) = request.tool_call.clone() {
                let (req_id, tool_result) = self
                    .dispatch_tool_call(
                        tool_call,
                        request.id.clone(),
                        cancel_token.clone(),
                        &session,
                    )
                    .await;

                tool_futures.push((
                    req_id,
                    match tool_result {
                        Ok(result) => tool_stream(
                            result
                                .notification_stream
                                .unwrap_or_else(|| Box::new(stream::empty())),
                            result.result,
                        ),
                        Err(e) => {
                            tool_stream(Box::new(stream::empty()), futures::future::ready(Err(e)))
                        }
                    },
                ));
            }
        }

        // Handle denied tools
        for request in &permission_check_result.denied {
            let mut response = message_tool_response.lock().await;
            *response = response.clone().with_tool_response(
                request.id.clone(),
                Ok(vec![rmcp::model::Content::text(DECLINED_RESPONSE)]),
            );
        }

        Ok(tool_futures)
    }

    /// Set the scheduler service for this agent
    pub async fn set_scheduler(&self, scheduler: Arc<dyn SchedulerTrait>) {
        let mut scheduler_service = self.scheduler_service.lock().await;
        *scheduler_service = Some(scheduler);
    }

    pub async fn disable_router_for_recipe(&self) {
        self.tool_route_manager.disable_router_for_recipe().await;
    }

    /// Get a reference count clone to the provider
    pub async fn provider(&self) -> Result<Arc<dyn Provider>, anyhow::Error> {
        match &*self.provider.lock().await {
            Some(provider) => Ok(Arc::clone(provider)),
            None => Err(anyhow!("Provider not set")),
        }
    }

    /// Check if a tool is a frontend tool
    pub async fn is_frontend_tool(&self, name: &str) -> bool {
        self.frontend_tools.lock().await.contains_key(name)
    }

    /// Get a reference to a frontend tool
    pub async fn get_frontend_tool(&self, name: &str) -> Option<FrontendTool> {
        self.frontend_tools.lock().await.get(name).cloned()
    }

    pub async fn add_final_output_tool(&self, response: Response) {
        let mut final_output_tool = self.final_output_tool.lock().await;
        let created_final_output_tool = FinalOutputTool::new(response);
        let final_output_system_prompt = created_final_output_tool.system_prompt();
        *final_output_tool = Some(created_final_output_tool);
        self.extend_system_prompt(final_output_system_prompt).await;
    }

    pub async fn add_sub_recipes(&self, sub_recipes: Vec<SubRecipe>) {
        let mut sub_recipe_manager = self.sub_recipe_manager.lock().await;
        sub_recipe_manager.add_sub_recipe_tools(sub_recipes);
    }

    /// Dispatch a single tool call to the appropriate client
    #[instrument(skip(self, tool_call, request_id), fields(input, output))]
    pub async fn dispatch_tool_call(
        &self,
        tool_call: CallToolRequestParam,
        request_id: String,
        cancellation_token: Option<CancellationToken>,
        session: &Session,
    ) -> (String, Result<ToolCallResult, ErrorData>) {
        if tool_call.name == PLATFORM_MANAGE_SCHEDULE_TOOL_NAME {
            let arguments = tool_call
                .arguments
                .map(Value::Object)
                .unwrap_or(Value::Object(serde_json::Map::new()));
            let result = self
                .handle_schedule_management(arguments, request_id.clone())
                .await;
            return (request_id, Ok(ToolCallResult::from(result)));
        }

        if tool_call.name == FINAL_OUTPUT_TOOL_NAME {
            return if let Some(final_output_tool) = self.final_output_tool.lock().await.as_mut() {
                let result = final_output_tool.execute_tool_call(tool_call.clone()).await;
                (request_id, Ok(result))
            } else {
                (
                    request_id,
                    Err(ErrorData::new(
                        ErrorCode::INTERNAL_ERROR,
                        "Final output tool not defined".to_string(),
                        None,
                    )),
                )
            };
        }

        debug!("WAITING_TOOL_START: {}", tool_call.name);
        let result: ToolCallResult = if self
            .sub_recipe_manager
            .lock()
            .await
            .is_sub_recipe_tool(&tool_call.name)
        {
            let sub_recipe_manager = self.sub_recipe_manager.lock().await;
            let arguments = tool_call
                .arguments
                .clone()
                .map(Value::Object)
                .unwrap_or(Value::Object(serde_json::Map::new()));
            sub_recipe_manager
                .dispatch_sub_recipe_tool_call(&tool_call.name, arguments, &self.tasks_manager)
                .await
        } else if tool_call.name == SUBAGENT_EXECUTE_TASK_TOOL_NAME {
            let provider = match self.provider().await {
                Ok(p) => p,
                Err(_) => {
                    return (
                        request_id,
                        Err(ErrorData::new(
                            ErrorCode::INTERNAL_ERROR,
                            "Provider is required".to_string(),
                            None,
                        )),
                    );
                }
            };

            // Get extensions from the agent's runtime state rather than global config
            // This ensures subagents inherit extensions that were dynamically enabled by the parent
            let extensions = self.get_extension_configs().await;

            let task_config =
                TaskConfig::new(provider, &session.id, &session.working_dir, extensions);

            let arguments = match tool_call.arguments.clone() {
                Some(args) => Value::Object(args),
                None => {
                    return (
                        request_id,
                        Err(ErrorData::new(
                            ErrorCode::INVALID_PARAMS,
                            "Tool call arguments are required".to_string(),
                            None,
                        )),
                    );
                }
            };
            let task_ids: Vec<String> = match arguments.get("task_ids") {
                Some(v) => match serde_json::from_value(v.clone()) {
                    Ok(ids) => ids,
                    Err(_) => {
                        return (
                            request_id,
                            Err(ErrorData::new(
                                ErrorCode::INVALID_PARAMS,
                                "Invalid task_ids format".to_string(),
                                None,
                            )),
                        );
                    }
                },
                None => {
                    return (
                        request_id,
                        Err(ErrorData::new(
                            ErrorCode::INVALID_PARAMS,
                            "task_ids parameter is required".to_string(),
                            None,
                        )),
                    );
                }
            };

            let execution_mode = arguments
                .get("execution_mode")
                .and_then(|v| serde_json::from_value::<ExecutionMode>(v.clone()).ok())
                .unwrap_or(ExecutionMode::Sequential);

            subagent_execute_task_tool::run_tasks(
                task_ids,
                execution_mode,
                task_config,
                &self.tasks_manager,
                cancellation_token,
            )
            .await
        } else if tool_call.name == DYNAMIC_TASK_TOOL_NAME_PREFIX {
            // Get loaded extensions for shortname resolution
            let loaded_extensions = self
                .extension_manager
                .list_extensions()
                .await
                .unwrap_or_default();
            let arguments = tool_call
                .arguments
                .clone()
                .map(Value::Object)
                .unwrap_or(Value::Object(serde_json::Map::new()));
            create_dynamic_task(arguments, &self.tasks_manager, loaded_extensions).await
        } else if self.is_frontend_tool(&tool_call.name).await {
            // For frontend tools, return an error indicating we need frontend execution
            ToolCallResult::from(Err(ErrorData::new(
                ErrorCode::INTERNAL_ERROR,
                "Frontend tool execution required".to_string(),
                None,
            )))
        } else if tool_call.name == ROUTER_LLM_SEARCH_TOOL_NAME {
            match self
                .tool_route_manager
                .dispatch_route_search_tool(tool_call.arguments.unwrap_or_default())
                .await
            {
                Ok(tool_result) => tool_result,
                Err(e) => return (request_id, Err(e)),
            }
        } else {
            // Clone the result to ensure no references to extension_manager are returned
            let result = self
                .extension_manager
                .dispatch_tool_call(tool_call.clone(), cancellation_token.unwrap_or_default())
                .await;
            result.unwrap_or_else(|e| {
                ToolCallResult::from(Err(ErrorData::new(
                    ErrorCode::INTERNAL_ERROR,
                    e.to_string(),
                    None,
                )))
            })
        };

        debug!("WAITING_TOOL_END: {}", tool_call.name);

        (
            request_id,
            Ok(ToolCallResult {
                notification_stream: result.notification_stream,
                result: Box::new(
                    result
                        .result
                        .map(super::large_response_handler::process_tool_response),
                ),
            }),
        )
    }

    /// Save current extension state to session metadata
    /// Should be called after any extension add/remove operation
    pub async fn save_extension_state(&self, session: &SessionConfig) -> Result<()> {
        let extension_configs = self.extension_manager.get_extension_configs().await;

        let extensions_state = EnabledExtensionsState::new(extension_configs);

        let mut session_data = SessionManager::get_session(&session.id, false).await?;

        if let Err(e) = extensions_state.to_extension_data(&mut session_data.extension_data) {
            warn!("Failed to serialize extension state: {}", e);
            return Err(anyhow!("Extension state serialization failed: {}", e));
        }

        SessionManager::update_session(&session.id)
            .extension_data(session_data.extension_data)
            .apply()
            .await?;

        Ok(())
    }

    pub async fn add_extension(&self, extension: ExtensionConfig) -> ExtensionResult<()> {
        match &extension {
            ExtensionConfig::Frontend {
                tools,
                instructions,
                ..
            } => {
                // For frontend tools, just store them in the frontend_tools map
                let mut frontend_tools = self.frontend_tools.lock().await;
                for tool in tools {
                    let frontend_tool = FrontendTool {
                        name: tool.name.to_string(),
                        tool: tool.clone(),
                    };
                    frontend_tools.insert(tool.name.to_string(), frontend_tool);
                }
                // Store instructions if provided, using "frontend" as the key
                let mut frontend_instructions = self.frontend_instructions.lock().await;
                if let Some(instructions) = instructions {
                    *frontend_instructions = Some(instructions.clone());
                } else {
                    // Default frontend instructions if none provided
                    *frontend_instructions = Some(
                        "The following tools are provided directly by the frontend and will be executed by the frontend when called.".to_string(),
                    );
                }
            }
            _ => {
                self.extension_manager
                    .add_extension(extension.clone())
                    .await?;
            }
        }

        // If LLM tool selection is functional, index the tools
        if self.tool_route_manager.is_router_functional().await {
            let selector = self.tool_route_manager.get_router_tool_selector().await;
            if let Some(selector) = selector {
                let selector = Arc::new(selector);
                if let Err(e) = ToolRouterIndexManager::update_extension_tools(
                    &selector,
                    &self.extension_manager,
                    &extension.name(),
                    "add",
                )
                .await
                {
                    return Err(ExtensionError::SetupError(format!(
                        "Failed to index tools for extension {}: {}",
                        extension.name(),
                        e
                    )));
                }
            }
        }

        Ok(())
    }

    pub async fn list_tools(&self, extension_name: Option<String>) -> Vec<Tool> {
        let mut prefixed_tools = self
            .extension_manager
            .get_prefixed_tools(extension_name.clone())
            .await
            .unwrap_or_default();

        if extension_name.is_none() || extension_name.as_deref() == Some("platform") {
            // Add platform tools
            // TODO: migrate the manage schedule tool as well
            prefixed_tools.extend([platform_tools::manage_schedule_tool()]);
            // Dynamic task tool
            prefixed_tools.push(create_dynamic_task_tool());
        }

        if extension_name.is_none() {
            let sub_recipe_manager = self.sub_recipe_manager.lock().await;
            prefixed_tools.extend(sub_recipe_manager.sub_recipe_tools.values().cloned());

            if let Some(final_output_tool) = self.final_output_tool.lock().await.as_ref() {
                prefixed_tools.push(final_output_tool.tool());
            }
            prefixed_tools.push(subagent_execute_task_tool::create_subagent_execute_task_tool());
        }

        prefixed_tools
    }

    pub async fn list_tools_for_router(&self) -> Vec<Tool> {
        self.tool_route_manager
            .list_tools_for_router(&self.extension_manager)
            .await
    }

    pub async fn remove_extension(&self, name: &str) -> Result<()> {
        self.extension_manager.remove_extension(name).await?;

        // If LLM tool selection is functional, remove tools from the index
        if self.tool_route_manager.is_router_functional().await {
            let selector = self.tool_route_manager.get_router_tool_selector().await;
            if let Some(selector) = selector {
                ToolRouterIndexManager::update_extension_tools(
                    &selector,
                    &self.extension_manager,
                    name,
                    "remove",
                )
                .await?;
            }
        }

        Ok(())
    }

    pub async fn list_extensions(&self) -> Vec<String> {
        self.extension_manager
            .list_extensions()
            .await
            .expect("Failed to list extensions")
    }

    pub async fn get_extension_configs(&self) -> Vec<ExtensionConfig> {
        self.extension_manager.get_extension_configs().await
    }

    /// Handle a confirmation response for a tool request
    pub async fn handle_confirmation(
        &self,
        request_id: String,
        confirmation: PermissionConfirmation,
    ) {
        if let Err(e) = self.confirmation_tx.send((request_id, confirmation)).await {
            error!("Failed to send confirmation: {}", e);
        }
    }

    #[instrument(skip(self, user_message, session_config), fields(user_message))]
    pub async fn reply(
        &self,
        user_message: Message,
        session_config: SessionConfig,
        cancel_token: Option<CancellationToken>,
    ) -> Result<BoxStream<'_, Result<AgentEvent>>> {
        let is_manual_compact = user_message.content.iter().any(|c| {
            if let MessageContent::Text(text) = c {
                text.text.trim() == MANUAL_COMPACT_TRIGGER
            } else {
                false
            }
        });

        SessionManager::add_message(&session_config.id, &user_message).await?;
        let session = SessionManager::get_session(&session_config.id, true).await?;

        let conversation = session
            .conversation
            .clone()
            .ok_or_else(|| anyhow::anyhow!("Session {} has no conversation", session_config.id))?;

        let needs_auto_compact =
            crate::context_mgmt::check_if_compaction_needed(self, &conversation, None, &session)
                .await?;

        let conversation_to_compact = conversation.clone();

        Ok(Box::pin(async_stream::try_stream! {
            let final_conversation = if !needs_auto_compact {
                conversation
            } else {
                if !is_manual_compact {
                    let config = crate::config::Config::global();
                    let threshold = config
                        .get_param::<f64>("GOOSE_AUTO_COMPACT_THRESHOLD")
                        .unwrap_or(DEFAULT_COMPACTION_THRESHOLD);
                    let threshold_percentage = (threshold * 100.0) as u32;

                    let inline_msg = format!(
                        "Exceeded auto-compact threshold of {}%. Performing auto-compaction...",
                        threshold_percentage
                    );

                    yield AgentEvent::Message(
                        Message::assistant().with_system_notification(
                            SystemNotificationType::InlineMessage,
                            inline_msg,
                        )
                    );
                }

                yield AgentEvent::Message(
                    Message::assistant().with_system_notification(
                        SystemNotificationType::ThinkingMessage,
                        COMPACTION_THINKING_TEXT,
                    )
                );

                match crate::context_mgmt::compact_messages(self, &conversation_to_compact, false).await {
                    Ok((compacted_conversation, _token_counts, _summarization_usage)) => {
                        SessionManager::replace_conversation(&session_config.id, &compacted_conversation).await?;

                        yield AgentEvent::HistoryReplaced(compacted_conversation.clone());

                        yield AgentEvent::Message(
                            Message::assistant().with_system_notification(
                                SystemNotificationType::InlineMessage,
                                "Compaction complete",
                            )
                        );

                        compacted_conversation
                    }
                    Err(e) => {
                        yield AgentEvent::Message(
                            Message::assistant().with_text(
                                format!("Ran into this error trying to compact: {e}.\n\nPlease try again or create a new session")
                            )
                        );
                        return;
                    }
                }
<<<<<<< HEAD
            };

            if !is_manual_compact {
                let mut reply_stream = self.reply_internal(final_conversation, session_config, session, cancel_token).await?;
                while let Some(event) = reply_stream.next().await {
                    yield event?;
=======
                Err(e) => {
                    yield AgentEvent::Message(Message::assistant().with_text(
                        format!("Ran into this error trying to compact: {e}.\n\nPlease try again or create a new session")
                    ));
>>>>>>> f7a4d1b0
                }
            }
        }))
    }

    async fn reply_internal(
        &self,
        conversation: Conversation,
        session_config: SessionConfig,
        session: Session,
        cancel_token: Option<CancellationToken>,
    ) -> Result<BoxStream<'_, Result<AgentEvent>>> {
        let context = self.prepare_reply_context(conversation).await?;
        let ReplyContext {
            mut conversation,
            mut tools,
            mut toolshim_tools,
            mut system_prompt,
            goose_mode,
            initial_messages,
        } = context;
        let reply_span = tracing::Span::current();
        self.reset_retry_attempts().await;

        let provider = self.provider().await?;
        let session_id = session_config.id.clone();
        tokio::spawn(async move {
            if let Err(e) = SessionManager::maybe_update_name(&session_id, provider).await {
                warn!("Failed to generate session description: {}", e);
            }
        });

        Ok(Box::pin(async_stream::try_stream! {
            let _ = reply_span.enter();
            let mut turns_taken = 0u32;
            let max_turns = session_config.max_turns.unwrap_or(DEFAULT_MAX_TURNS);

            loop {
                if is_token_cancelled(&cancel_token) {
                    break;
                }

                if let Some(final_output_tool) = self.final_output_tool.lock().await.as_ref() {
                    if final_output_tool.final_output.is_some() {
                        let final_event = AgentEvent::Message(
                            Message::assistant().with_text(final_output_tool.final_output.clone().unwrap())
                        );
                        yield final_event;
                        break;
                    }
                }

                turns_taken += 1;
                if turns_taken > max_turns {
                    yield AgentEvent::Message(
                        Message::assistant().with_text(
                            "I've reached the maximum number of actions I can do without user input. Would you like me to continue?"
                        )
                    );
                    break;
                }

                {
                    let mut autopilot = self.autopilot.lock().await;
                    if let Some((new_provider, role, model)) = autopilot.check_for_switch(&conversation, self.provider().await?).await? {
                        debug!("AutoPilot switching to {} role with model {}", role, model);
                        self.update_provider(new_provider).await?;

                        yield AgentEvent::ModelChange {
                            model: model.clone(),
                            mode: format!("autopilot:{}", role),
                        };
                    }
                }

                let mut stream = Self::stream_response_from_provider(
                    self.provider().await?,
                    &system_prompt,
                    conversation.messages(),
                    &tools,
                    &toolshim_tools,
                ).await?;

                let mut no_tools_called = true;
                let mut messages_to_add = Conversation::default();
                let mut tools_updated = false;
                let mut did_recovery_compact_this_iteration = false;

                while let Some(next) = stream.next().await {
                    if is_token_cancelled(&cancel_token) {
                        break;
                    }

                    match next {
                        Ok((response, usage)) => {
                            // Emit model change event if provider is lead-worker
                            let provider = self.provider().await?;
                            if let Some(lead_worker) = provider.as_lead_worker() {
                                if let Some(ref usage) = usage {
                                    let active_model = usage.model.clone();
                                    let (lead_model, worker_model) = lead_worker.get_model_info();
                                    let mode = if active_model == lead_model {
                                        "lead"
                                    } else if active_model == worker_model {
                                        "worker"
                                    } else {
                                        "unknown"
                                    };

                                    yield AgentEvent::ModelChange {
                                        model: active_model,
                                        mode: mode.to_string(),
                                    };
                                }
                            }

                            if let Some(ref usage) = usage {
                                Self::update_session_metrics(&session_config, usage).await?;
                            }

                            if let Some(response) = response {
                                messages_to_add.push(response.clone());
                                let ToolCategorizeResult {
                                    frontend_requests,
                                    remaining_requests,
                                    filtered_response,
                                } = self.categorize_tools(&response, &tools).await;
                                let requests_to_record: Vec<ToolRequest> = frontend_requests.iter().chain(remaining_requests.iter()).cloned().collect();
                                self.tool_route_manager
                                    .record_tool_requests(&requests_to_record)
                                    .await;

                                yield AgentEvent::Message(filtered_response.clone());
                                tokio::task::yield_now().await;

                                let num_tool_requests = frontend_requests.len() + remaining_requests.len();
                                if num_tool_requests == 0 {
                                    continue;
                                }

                                let message_tool_response = Arc::new(Mutex::new(Message::user().with_id(
                                    format!("msg_{}", Uuid::new_v4())
                                )));

                                let mut frontend_tool_stream = self.handle_frontend_tool_requests(
                                    &frontend_requests,
                                    message_tool_response.clone(),
                                );

                                while let Some(msg) = frontend_tool_stream.try_next().await? {
                                    yield AgentEvent::Message(msg);
                                }

                                if goose_mode == GooseMode::Chat {
                                    // Skip all tool calls in chat mode
                                    for request in remaining_requests {
                                        let mut response = message_tool_response.lock().await;
                                        *response = response.clone().with_tool_response(
                                            request.id.clone(),
                                            Ok(vec![Content::text(CHAT_MODE_TOOL_SKIPPED_RESPONSE)]),
                                        );
                                    }
                                } else {
                                    // Run all tool inspectors (security, repetition, permission, etc.)
                                    let inspection_results = self.tool_inspection_manager
                                        .inspect_tools(
                                            &remaining_requests,
                                            conversation.messages(),
                                        )
                                        .await?;

                                    // Process inspection results into permission decisions using the permission inspector
                                    let permission_check_result = self.tool_inspection_manager
                                        .process_inspection_results_with_permission_inspector(
                                            &remaining_requests,
                                            &inspection_results,
                                        )
                                        .unwrap_or_else(|| {
                                            // Fallback if permission inspector not found - default to needs approval
                                            let mut result = PermissionCheckResult {
                                                approved: vec![],
                                                needs_approval: vec![],
                                                denied: vec![],
                                            };
                                            result.needs_approval.extend(remaining_requests.iter().cloned());
                                            result
                                        });

                                    // Track extension requests for special handling
                                    let mut enable_extension_request_ids = vec![];
                                    for request in &remaining_requests {
                                        if let Ok(tool_call) = &request.tool_call {
                                            if tool_call.name == MANAGE_EXTENSIONS_TOOL_NAME_COMPLETE {
                                                enable_extension_request_ids.push(request.id.clone());
                                            }
                                        }
                                    }

                                    let mut tool_futures = self.handle_approved_and_denied_tools(
                                        &permission_check_result,
                                        message_tool_response.clone(),
                                        cancel_token.clone(),
                                        &session,
                                    ).await?;

                                    let tool_futures_arc = Arc::new(Mutex::new(tool_futures));

                                    let mut tool_approval_stream = self.handle_approval_tool_requests(
                                        &permission_check_result.needs_approval,
                                        tool_futures_arc.clone(),
                                        message_tool_response.clone(),
                                        cancel_token.clone(),
                                        &session,
                                        &inspection_results,
                                    );

                                    while let Some(msg) = tool_approval_stream.try_next().await? {
                                        yield AgentEvent::Message(msg);
                                    }

                                    tool_futures = {
                                        let mut futures_lock = tool_futures_arc.lock().await;
                                        futures_lock.drain(..).collect::<Vec<_>>()
                                    };

                                    let with_id = tool_futures
                                        .into_iter()
                                        .map(|(request_id, stream)| {
                                            stream.map(move |item| (request_id.clone(), item))
                                        })
                                        .collect::<Vec<_>>();

                                    let mut combined = stream::select_all(with_id);
                                    let mut all_install_successful = true;

                                    while let Some((request_id, item)) = combined.next().await {
                                        if is_token_cancelled(&cancel_token) {
                                            break;
                                        }
                                        match item {
                                            ToolStreamItem::Result(output) => {
                                                if enable_extension_request_ids.contains(&request_id)
                                                    && output.is_err()
                                                {
                                                    all_install_successful = false;
                                                }
                                                let mut response = message_tool_response.lock().await;
                                                *response =
                                                    response.clone().with_tool_response(request_id, output);
                                            }
                                            ToolStreamItem::Message(msg) => {
                                                yield AgentEvent::McpNotification((
                                                    request_id, msg,
                                                ));
                                            }
                                        }
                                    }

                                    if all_install_successful && !enable_extension_request_ids.is_empty() {
                                        if let Err(e) = self.save_extension_state(&session_config).await {
                                            warn!("Failed to save extension state after runtime changes: {}", e);
                                        }
                                        tools_updated = true;
                                    }
                                }

                                let final_message_tool_resp = message_tool_response.lock().await.clone();
                                yield AgentEvent::Message(final_message_tool_resp.clone());

                                no_tools_called = false;
                                messages_to_add.push(final_message_tool_resp);
                            }
                        }
                        Err(ProviderError::ContextLengthExceeded(_error_msg)) => {
                            yield AgentEvent::Message(
                                Message::assistant().with_system_notification(
                                    SystemNotificationType::InlineMessage,
                                    "Context limit reached. Compacting to continue conversation...",
                                )
                            );
                            yield AgentEvent::Message(
                                Message::assistant().with_system_notification(
                                    SystemNotificationType::ThinkingMessage,
                                    COMPACTION_THINKING_TEXT,
                                )
                            );

                            match crate::context_mgmt::compact_messages(self, &conversation, true).await {
                                Ok((compacted_conversation, _token_counts, _usage)) => {
                                    SessionManager::replace_conversation(&session_config.id, &compacted_conversation).await?;
                                    conversation = compacted_conversation;
                                    did_recovery_compact_this_iteration = true;
                                    yield AgentEvent::HistoryReplaced(conversation.clone());
                                    continue;
                                }
                                Err(e) => {
                                    error!("Error: {}", e);
                                    yield AgentEvent::Message(
                                        Message::assistant().with_text(
                                            format!("Ran into this error trying to compact: {e}.\n\nPlease retry if you think this is a transient or recoverable error.")
                                        )
                                    );
                                    break;
                                }
                            }
                        }
                        Err(e) => {
                            error!("Error: {}", e);
                            yield AgentEvent::Message(
                                Message::assistant().with_text(
                                    format!("Ran into this error: {e}.\n\nPlease retry if you think this is a transient or recoverable error.")
                                )
                            );
                            break;
                        }
                    }
                }
                if tools_updated {
                    (tools, toolshim_tools, system_prompt) = self.prepare_tools_and_prompt().await?;
                }
                let mut exit_chat = false;
                if no_tools_called {
                    if let Some(final_output_tool) = self.final_output_tool.lock().await.as_ref() {
                        if final_output_tool.final_output.is_none() {
                            warn!("Final output tool has not been called yet. Continuing agent loop.");
                            let message = Message::user().with_text(FINAL_OUTPUT_CONTINUATION_MESSAGE);
                            messages_to_add.push(message.clone());
                            yield AgentEvent::Message(message);
                        } else {
                            let message = Message::assistant().with_text(final_output_tool.final_output.clone().unwrap());
                            messages_to_add.push(message.clone());
                            yield AgentEvent::Message(message);
                            exit_chat = true;
                        }
                    } else if did_recovery_compact_this_iteration {
                        // Avoid setting exit_chat; continue from last user message in the conversation
                    } else {
                        match self.handle_retry_logic(&mut conversation, &session_config, &initial_messages).await {
                            Ok(should_retry) => {
                                if should_retry {
                                    info!("Retry logic triggered, restarting agent loop");
                                } else {
                                    exit_chat = true;
                                }
                            }
                            Err(e) => {
                                error!("Retry logic failed: {}", e);
                                yield AgentEvent::Message(
                                    Message::assistant().with_text(
                                        format!("Retry logic encountered an error: {}", e)
                                    )
                                );
                                exit_chat = true;
                            }
                        }
                    }
                }

                for msg in &messages_to_add {
                    SessionManager::add_message(&session_config.id, msg).await?;
                }
                conversation.extend(messages_to_add);
                if exit_chat {
                    break;
                }

                tokio::task::yield_now().await;
            }
        }))
    }

    pub async fn extend_system_prompt(&self, instruction: String) {
        let mut prompt_manager = self.prompt_manager.lock().await;
        prompt_manager.add_system_prompt_extra(instruction);
    }

    pub async fn update_provider(&self, provider: Arc<dyn Provider>) -> Result<()> {
        let mut current_provider = self.provider.lock().await;
        *current_provider = Some(provider.clone());

        self.update_router_tool_selector(Some(provider), None)
            .await?;
        Ok(())
    }

    pub async fn update_router_tool_selector(
        &self,
        provider: Option<Arc<dyn Provider>>,
        reindex_all: Option<bool>,
    ) -> Result<()> {
        let provider = match provider {
            Some(p) => p,
            None => self.provider().await?,
        };

        // Delegate to ToolRouteManager
        self.tool_route_manager
            .update_router_tool_selector(provider, reindex_all, &self.extension_manager)
            .await
    }

    /// Override the system prompt with a custom template
    pub async fn override_system_prompt(&self, template: String) {
        let mut prompt_manager = self.prompt_manager.lock().await;
        prompt_manager.set_system_prompt_override(template);
    }

    pub async fn list_extension_prompts(&self) -> HashMap<String, Vec<Prompt>> {
        self.extension_manager
            .list_prompts(CancellationToken::default())
            .await
            .expect("Failed to list prompts")
    }

    pub async fn get_prompt(&self, name: &str, arguments: Value) -> Result<GetPromptResult> {
        // First find which extension has this prompt
        let prompts = self
            .extension_manager
            .list_prompts(CancellationToken::default())
            .await
            .map_err(|e| anyhow!("Failed to list prompts: {}", e))?;

        if let Some(extension) = prompts
            .iter()
            .find(|(_, prompt_list)| prompt_list.iter().any(|p| p.name == name))
            .map(|(extension, _)| extension)
        {
            return self
                .extension_manager
                .get_prompt(extension, name, arguments, CancellationToken::default())
                .await
                .map_err(|e| anyhow!("Failed to get prompt: {}", e));
        }

        Err(anyhow!("Prompt '{}' not found", name))
    }

    pub async fn get_plan_prompt(&self) -> Result<String> {
        let tools = self.extension_manager.get_prefixed_tools(None).await?;
        let tools_info = tools
            .into_iter()
            .map(|tool| {
                ToolInfo::new(
                    &tool.name,
                    tool.description
                        .as_ref()
                        .map(|d| d.as_ref())
                        .unwrap_or_default(),
                    get_parameter_names(&tool),
                    None,
                )
            })
            .collect();

        let plan_prompt = self.extension_manager.get_planning_prompt(tools_info).await;

        Ok(plan_prompt)
    }

    pub async fn handle_tool_result(&self, id: String, result: ToolResult<Vec<Content>>) {
        if let Err(e) = self.tool_result_tx.send((id, result)).await {
            error!("Failed to send tool result: {}", e);
        }
    }

    pub async fn create_recipe(&self, mut messages: Conversation) -> Result<Recipe> {
        tracing::info!("Starting recipe creation with {} messages", messages.len());

        let extensions_info = self.extension_manager.get_extensions_info().await;
        tracing::debug!("Retrieved {} extensions info", extensions_info.len());
        let (extension_count, tool_count) =
            self.extension_manager.get_extension_and_tool_counts().await;

        // Get model name from provider
        let provider = self.provider().await.map_err(|e| {
            tracing::error!("Failed to get provider for recipe creation: {}", e);
            e
        })?;
        let model_config = provider.get_model_config();
        let model_name = &model_config.model_name;
        tracing::debug!("Using model: {}", model_name);

        let prompt_manager = self.prompt_manager.lock().await;
        let system_prompt = prompt_manager
            .builder(model_name)
            .with_extensions(extensions_info.into_iter())
            .with_frontend_instructions(self.frontend_instructions.lock().await.clone())
            .with_extension_and_tool_counts(extension_count, tool_count)
            .build();

        let recipe_prompt = prompt_manager.get_recipe_prompt().await;
        let tools = self
            .extension_manager
            .get_prefixed_tools(None)
            .await
            .map_err(|e| {
                tracing::error!("Failed to get tools for recipe creation: {}", e);
                e
            })?;

        messages.push(Message::user().with_text(recipe_prompt));

        let (messages, issues) = fix_conversation(messages);
        if !issues.is_empty() {
            issues
                .iter()
                .for_each(|issue| tracing::warn!(recipe.conversation.issue = issue));
        }

        tracing::debug!(
            "Added recipe prompt to messages, total messages: {}",
            messages.len()
        );

        tracing::info!("Calling provider to generate recipe content");
        let (result, _usage) = self
            .provider
            .lock()
            .await
            .as_ref()
            .ok_or_else(|| {
                let error = anyhow!("Provider not available during recipe creation");
                tracing::error!("{}", error);
                error
            })?
            .complete(&system_prompt, messages.messages(), &tools)
            .await
            .map_err(|e| {
                tracing::error!("Provider completion failed during recipe creation: {}", e);
                e
            })?;

        let content = result.as_concat_text();
        tracing::debug!(
            "Provider returned content with {} characters",
            content.len()
        );

        // the response may be contained in ```json ```, strip that before parsing json
        let re = Regex::new(r"(?s)```[^\n]*\n(.*?)\n```").unwrap();
        let clean_content = re
            .captures(&content)
            .and_then(|caps| caps.get(1).map(|m| m.as_str()))
            .unwrap_or(&content)
            .trim()
            .to_string();
        tracing::debug!(
            "Cleaned content for parsing: {}",
            &clean_content[..std::cmp::min(200, clean_content.len())]
        );

        // try to parse json response from the LLM
        tracing::debug!("Attempting to parse recipe content as JSON");
        let (instructions, activities) =
            if let Ok(json_content) = serde_json::from_str::<Value>(&clean_content) {
                tracing::debug!("Successfully parsed JSON content");

                let instructions = json_content
                    .get("instructions")
                    .ok_or_else(|| anyhow!("Missing 'instructions' in json response"))?
                    .as_str()
                    .ok_or_else(|| anyhow!("instructions' is not a string"))?
                    .to_string();

                let activities = json_content
                    .get("activities")
                    .ok_or_else(|| anyhow!("Missing 'activities' in json response"))?
                    .as_array()
                    .ok_or_else(|| anyhow!("'activities' is not an array'"))?
                    .iter()
                    .map(|act| {
                        act.as_str()
                            .map(|s| s.to_string())
                            .ok_or(anyhow!("'activities' array element is not a string"))
                    })
                    .collect::<Result<_, _>>()?;

                (instructions, activities)
            } else {
                tracing::warn!("Failed to parse JSON, falling back to string parsing");
                // If we can't get valid JSON, try string parsing
                // Use split_once to get the content after "Instructions:".
                let after_instructions = content
                    .split_once("instructions:")
                    .map(|(_, rest)| rest)
                    .unwrap_or(&content);

                // Split once more to separate instructions from activities.
                let (instructions_part, activities_text) = after_instructions
                    .split_once("activities:")
                    .unwrap_or((after_instructions, ""));

                let instructions = instructions_part
                    .trim_end_matches(|c: char| c.is_whitespace() || c == '#')
                    .trim()
                    .to_string();
                let activities_text = activities_text.trim();

                // Regex to remove bullet markers or numbers with an optional dot.
                let bullet_re = Regex::new(r"^[•\-*\d]+\.?\s*").expect("Invalid regex");

                // Process each line in the activities section.
                let activities: Vec<String> = activities_text
                    .lines()
                    .map(|line| bullet_re.replace(line, "").to_string())
                    .map(|s| s.trim().to_string())
                    .filter(|line| !line.is_empty())
                    .collect();

                (instructions, activities)
            };

        let extension_configs = get_enabled_extensions();

        let author = Author {
            contact: std::env::var("USER")
                .or_else(|_| std::env::var("USERNAME"))
                .ok(),
            metadata: None,
        };

        // Ideally we'd get the name of the provider we are using from the provider itself,
        // but it doesn't know and the plumbing looks complicated.
        let config = Config::global();
        let provider_name: String = config
            .get_goose_provider()
            .expect("No provider configured. Run 'goose configure' first");

        let settings = Settings {
            goose_provider: Some(provider_name.clone()),
            goose_model: Some(model_name.clone()),
            temperature: Some(model_config.temperature.unwrap_or(0.0)),
        };

        tracing::debug!(
            "Building recipe with {} activities and {} extensions",
            activities.len(),
            extension_configs.len()
        );

        let (title, description) =
            if let Ok(json_content) = serde_json::from_str::<Value>(&clean_content) {
                let title = json_content
                    .get("title")
                    .and_then(|t| t.as_str())
                    .unwrap_or("Custom recipe from chat")
                    .to_string();

                let description = json_content
                    .get("description")
                    .and_then(|d| d.as_str())
                    .unwrap_or("a custom recipe instance from this chat session")
                    .to_string();

                (title, description)
            } else {
                (
                    "Custom recipe from chat".to_string(),
                    "a custom recipe instance from this chat session".to_string(),
                )
            };

        let recipe = Recipe::builder()
            .title(title)
            .description(description)
            .instructions(instructions)
            .activities(activities)
            .extensions(extension_configs)
            .settings(settings)
            .author(author)
            .build()
            .map_err(|e| {
                tracing::error!("Failed to build recipe: {}", e);
                anyhow!("Recipe build failed: {}", e)
            })?;

        tracing::info!("Recipe creation completed successfully");
        Ok(recipe)
    }
}

#[cfg(test)]
mod tests {
    use super::*;
    use crate::recipe::Response;

    #[tokio::test]
    async fn test_add_final_output_tool() -> Result<()> {
        let agent = Agent::new();

        let response = Response {
            json_schema: Some(serde_json::json!({
                "type": "object",
                "properties": {
                    "result": {"type": "string"}
                }
            })),
        };

        agent.add_final_output_tool(response).await;

        let tools = agent.list_tools(None).await;
        let final_output_tool = tools
            .iter()
            .find(|tool| tool.name == FINAL_OUTPUT_TOOL_NAME);

        assert!(
            final_output_tool.is_some(),
            "Final output tool should be present after adding"
        );

        let prompt_manager = agent.prompt_manager.lock().await;
        let system_prompt = prompt_manager.builder("gpt-4o").build();

        let final_output_tool_ref = agent.final_output_tool.lock().await;
        let final_output_tool_system_prompt =
            final_output_tool_ref.as_ref().unwrap().system_prompt();
        assert!(system_prompt.contains(&final_output_tool_system_prompt));
        Ok(())
    }

    #[tokio::test]
    async fn test_tool_inspection_manager_has_all_inspectors() -> Result<()> {
        let agent = Agent::new();

        // Verify that the tool inspection manager has all expected inspectors
        let inspector_names = agent.tool_inspection_manager.inspector_names();

        assert!(
            inspector_names.contains(&"repetition"),
            "Tool inspection manager should contain repetition inspector"
        );
        assert!(
            inspector_names.contains(&"permission"),
            "Tool inspection manager should contain permission inspector"
        );
        assert!(
            inspector_names.contains(&"security"),
            "Tool inspection manager should contain security inspector"
        );

        Ok(())
    }
}<|MERGE_RESOLUTION|>--- conflicted
+++ resolved
@@ -311,7 +311,7 @@
                         tool_call,
                         request.id.clone(),
                         cancel_token.clone(),
-                        &session,
+                        session,
                     )
                     .await;
 
@@ -811,19 +811,12 @@
                         return;
                     }
                 }
-<<<<<<< HEAD
             };
 
             if !is_manual_compact {
                 let mut reply_stream = self.reply_internal(final_conversation, session_config, session, cancel_token).await?;
                 while let Some(event) = reply_stream.next().await {
                     yield event?;
-=======
-                Err(e) => {
-                    yield AgentEvent::Message(Message::assistant().with_text(
-                        format!("Ran into this error trying to compact: {e}.\n\nPlease try again or create a new session")
-                    ));
->>>>>>> f7a4d1b0
                 }
             }
         }))
