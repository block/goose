--- conflicted
+++ resolved
@@ -5,15 +5,10 @@
 
 use anyhow::{anyhow, Result};
 use futures::stream::BoxStream;
-<<<<<<< HEAD
-use futures::stream::StreamExt;
-use futures::TryStreamExt;
-=======
 use futures::{FutureExt, Stream, TryStreamExt};
 use futures_util::stream;
 use futures_util::stream::StreamExt;
 use mcp_core::protocol::JsonRpcMessage;
->>>>>>> de02f5d1
 
 use crate::config::{Config, ExtensionConfigManager, PermissionManager};
 use crate::message::Message;
@@ -554,279 +549,191 @@
         }
 
         Ok(Box::pin(async_stream::try_stream! {
-            let _ = reply_span.enter();
-            let goose_mode = goose_mode.as_str();
-            loop {
-                let mut stream = Self::generate_response_from_provider(
-                    self.provider().await?,
-                    &system_prompt,
-                    &messages,
-                    &tools,
-                    &toolshim_tools,
-<<<<<<< HEAD
-                ).await?;
-
-                let mut called_tools = false;
-                while let Some(next) = stream.next().await {
-                    match next {
-                        Ok((response, usage)) => {
-                            // record usage for the session in the session file
-                            if let Some(session_config) = session.clone() {
-                                Self::update_session_metrics(session_config, &usage, messages.len()).await?;
-                            }
-=======
-                ).await {
-                    Ok((response, usage)) => {
-                        // record usage for the session in the session file
-                        if let Some(session_config) = session.clone() {
-                            Self::update_session_metrics(session_config, &usage, messages.len()).await?;
-                        }
-
-                        // categorize the type of requests we need to handle
-                        let (frontend_requests,
-                            remaining_requests,
-                            filtered_response) =
-                            self.categorize_tool_requests(&response).await;
-
-                        // Record tool calls in the router selector
-                        let selector = self.router_tool_selector.lock().await.clone();
-                        if let Some(selector) = selector {
-                            // Record frontend tool calls
-                            for request in &frontend_requests {
-                                if let Ok(tool_call) = &request.tool_call {
-                                    if let Err(e) = selector.record_tool_call(&tool_call.name).await {
-                                        tracing::error!("Failed to record frontend tool call: {}", e);
+                let _ = reply_span.enter();
+                let goose_mode = goose_mode.as_str();
+                loop {
+                    let mut stream = Self::generate_response_from_provider(
+                        self.provider().await?,
+                        &system_prompt,
+                        &messages,
+                        &tools,
+                        &toolshim_tools,
+                    ).await?;
+
+                    let mut called_tools = false;
+                    while let Some(next) = stream.next().await {
+                        match next {
+                            Ok((response, usage)) => {
+                                // record usage for the session in the session file
+                                if let Some(session_config) = session.clone() {
+                                    Self::update_session_metrics(session_config, &usage, messages.len()).await?;
+                                }
+
+                                // categorize the type of requests we need to handle
+                                let (frontend_requests,
+                                    remaining_requests,
+                                    filtered_response) =
+                                    self.categorize_tool_requests(&response).await;
+
+                                // Record tool calls in the router selector
+                                let selector = self.router_tool_selector.lock().await.clone();
+                                if let Some(selector) = selector {
+                                    // Record frontend tool calls
+                                    for request in &frontend_requests {
+                                        if let Ok(tool_call) = &request.tool_call {
+                                            if let Err(e) = selector.record_tool_call(&tool_call.name).await {
+                                                tracing::error!("Failed to record frontend tool call: {}", e);
+                                            }
+                                        }
+                                    }
+                                    // Record remaining tool calls
+                                    for request in &remaining_requests {
+                                        if let Ok(tool_call) = &request.tool_call {
+                                            if let Err(e) = selector.record_tool_call(&tool_call.name).await {
+                                                tracing::error!("Failed to record tool call: {}", e);
+                                            }
+                                        }
                                     }
                                 }
-                            }
-                            // Record remaining tool calls
-                            for request in &remaining_requests {
-                                if let Ok(tool_call) = &request.tool_call {
-                                    if let Err(e) = selector.record_tool_call(&tool_call.name).await {
-                                        tracing::error!("Failed to record tool call: {}", e);
+                                // Yield the assistant's response with frontend tool requests filtered out
+                                yield AgentEvent::Message(filtered_response.clone());
+
+                                tokio::task::yield_now().await;
+
+                                let num_tool_requests = frontend_requests.len() + remaining_requests.len();
+                                if num_tool_requests == 0 {
+                                    continue;
+                                }
+
+                                called_tools = true;
+
+                                // Process tool requests depending on frontend tools and then goose_mode
+                                let message_tool_response = Arc::new(Mutex::new(Message::user()));
+
+                                // First handle any frontend tool requests
+                                let mut frontend_tool_stream = self.handle_frontend_tool_requests(
+                                    &frontend_requests,
+                                    message_tool_response.clone()
+                                );
+
+                                // we have a stream of frontend tools to handle, inside the stream
+                                // execution is yeield back to this reply loop, and is of the same Message
+                                // type, so we can yield that back up to be handled
+                                while let Some(msg) = frontend_tool_stream.try_next().await? {
+                                    yield AgentEvent::Message(msg);
+                                }
+
+                                if goose_mode == "chat" {
+                                    // Skip all tool calls in chat mode
+                                    for request in remaining_requests {
+                                        let mut response = message_tool_response.lock().await;
+                                        *response = response.clone().with_tool_response(
+                                            request.id.clone(),
+                                            Ok(vec![Content::text(CHAT_MODE_TOOL_SKIPPED_RESPONSE)]),
+                                        );
+                                    }
+                                } else {
+                                    // At this point, we have handled the frontend tool requests and know goose_mode != "chat"
+                                    // What remains is handling the remaining tool requests (enable extension,
+                                    // regular tool calls) in goose_mode == ["auto", "approve" or "smart_approve"]
+                                    let mut permission_manager = PermissionManager::default();
+                                    let (permission_check_result, enable_extension_request_ids) = check_tool_permissions(
+                                        &remaining_requests,
+                                        goose_mode,
+                                        tools_with_readonly_annotation.clone(),
+                                        tools_without_annotation.clone(),
+                                        &mut permission_manager,
+                                        self.provider().await?).await;
+
+                                    // Handle pre-approved and read-only tools in parallel
+                                    let mut tool_futures: Vec<(String, ToolStream)> = Vec::new();
+
+                                    // Skip the confirmation for approved tools
+                                    for request in &permission_check_result.approved {
+                                        if let Ok(tool_call) = request.tool_call.clone() {
+                                            let (req_id, tool_result) = self.dispatch_tool_call(tool_call, request.id.clone()).await;
+
+                                            tool_futures.push((req_id, match tool_result {
+                                                Ok(result) => tool_stream(
+                                                    result.notification_stream.unwrap_or_else(|| Box::new(stream::empty())),
+                                                    result.result,
+                                                ),
+                                                Err(e) => tool_stream(
+                                                    Box::new(stream::empty()),
+                                                    futures::future::ready(Err(e)),
+                                                ),
+                                            }));
+                                        }
+                                    }
+
+                                    for request in &permission_check_result.denied {
+                                        let mut response = message_tool_response.lock().await;
+                                        *response = response.clone().with_tool_response(
+                                            request.id.clone(),
+                                            Ok(vec![Content::text(DECLINED_RESPONSE)]),
+                                        );
+                                    }
+
+                                    // We need interior mutability in handle_approval_tool_requests
+                                    let tool_futures_arc = Arc::new(Mutex::new(tool_futures));
+
+                                    // Process tools requiring approval (enable extension, regular tool calls)
+                                    let mut tool_approval_stream = self.handle_approval_tool_requests(
+                                        &permission_check_result.needs_approval,
+                                        tool_futures_arc.clone(),
+                                        &mut permission_manager,
+                                        message_tool_response.clone()
+                                    );
+
+                                    // We have a stream of tool_approval_requests to handle
+                                    // Execution is yielded back to this reply loop, and is of the same Message
+                                    // type, so we can yield the Message back up to be handled and grab any
+                                    // confirmations or denials
+                                    while let Some(msg) = tool_approval_stream.try_next().await? {
+                                        yield AgentEvent::Message(msg);
+                                    }
+
+                                    tool_futures = {
+                                        // Lock the mutex asynchronously
+                                        let mut futures_lock = tool_futures_arc.lock().await;
+                                        // Drain the vector and collect into a new Vec
+                                        futures_lock.drain(..).collect::<Vec<_>>()
+                                    };
+
+                                let with_id = tool_futures
+                                    .into_iter()
+                                    .map(|(request_id, stream)| {
+                                        stream.map(move |item| (request_id.clone(), item))
+                                    })
+                                    .collect::<Vec<_>>();
+
+                                let mut combined = stream::select_all(with_id);
+
+                                let mut all_install_successful = true;
+
+                                while let Some((request_id, item)) = combined.next().await {
+                                    match item {
+                                        ToolStreamItem::Result(output) => {
+                                            if enable_extension_request_ids.contains(&request_id) && output.is_err(){
+                                                all_install_successful = false;
+                                            }
+                                            let mut response = message_tool_response.lock().await;
+                                            *response = response.clone().with_tool_response(request_id, output);
+                                        },
+                                        ToolStreamItem::Message(msg) => {
+                                            yield AgentEvent::McpNotification((request_id, msg))
+                                        }
                                     }
                                 }
-                            }
-                        }
-                        // Yield the assistant's response with frontend tool requests filtered out
-                        yield AgentEvent::Message(filtered_response.clone());
-
-                        tokio::task::yield_now().await;
->>>>>>> de02f5d1
-
-                            // categorize the type of requests we need to handle
-                            let (frontend_requests,
-                                remaining_requests,
-                                filtered_response) =
-                                self.categorize_tool_requests(&response).await;
-
-
-                            // Yield the assistant's response with frontend tool requests filtered out
-                            yield filtered_response.clone();
-
-<<<<<<< HEAD
-                            tokio::task::yield_now().await;
-
-                            let num_tool_requests = frontend_requests.len() + remaining_requests.len();
-                            if num_tool_requests == 0 {
-                                continue;
-=======
-                        // we have a stream of frontend tools to handle, inside the stream
-                        // execution is yeield back to this reply loop, and is of the same Message
-                        // type, so we can yield that back up to be handled
-                        while let Some(msg) = frontend_tool_stream.try_next().await? {
-                            yield AgentEvent::Message(msg);
-                        }
-
-                        // Clone goose_mode once before the match to avoid move issues
-                        let mode = goose_mode.clone();
-                        if mode.as_str() == "chat" {
-                            // Skip all tool calls in chat mode
-                            for request in remaining_requests {
-                                let mut response = message_tool_response.lock().await;
-                                *response = response.clone().with_tool_response(
-                                    request.id.clone(),
-                                    Ok(vec![Content::text(CHAT_MODE_TOOL_SKIPPED_RESPONSE)]),
-                                );
-                            }
-                        } else {
-                            // At this point, we have handled the frontend tool requests and know goose_mode != "chat"
-                            // What remains is handling the remaining tool requests (enable extension,
-                            // regular tool calls) in goose_mode == ["auto", "approve" or "smart_approve"]
-                            let mut permission_manager = PermissionManager::default();
-                            let (permission_check_result, enable_extension_request_ids) = check_tool_permissions(
-                                &remaining_requests,
-                                &mode,
-                                tools_with_readonly_annotation.clone(),
-                                tools_without_annotation.clone(),
-                                &mut permission_manager,
-                                self.provider().await?).await;
-
-                            // Handle pre-approved and read-only tools in parallel
-                            let mut tool_futures: Vec<(String, ToolStream)> = Vec::new();
-
-                            // Skip the confirmation for approved tools
-                            for request in &permission_check_result.approved {
-                                if let Ok(tool_call) = request.tool_call.clone() {
-                                    let (req_id, tool_result) = self.dispatch_tool_call(tool_call, request.id.clone()).await;
-
-                                    tool_futures.push((req_id, match tool_result {
-                                        Ok(result) => tool_stream(
-                                            result.notification_stream.unwrap_or_else(|| Box::new(stream::empty())),
-                                            result.result,
-                                        ),
-                                        Err(e) => tool_stream(
-                                            Box::new(stream::empty()),
-                                            futures::future::ready(Err(e)),
-                                        ),
-                                    }));
-                                }
->>>>>>> de02f5d1
-                            }
-
-                            called_tools = true;
-
-                            // Process tool requests depending on frontend tools and then goose_mode
-                            let message_tool_response = Arc::new(Mutex::new(Message::user()));
-
-                            // First handle any frontend tool requests
-                            let mut frontend_tool_stream = self.handle_frontend_tool_requests(
-                                &frontend_requests,
-                                message_tool_response.clone()
-                            );
-
-<<<<<<< HEAD
-                            // we have a stream of frontend tools to handle, inside the stream
-                            // execution is yeield back to this reply loop, and is of the same Message
-                            // type, so we can yield that back up to be handled
-                            while let Some(msg) = frontend_tool_stream.try_next().await? {
-                                yield msg;
-=======
-                            // We have a stream of tool_approval_requests to handle
-                            // Execution is yielded back to this reply loop, and is of the same Message
-                            // type, so we can yield the Message back up to be handled and grab any
-                            // confirmations or denials
-                            while let Some(msg) = tool_approval_stream.try_next().await? {
-                                yield AgentEvent::Message(msg);
->>>>>>> de02f5d1
-                            }
-
-                            if goose_mode == "chat" {
-                                // Skip all tool calls in chat mode
-                                for request in remaining_requests {
-                                    let mut response = message_tool_response.lock().await;
-                                    *response = response.clone().with_tool_response(
-                                        request.id.clone(),
-                                        Ok(vec![Content::text(CHAT_MODE_TOOL_SKIPPED_RESPONSE)]),
-                                    );
-                                }
-                            } else {
-                                // At this point, we have handled the frontend tool requests and know goose_mode != "chat"
-                                // What remains is handling the remaining tool requests (enable extension,
-                                // regular tool calls) in goose_mode == ["auto", "approve" or "smart_approve"]
-                                let mut permission_manager = PermissionManager::default();
-                                let (permission_check_result, enable_extension_request_ids) = check_tool_permissions(
-                                    &remaining_requests,
-                                    goose_mode,
-                                    tools_with_readonly_annotation.clone(),
-                                    tools_without_annotation.clone(),
-                                    &mut permission_manager,
-                                    self.provider().await?).await;
-
-                                // Handle pre-approved and read-only tools in parallel
-                                let mut tool_futures: Vec<ToolFuture> = Vec::new();
-
-                                // Skip the confirmation for approved tools
-                                for request in &permission_check_result.approved {
-                                    if let Ok(tool_call) = request.tool_call.clone() {
-                                        let tool_future = self.dispatch_tool_call(tool_call, request.id.clone());
-                                        tool_futures.push(Box::pin(tool_future));
+
+                                    // Update system prompt and tools if installations were successful
+                                    if all_install_successful {
+                                        (tools, toolshim_tools, system_prompt) = self.prepare_tools_and_prompt().await?;
                                     }
                                 }
 
-<<<<<<< HEAD
-                                for request in &permission_check_result.denied {
-                                    let mut response = message_tool_response.lock().await;
-                                    *response = response.clone().with_tool_response(
-                                        request.id.clone(),
-                                        Ok(vec![Content::text(DECLINED_RESPONSE)]),
-                                    );
-                                }
-
-                                // We need interior mutability in handle_approval_tool_requests
-                                let tool_futures_arc = Arc::new(Mutex::new(tool_futures));
-
-                                // Process tools requiring approval (enable extension, regular tool calls)
-                                let mut tool_approval_stream = self.handle_approval_tool_requests(
-                                    &permission_check_result.needs_approval,
-                                    tool_futures_arc.clone(),
-                                    &mut permission_manager,
-                                    message_tool_response.clone()
-                                );
-
-                                // We have a stream of tool_approval_requests to handle
-                                // Execution is yielded back to this reply loop, and is of the same Message
-                                // type, so we can yield the Message back up to be handled and grab any
-                                // confirmations or denials
-                                while let Some(msg) = tool_approval_stream.try_next().await? {
-                                    yield msg;
-                                }
-
-                                tool_futures = {
-                                    // Lock the mutex asynchronously
-                                    let mut futures_lock = tool_futures_arc.lock().await;
-                                    // Drain the vector and collect into a new Vec
-                                    futures_lock.drain(..).collect::<Vec<_>>()
-                                };
-
-                                // Wait for all tool calls to complete
-                                let results = futures::future::join_all(tool_futures).await;
-                                let mut all_install_successful = true;
-
-                                for (request_id, output) in results.into_iter() {
-                                    if enable_extension_request_ids.contains(&request_id) && output.is_err(){
-                                        all_install_successful = false;
-                                    }
-                                    let mut response = message_tool_response.lock().await;
-                                    *response = response.clone().with_tool_response(request_id, output);
-                                }
-=======
-                            let with_id = tool_futures
-                                .into_iter()
-                                .map(|(request_id, stream)| {
-                                    stream.map(move |item| (request_id.clone(), item))
-                                })
-                                .collect::<Vec<_>>();
-
-                            let mut combined = stream::select_all(with_id);
-
-                            let mut all_install_successful = true;
-
-                            while let Some((request_id, item)) = combined.next().await {
-                                match item {
-                                    ToolStreamItem::Result(output) => {
-                                        if enable_extension_request_ids.contains(&request_id) && output.is_err(){
-                                            all_install_successful = false;
-                                        }
-                                        let mut response = message_tool_response.lock().await;
-                                        *response = response.clone().with_tool_response(request_id, output);
-                                    },
-                                    ToolStreamItem::Message(msg) => {
-                                        yield AgentEvent::McpNotification((request_id, msg))
-                                    }
-                                }
-                            }
->>>>>>> de02f5d1
-
-                                // Update system prompt and tools if installations were successful
-                                if all_install_successful {
-                                    (tools, toolshim_tools, system_prompt) = self.prepare_tools_and_prompt().await?;
-                                }
-                            }
-
-<<<<<<< HEAD
                             let final_message_tool_resp = message_tool_response.lock().await.clone();
-                            yield final_message_tool_resp.clone();
+                            yield AgentEvent::Message(final_message_tool_resp.clone());
 
                             messages.push(response);
                             messages.push(final_message_tool_resp);
@@ -835,39 +742,17 @@
                             // At this point, the last message should be a user message
                             // because call to provider led to context length exceeded error
                             // Immediately yield a special message and break
-                            yield Message::assistant().with_context_length_exceeded(
+                            yield AgentEvent::Message(Message::assistant().with_context_length_exceeded(
                                 "The context length of the model has been exceeded. Please start a new session and try again.",
-                            );
+                            ));
                             break;
                         },
                         Err(e) => {
                             // Create an error message & terminate the stream
                             error!("Error: {}", e);
-                            yield Message::assistant().with_text(format!("Ran into this error: {e}.\n\nPlease retry if you think this is a transient or recoverable error."));
+                            yield AgentEvent::Message(Message::assistant().with_text(format!("Ran into this error: {e}.\n\nPlease retry if you think this is a transient or recoverable error.")));
                             break;
                         }
-=======
-                        let final_message_tool_resp = message_tool_response.lock().await.clone();
-                        yield AgentEvent::Message(final_message_tool_resp.clone());
-
-                        messages.push(response);
-                        messages.push(final_message_tool_resp);
-                    },
-                    Err(ProviderError::ContextLengthExceeded(_)) => {
-                        // At this point, the last message should be a user message
-                        // because call to provider led to context length exceeded error
-                        // Immediately yield a special message and break
-                        yield AgentEvent::Message(Message::assistant().with_context_length_exceeded(
-                            "The context length of the model has been exceeded. Please start a new session and try again.",
-                        ));
-                        break;
-                    },
-                    Err(e) => {
-                        // Create an error message & terminate the stream
-                        error!("Error: {}", e);
-                        yield AgentEvent::Message(Message::assistant().with_text(format!("Ran into this error: {e}.\n\nPlease retry if you think this is a transient or recoverable error.")));
-                        break;
->>>>>>> de02f5d1
                     }
                 }
 
