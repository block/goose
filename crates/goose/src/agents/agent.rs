--- conflicted
+++ resolved
@@ -510,96 +510,6 @@
                 "Frontend tool execution required".to_string(),
                 None,
             )))
-<<<<<<< HEAD
-=======
-        } else if tool_call.name == TODO_READ_TOOL_NAME {
-            // Handle task planner read tool
-            let todo_content = if let Some(session_config) = session {
-                SessionManager::get_session(&session_config.id, false)
-                    .await
-                    .ok()
-                    .and_then(|metadata| {
-                        extension_data::TodoState::from_extension_data(&metadata.extension_data)
-                            .map(|state| state.content)
-                    })
-                    .unwrap_or_default()
-            } else {
-                String::new()
-            };
-
-            ToolCallResult::from(Ok(vec![Content::text(todo_content)]))
-        } else if tool_call.name == TODO_WRITE_TOOL_NAME {
-            // Handle task planner write tool
-            let content = match tool_call.arguments {
-                Some(args) => args
-                    .get("content")
-                    .and_then(|v| v.as_str())
-                    .unwrap_or("")
-                    .to_string(),
-                None => "".to_string(),
-            };
-
-            // Character limit validation
-            let char_count = content.chars().count();
-            let max_chars = std::env::var("GOOSE_TODO_MAX_CHARS")
-                .ok()
-                .and_then(|s| s.parse().ok())
-                .unwrap_or(50_000);
-
-            if max_chars > 0 && char_count > max_chars {
-                ToolCallResult::from(Err(ErrorData::new(
-                    ErrorCode::INTERNAL_ERROR,
-                    format!(
-                        "Todo list too large: {} chars (max: {})",
-                        char_count, max_chars
-                    ),
-                    None,
-                )))
-            } else if let Some(session_config) = session {
-                match SessionManager::get_session(&session_config.id, false).await {
-                    Ok(mut session) => {
-                        let todo_state = extension_data::TodoState::new(content);
-                        if todo_state
-                            .to_extension_data(&mut session.extension_data)
-                            .is_ok()
-                        {
-                            match SessionManager::update_session(&session_config.id)
-                                .extension_data(session.extension_data)
-                                .apply()
-                                .await
-                            {
-                                Ok(_) => ToolCallResult::from(Ok(vec![Content::text(format!(
-                                    "Updated ({} chars)",
-                                    char_count
-                                ))])),
-                                Err(_) => ToolCallResult::from(Err(ErrorData::new(
-                                    ErrorCode::INTERNAL_ERROR,
-                                    "Failed to update session metadata".to_string(),
-                                    None,
-                                ))),
-                            }
-                        } else {
-                            ToolCallResult::from(Err(ErrorData::new(
-                                ErrorCode::INTERNAL_ERROR,
-                                "Failed to serialize TODO state".to_string(),
-                                None,
-                            )))
-                        }
-                    }
-                    Err(_) => ToolCallResult::from(Err(ErrorData::new(
-                        ErrorCode::INTERNAL_ERROR,
-                        "Failed to read session metadata".to_string(),
-                        None,
-                    ))),
-                }
-            } else {
-                ToolCallResult::from(Err(ErrorData::new(
-                    ErrorCode::INTERNAL_ERROR,
-                    "TODO tools require an active session to persist data".to_string(),
-                    None,
-                )))
-            }
->>>>>>> ac9fd717
         } else if tool_call.name == ROUTER_LLM_SEARCH_TOOL_NAME {
             match self
                 .tool_route_manager
