--- conflicted
+++ resolved
@@ -154,60 +154,7 @@
         (request_id, result)
     }
 
-<<<<<<< HEAD
-    pub(super) async fn enable_extension(
-=======
-    /// Truncates the messages to fit within the model's context window
-    /// Ensures the last message is a user message and removes tool call-response pairs
-    async fn truncate_messages(
-        &self,
-        messages: &mut Vec<Message>,
-        estimate_factor: f32,
-        system_prompt: &str,
-        tools: &mut Vec<Tool>,
-    ) -> anyhow::Result<()> {
-        // Model's actual context limit
-        let context_limit = self.provider.get_model_config().context_limit();
-
-        // Our conservative estimate of the **target** context limit
-        // Our token count is an estimate since model providers often don't provide the tokenizer (eg. Claude)
-        let context_limit = (context_limit as f32 * estimate_factor) as usize;
-
-        // Take into account the system prompt, and our tools input and subtract that from the
-        // remaining context limit
-        let system_prompt_token_count = self.token_counter.count_tokens(system_prompt);
-        let tools_token_count = self.token_counter.count_tokens_for_tools(tools.as_slice());
-
-        // Check if system prompt + tools exceed our context limit
-        let remaining_tokens = context_limit
-            .checked_sub(system_prompt_token_count)
-            .and_then(|remaining| remaining.checked_sub(tools_token_count))
-            .ok_or_else(|| {
-                anyhow::anyhow!("System prompt and tools exceed estimated context limit")
-            })?;
-
-        let context_limit = remaining_tokens;
-
-        // Calculate current token count of each message, use count_chat_tokens to ensure we
-        // capture the full content of the message, include ToolRequests and ToolResponses
-        let mut token_counts: Vec<usize> = messages
-            .iter()
-            .map(|msg| {
-                self.token_counter
-                    .count_chat_tokens("", std::slice::from_ref(msg), &[])
-            })
-            .collect();
-
-        truncate_messages(
-            messages,
-            &mut token_counts,
-            context_limit,
-            &OldestFirstTruncation,
-        )
-    }
-
     pub(super) async fn manage_extensions(
->>>>>>> 1b9699cc
         &self,
         action: String,
         extension_name: String,
