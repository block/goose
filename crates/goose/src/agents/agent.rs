use std::collections::{HashMap, HashSet};
use std::future::Future;
use std::pin::Pin;
use std::sync::Arc;

use anyhow::{anyhow, Result};
use futures::stream::BoxStream;
use futures::{stream, FutureExt, Stream, StreamExt, TryStreamExt};
use uuid::Uuid;

use crate::agents::extension::{ExtensionConfig, ExtensionError, ExtensionResult, ToolInfo};
use crate::agents::extension_manager::{get_parameter_names, ExtensionManager};
use crate::agents::final_output_tool::{FINAL_OUTPUT_CONTINUATION_MESSAGE, FINAL_OUTPUT_TOOL_NAME};
use crate::agents::platform_tools::{
    PLATFORM_LIST_RESOURCES_TOOL_NAME, PLATFORM_MANAGE_EXTENSIONS_TOOL_NAME,
    PLATFORM_MANAGE_SCHEDULE_TOOL_NAME, PLATFORM_READ_RESOURCE_TOOL_NAME,
    PLATFORM_SEARCH_AVAILABLE_EXTENSIONS_TOOL_NAME,
};
use crate::agents::prompt_manager::PromptManager;
use crate::agents::recipe_tools::dynamic_task_tools::{
    create_dynamic_task, create_dynamic_task_tool, DYNAMIC_TASK_TOOL_NAME_PREFIX,
};
use crate::agents::retry::{RetryManager, RetryResult};
use crate::agents::router_tools::ROUTER_LLM_SEARCH_TOOL_NAME;
use crate::agents::sub_recipe_manager::SubRecipeManager;
use crate::agents::subagent_execution_tool::subagent_execute_task_tool::{
    self, SUBAGENT_EXECUTE_TASK_TOOL_NAME,
};
use crate::agents::subagent_execution_tool::tasks_manager::TasksManager;
use crate::agents::tool_route_manager::ToolRouteManager;
use crate::agents::tool_router_index_manager::ToolRouterIndexManager;
use crate::agents::types::SessionConfig;
use crate::agents::types::{FrontendTool, ToolResultReceiver};
use crate::config::{Config, ExtensionConfigManager, PermissionManager};
use crate::context_mgmt::auto_compact;
use crate::conversation::{debug_conversation_fix, fix_conversation, Conversation};
use crate::permission::permission_judge::{check_tool_permissions, PermissionCheckResult};
use crate::permission::PermissionConfirmation;
use crate::providers::base::Provider;
use crate::providers::errors::ProviderError;
use crate::recipe::{Author, Recipe, Response, Settings, SubRecipe};
use crate::scheduler_trait::SchedulerTrait;
use crate::session;
use crate::tool_monitor::{ToolCall, ToolMonitor};
use crate::utils::is_token_cancelled;
use mcp_core::ToolResult;
use regex::Regex;
use rmcp::model::{
    Content, ErrorCode, ErrorData, GetPromptResult, Prompt, ServerNotification, Tool,
};
use serde_json::Value;
use tokio::sync::{mpsc, Mutex};
use tokio_util::sync::CancellationToken;
use tracing::{debug, error, info, instrument};

use super::autopilot_flexible::AutoPilot;
use super::final_output_tool::FinalOutputTool;
use super::platform_tools;
use super::tool_execution::{ToolCallResult, CHAT_MODE_TOOL_SKIPPED_RESPONSE, DECLINED_RESPONSE};
use crate::agents::subagent_task_config::TaskConfig;
use crate::agents::todo_tools::{
    todo_read_tool, todo_write_tool, TODO_READ_TOOL_NAME, TODO_WRITE_TOOL_NAME,
};
use crate::conversation::message::{Message, ToolRequest};

const DEFAULT_MAX_TURNS: u32 = 1000;

/// Context needed for the reply function
pub struct ReplyContext {
    pub messages: Conversation,
    pub tools: Vec<Tool>,
    pub toolshim_tools: Vec<Tool>,
    pub system_prompt: String,
    pub goose_mode: String,
    pub initial_messages: Vec<Message>,
    pub config: &'static Config,
}

pub struct ToolCategorizeResult {
    pub frontend_requests: Vec<ToolRequest>,
    pub remaining_requests: Vec<ToolRequest>,
    pub filtered_response: Message,
    pub readonly_tools: HashSet<String>,
    pub regular_tools: HashSet<String>,
}

/// The main goose Agent
pub struct Agent {
    pub(super) provider: Mutex<Option<Arc<dyn Provider>>>,
    pub extension_manager: ExtensionManager,
    pub(super) sub_recipe_manager: Mutex<SubRecipeManager>,
    pub(super) tasks_manager: TasksManager,
    pub(super) final_output_tool: Arc<Mutex<Option<FinalOutputTool>>>,
    pub(super) frontend_tools: Mutex<HashMap<String, FrontendTool>>,
    pub(super) frontend_instructions: Mutex<Option<String>>,
    pub(super) prompt_manager: Mutex<PromptManager>,
    pub(super) confirmation_tx: mpsc::Sender<(String, PermissionConfirmation)>,
    pub(super) confirmation_rx: Mutex<mpsc::Receiver<(String, PermissionConfirmation)>>,
    pub(super) tool_result_tx: mpsc::Sender<(String, ToolResult<Vec<Content>>)>,
    pub(super) tool_result_rx: ToolResultReceiver,
    pub(super) tool_monitor: Arc<Mutex<Option<ToolMonitor>>>,
    pub(super) tool_route_manager: ToolRouteManager,
    pub(super) scheduler_service: Mutex<Option<Arc<dyn SchedulerTrait>>>,
    pub(super) retry_manager: RetryManager,
<<<<<<< HEAD
    pub(super) todo_list: Arc<Mutex<String>>,
    pub(super) autopilot: Mutex<AutoPilot>,
=======
>>>>>>> cfa0bed2
}

#[derive(Clone, Debug)]
pub enum AgentEvent {
    Message(Message),
    McpNotification((String, ServerNotification)),
    ModelChange { model: String, mode: String },
    HistoryReplaced(Vec<Message>),
}

impl Default for Agent {
    fn default() -> Self {
        Self::new()
    }
}

pub enum ToolStreamItem<T> {
    Message(ServerNotification),
    Result(T),
}

pub type ToolStream = Pin<Box<dyn Stream<Item = ToolStreamItem<ToolResult<Vec<Content>>>> + Send>>;

// tool_stream combines a stream of ServerNotifications with a future representing the
// final result of the tool call. MCP notifications are not request-scoped, but
// this lets us capture all notifications emitted during the tool call for
// simpler consumption
pub fn tool_stream<S, F>(rx: S, done: F) -> ToolStream
where
    S: Stream<Item = ServerNotification> + Send + Unpin + 'static,
    F: Future<Output = ToolResult<Vec<Content>>> + Send + 'static,
{
    Box::pin(async_stream::stream! {
        tokio::pin!(done);
        let mut rx = rx;

        loop {
            tokio::select! {
                Some(msg) = rx.next() => {
                    yield ToolStreamItem::Message(msg);
                }
                r = &mut done => {
                    yield ToolStreamItem::Result(r);
                    break;
                }
            }
        }
    })
}

impl Agent {
    pub fn new() -> Self {
        // Create channels with buffer size 32 (adjust if needed)
        let (confirm_tx, confirm_rx) = mpsc::channel(32);
        let (tool_tx, tool_rx) = mpsc::channel(32);

        let tool_monitor = Arc::new(Mutex::new(None));
        let retry_manager = RetryManager::with_tool_monitor(tool_monitor.clone());

        Self {
            provider: Mutex::new(None),
            extension_manager: ExtensionManager::new(),
            sub_recipe_manager: Mutex::new(SubRecipeManager::new()),
            tasks_manager: TasksManager::new(),
            final_output_tool: Arc::new(Mutex::new(None)),
            frontend_tools: Mutex::new(HashMap::new()),
            frontend_instructions: Mutex::new(None),
            prompt_manager: Mutex::new(PromptManager::new()),
            confirmation_tx: confirm_tx,
            confirmation_rx: Mutex::new(confirm_rx),
            tool_result_tx: tool_tx,
            tool_result_rx: Arc::new(Mutex::new(tool_rx)),
            tool_monitor,
            tool_route_manager: ToolRouteManager::new(),
            scheduler_service: Mutex::new(None),
            retry_manager,
<<<<<<< HEAD
            todo_list: Arc::new(Mutex::new(String::new())),
            autopilot: Mutex::new(AutoPilot::new()),
=======
>>>>>>> cfa0bed2
        }
    }

    pub async fn configure_tool_monitor(&self, max_repetitions: Option<u32>) {
        let mut tool_monitor = self.tool_monitor.lock().await;
        *tool_monitor = Some(ToolMonitor::new(max_repetitions));
    }

    /// Reset the retry attempts counter to 0
    pub async fn reset_retry_attempts(&self) {
        self.retry_manager.reset_attempts().await;
    }

    /// Increment the retry attempts counter and return the new value
    pub async fn increment_retry_attempts(&self) -> u32 {
        self.retry_manager.increment_attempts().await
    }

    /// Get the current retry attempts count
    pub async fn get_retry_attempts(&self) -> u32 {
        self.retry_manager.get_attempts().await
    }

    /// Handle retry logic for the agent reply loop
    async fn handle_retry_logic(
        &self,
        messages: &mut Conversation,
        session: &Option<SessionConfig>,
        initial_messages: &[Message],
    ) -> Result<bool> {
        let result = self
            .retry_manager
            .handle_retry_logic(messages, session, initial_messages, &self.final_output_tool)
            .await?;

        match result {
            RetryResult::Retried => Ok(true),
            RetryResult::Skipped
            | RetryResult::MaxAttemptsReached
            | RetryResult::SuccessChecksPassed => Ok(false),
        }
    }

    async fn prepare_reply_context(
        &self,
        unfixed_conversation: Conversation,
        session: &Option<SessionConfig>,
    ) -> Result<ReplyContext> {
        let unfixed_messages = unfixed_conversation.messages().clone();
        let (conversation, issues) = fix_conversation(unfixed_conversation.clone());
        if !issues.is_empty() {
            debug!(
                "Conversation issue fixed: {}",
                debug_conversation_fix(
                    unfixed_messages.as_slice(),
                    conversation.messages(),
                    &issues
                )
            );
        }
        let initial_messages = conversation.messages().clone();
        let config = Config::global();

        let (tools, toolshim_tools, system_prompt) = self.prepare_tools_and_prompt().await?;
        let goose_mode = Self::determine_goose_mode(session.as_ref(), config);

        Ok(ReplyContext {
            messages: conversation,
            tools,
            toolshim_tools,
            system_prompt,
            goose_mode,
            initial_messages,
            config,
        })
    }

    async fn categorize_tools(
        &self,
        response: &Message,
        tools: &[rmcp::model::Tool],
    ) -> ToolCategorizeResult {
        let (readonly_tools, regular_tools) = Self::categorize_tools_by_annotation(tools);

        // Categorize tool requests
        let (frontend_requests, remaining_requests, filtered_response) =
            self.categorize_tool_requests(response).await;

        ToolCategorizeResult {
            frontend_requests,
            remaining_requests,
            filtered_response,
            readonly_tools,
            regular_tools,
        }
    }

    async fn handle_approved_and_denied_tools(
        &self,
        permission_check_result: &PermissionCheckResult,
        message_tool_response: Arc<Mutex<Message>>,
        cancel_token: Option<tokio_util::sync::CancellationToken>,
        session: &Option<SessionConfig>,
    ) -> Result<Vec<(String, ToolStream)>> {
        let mut tool_futures: Vec<(String, ToolStream)> = Vec::new();

        // Handle pre-approved and read-only tools
        for request in &permission_check_result.approved {
            if let Ok(tool_call) = request.tool_call.clone() {
                let (req_id, tool_result) = self
                    .dispatch_tool_call(
                        tool_call,
                        request.id.clone(),
                        cancel_token.clone(),
                        session,
                    )
                    .await;

                tool_futures.push((
                    req_id,
                    match tool_result {
                        Ok(result) => tool_stream(
                            result
                                .notification_stream
                                .unwrap_or_else(|| Box::new(stream::empty())),
                            result.result,
                        ),
                        Err(e) => {
                            tool_stream(Box::new(stream::empty()), futures::future::ready(Err(e)))
                        }
                    },
                ));
            }
        }

        // Handle denied tools
        for request in &permission_check_result.denied {
            let mut response = message_tool_response.lock().await;
            *response = response.clone().with_tool_response(
                request.id.clone(),
                Ok(vec![rmcp::model::Content::text(DECLINED_RESPONSE)]),
            );
        }

        Ok(tool_futures)
    }

    /// Set the scheduler service for this agent
    pub async fn set_scheduler(&self, scheduler: Arc<dyn SchedulerTrait>) {
        let mut scheduler_service = self.scheduler_service.lock().await;
        *scheduler_service = Some(scheduler);
    }

    pub async fn disable_router_for_recipe(&self) {
        self.tool_route_manager.disable_router_for_recipe().await;
    }

    /// Get a reference count clone to the provider
    pub async fn provider(&self) -> Result<Arc<dyn Provider>, anyhow::Error> {
        match &*self.provider.lock().await {
            Some(provider) => Ok(Arc::clone(provider)),
            None => Err(anyhow!("Provider not set")),
        }
    }

    /// Check if a tool is a frontend tool
    pub async fn is_frontend_tool(&self, name: &str) -> bool {
        self.frontend_tools.lock().await.contains_key(name)
    }

    /// Get a reference to a frontend tool
    pub async fn get_frontend_tool(&self, name: &str) -> Option<FrontendTool> {
        self.frontend_tools.lock().await.get(name).cloned()
    }

    pub async fn add_final_output_tool(&self, response: Response) {
        let mut final_output_tool = self.final_output_tool.lock().await;
        let created_final_output_tool = FinalOutputTool::new(response);
        let final_output_system_prompt = created_final_output_tool.system_prompt();
        *final_output_tool = Some(created_final_output_tool);
        self.extend_system_prompt(final_output_system_prompt).await;
    }

    pub async fn add_sub_recipes(&self, sub_recipes: Vec<SubRecipe>) {
        let mut sub_recipe_manager = self.sub_recipe_manager.lock().await;
        sub_recipe_manager.add_sub_recipe_tools(sub_recipes);
    }

    /// Dispatch a single tool call to the appropriate client
    #[instrument(skip(self, tool_call, request_id), fields(input, output))]
    pub async fn dispatch_tool_call(
        &self,
        tool_call: mcp_core::tool::ToolCall,
        request_id: String,
        cancellation_token: Option<CancellationToken>,
        session: &Option<SessionConfig>,
    ) -> (String, Result<ToolCallResult, ErrorData>) {
        // Check if this tool call should be allowed based on repetition monitoring
        if let Some(monitor) = self.tool_monitor.lock().await.as_mut() {
            let tool_call_info = ToolCall::new(tool_call.name.clone(), tool_call.arguments.clone());

            if !monitor.check_tool_call(tool_call_info) {
                return (
                    request_id,
                    Err(ErrorData::new(
                        ErrorCode::INTERNAL_ERROR,
                        "Tool call rejected: exceeded maximum allowed repetitions".to_string(),
                        None,
                    )),
                );
            }
        }

        if tool_call.name == PLATFORM_MANAGE_SCHEDULE_TOOL_NAME {
            let result = self
                .handle_schedule_management(tool_call.arguments, request_id.clone())
                .await;
            return (request_id, Ok(ToolCallResult::from(result)));
        }

        if tool_call.name == PLATFORM_MANAGE_EXTENSIONS_TOOL_NAME {
            let extension_name = tool_call
                .arguments
                .get("extension_name")
                .and_then(|v| v.as_str())
                .unwrap_or("")
                .to_string();
            let action = tool_call
                .arguments
                .get("action")
                .and_then(|v| v.as_str())
                .unwrap_or("")
                .to_string();
            let (request_id, result) = self
                .manage_extensions(action, extension_name, request_id)
                .await;

            return (request_id, Ok(ToolCallResult::from(result)));
        }

        if tool_call.name == FINAL_OUTPUT_TOOL_NAME {
            return if let Some(final_output_tool) = self.final_output_tool.lock().await.as_mut() {
                let result = final_output_tool.execute_tool_call(tool_call.clone()).await;
                (request_id, Ok(result))
            } else {
                (
                    request_id,
                    Err(ErrorData::new(
                        ErrorCode::INTERNAL_ERROR,
                        "Final output tool not defined".to_string(),
                        None,
                    )),
                )
            };
        }

        let sub_recipe_manager = self.sub_recipe_manager.lock().await;
        let result: ToolCallResult = if sub_recipe_manager.is_sub_recipe_tool(&tool_call.name) {
            sub_recipe_manager
                .dispatch_sub_recipe_tool_call(
                    &tool_call.name,
                    tool_call.arguments.clone(),
                    &self.tasks_manager,
                )
                .await
        } else if tool_call.name == SUBAGENT_EXECUTE_TASK_TOOL_NAME {
            let provider = self.provider().await.ok();

            let task_config = TaskConfig::new(provider);
            subagent_execute_task_tool::run_tasks(
                tool_call.arguments.clone(),
                task_config,
                &self.tasks_manager,
                cancellation_token,
            )
            .await
        } else if tool_call.name == DYNAMIC_TASK_TOOL_NAME_PREFIX {
            create_dynamic_task(tool_call.arguments.clone(), &self.tasks_manager).await
        } else if tool_call.name == PLATFORM_READ_RESOURCE_TOOL_NAME {
            // Check if the tool is read_resource and handle it separately
            ToolCallResult::from(
                self.extension_manager
                    .read_resource(
                        tool_call.arguments.clone(),
                        cancellation_token.unwrap_or_default(),
                    )
                    .await,
            )
        } else if tool_call.name == PLATFORM_LIST_RESOURCES_TOOL_NAME {
            ToolCallResult::from(
                self.extension_manager
                    .list_resources(
                        tool_call.arguments.clone(),
                        cancellation_token.unwrap_or_default(),
                    )
                    .await,
            )
        } else if tool_call.name == PLATFORM_SEARCH_AVAILABLE_EXTENSIONS_TOOL_NAME {
            ToolCallResult::from(self.extension_manager.search_available_extensions().await)
        } else if self.is_frontend_tool(&tool_call.name).await {
            // For frontend tools, return an error indicating we need frontend execution
            ToolCallResult::from(Err(ErrorData::new(
                ErrorCode::INTERNAL_ERROR,
                "Frontend tool execution required".to_string(),
                None,
            )))
        } else if tool_call.name == TODO_READ_TOOL_NAME {
            // Handle task planner read tool
            let session_file_path = if let Some(session_config) = session {
                session::storage::get_path(session_config.id.clone()).ok()
            } else {
                None
            };

            let todo_content = if let Some(path) = session_file_path {
                session::storage::read_metadata(&path)
                    .ok()
                    .and_then(|m| m.todo_content)
                    .unwrap_or_default()
            } else {
                String::new()
            };

            ToolCallResult::from(Ok(vec![Content::text(todo_content)]))
        } else if tool_call.name == TODO_WRITE_TOOL_NAME {
            // Handle task planner write tool
            let content = tool_call
                .arguments
                .get("content")
                .and_then(|v| v.as_str())
                .unwrap_or("")
                .to_string();

            // Character limit validation
            let char_count = content.chars().count();
            let max_chars = std::env::var("GOOSE_TODO_MAX_CHARS")
                .ok()
                .and_then(|s| s.parse().ok())
                .unwrap_or(50_000);

            if max_chars > 0 && char_count > max_chars {
                ToolCallResult::from(Err(ErrorData::new(
                    ErrorCode::INTERNAL_ERROR,
                    format!(
                        "Todo list too large: {} chars (max: {})",
                        char_count, max_chars
                    ),
                    None,
                )))
            } else if let Some(session_config) = session {
                // Update session metadata with new TODO content
                match session::storage::get_path(session_config.id.clone()) {
                    Ok(path) => match session::storage::read_metadata(&path) {
                        Ok(mut metadata) => {
                            metadata.todo_content = Some(content);
                            let path_clone = path.clone();
                            let metadata_clone = metadata.clone();
                            let update_result = tokio::task::spawn(async move {
                                session::storage::update_metadata(&path_clone, &metadata_clone)
                                    .await
                            })
                            .await;

                            match update_result {
                                Ok(Ok(_)) => ToolCallResult::from(Ok(vec![Content::text(
                                    format!("Updated ({} chars)", char_count),
                                )])),
                                _ => ToolCallResult::from(Err(ErrorData::new(
                                    ErrorCode::INTERNAL_ERROR,
                                    "Failed to update session metadata".to_string(),
                                    None,
                                ))),
                            }
                        }
                        Err(_) => ToolCallResult::from(Err(ErrorData::new(
                            ErrorCode::INTERNAL_ERROR,
                            "Failed to read session metadata".to_string(),
                            None,
                        ))),
                    },
                    Err(_) => ToolCallResult::from(Err(ErrorData::new(
                        ErrorCode::INTERNAL_ERROR,
                        "Failed to get session path".to_string(),
                        None,
                    ))),
                }
            } else {
                ToolCallResult::from(Err(ErrorData::new(
                    ErrorCode::INTERNAL_ERROR,
                    "TODO tools require an active session to persist data".to_string(),
                    None,
                )))
            }
        } else if tool_call.name == ROUTER_LLM_SEARCH_TOOL_NAME {
            match self
                .tool_route_manager
                .dispatch_route_search_tool(tool_call.arguments)
                .await
            {
                Ok(tool_result) => tool_result,
                Err(e) => return (request_id, Err(e)),
            }
        } else {
            // Clone the result to ensure no references to extension_manager are returned
            let result = self
                .extension_manager
                .dispatch_tool_call(tool_call.clone(), cancellation_token.unwrap_or_default())
                .await;
            result.unwrap_or_else(|e| {
                ToolCallResult::from(Err(ErrorData::new(
                    ErrorCode::INTERNAL_ERROR,
                    e.to_string(),
                    None,
                )))
            })
        };

        (
            request_id,
            Ok(ToolCallResult {
                notification_stream: result.notification_stream,
                result: Box::new(
                    result
                        .result
                        .map(super::large_response_handler::process_tool_response),
                ),
            }),
        )
    }

    #[allow(clippy::too_many_lines)]
    pub(super) async fn manage_extensions(
        &self,
        action: String,
        extension_name: String,
        request_id: String,
    ) -> (String, Result<Vec<Content>, ErrorData>) {
        if self.tool_route_manager.is_router_functional().await {
            let selector = self.tool_route_manager.get_router_tool_selector().await;
            if let Some(selector) = selector {
                let selector_action = if action == "disable" { "remove" } else { "add" };
                let selector = Arc::new(selector);
                if let Err(e) = ToolRouterIndexManager::update_extension_tools(
                    &selector,
                    &self.extension_manager,
                    &extension_name,
                    selector_action,
                )
                .await
                {
                    return (
                        request_id,
                        Err(ErrorData::new(
                            ErrorCode::INTERNAL_ERROR,
                            format!("Failed to update LLM index: {}", e),
                            None,
                        )),
                    );
                }
            }
        }
        if action == "disable" {
            let result = self
                .extension_manager
                .remove_extension(&extension_name)
                .await
                .map(|_| {
                    vec![Content::text(format!(
                        "The extension '{}' has been disabled successfully",
                        extension_name
                    ))]
                })
                .map_err(|e| ErrorData::new(ErrorCode::INTERNAL_ERROR, e.to_string(), None));
            return (request_id, result);
        }

        let config = match ExtensionConfigManager::get_config_by_name(&extension_name) {
            Ok(Some(config)) => config,
            Ok(None) => {
                return (
                    request_id,
                    Err(ErrorData::new(
                        ErrorCode::RESOURCE_NOT_FOUND,
                        format!(
                        "Extension '{}' not found. Please check the extension name and try again.",
                        extension_name
                    ),
                        None,
                    )),
                )
            }
            Err(e) => {
                return (
                    request_id,
                    Err(ErrorData::new(
                        ErrorCode::INTERNAL_ERROR,
                        format!("Failed to get extension config: {}", e),
                        None,
                    )),
                )
            }
        };
        let result = self
            .extension_manager
            .add_extension(config)
            .await
            .map(|_| {
                vec![Content::text(format!(
                    "The extension '{}' has been installed successfully",
                    extension_name
                ))]
            })
            .map_err(|e| ErrorData::new(ErrorCode::INTERNAL_ERROR, e.to_string(), None));

        // Update LLM index if operation was successful and LLM routing is functional
        if result.is_ok() && self.tool_route_manager.is_router_functional().await {
            let selector = self.tool_route_manager.get_router_tool_selector().await;
            if let Some(selector) = selector {
                let llm_action = if action == "disable" { "remove" } else { "add" };
                let selector = Arc::new(selector);
                if let Err(e) = ToolRouterIndexManager::update_extension_tools(
                    &selector,
                    &self.extension_manager,
                    &extension_name,
                    llm_action,
                )
                .await
                {
                    return (
                        request_id,
                        Err(ErrorData::new(
                            ErrorCode::INTERNAL_ERROR,
                            format!("Failed to update LLM index: {}", e),
                            None,
                        )),
                    );
                }
            }
        }
        (request_id, result)
    }

    pub async fn add_extension(&self, extension: ExtensionConfig) -> ExtensionResult<()> {
        match &extension {
            ExtensionConfig::Frontend {
                name: _,
                tools,
                instructions,
                bundled: _,
                available_tools: _,
            } => {
                // For frontend tools, just store them in the frontend_tools map
                let mut frontend_tools = self.frontend_tools.lock().await;
                for tool in tools {
                    let frontend_tool = FrontendTool {
                        name: tool.name.to_string(),
                        tool: tool.clone(),
                    };
                    frontend_tools.insert(tool.name.to_string(), frontend_tool);
                }
                // Store instructions if provided, using "frontend" as the key
                let mut frontend_instructions = self.frontend_instructions.lock().await;
                if let Some(instructions) = instructions {
                    *frontend_instructions = Some(instructions.clone());
                } else {
                    // Default frontend instructions if none provided
                    *frontend_instructions = Some(
                        "The following tools are provided directly by the frontend and will be executed by the frontend when called.".to_string(),
                    );
                }
            }
            _ => {
                self.extension_manager
                    .add_extension(extension.clone())
                    .await?;
            }
        }

        // If LLM tool selection is functional, index the tools
        if self.tool_route_manager.is_router_functional().await {
            let selector = self.tool_route_manager.get_router_tool_selector().await;
            if let Some(selector) = selector {
                let selector = Arc::new(selector);
                if let Err(e) = ToolRouterIndexManager::update_extension_tools(
                    &selector,
                    &self.extension_manager,
                    &extension.name(),
                    "add",
                )
                .await
                {
                    return Err(ExtensionError::SetupError(format!(
                        "Failed to index tools for extension {}: {}",
                        extension.name(),
                        e
                    )));
                }
            }
        }

        Ok(())
    }

    pub async fn list_tools(&self, extension_name: Option<String>) -> Vec<Tool> {
        let mut prefixed_tools = self
            .extension_manager
            .get_prefixed_tools(extension_name.clone())
            .await
            .unwrap_or_default();

        if extension_name.is_none() || extension_name.as_deref() == Some("platform") {
            // Add platform tools
            prefixed_tools.extend([
                platform_tools::search_available_extensions_tool(),
                platform_tools::manage_extensions_tool(),
                platform_tools::manage_schedule_tool(),
            ]);

            // Add task planner tools
            prefixed_tools.extend([todo_read_tool(), todo_write_tool()]);

            // Dynamic task tool
            prefixed_tools.push(create_dynamic_task_tool());

            // Add resource tools if supported
            if self.extension_manager.supports_resources().await {
                prefixed_tools.extend([
                    platform_tools::read_resource_tool(),
                    platform_tools::list_resources_tool(),
                ]);
            }
        }

        if extension_name.is_none() {
            let sub_recipe_manager = self.sub_recipe_manager.lock().await;
            prefixed_tools.extend(sub_recipe_manager.sub_recipe_tools.values().cloned());

            if let Some(final_output_tool) = self.final_output_tool.lock().await.as_ref() {
                prefixed_tools.push(final_output_tool.tool());
            }
            prefixed_tools.push(subagent_execute_task_tool::create_subagent_execute_task_tool());
        }

        prefixed_tools
    }

    pub async fn list_tools_for_router(&self) -> Vec<Tool> {
        self.tool_route_manager
            .list_tools_for_router(&self.extension_manager)
            .await
    }

    pub async fn remove_extension(&self, name: &str) -> Result<()> {
        self.extension_manager.remove_extension(name).await?;

        // If LLM tool selection is functional, remove tools from the index
        if self.tool_route_manager.is_router_functional().await {
            let selector = self.tool_route_manager.get_router_tool_selector().await;
            if let Some(selector) = selector {
                ToolRouterIndexManager::update_extension_tools(
                    &selector,
                    &self.extension_manager,
                    name,
                    "remove",
                )
                .await?;
            }
        }

        Ok(())
    }

    pub async fn list_extensions(&self) -> Vec<String> {
        self.extension_manager
            .list_extensions()
            .await
            .expect("Failed to list extensions")
    }

    /// Handle a confirmation response for a tool request
    pub async fn handle_confirmation(
        &self,
        request_id: String,
        confirmation: PermissionConfirmation,
    ) {
        if let Err(e) = self.confirmation_tx.send((request_id, confirmation)).await {
            error!("Failed to send confirmation: {}", e);
        }
    }

    /// Handle auto-compaction logic and return compacted messages if needed
    async fn handle_auto_compaction(
        &self,
        messages: &[Message],
        session: &Option<SessionConfig>,
    ) -> Result<
        Option<(
            Conversation,
            String,
            Option<crate::providers::base::ProviderUsage>,
        )>,
    > {
        // Try to get session metadata for more accurate token counts
        let session_metadata = if let Some(session_config) = session {
            match session::storage::get_path(session_config.id.clone()) {
                Ok(session_file_path) => session::storage::read_metadata(&session_file_path).ok(),
                Err(_) => None,
            }
        } else {
            None
        };

        let compact_result = auto_compact::check_and_compact_messages(
            self,
            messages,
            None,
            session_metadata.as_ref(),
        )
        .await?;

        if compact_result.compacted {
            let compacted_messages = compact_result.messages;

            // Get threshold from config to include in message
            let config = crate::config::Config::global();
            let threshold = config
                .get_param::<f64>("GOOSE_AUTO_COMPACT_THRESHOLD")
                .unwrap_or(0.8); // Default to 80%
            let threshold_percentage = (threshold * 100.0) as u32;

            let compaction_msg = format!(
                "Exceeded auto-compact threshold of {}%. Context has been summarized and reduced.\n\n",
                threshold_percentage
            );

            return Ok(Some((
                compacted_messages,
                compaction_msg,
                compact_result.summarization_usage,
            )));
        }

        Ok(None)
    }

    #[instrument(skip(self, unfixed_conversation, session), fields(user_message))]
    pub async fn reply(
        &self,
        unfixed_conversation: Conversation,
        session: Option<SessionConfig>,
        cancel_token: Option<CancellationToken>,
    ) -> Result<BoxStream<'_, Result<AgentEvent>>> {
        // Handle auto-compaction before processing
        let (messages, compaction_msg, _summarization_usage) = match self
            .handle_auto_compaction(unfixed_conversation.messages(), &session)
            .await?
        {
            Some((compacted_messages, msg, usage)) => (compacted_messages, Some(msg), usage),
            None => {
                let context = self
                    .prepare_reply_context(unfixed_conversation, &session)
                    .await?;
                (context.messages, None, None)
            }
        };

        // If we compacted, yield the compaction message and history replacement event
        if let Some(compaction_msg) = compaction_msg {
            return Ok(Box::pin(async_stream::try_stream! {
                yield AgentEvent::Message(Message::assistant().with_text(compaction_msg));
                yield AgentEvent::HistoryReplaced(messages.messages().clone());

                // Continue with normal reply processing using compacted messages
                let mut reply_stream = self.reply_internal(messages, session, cancel_token).await?;
                while let Some(event) = reply_stream.next().await {
                    yield event?;
                }
            }));
        }

        // No compaction needed, proceed with normal processing
        self.reply_internal(messages, session, cancel_token).await
    }

    /// Main reply method that handles the actual agent processing
    async fn reply_internal(
        &self,
        messages: Conversation,
        session: Option<SessionConfig>,
        cancel_token: Option<CancellationToken>,
    ) -> Result<BoxStream<'_, Result<AgentEvent>>> {
        let context = self.prepare_reply_context(messages, &session).await?;
        let ReplyContext {
            mut messages,
            mut tools,
            mut toolshim_tools,
            mut system_prompt,
            goose_mode,
            initial_messages,
            config,
        } = context;
        let reply_span = tracing::Span::current();
        self.reset_retry_attempts().await;

        if let Some(content) = messages
            .last()
            .and_then(|msg| msg.content.first())
            .and_then(|c| c.as_text())
        {
            debug!("user_message" = &content);
        }

        Ok(Box::pin(async_stream::try_stream! {
            let _ = reply_span.enter();
            let mut turns_taken = 0u32;
            let max_turns = session
                .as_ref()
                .and_then(|s| s.max_turns)
                .unwrap_or_else(|| {
                    config.get_param("GOOSE_MAX_TURNS").unwrap_or(DEFAULT_MAX_TURNS)
                });

            loop {
                if is_token_cancelled(&cancel_token) {
                    break;
                }

                if let Some(final_output_tool) = self.final_output_tool.lock().await.as_ref() {
                    if final_output_tool.final_output.is_some() {
                        let final_event = AgentEvent::Message(
                            Message::assistant().with_text(final_output_tool.final_output.clone().unwrap()),
                        );
                        yield final_event;
                        break;
                    }
                }

                turns_taken += 1;
                if turns_taken > max_turns {
                    yield AgentEvent::Message(Message::assistant().with_text(
                        "I've reached the maximum number of actions I can do without user input. Would you like me to continue?"
                    ));
                    break;
                }

                // Check if autopilot should switch models
                let mut autopilot = self.autopilot.lock().await;
                if let Some((new_provider, role, model)) = autopilot.check_for_switch(&messages, self.provider().await?).await? {
                    debug!("AutoPilot switching to {} role with model {}", role, model);
                    self.update_provider(new_provider).await?;
                    
                    // Emit a ModelChange event to notify the client
                    yield AgentEvent::ModelChange {
                        model: model.clone(),
                        mode: format!("autopilot:{}", role),
                    };
                    
                    // Also add a message to the conversation to make it visible
                    let switch_msg = if role == "original" {
                        format!("🔄 Switching back to original model: {}", model)
                    } else {
                        // Make the role names more user-friendly
                        let friendly_role = match role.as_str() {
                            "deep-thinker" => "deep thinking and analysis",
                            "debugger" => "error debugging",
                            "coder" => "code implementation",
                            "reviewer" => "code review",
                            "helper" => "general assistance",
                            "mathematician" => "mathematical calculations",
                            "creative" => "creative brainstorming",
                            "quick-responder" => "quick responses",
                            "researcher" => "research and fact-checking",
                            "recovery-specialist" => "error recovery",
                            "work-reviewer" => "reviewing recent work",
                            "progress-checker" => "checking progress",
                            "intensive-work-monitor" => "monitoring intensive work",
                            "autonomous-supervisor" => "supervising autonomous work",
                            "periodic-reviewer" => "periodic review",
                            "oracle" => "deep reasoning (oracle)",
                            "second-opinion" => "second opinion",
                            _ => &role,
                        };
                        format!("🚀 AutoPilot: Switching to {} mode ({})", friendly_role, model)
                    };
                    yield AgentEvent::Message(Message::assistant().with_text(switch_msg));
                }
                drop(autopilot); // Release the lock

                let mut stream = Self::stream_response_from_provider(
                    self.provider().await?,
                    &system_prompt,
                    messages.messages(),
                    &tools,
                    &toolshim_tools,
                ).await?;

                let mut added_message = false;
                let mut messages_to_add = Vec::new();
                let mut tools_updated = false;

                while let Some(next) = stream.next().await {
                    if is_token_cancelled(&cancel_token) {
                        break;
                    }

                    match next {
                        Ok((response, usage)) => {
                            // Emit model change event if provider is lead-worker
                            let provider = self.provider().await?;
                            if let Some(lead_worker) = provider.as_lead_worker() {
                                if let Some(ref usage) = usage {
                                    let active_model = usage.model.clone();
                                    let (lead_model, worker_model) = lead_worker.get_model_info();
                                    let mode = if active_model == lead_model {
                                        "lead"
                                    } else if active_model == worker_model {
                                        "worker"
                                    } else {
                                        "unknown"
                                    };

                                    yield AgentEvent::ModelChange {
                                        model: active_model,
                                        mode: mode.to_string(),
                                    };
                                }
                            }

                            // Record usage for the session
                            if let Some(ref session_config) = &session {
                                if let Some(ref usage) = usage {
                                    Self::update_session_metrics(session_config, usage, messages.len())
                                        .await?;
                                }
                            }

                            if let Some(response) = response {
                                let ToolCategorizeResult {
                                    frontend_requests,
                                    remaining_requests,
                                    filtered_response,
                                    readonly_tools,
                                    regular_tools,
                                } = self.categorize_tools(&response, &tools).await;
                                let requests_to_record: Vec<ToolRequest> = frontend_requests.iter().chain(remaining_requests.iter()).cloned().collect();
                                self.tool_route_manager
                                    .record_tool_requests(&requests_to_record)
                                    .await;

                                yield AgentEvent::Message(filtered_response.clone());
                                tokio::task::yield_now().await;

                                let num_tool_requests = frontend_requests.len() + remaining_requests.len();
                                if num_tool_requests == 0 {
                                    continue;
                                }

                                let message_tool_response = Arc::new(Mutex::new(Message::user().with_id(
                                    format!("msg_{}", Uuid::new_v4())
                                )));

                                let mut frontend_tool_stream = self.handle_frontend_tool_requests(
                                    &frontend_requests,
                                    message_tool_response.clone(),
                                );

                                while let Some(msg) = frontend_tool_stream.try_next().await? {
                                    yield AgentEvent::Message(msg);
                                }

                                let mode = goose_mode.clone();
                                if mode.as_str() == "chat" {
                                    // Skip all tool calls in chat mode
                                    for request in remaining_requests {
                                        let mut response = message_tool_response.lock().await;
                                        *response = response.clone().with_tool_response(
                                            request.id.clone(),
                                            Ok(vec![Content::text(CHAT_MODE_TOOL_SKIPPED_RESPONSE)]),
                                        );
                                    }
                                } else {
                                    let mut permission_manager = PermissionManager::default();
                                    let (permission_check_result, enable_extension_request_ids) =
                                        check_tool_permissions(
                                            &remaining_requests,
                                            &mode,
                                            readonly_tools.clone(),
                                            regular_tools.clone(),
                                            &mut permission_manager,
                                            self.provider().await?,
                                        ).await;

                                    let mut tool_futures = self.handle_approved_and_denied_tools(
                                        &permission_check_result,
                                        message_tool_response.clone(),
                                        cancel_token.clone(),
                                        &session
                                    ).await?;

                                    let tool_futures_arc = Arc::new(Mutex::new(tool_futures));

                                    // Process tools requiring approval
                                    let mut tool_approval_stream = self.handle_approval_tool_requests(
                                        &permission_check_result.needs_approval,
                                        tool_futures_arc.clone(),
                                        &mut permission_manager,
                                        message_tool_response.clone(),
                                        cancel_token.clone(),
                                    );

                                    while let Some(msg) = tool_approval_stream.try_next().await? {
                                        yield AgentEvent::Message(msg);
                                    }

                                    tool_futures = {
                                        let mut futures_lock = tool_futures_arc.lock().await;
                                        futures_lock.drain(..).collect::<Vec<_>>()
                                    };

                                    let with_id = tool_futures
                                        .into_iter()
                                        .map(|(request_id, stream)| {
                                            stream.map(move |item| (request_id.clone(), item))
                                        })
                                        .collect::<Vec<_>>();

                                    let mut combined = stream::select_all(with_id);
                                    let mut all_install_successful = true;

                                    while let Some((request_id, item)) = combined.next().await {
                                        if is_token_cancelled(&cancel_token) {
                                            break;
                                        }
                                        match item {
                                            ToolStreamItem::Result(output) => {
                                                if enable_extension_request_ids.contains(&request_id)
                                                    && output.is_err()
                                                {
                                                    all_install_successful = false;
                                                }
                                                let mut response = message_tool_response.lock().await;
                                                *response =
                                                    response.clone().with_tool_response(request_id, output);
                                            }
                                            ToolStreamItem::Message(msg) => {
                                                yield AgentEvent::McpNotification((
                                                    request_id, msg,
                                                ));
                                            }
                                        }
                                    }

                                    if all_install_successful {
                                        tools_updated = true;
                                    }
                                }

                                let final_message_tool_resp = message_tool_response.lock().await.clone();
                                yield AgentEvent::Message(final_message_tool_resp.clone());

                                added_message = true;
                                messages_to_add.push(response);
                                messages_to_add.push(final_message_tool_resp);
                            }
                        }
                        Err(ProviderError::ContextLengthExceeded(_)) => {
                            yield AgentEvent::Message(Message::assistant().with_context_length_exceeded(
                                    "The context length of the model has been exceeded. Please start a new session and try again.",
                                ));
                            break;
                        }
                        Err(e) => {
                            error!("Error: {}", e);
                            yield AgentEvent::Message(Message::assistant().with_text(
                                    format!("Ran into this error: {e}.\n\nPlease retry if you think this is a transient or recoverable error.")
                                ));
                            break;
                        }
                    }
                }
                if tools_updated {
                    (tools, toolshim_tools, system_prompt) = self.prepare_tools_and_prompt().await?;
                }
                if !added_message {
                    if let Some(final_output_tool) = self.final_output_tool.lock().await.as_ref() {
                        if final_output_tool.final_output.is_none() {
                            tracing::warn!("Final output tool has not been called yet. Continuing agent loop.");
                            let message = Message::user().with_text(FINAL_OUTPUT_CONTINUATION_MESSAGE);
                            messages_to_add.push(message.clone());
                            yield AgentEvent::Message(message);
                            continue
                        } else {
                            let message = Message::assistant().with_text(final_output_tool.final_output.clone().unwrap());
                            messages_to_add.push(message.clone());
                            yield AgentEvent::Message(message);
                        }
                    }

                    match self.handle_retry_logic(&mut messages, &session, &initial_messages).await {
                        Ok(should_retry) => {
                            if should_retry {
                                info!("Retry logic triggered, restarting agent loop");
                                continue;
                            }
                        }
                        Err(e) => {
                            error!("Retry logic failed: {}", e);
                            yield AgentEvent::Message(Message::assistant().with_text(
                                format!("Retry logic encountered an error: {}", e)
                            ));
                        }
                    }
                    break;
                }

                messages.extend(messages_to_add);

                tokio::task::yield_now().await;
            }
        }))
    }

    fn determine_goose_mode(session: Option<&SessionConfig>, config: &Config) -> String {
        let mode = session.and_then(|s| s.execution_mode.as_deref());

        match mode {
            Some("foreground") => "chat".to_string(),
            Some("background") => "auto".to_string(),
            _ => config
                .get_param("GOOSE_MODE")
                .unwrap_or_else(|_| "auto".to_string()),
        }
    }

    /// Extend the system prompt with one line of additional instruction
    pub async fn extend_system_prompt(&self, instruction: String) {
        let mut prompt_manager = self.prompt_manager.lock().await;
        prompt_manager.add_system_prompt_extra(instruction);
    }

    pub async fn update_provider(&self, provider: Arc<dyn Provider>) -> Result<()> {
        let mut current_provider = self.provider.lock().await;
        *current_provider = Some(provider.clone());

        self.update_router_tool_selector(Some(provider), None)
            .await?;
        Ok(())
    }

    pub async fn update_router_tool_selector(
        &self,
        provider: Option<Arc<dyn Provider>>,
        reindex_all: Option<bool>,
    ) -> Result<()> {
        let provider = match provider {
            Some(p) => p,
            None => self.provider().await?,
        };

        // Delegate to ToolRouteManager
        self.tool_route_manager
            .update_router_tool_selector(provider, reindex_all, &self.extension_manager)
            .await
    }

    /// Override the system prompt with a custom template
    pub async fn override_system_prompt(&self, template: String) {
        let mut prompt_manager = self.prompt_manager.lock().await;
        prompt_manager.set_system_prompt_override(template);
    }

    pub async fn list_extension_prompts(&self) -> HashMap<String, Vec<Prompt>> {
        self.extension_manager
            .list_prompts(CancellationToken::default())
            .await
            .expect("Failed to list prompts")
    }

    pub async fn get_prompt(&self, name: &str, arguments: Value) -> Result<GetPromptResult> {
        // First find which extension has this prompt
        let prompts = self
            .extension_manager
            .list_prompts(CancellationToken::default())
            .await
            .map_err(|e| anyhow!("Failed to list prompts: {}", e))?;

        if let Some(extension) = prompts
            .iter()
            .find(|(_, prompt_list)| prompt_list.iter().any(|p| p.name == name))
            .map(|(extension, _)| extension)
        {
            return self
                .extension_manager
                .get_prompt(extension, name, arguments, CancellationToken::default())
                .await
                .map_err(|e| anyhow!("Failed to get prompt: {}", e));
        }

        Err(anyhow!("Prompt '{}' not found", name))
    }

    pub async fn get_plan_prompt(&self) -> Result<String> {
        let tools = self.extension_manager.get_prefixed_tools(None).await?;
        let tools_info = tools
            .into_iter()
            .map(|tool| {
                ToolInfo::new(
                    &tool.name,
                    tool.description
                        .as_ref()
                        .map(|d| d.as_ref())
                        .unwrap_or_default(),
                    get_parameter_names(&tool),
                    None,
                )
            })
            .collect();

        let plan_prompt = self.extension_manager.get_planning_prompt(tools_info).await;

        Ok(plan_prompt)
    }

    pub async fn handle_tool_result(&self, id: String, result: ToolResult<Vec<Content>>) {
        if let Err(e) = self.tool_result_tx.send((id, result)).await {
            error!("Failed to send tool result: {}", e);
        }
    }

    pub async fn create_recipe(&self, mut messages: Conversation) -> Result<Recipe> {
        let extensions_info = self.extension_manager.get_extensions_info().await;

        // Get model name from provider
        let provider = self.provider().await?;
        let model_config = provider.get_model_config();
        let model_name = &model_config.model_name;

        let prompt_manager = self.prompt_manager.lock().await;
        let system_prompt = prompt_manager.build_system_prompt(
            extensions_info,
            self.frontend_instructions.lock().await.clone(),
            self.extension_manager
                .suggest_disable_extensions_prompt()
                .await,
            Some(model_name),
            false,
        );

        let recipe_prompt = prompt_manager.get_recipe_prompt().await;
        let tools = self.extension_manager.get_prefixed_tools(None).await?;

        messages.push(Message::user().with_text(recipe_prompt));

        let (result, _usage) = self
            .provider
            .lock()
            .await
            .as_ref()
            .unwrap()
            .complete(&system_prompt, messages.messages(), &tools)
            .await?;

        let content = result.as_concat_text();

        // the response may be contained in ```json ```, strip that before parsing json
        let re = Regex::new(r"(?s)```[^\n]*\n(.*?)\n```").unwrap();
        let clean_content = re
            .captures(&content)
            .and_then(|caps| caps.get(1).map(|m| m.as_str()))
            .unwrap_or(&content)
            .trim()
            .to_string();

        // try to parse json response from the LLM
        let (instructions, activities) =
            if let Ok(json_content) = serde_json::from_str::<Value>(&clean_content) {
                let instructions = json_content
                    .get("instructions")
                    .ok_or_else(|| anyhow!("Missing 'instructions' in json response"))?
                    .as_str()
                    .ok_or_else(|| anyhow!("instructions' is not a string"))?
                    .to_string();

                let activities = json_content
                    .get("activities")
                    .ok_or_else(|| anyhow!("Missing 'activities' in json response"))?
                    .as_array()
                    .ok_or_else(|| anyhow!("'activities' is not an array'"))?
                    .iter()
                    .map(|act| {
                        act.as_str()
                            .map(|s| s.to_string())
                            .ok_or(anyhow!("'activities' array element is not a string"))
                    })
                    .collect::<Result<_, _>>()?;

                (instructions, activities)
            } else {
                // If we can't get valid JSON, try string parsing
                // Use split_once to get the content after "Instructions:".
                let after_instructions = content
                    .split_once("instructions:")
                    .map(|(_, rest)| rest)
                    .unwrap_or(&content);

                // Split once more to separate instructions from activities.
                let (instructions_part, activities_text) = after_instructions
                    .split_once("activities:")
                    .unwrap_or((after_instructions, ""));

                let instructions = instructions_part
                    .trim_end_matches(|c: char| c.is_whitespace() || c == '#')
                    .trim()
                    .to_string();
                let activities_text = activities_text.trim();

                // Regex to remove bullet markers or numbers with an optional dot.
                let bullet_re = Regex::new(r"^[•\-*\d]+\.?\s*").expect("Invalid regex");

                // Process each line in the activities section.
                let activities: Vec<String> = activities_text
                    .lines()
                    .map(|line| bullet_re.replace(line, "").to_string())
                    .map(|s| s.trim().to_string())
                    .filter(|line| !line.is_empty())
                    .collect();

                (instructions, activities)
            };

        let extensions = ExtensionConfigManager::get_all().unwrap_or_default();
        let extension_configs: Vec<_> = extensions
            .iter()
            .filter(|e| e.enabled)
            .map(|e| e.config.clone())
            .collect();

        let author = Author {
            contact: std::env::var("USER")
                .or_else(|_| std::env::var("USERNAME"))
                .ok(),
            metadata: None,
        };

        // Ideally we'd get the name of the provider we are using from the provider itself,
        // but it doesn't know and the plumbing looks complicated.
        let config = Config::global();
        let provider_name: String = config
            .get_param("GOOSE_PROVIDER")
            .expect("No provider configured. Run 'goose configure' first");

        let settings = Settings {
            goose_provider: Some(provider_name.clone()),
            goose_model: Some(model_name.clone()),
            temperature: Some(model_config.temperature.unwrap_or(0.0)),
        };

        let recipe = Recipe::builder()
            .title("Custom recipe from chat")
            .description("a custom recipe instance from this chat session")
            .instructions(instructions)
            .activities(activities)
            .extensions(extension_configs)
            .settings(settings)
            .author(author)
            .build()
            .expect("valid recipe");

        Ok(recipe)
    }
}

#[cfg(test)]
mod tests {
    use super::*;
    use crate::recipe::Response;

    #[tokio::test]
    async fn test_add_final_output_tool() -> Result<()> {
        let agent = Agent::new();

        let response = Response {
            json_schema: Some(serde_json::json!({
                "type": "object",
                "properties": {
                    "result": {"type": "string"}
                }
            })),
        };

        agent.add_final_output_tool(response).await;

        let tools = agent.list_tools(None).await;
        let final_output_tool = tools
            .iter()
            .find(|tool| tool.name == FINAL_OUTPUT_TOOL_NAME);

        assert!(
            final_output_tool.is_some(),
            "Final output tool should be present after adding"
        );

        let prompt_manager = agent.prompt_manager.lock().await;
        let system_prompt =
            prompt_manager.build_system_prompt(vec![], None, Value::Null, None, false);

        let final_output_tool_ref = agent.final_output_tool.lock().await;
        let final_output_tool_system_prompt =
            final_output_tool_ref.as_ref().unwrap().system_prompt();
        assert!(system_prompt.contains(&final_output_tool_system_prompt));
        Ok(())
    }

    #[tokio::test]
    async fn test_todo_tools_integration() -> Result<()> {
        let agent = Agent::new();

        // Test that task planner tools are listed
        let tools = agent.list_tools(None).await;

        let todo_read = tools.iter().find(|tool| tool.name == TODO_READ_TOOL_NAME);
        let todo_write = tools.iter().find(|tool| tool.name == TODO_WRITE_TOOL_NAME);

        assert!(todo_read.is_some(), "TODO read tool should be present");
        assert!(todo_write.is_some(), "TODO write tool should be present");

        Ok(())
    }
}<|MERGE_RESOLUTION|>--- conflicted
+++ resolved
@@ -102,11 +102,7 @@
     pub(super) tool_route_manager: ToolRouteManager,
     pub(super) scheduler_service: Mutex<Option<Arc<dyn SchedulerTrait>>>,
     pub(super) retry_manager: RetryManager,
-<<<<<<< HEAD
-    pub(super) todo_list: Arc<Mutex<String>>,
     pub(super) autopilot: Mutex<AutoPilot>,
-=======
->>>>>>> cfa0bed2
 }
 
 #[derive(Clone, Debug)]
@@ -183,11 +179,7 @@
             tool_route_manager: ToolRouteManager::new(),
             scheduler_service: Mutex::new(None),
             retry_manager,
-<<<<<<< HEAD
-            todo_list: Arc::new(Mutex::new(String::new())),
             autopilot: Mutex::new(AutoPilot::new()),
-=======
->>>>>>> cfa0bed2
         }
     }
 
