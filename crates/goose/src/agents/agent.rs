--- conflicted
+++ resolved
@@ -447,24 +447,13 @@
                             // What remains is handling the remaining tool requests (enable extension,
                             // regular tool calls) in goose_mode == ["auto", "approve" or "smart_approve"]
                             let mut permission_manager = PermissionManager::default();
-<<<<<<< HEAD
-                            let permission_check_result = check_tool_permissions(&remaining_requests,
-                                                            &mode,
-                                                            tools_with_readonly_annotation.clone(),
-                                                            tools_without_annotation.clone(),
-                                                            &mut permission_manager,
-                                                            self.provider().await?).await;
-
-=======
                             let (permission_check_result, enable_extension_request_ids) = check_tool_permissions(
                                 &remaining_requests,
                                 &mode,
                                 tools_with_readonly_annotation.clone(),
                                 tools_without_annotation.clone(),
                                 &mut permission_manager,
-                                self.provider(),
-                            ).await;
->>>>>>> 93abd4e5
+                                self.provider().await?).await;
 
                             // Handle pre-approved and read-only tools in parallel
                             let mut tool_futures: Vec<ToolFuture> = Vec::new();
