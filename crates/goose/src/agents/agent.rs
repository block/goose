--- conflicted
+++ resolved
@@ -1204,8 +1204,8 @@
                                 no_tools_called = false;
                             }
                         }
-<<<<<<< HEAD
-                        Err(ProviderError::ContextLengthExceeded(_error_msg)) => {
+                        Err(ref provider_err @ ProviderError::ContextLengthExceeded(_)) => {
+                            crate::posthog::emit_error(provider_err.telemetry_type());
                             consecutive_compactions += 1;
 
                             // Stop after 1 compaction attempt (when counter > 1)
@@ -1227,10 +1227,6 @@
                                 break;
                             }
 
-=======
-                        Err(ref provider_err @ ProviderError::ContextLengthExceeded(_)) => {
-                            crate::posthog::emit_error(provider_err.telemetry_type());
->>>>>>> 1c820add
                             yield AgentEvent::Message(
                                 Message::assistant().with_system_notification(
                                     SystemNotificationType::InlineMessage,
