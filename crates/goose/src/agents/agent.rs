--- conflicted
+++ resolved
@@ -104,11 +104,8 @@
     pub(super) tool_route_manager: ToolRouteManager,
     pub(super) scheduler_service: Mutex<Option<Arc<dyn SchedulerTrait>>>,
     pub(super) retry_manager: RetryManager,
-<<<<<<< HEAD
     pub(super) tool_inspection_manager: ToolInspectionManager,
-=======
     pub(super) autopilot: Mutex<AutoPilot>,
->>>>>>> bce04660
 }
 
 #[derive(Clone, Debug)]
@@ -180,13 +177,9 @@
             tool_result_rx: Arc::new(Mutex::new(tool_rx)),
             tool_route_manager: ToolRouteManager::new(),
             scheduler_service: Mutex::new(None),
-<<<<<<< HEAD
             retry_manager: RetryManager::new(),
             tool_inspection_manager: Self::create_default_tool_inspection_manager(),
-=======
-            retry_manager,
             autopilot: Mutex::new(AutoPilot::new()),
->>>>>>> bce04660
         }
     }
 
