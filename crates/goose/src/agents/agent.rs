use std::collections::HashMap;
use std::sync::Arc;

use anyhow::{anyhow, Result};
use futures::stream::BoxStream;
use futures::TryStreamExt;

use crate::config::{Config, ExtensionConfigManager, PermissionManager};
use crate::message::Message;
use crate::permission::permission_judge::check_tool_permissions;
use crate::permission::PermissionConfirmation;
use crate::providers::base::Provider;
use crate::providers::errors::ProviderError;
use crate::recipe::{Author, Recipe};
use crate::token_counter::TokenCounter;
use crate::truncate::{truncate_messages, OldestFirstTruncation};
use regex::Regex;
use serde_json::Value;
use tokio::sync::{mpsc, Mutex};
use tracing::{debug, error, instrument, warn};

use crate::agents::extension::{ExtensionConfig, ExtensionResult, ToolInfo};
use crate::agents::extension_manager::{get_parameter_names, ExtensionManager};
use crate::agents::platform_tools::{
    PLATFORM_LIST_RESOURCES_TOOL_NAME, PLATFORM_READ_RESOURCE_TOOL_NAME,
    PLATFORM_SEARCH_AVAILABLE_EXTENSIONS_TOOL_NAME,
};
use crate::agents::prompt_manager::PromptManager;
use crate::agents::types::SessionConfig;
use crate::agents::types::{FrontendTool, ToolResultReceiver};
use mcp_core::{
    prompt::Prompt, protocol::GetPromptResult, tool::Tool, Content, ToolError, ToolResult,
};

<<<<<<< HEAD
use super::platform_tools;
=======
use super::tool_execution::{
    ExtensionInstallResult, ToolFuture, CHAT_MODE_TOOL_SKIPPED_RESPONSE, DECLINED_RESPONSE,
};
>>>>>>> 97bdf32b

const MAX_TRUNCATION_ATTEMPTS: usize = 3;
const ESTIMATE_FACTOR_DECAY: f32 = 0.9;

/// The main goose Agent
pub struct Agent {
    pub(super) provider: Arc<dyn Provider>,
    pub(super) extension_manager: Mutex<ExtensionManager>,
    pub(super) frontend_tools: HashMap<String, FrontendTool>,
    pub(super) frontend_instructions: Option<String>,
    pub(super) prompt_manager: PromptManager,
    pub(super) token_counter: TokenCounter,
    pub(super) confirmation_tx: mpsc::Sender<(String, PermissionConfirmation)>,
    pub(super) confirmation_rx: Mutex<mpsc::Receiver<(String, PermissionConfirmation)>>,
    pub(super) tool_result_tx: mpsc::Sender<(String, ToolResult<Vec<Content>>)>,
    pub(super) tool_result_rx: ToolResultReceiver,
}

impl Agent {
    pub fn new(provider: Arc<dyn Provider>) -> Self {
        let token_counter = TokenCounter::new(provider.get_model_config().tokenizer_name());
        // Create channels with buffer size 32 (adjust if needed)
        let (confirm_tx, confirm_rx) = mpsc::channel(32);
        let (tool_tx, tool_rx) = mpsc::channel(32);

        Self {
            provider,
            extension_manager: Mutex::new(ExtensionManager::new()),
            frontend_tools: HashMap::new(),
            frontend_instructions: None,
            prompt_manager: PromptManager::new(),
            token_counter,
            confirmation_tx: confirm_tx,
            confirmation_rx: Mutex::new(confirm_rx),
            tool_result_tx: tool_tx,
            tool_result_rx: Arc::new(Mutex::new(tool_rx)),
        }
    }

    /// Get a reference count clone to the provider
    pub fn provider(&self) -> Arc<dyn Provider> {
        Arc::clone(&self.provider)
    }

    /// Check if a tool is a frontend tool
    pub fn is_frontend_tool(&self, name: &str) -> bool {
        self.frontend_tools.contains_key(name)
    }

    /// Get a reference to a frontend tool
    pub fn get_frontend_tool(&self, name: &str) -> Option<&FrontendTool> {
        self.frontend_tools.get(name)
    }

    /// Get all tools from all clients with proper prefixing
    pub async fn get_prefixed_tools(&mut self) -> ExtensionResult<Vec<Tool>> {
        let mut tools = self
            .extension_manager
            .lock()
            .await
            .get_prefixed_tools()
            .await?;

        // Add frontend tools directly - they don't need prefixing since they're already uniquely named
        for frontend_tool in self.frontend_tools.values() {
            tools.push(frontend_tool.tool.clone());
        }

        Ok(tools)
    }

    /// Dispatch a single tool call to the appropriate client
    #[instrument(skip(self, tool_call, request_id), fields(input, output))]
    pub(super) async fn dispatch_tool_call(
        &self,
        tool_call: mcp_core::tool::ToolCall,
        request_id: String,
    ) -> (String, Result<Vec<Content>, ToolError>) {
        let extension_manager = self.extension_manager.lock().await;
        let result = if tool_call.name == PLATFORM_READ_RESOURCE_TOOL_NAME {
            // Check if the tool is read_resource and handle it separately
            extension_manager
                .read_resource(tool_call.arguments.clone())
                .await
        } else if tool_call.name == PLATFORM_LIST_RESOURCES_TOOL_NAME {
            extension_manager
                .list_resources(tool_call.arguments.clone())
                .await
        } else if tool_call.name == PLATFORM_SEARCH_AVAILABLE_EXTENSIONS_TOOL_NAME {
            extension_manager.search_available_extensions().await
        } else if self.is_frontend_tool(&tool_call.name) {
            // For frontend tools, return an error indicating we need frontend execution
            Err(ToolError::ExecutionError(
                "Frontend tool execution required".to_string(),
            ))
        } else {
            extension_manager
                .dispatch_tool_call(tool_call.clone())
                .await
        };

        debug!(
            "input" = serde_json::to_string(&tool_call).unwrap(),
            "output" = serde_json::to_string(&result).unwrap(),
        );

        (request_id, result)
    }

    /// Truncates the messages to fit within the model's context window
    /// Ensures the last message is a user message and removes tool call-response pairs
    async fn truncate_messages(
        &self,
        messages: &mut Vec<Message>,
        estimate_factor: f32,
        system_prompt: &str,
        tools: &mut Vec<Tool>,
    ) -> anyhow::Result<()> {
        // Model's actual context limit
        let context_limit = self.provider.get_model_config().context_limit();

        // Our conservative estimate of the **target** context limit
        // Our token count is an estimate since model providers often don't provide the tokenizer (eg. Claude)
        let context_limit = (context_limit as f32 * estimate_factor) as usize;

        // Take into account the system prompt, and our tools input and subtract that from the
        // remaining context limit
        let system_prompt_token_count = self.token_counter.count_tokens(system_prompt);
        let tools_token_count = self.token_counter.count_tokens_for_tools(tools.as_slice());

        // Check if system prompt + tools exceed our context limit
        let remaining_tokens = context_limit
            .checked_sub(system_prompt_token_count)
            .and_then(|remaining| remaining.checked_sub(tools_token_count))
            .ok_or_else(|| {
                anyhow::anyhow!("System prompt and tools exceed estimated context limit")
            })?;

        let context_limit = remaining_tokens;

        // Calculate current token count of each message, use count_chat_tokens to ensure we
        // capture the full content of the message, include ToolRequests and ToolResponses
        let mut token_counts: Vec<usize> = messages
            .iter()
            .map(|msg| {
                self.token_counter
                    .count_chat_tokens("", std::slice::from_ref(msg), &[])
            })
            .collect();

        truncate_messages(
            messages,
            &mut token_counts,
            context_limit,
            &OldestFirstTruncation,
        )
    }

    pub(super) async fn enable_extension(
        &self,
        extension_name: String,
        request_id: String,
    ) -> (String, Result<Vec<Content>, ToolError>) {
        let mut extension_manager = self.extension_manager.lock().await;
        let config = match ExtensionConfigManager::get_config_by_name(&extension_name) {
            Ok(Some(config)) => config,
            Ok(None) => {
                return (
                    request_id,
                    Err(ToolError::ExecutionError(format!(
                        "Extension '{}' not found. Please check the extension name and try again.",
                        extension_name
                    ))),
                )
            }
            Err(e) => {
                return (
                    request_id,
                    Err(ToolError::ExecutionError(format!(
                        "Failed to get extension config: {}",
                        e
                    ))),
                )
            }
        };

        let result = extension_manager
            .add_extension(config)
            .await
            .map(|_| {
                vec![Content::text(format!(
                    "The extension '{}' has been installed successfully",
                    extension_name
                ))]
            })
            .map_err(|e| ToolError::ExecutionError(e.to_string()));

        (request_id, result)
    }

    pub async fn add_extension(&mut self, extension: ExtensionConfig) -> ExtensionResult<()> {
        match &extension {
            ExtensionConfig::Frontend {
                name: _,
                tools,
                instructions,
                bundled: _,
            } => {
                // For frontend tools, just store them in the frontend_tools map
                for tool in tools {
                    let frontend_tool = FrontendTool {
                        name: tool.name.clone(),
                        tool: tool.clone(),
                    };
                    self.frontend_tools.insert(tool.name.clone(), frontend_tool);
                }
                // Store instructions if provided, using "frontend" as the key
                if let Some(instructions) = instructions {
                    self.frontend_instructions = Some(instructions.clone());
                } else {
                    // Default frontend instructions if none provided
                    self.frontend_instructions = Some(
                        "The following tools are provided directly by the frontend and will be executed by the frontend when called.".to_string(),
                    );
                }
            }
            _ => {
                let mut extension_manager = self.extension_manager.lock().await;
                let _ = extension_manager.add_extension(extension).await;
            }
        };

        Ok(())
    }

    pub async fn list_tools(&self) -> Vec<Tool> {
        let extension_manager = self.extension_manager.lock().await;
        let mut prefixed_tools = extension_manager
            .get_prefixed_tools()
            .await
            .unwrap_or_default();

        // Add resource tools if supported
        if extension_manager.supports_resources() {
            prefixed_tools.push(platform_tools::read_resource_tool());
            prefixed_tools.push(platform_tools::list_resources_tool());
        }

        // Add platform tools
        prefixed_tools.push(platform_tools::search_available_extensions_tool());
        prefixed_tools.push(platform_tools::enable_extension_tool());
        prefixed_tools
    }

    pub async fn remove_extension(&mut self, name: &str) {
        let mut extension_manager = self.extension_manager.lock().await;
        extension_manager
            .remove_extension(name)
            .await
            .expect("Failed to remove extension");
    }

    pub async fn list_extensions(&self) -> Vec<String> {
        let extension_manager = self.extension_manager.lock().await;
        extension_manager
            .list_extensions()
            .await
            .expect("Failed to list extensions")
    }

    /// Handle a confirmation response for a tool request
    pub async fn handle_confirmation(
        &self,
        request_id: String,
        confirmation: PermissionConfirmation,
    ) {
        if let Err(e) = self.confirmation_tx.send((request_id, confirmation)).await {
            error!("Failed to send confirmation: {}", e);
        }
    }

    #[instrument(skip(self, messages, session), fields(user_message))]
    pub async fn reply(
        &self,
        messages: &[Message],
        session: Option<SessionConfig>,
    ) -> anyhow::Result<BoxStream<'_, anyhow::Result<Message>>> {
        let mut messages = messages.to_vec();
        let reply_span = tracing::Span::current();
        let mut truncation_attempt: usize = 0;

        // Load settings from config
        let config = Config::global();

        // Setup tools and prompt
        let (mut tools, mut toolshim_tools, mut system_prompt) =
            self.prepare_tools_and_prompt().await?;

        let goose_mode = config.get_param("GOOSE_MODE").unwrap_or("auto".to_string());

        let (tools_with_readonly_annotation, tools_without_annotation) =
            Self::categorize_tools_by_annotation(&tools);

        if let Some(content) = messages
            .last()
            .and_then(|msg| msg.content.first())
            .and_then(|c| c.as_text())
        {
            debug!("user_message" = &content);
        }

        Ok(Box::pin(async_stream::try_stream! {
            let _ = reply_span.enter();
            loop {
                match Self::generate_response_from_provider(
                    self.provider(),
                    &system_prompt,
                    &messages,
                    &tools,
                    &toolshim_tools,
                ).await {
                    Ok((response, usage)) => {
                        // record usage for the session in the session file
                        if let Some(session_config) = session.clone() {
                            Self::update_session_metrics(session_config, &usage, messages.len()).await?;
                        }

                        // Reset truncation attempt
                        truncation_attempt = 0;

                        // categorize the type of requests we need to handle
                        let (frontend_requests,
                            remaining_requests,
                            filtered_response) =
                            self.categorize_tool_requests(&response);


                        // Yield the assistant's response with frontend tool requests filtered out
                        yield filtered_response.clone();

                        tokio::task::yield_now().await;

                        let num_tool_requests = frontend_requests.len() + remaining_requests.len();
                        if num_tool_requests == 0 {
                            break;
                        }

                        // Process tool requests depending on frontend tools and then goose_mode
                        let message_tool_response = Arc::new(Mutex::new(Message::user()));

                        // First handle any frontend tool requests
                        let mut frontend_tool_stream = self.handle_frontend_tool_requests(
                            &frontend_requests,
                            message_tool_response.clone()
                        );

                        // we have a stream of frontend tools to handle, inside the stream
                        // execution is yeield back to this reply loop, and is of the same Message
                        // type, so we can yield that back up to be handled
                        while let Some(msg) = frontend_tool_stream.try_next().await? {
                            yield msg;
                        }

                        // Clone goose_mode once before the match to avoid move issues
                        let mode = goose_mode.clone();
                        if mode.as_str() == "chat" {
                            // Skip all tool calls in chat mode
                            for request in remaining_requests {
                                let mut response = message_tool_response.lock().await;
                                *response = response.clone().with_tool_response(
                                    request.id.clone(),
                                    Ok(vec![Content::text(CHAT_MODE_TOOL_SKIPPED_RESPONSE)]),
                                );
                            }
                        } else {
                        // At this point, we have handled the frontend tool requests and know goose_mode != "chat"
                        // What remains is handling the remaining tool requests (enable extension,
                        // regular tool calls) in goose_mode == ["auto", "approve" or "smart_approve"]
                        let mut permission_manager = PermissionManager::default();
                        let permission_check_result = check_tool_permissions(&remaining_requests,
                                                        &mode,
                                                        tools_with_readonly_annotation.clone(),
                                                        tools_without_annotation.clone(),
                                                        &mut permission_manager,
                                                        self.provider()).await;


                        // Handle pre-approved and read-only tools in parallel
                        let mut tool_futures: Vec<ToolFuture> = Vec::new();
                        let mut install_results: Vec<ExtensionInstallResult> = Vec::new();
                        let install_results_arc = Arc::new(Mutex::new(install_results));

                        // Skip the confirmation for approved tools
                        for request in &permission_check_result.approved {
                            if let Ok(tool_call) = request.tool_call.clone() {
                                let tool_future = self.dispatch_tool_call(tool_call, request.id.clone());
                                    tool_futures.push(Box::pin(tool_future));
                            }
                        }
                        for request in &permission_check_result.denied {
                            let mut response = message_tool_response.lock().await;
                            *response = response.clone().with_tool_response(
                                request.id.clone(),
                                Ok(vec![Content::text(DECLINED_RESPONSE)]),
                            );
                        }

                        // we need interior mutability in handle_approval_tool_requests
                        let tool_futures_arc = Arc::new(Mutex::new(tool_futures));
                        // Process tools requiring approval (enable extension, regular tool calls)
                        let mut tool_approval_stream = self.handle_approval_tool_requests(
                            &permission_check_result.needs_approval,
                            install_results_arc.clone(),
                            tool_futures_arc.clone(),
                            &mut permission_manager,
                            message_tool_response.clone()
                        );

                        // we have a stream of tool_approval_requests to handle
                        // execution is yeield back to this reply loop, and is of the same Message
                        // type, so we can yield the Message back up to be handled and grab and
                        // confirmations or denials
                        while let Some(msg) = tool_approval_stream.try_next().await? {
                            yield msg;
                        }

                        tool_futures = {
                            // Lock the mutex asynchronously.
                            let mut futures_lock = tool_futures_arc.lock().await;
                            // Drain the vector and collect into a new Vec.
                            futures_lock.drain(..).collect::<Vec<_>>()
                        };

                        install_results = {
                            // Lock the mutex asynchronously.
                            let mut results_lock = install_results_arc.lock().await;
                            // Drain the vector and collect into a new Vec.
                            results_lock.drain(..).collect::<Vec<_>>()
                        };


                        // Wait for all tool calls to complete
                        let results = futures::future::join_all(tool_futures).await;
                        for (request_id, output) in results {
                            let mut response = message_tool_response.lock().await;
                            *response = response.clone().with_tool_response(
                                request_id,
                                output,
                            );
                        }

                        // Check if any install results had errors before processing them
                        let all_install_successful = !install_results.iter().any(|(_, result)| result.is_err());
                        for (request_id, output) in install_results {
                            let mut response = message_tool_response.lock().await;
                            *response = response.clone().with_tool_response(
                                request_id,
                                output
                            );
                        }

                        // Update system prompt and tools if installations were successful
                        if all_install_successful {
                            (tools, toolshim_tools, system_prompt) = self.prepare_tools_and_prompt().await?;
                        }
                    }

                        let final_message_tool_resp = message_tool_response.lock().await.clone();
                        yield final_message_tool_resp.clone();

                        messages.push(response);
                        messages.push(final_message_tool_resp);
                    },
                    Err(ProviderError::ContextLengthExceeded(_)) => {
                        if truncation_attempt >= MAX_TRUNCATION_ATTEMPTS {
                            // Create an error message & terminate the stream
                            // the previous message would have been a user message (e.g. before any tool calls, this is just after the input message.
                            // at the start of a loop after a tool call, it would be after a tool_use assistant followed by a tool_result user)
                            yield Message::assistant().with_text("Error: Context length exceeds limits even after multiple attempts to truncate. Please start a new session with fresh context and try again.");
                            break;
                        }
                        truncation_attempt += 1;
                        warn!("Context length exceeded. Truncation Attempt: {}/{}.", truncation_attempt, MAX_TRUNCATION_ATTEMPTS);
                        // Decay the estimate factor as we make more truncation attempts
                        // Estimate factor decays like this over time: 0.9, 0.81, 0.729, ...
                        let estimate_factor: f32 = ESTIMATE_FACTOR_DECAY.powi(truncation_attempt as i32);
                        if let Err(err) = self.truncate_messages(&mut messages, estimate_factor, &system_prompt, &mut tools).await {
                            yield Message::assistant().with_text(format!("Error: Unable to truncate messages to stay within context limit. \n\nRan into this error: {}.\n\nPlease start a new session with fresh context and try again.", err));
                            break;
                        }
                        // Retry the loop after truncation
                        continue;
                    },
                    Err(e) => {
                        // Create an error message & terminate the stream
                        error!("Error: {}", e);
                        yield Message::assistant().with_text(format!("Ran into this error: {e}.\n\nPlease retry if you think this is a transient or recoverable error."));
                        break;
                    }
                }

                // Yield control back to the scheduler to prevent blocking
                tokio::task::yield_now().await;
            }
        }))
    }

    /// Extend the system prompt with one line of additional instruction
    pub async fn extend_system_prompt(&mut self, instruction: String) {
        self.prompt_manager.add_system_prompt_extra(instruction);
    }

    /// Override the system prompt with a custom template
    pub async fn override_system_prompt(&mut self, template: String) {
        self.prompt_manager.set_system_prompt_override(template);
    }

    pub async fn list_extension_prompts(&self) -> HashMap<String, Vec<Prompt>> {
        let extension_manager = self.extension_manager.lock().await;
        extension_manager
            .list_prompts()
            .await
            .expect("Failed to list prompts")
    }

    pub async fn get_prompt(&self, name: &str, arguments: Value) -> Result<GetPromptResult> {
        let extension_manager = self.extension_manager.lock().await;

        // First find which extension has this prompt
        let prompts = extension_manager
            .list_prompts()
            .await
            .map_err(|e| anyhow!("Failed to list prompts: {}", e))?;

        if let Some(extension) = prompts
            .iter()
            .find(|(_, prompt_list)| prompt_list.iter().any(|p| p.name == name))
            .map(|(extension, _)| extension)
        {
            return extension_manager
                .get_prompt(extension, name, arguments)
                .await
                .map_err(|e| anyhow!("Failed to get prompt: {}", e));
        }

        Err(anyhow!("Prompt '{}' not found", name))
    }

    pub async fn get_plan_prompt(&self) -> anyhow::Result<String> {
        let extension_manager = self.extension_manager.lock().await;
        let tools = extension_manager.get_prefixed_tools().await?;
        let tools_info = tools
            .into_iter()
            .map(|tool| {
                ToolInfo::new(
                    &tool.name,
                    &tool.description,
                    get_parameter_names(&tool),
                    None,
                )
            })
            .collect();

        let plan_prompt = extension_manager.get_planning_prompt(tools_info).await;

        Ok(plan_prompt)
    }

    pub async fn handle_tool_result(&self, id: String, result: ToolResult<Vec<Content>>) {
        if let Err(e) = self.tool_result_tx.send((id, result)).await {
            tracing::error!("Failed to send tool result: {}", e);
        }
    }

    pub async fn create_recipe(&self, mut messages: Vec<Message>) -> Result<Recipe> {
        let extension_manager = self.extension_manager.lock().await;
        let extensions_info = extension_manager.get_extensions_info().await;
        let system_prompt = self
            .prompt_manager
            .build_system_prompt(extensions_info, self.frontend_instructions.clone());

        let recipe_prompt = self.prompt_manager.get_recipe_prompt().await;
        let tools = extension_manager.get_prefixed_tools().await?;

        messages.push(Message::user().with_text(recipe_prompt));

        let (result, _usage) = self
            .provider
            .complete(&system_prompt, &messages, &tools)
            .await?;

        let content = result.as_concat_text();

        // the response may be contained in ```json ```, strip that before parsing json
        let re = Regex::new(r"(?s)```[^\n]*\n(.*?)\n```").unwrap();
        let clean_content = re
            .captures(&content)
            .and_then(|caps| caps.get(1).map(|m| m.as_str()))
            .unwrap_or(&content)
            .trim()
            .to_string();

        // try to parse json response from the LLM
        let (instructions, activities) =
            if let Ok(json_content) = serde_json::from_str::<Value>(&clean_content) {
                let instructions = json_content
                    .get("instructions")
                    .ok_or_else(|| anyhow!("Missing 'instructions' in json response"))?
                    .as_str()
                    .ok_or_else(|| anyhow!("instructions' is not a string"))?
                    .to_string();

                let activities = json_content
                    .get("activities")
                    .ok_or_else(|| anyhow!("Missing 'activities' in json response"))?
                    .as_array()
                    .ok_or_else(|| anyhow!("'activities' is not an array'"))?
                    .iter()
                    .map(|act| {
                        act.as_str()
                            .map(|s| s.to_string())
                            .ok_or(anyhow!("'activities' array element is not a string"))
                    })
                    .collect::<Result<_, _>>()?;

                (instructions, activities)
            } else {
                // If we can't get valid JSON, try string parsing
                // Use split_once to get the content after "Instructions:".
                let after_instructions = content
                    .split_once("instructions:")
                    .map(|(_, rest)| rest)
                    .unwrap_or(&content);

                // Split once more to separate instructions from activities.
                let (instructions_part, activities_text) = after_instructions
                    .split_once("activities:")
                    .unwrap_or((after_instructions, ""));

                let instructions = instructions_part
                    .trim_end_matches(|c: char| c.is_whitespace() || c == '#')
                    .trim()
                    .to_string();
                let activities_text = activities_text.trim();

                // Regex to remove bullet markers or numbers with an optional dot.
                let bullet_re = Regex::new(r"^[•\-\*\d]+\.?\s*").expect("Invalid regex");

                // Process each line in the activities section.
                let activities: Vec<String> = activities_text
                    .lines()
                    .map(|line| bullet_re.replace(line, "").to_string())
                    .map(|s| s.trim().to_string())
                    .filter(|line| !line.is_empty())
                    .collect();

                (instructions, activities)
            };

        let extensions = ExtensionConfigManager::get_all().unwrap_or_default();
        let extension_configs: Vec<_> = extensions
            .iter()
            .filter(|e| e.enabled)
            .map(|e| e.config.clone())
            .collect();

        let author = Author {
            contact: std::env::var("USER")
                .or_else(|_| std::env::var("USERNAME"))
                .ok(),
            metadata: None,
        };

        let recipe = Recipe::builder()
            .title("Custom recipe from chat")
            .description("a custom recipe instance from this chat session")
            .instructions(instructions)
            .activities(activities)
            .extensions(extension_configs)
            .author(author)
            .build()
            .expect("valid recipe");

        Ok(recipe)
    }
}<|MERGE_RESOLUTION|>--- conflicted
+++ resolved
@@ -32,13 +32,10 @@
     prompt::Prompt, protocol::GetPromptResult, tool::Tool, Content, ToolError, ToolResult,
 };
 
-<<<<<<< HEAD
 use super::platform_tools;
-=======
 use super::tool_execution::{
     ExtensionInstallResult, ToolFuture, CHAT_MODE_TOOL_SKIPPED_RESPONSE, DECLINED_RESPONSE,
 };
->>>>>>> 97bdf32b
 
 const MAX_TRUNCATION_ATTEMPTS: usize = 3;
 const ESTIMATE_FACTOR_DECAY: f32 = 0.9;
