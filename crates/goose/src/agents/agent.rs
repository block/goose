--- conflicted
+++ resolved
@@ -33,13 +33,9 @@
 use crate::agents::types::SessionConfig;
 use crate::agents::types::{FrontendTool, ToolResultReceiver};
 use crate::config::{Config, ExtensionConfigManager, PermissionManager};
-<<<<<<< HEAD
+use crate::context_mgmt::auto_compact;
 use crate::conversation::Conversation;
 use crate::message::{Message, ToolRequest};
-=======
-use crate::context_mgmt::auto_compact;
-use crate::message::{push_message, Message, ToolRequest};
->>>>>>> 6b93260f
 use crate::permission::permission_judge::{check_tool_permissions, PermissionCheckResult};
 use crate::permission::PermissionConfirmation;
 use crate::providers::base::Provider;
@@ -227,15 +223,15 @@
         session: &Option<SessionConfig>,
     ) -> Result<ReplyContext> {
         let unfixed_messages = unfixed_conversation.messages().clone();
-        let (conversation, issues) = fix_conversation(unfixed_conversation);
+        let (conversation, issues) = fix_conversation(unfixed_conversation.clone());
         if !issues.is_empty() {
             tracing::warn!(
                 "Conversation issue fixed: {}",
-<<<<<<< HEAD
-                debug_conversation_fix(conversation.messages(), &unfixed_messages, &issues)
-=======
-                debug_conversation_fix(unfixed_messages, &messages, &issues)
->>>>>>> 6b93260f
+                debug_conversation_fix(
+                    unfixed_messages.as_slice(),
+                    conversation.messages(),
+                    &issues
+                )
             );
         }
         let initial_messages = conversation.messages().clone();
@@ -765,15 +761,12 @@
         }
     }
 
-<<<<<<< HEAD
-    #[instrument(skip(self, unfixed_conversation, session), fields(user_message))]
-=======
     /// Handle auto-compaction logic and return compacted messages if needed
     async fn handle_auto_compaction(
         &self,
         messages: &[Message],
         session: &Option<SessionConfig>,
-    ) -> Result<Option<(Vec<Message>, String)>> {
+    ) -> Result<Option<(Conversation, String)>> {
         // Try to get session metadata for more accurate token counts
         let session_metadata = if let Some(session_config) = session {
             match session::storage::get_path(session_config.id.clone()) {
@@ -815,28 +808,22 @@
         Ok(None)
     }
 
-    #[instrument(skip(self, unfixed_messages, session), fields(user_message))]
->>>>>>> 6b93260f
+    #[instrument(skip(self, unfixed_conversation, session), fields(user_message))]
     pub async fn reply(
         &self,
         unfixed_conversation: Conversation,
         session: Option<SessionConfig>,
         cancel_token: Option<CancellationToken>,
     ) -> Result<BoxStream<'_, Result<AgentEvent>>> {
-<<<<<<< HEAD
-        let context = self
-            .prepare_reply_context(unfixed_conversation, &session)
-            .await?;
-=======
         // Handle auto-compaction before processing
         let (messages, compaction_msg) = match self
-            .handle_auto_compaction(unfixed_messages, &session)
+            .handle_auto_compaction(&unfixed_conversation.messages(), &session)
             .await?
         {
             Some((compacted_messages, msg)) => (compacted_messages, Some(msg)),
             None => {
                 let context = self
-                    .prepare_reply_context(unfixed_messages, &session)
+                    .prepare_reply_context(unfixed_conversation, &session)
                     .await?;
                 (context.messages, None)
             }
@@ -846,10 +833,10 @@
         if let Some(compaction_msg) = compaction_msg {
             return Ok(Box::pin(async_stream::try_stream! {
                 yield AgentEvent::Message(Message::assistant().with_text(compaction_msg));
-                yield AgentEvent::HistoryReplaced(messages.clone());
+                yield AgentEvent::HistoryReplaced(messages.messages().clone());
 
                 // Continue with normal reply processing using compacted messages
-                let mut reply_stream = self.reply_internal(&messages, session, cancel_token).await?;
+                let mut reply_stream = self.reply_internal(messages, session, cancel_token).await?;
                 while let Some(event) = reply_stream.next().await {
                     yield event?;
                 }
@@ -857,18 +844,17 @@
         }
 
         // No compaction needed, proceed with normal processing
-        self.reply_internal(&messages, session, cancel_token).await
+        self.reply_internal(messages, session, cancel_token).await
     }
 
     /// Main reply method that handles the actual agent processing
     async fn reply_internal(
         &self,
-        messages: &[Message],
+        messages: Conversation,
         session: Option<SessionConfig>,
         cancel_token: Option<CancellationToken>,
     ) -> Result<BoxStream<'_, Result<AgentEvent>>> {
         let context = self.prepare_reply_context(messages, &session).await?;
->>>>>>> 6b93260f
         let ReplyContext {
             mut messages,
             mut tools,
