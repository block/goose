use std::collections::HashMap;
use std::future::Future;
use std::pin::Pin;
use std::sync::Arc;

use anyhow::{anyhow, Result};
use futures::stream::BoxStream;
use futures::{FutureExt, Stream, TryStreamExt};
use futures_util::stream;
use futures_util::stream::StreamExt;
use mcp_core::protocol::JsonRpcMessage;

<<<<<<< HEAD
use crate::agents::sub_agent_execution_tool::sub_agent_execute_task_tool::{
    self, SUB_AGENT_EXECUTE_TASK_TOOL_NAME,
};
=======
use crate::agents::final_output_tool::{FINAL_OUTPUT_CONTINUATION_MESSAGE, FINAL_OUTPUT_TOOL_NAME};
>>>>>>> 2c86a0eb
use crate::agents::sub_recipe_manager::SubRecipeManager;
use crate::config::{Config, ExtensionConfigManager, PermissionManager};
use crate::message::Message;
use crate::permission::permission_judge::check_tool_permissions;
use crate::permission::PermissionConfirmation;
use crate::providers::base::Provider;
use crate::providers::errors::ProviderError;
use crate::recipe::{Author, Recipe, Response, Settings, SubRecipe};
use crate::scheduler_trait::SchedulerTrait;
use crate::tool_monitor::{ToolCall, ToolMonitor};
use regex::Regex;
use serde_json::Value;
use tokio::sync::{mpsc, Mutex, RwLock};
use tracing::{debug, error, instrument};

use crate::agents::extension::{ExtensionConfig, ExtensionError, ExtensionResult, ToolInfo};
use crate::agents::extension_manager::{get_parameter_names, ExtensionManager};
use crate::agents::platform_tools::{
    PLATFORM_LIST_RESOURCES_TOOL_NAME, PLATFORM_MANAGE_EXTENSIONS_TOOL_NAME,
    PLATFORM_MANAGE_SCHEDULE_TOOL_NAME, PLATFORM_READ_RESOURCE_TOOL_NAME,
    PLATFORM_SEARCH_AVAILABLE_EXTENSIONS_TOOL_NAME,
};
use crate::agents::prompt_manager::PromptManager;
use crate::agents::router_tool_selector::{
    create_tool_selector, RouterToolSelectionStrategy, RouterToolSelector,
};
use crate::agents::router_tools::{ROUTER_LLM_SEARCH_TOOL_NAME, ROUTER_VECTOR_SEARCH_TOOL_NAME};
use crate::agents::tool_router_index_manager::ToolRouterIndexManager;
use crate::agents::tool_vectordb::generate_table_id;
use crate::agents::types::SessionConfig;
use crate::agents::types::{FrontendTool, ToolResultReceiver};
use mcp_core::{
    prompt::Prompt, protocol::GetPromptResult, tool::Tool, Content, ToolError, ToolResult,
};

use crate::agents::subagent_tools::SUBAGENT_RUN_TASK_TOOL_NAME;

use super::final_output_tool::FinalOutputTool;
use super::platform_tools;
use super::router_tools;
use super::subagent_manager::SubAgentManager;
use super::subagent_tools;
use super::tool_execution::{ToolCallResult, CHAT_MODE_TOOL_SKIPPED_RESPONSE, DECLINED_RESPONSE};

const DEFAULT_MAX_TURNS: u32 = 1000;

/// The main goose Agent
pub struct Agent {
    pub(super) provider: Mutex<Option<Arc<dyn Provider>>>,
    pub(super) extension_manager: RwLock<ExtensionManager>,
    pub(super) sub_recipe_manager: Mutex<SubRecipeManager>,
    pub(super) final_output_tool: Mutex<Option<FinalOutputTool>>,
    pub(super) frontend_tools: Mutex<HashMap<String, FrontendTool>>,
    pub(super) frontend_instructions: Mutex<Option<String>>,
    pub(super) prompt_manager: Mutex<PromptManager>,
    pub(super) confirmation_tx: mpsc::Sender<(String, PermissionConfirmation)>,
    pub(super) confirmation_rx: Mutex<mpsc::Receiver<(String, PermissionConfirmation)>>,
    pub(super) tool_result_tx: mpsc::Sender<(String, ToolResult<Vec<Content>>)>,
    pub(super) tool_result_rx: ToolResultReceiver,
    pub(super) tool_monitor: Mutex<Option<ToolMonitor>>,
    pub(super) router_tool_selector: Mutex<Option<Arc<Box<dyn RouterToolSelector>>>>,
    pub(super) scheduler_service: Mutex<Option<Arc<dyn SchedulerTrait>>>,
    pub(super) subagent_manager: Mutex<Option<SubAgentManager>>,
    pub(super) mcp_notification_rx: Arc<Mutex<mpsc::Receiver<JsonRpcMessage>>>,
}

#[derive(Clone, Debug)]
pub enum AgentEvent {
    Message(Message),
    McpNotification((String, JsonRpcMessage)),
    ModelChange { model: String, mode: String },
}

impl Default for Agent {
    fn default() -> Self {
        Self::new()
    }
}

pub enum ToolStreamItem<T> {
    Message(JsonRpcMessage),
    Result(T),
}

pub type ToolStream = Pin<Box<dyn Stream<Item = ToolStreamItem<ToolResult<Vec<Content>>>> + Send>>;

// tool_stream combines a stream of JsonRpcMessages with a future representing the
// final result of the tool call. MCP notifications are not request-scoped, but
// this lets us capture all notifications emitted during the tool call for
// simpler consumption
pub fn tool_stream<S, F>(rx: S, done: F) -> ToolStream
where
    S: Stream<Item = JsonRpcMessage> + Send + Unpin + 'static,
    F: Future<Output = ToolResult<Vec<Content>>> + Send + 'static,
{
    Box::pin(async_stream::stream! {
        tokio::pin!(done);
        let mut rx = rx;

        loop {
            tokio::select! {
                Some(msg) = rx.next() => {
                    yield ToolStreamItem::Message(msg);
                }
                r = &mut done => {
                    yield ToolStreamItem::Result(r);
                    break;
                }
            }
        }
    })
}

impl Agent {
    pub fn new() -> Self {
        // Create channels with buffer size 32 (adjust if needed)
        let (confirm_tx, confirm_rx) = mpsc::channel(32);
        let (tool_tx, tool_rx) = mpsc::channel(32);
        // Add MCP notification channel
        let (mcp_tx, mcp_rx) = mpsc::channel(100);

        Self {
            provider: Mutex::new(None),
            extension_manager: RwLock::new(ExtensionManager::new()),
            sub_recipe_manager: Mutex::new(SubRecipeManager::new()),
            final_output_tool: Mutex::new(None),
            frontend_tools: Mutex::new(HashMap::new()),
            frontend_instructions: Mutex::new(None),
            prompt_manager: Mutex::new(PromptManager::new()),
            confirmation_tx: confirm_tx,
            confirmation_rx: Mutex::new(confirm_rx),
            tool_result_tx: tool_tx,
            tool_result_rx: Arc::new(Mutex::new(tool_rx)),
            tool_monitor: Mutex::new(None),
            router_tool_selector: Mutex::new(None),
            scheduler_service: Mutex::new(None),
            // Initialize with MCP notification support
            subagent_manager: Mutex::new(Some(SubAgentManager::new(mcp_tx))),
            mcp_notification_rx: Arc::new(Mutex::new(mcp_rx)),
        }
    }

    pub async fn configure_tool_monitor(&self, max_repetitions: Option<u32>) {
        let mut tool_monitor = self.tool_monitor.lock().await;
        *tool_monitor = Some(ToolMonitor::new(max_repetitions));
    }

    pub async fn get_tool_stats(&self) -> Option<HashMap<String, u32>> {
        let tool_monitor = self.tool_monitor.lock().await;
        tool_monitor.as_ref().map(|monitor| monitor.get_stats())
    }

    pub async fn reset_tool_monitor(&self) {
        if let Some(monitor) = self.tool_monitor.lock().await.as_mut() {
            monitor.reset();
        }
    }

    /// Set the scheduler service for this agent
    pub async fn set_scheduler(&self, scheduler: Arc<dyn SchedulerTrait>) {
        let mut scheduler_service = self.scheduler_service.lock().await;
        *scheduler_service = Some(scheduler);
    }

    /// Get a reference count clone to the provider
    pub async fn provider(&self) -> Result<Arc<dyn Provider>, anyhow::Error> {
        match &*self.provider.lock().await {
            Some(provider) => Ok(Arc::clone(provider)),
            None => Err(anyhow!("Provider not set")),
        }
    }

    /// Check if a tool is a frontend tool
    pub async fn is_frontend_tool(&self, name: &str) -> bool {
        self.frontend_tools.lock().await.contains_key(name)
    }

    /// Get a reference to a frontend tool
    pub async fn get_frontend_tool(&self, name: &str) -> Option<FrontendTool> {
        self.frontend_tools.lock().await.get(name).cloned()
    }

    /// Get all tools from all clients with proper prefixing
    pub async fn get_prefixed_tools(&self) -> ExtensionResult<Vec<Tool>> {
        let mut tools = self
            .extension_manager
            .read()
            .await
            .get_prefixed_tools(None)
            .await?;

        // Add frontend tools directly - they don't need prefixing since they're already uniquely named
        let frontend_tools = self.frontend_tools.lock().await;
        for frontend_tool in frontend_tools.values() {
            tools.push(frontend_tool.tool.clone());
        }

        Ok(tools)
    }

    pub async fn add_final_output_tool(&self, response: Response) {
        let mut final_output_tool = self.final_output_tool.lock().await;
        let created_final_output_tool = FinalOutputTool::new(response);
        let final_output_system_prompt = created_final_output_tool.system_prompt();
        *final_output_tool = Some(created_final_output_tool);
        self.extend_system_prompt(final_output_system_prompt).await;
    }

    pub async fn add_sub_recipes(&self, sub_recipes: Vec<SubRecipe>) {
        let mut sub_recipe_manager = self.sub_recipe_manager.lock().await;
        sub_recipe_manager.add_sub_recipe_tools(sub_recipes);
    }

    /// Dispatch a single tool call to the appropriate client
    #[instrument(skip(self, tool_call, request_id), fields(input, output))]
    pub async fn dispatch_tool_call(
        &self,
        tool_call: mcp_core::tool::ToolCall,
        request_id: String,
    ) -> (String, Result<ToolCallResult, ToolError>) {
        // Check if this tool call should be allowed based on repetition monitoring
        if let Some(monitor) = self.tool_monitor.lock().await.as_mut() {
            let tool_call_info = ToolCall::new(tool_call.name.clone(), tool_call.arguments.clone());

            if !monitor.check_tool_call(tool_call_info) {
                return (
                    request_id,
                    Err(ToolError::ExecutionError(
                        "Tool call rejected: exceeded maximum allowed repetitions".to_string(),
                    )),
                );
            }
        }

        if tool_call.name == PLATFORM_MANAGE_SCHEDULE_TOOL_NAME {
            let result = self
                .handle_schedule_management(tool_call.arguments, request_id.clone())
                .await;
            return (request_id, Ok(ToolCallResult::from(result)));
        }

        if tool_call.name == PLATFORM_MANAGE_EXTENSIONS_TOOL_NAME {
            let extension_name = tool_call
                .arguments
                .get("extension_name")
                .and_then(|v| v.as_str())
                .unwrap_or("")
                .to_string();
            let action = tool_call
                .arguments
                .get("action")
                .and_then(|v| v.as_str())
                .unwrap_or("")
                .to_string();
            let (request_id, result) = self
                .manage_extensions(action, extension_name, request_id)
                .await;

            return (request_id, Ok(ToolCallResult::from(result)));
        }

        if tool_call.name == FINAL_OUTPUT_TOOL_NAME {
            if let Some(final_output_tool) = self.final_output_tool.lock().await.as_mut() {
                let result = final_output_tool.execute_tool_call(tool_call.clone()).await;
                return (request_id, Ok(result));
            } else {
                return (
                    request_id,
                    Err(ToolError::ExecutionError(
                        "Final output tool not defined".to_string(),
                    )),
                );
            }
        }

        let extension_manager = self.extension_manager.read().await;
        let sub_recipe_manager = self.sub_recipe_manager.lock().await;
        let result: ToolCallResult = if sub_recipe_manager.is_sub_recipe_tool(&tool_call.name) {
            println!(
                "==========Dispatching sub recipe tool call: {}",
                tool_call.name
            );
            sub_recipe_manager
                .dispatch_sub_recipe_tool_call(&tool_call.name, tool_call.arguments.clone())
                .await
        } else if tool_call.name == SUB_AGENT_EXECUTE_TASK_TOOL_NAME {
            sub_agent_execute_task_tool::run_tasks(tool_call.arguments.clone()).await
        } else if tool_call.name == PLATFORM_READ_RESOURCE_TOOL_NAME {
            // Check if the tool is read_resource and handle it separately
            ToolCallResult::from(
                extension_manager
                    .read_resource(tool_call.arguments.clone())
                    .await,
            )
        } else if tool_call.name == PLATFORM_LIST_RESOURCES_TOOL_NAME {
            ToolCallResult::from(
                extension_manager
                    .list_resources(tool_call.arguments.clone())
                    .await,
            )
        } else if tool_call.name == PLATFORM_SEARCH_AVAILABLE_EXTENSIONS_TOOL_NAME {
            ToolCallResult::from(extension_manager.search_available_extensions().await)
        } else if tool_call.name == SUBAGENT_RUN_TASK_TOOL_NAME {
            ToolCallResult::from(
                self.handle_run_subagent_task(tool_call.arguments.clone())
                    .await,
            )
        } else if self.is_frontend_tool(&tool_call.name).await {
            // For frontend tools, return an error indicating we need frontend execution
            ToolCallResult::from(Err(ToolError::ExecutionError(
                "Frontend tool execution required".to_string(),
            )))
        } else if tool_call.name == ROUTER_VECTOR_SEARCH_TOOL_NAME
            || tool_call.name == ROUTER_LLM_SEARCH_TOOL_NAME
        {
            let selector = self.router_tool_selector.lock().await.clone();
            let selected_tools = match selector.as_ref() {
                Some(selector) => match selector.select_tools(tool_call.arguments.clone()).await {
                    Ok(tools) => tools,
                    Err(e) => {
                        return (
                            request_id,
                            Err(ToolError::ExecutionError(format!(
                                "Failed to select tools: {}",
                                e
                            ))),
                        )
                    }
                },
                None => {
                    return (
                        request_id,
                        Err(ToolError::ExecutionError(
                            "No tool selector available".to_string(),
                        )),
                    )
                }
            };
            ToolCallResult::from(Ok(selected_tools))
        } else {
            // Clone the result to ensure no references to extension_manager are returned
            let result = extension_manager
                .dispatch_tool_call(tool_call.clone())
                .await;
            match result {
                Ok(call_result) => call_result,
                Err(e) => ToolCallResult::from(Err(ToolError::ExecutionError(e.to_string()))),
            }
        };

        (
            request_id,
            Ok(ToolCallResult {
                notification_stream: result.notification_stream,
                result: Box::new(
                    result
                        .result
                        .map(super::large_response_handler::process_tool_response),
                ),
            }),
        )
    }

    pub(super) async fn manage_extensions(
        &self,
        action: String,
        extension_name: String,
        request_id: String,
    ) -> (String, Result<Vec<Content>, ToolError>) {
        let mut extension_manager = self.extension_manager.write().await;

        let selector = self.router_tool_selector.lock().await.clone();
        if ToolRouterIndexManager::is_tool_router_enabled(&selector) {
            if let Some(selector) = selector {
                let selector_action = if action == "disable" { "remove" } else { "add" };
                let extension_manager = self.extension_manager.read().await;
                let selector = Arc::new(selector);
                if let Err(e) = ToolRouterIndexManager::update_extension_tools(
                    &selector,
                    &extension_manager,
                    &extension_name,
                    selector_action,
                )
                .await
                {
                    return (
                        request_id,
                        Err(ToolError::ExecutionError(format!(
                            "Failed to update vector index: {}",
                            e
                        ))),
                    );
                }
            }
        }

        if action == "disable" {
            let result = extension_manager
                .remove_extension(&extension_name)
                .await
                .map(|_| {
                    vec![Content::text(format!(
                        "The extension '{}' has been disabled successfully",
                        extension_name
                    ))]
                })
                .map_err(|e| ToolError::ExecutionError(e.to_string()));
            return (request_id, result);
        }

        let config = match ExtensionConfigManager::get_config_by_name(&extension_name) {
            Ok(Some(config)) => config,
            Ok(None) => {
                return (
                    request_id,
                    Err(ToolError::ExecutionError(format!(
                        "Extension '{}' not found. Please check the extension name and try again.",
                        extension_name
                    ))),
                )
            }
            Err(e) => {
                return (
                    request_id,
                    Err(ToolError::ExecutionError(format!(
                        "Failed to get extension config: {}",
                        e
                    ))),
                )
            }
        };

        let result = extension_manager
            .add_extension(config)
            .await
            .map(|_| {
                vec![Content::text(format!(
                    "The extension '{}' has been installed successfully",
                    extension_name
                ))]
            })
            .map_err(|e| ToolError::ExecutionError(e.to_string()));

        // Update vector index if operation was successful and vector routing is enabled
        if result.is_ok() {
            let selector = self.router_tool_selector.lock().await.clone();
            if ToolRouterIndexManager::is_tool_router_enabled(&selector) {
                if let Some(selector) = selector {
                    let vector_action = if action == "disable" { "remove" } else { "add" };
                    let extension_manager = self.extension_manager.read().await;
                    let selector = Arc::new(selector);
                    if let Err(e) = ToolRouterIndexManager::update_extension_tools(
                        &selector,
                        &extension_manager,
                        &extension_name,
                        vector_action,
                    )
                    .await
                    {
                        return (
                            request_id,
                            Err(ToolError::ExecutionError(format!(
                                "Failed to update vector index: {}",
                                e
                            ))),
                        );
                    }
                }
            }
        }
        (request_id, result)
    }

    pub async fn add_extension(&self, extension: ExtensionConfig) -> ExtensionResult<()> {
        match &extension {
            ExtensionConfig::Frontend {
                name: _,
                tools,
                instructions,
                bundled: _,
            } => {
                // For frontend tools, just store them in the frontend_tools map
                let mut frontend_tools = self.frontend_tools.lock().await;
                for tool in tools {
                    let frontend_tool = FrontendTool {
                        name: tool.name.clone(),
                        tool: tool.clone(),
                    };
                    frontend_tools.insert(tool.name.clone(), frontend_tool);
                }
                // Store instructions if provided, using "frontend" as the key
                let mut frontend_instructions = self.frontend_instructions.lock().await;
                if let Some(instructions) = instructions {
                    *frontend_instructions = Some(instructions.clone());
                } else {
                    // Default frontend instructions if none provided
                    *frontend_instructions = Some(
                        "The following tools are provided directly by the frontend and will be executed by the frontend when called.".to_string(),
                    );
                }
            }
            _ => {
                let mut extension_manager = self.extension_manager.write().await;
                extension_manager.add_extension(extension.clone()).await?;
            }
        }

        // If vector tool selection is enabled, index the tools
        let selector = self.router_tool_selector.lock().await.clone();
        if ToolRouterIndexManager::is_tool_router_enabled(&selector) {
            if let Some(selector) = selector {
                let extension_manager = self.extension_manager.read().await;
                let selector = Arc::new(selector);
                if let Err(e) = ToolRouterIndexManager::update_extension_tools(
                    &selector,
                    &extension_manager,
                    &extension.name(),
                    "add",
                )
                .await
                {
                    return Err(ExtensionError::SetupError(format!(
                        "Failed to index tools for extension {}: {}",
                        extension.name(),
                        e
                    )));
                }
            }
        }

        Ok(())
    }

    pub async fn list_tools(&self, extension_name: Option<String>) -> Vec<Tool> {
        let extension_manager = self.extension_manager.read().await;
        let mut prefixed_tools = extension_manager
            .get_prefixed_tools(extension_name.clone())
            .await
            .unwrap_or_default();

        if extension_name.is_none() || extension_name.as_deref() == Some("platform") {
            // Add platform tools
            prefixed_tools.extend([
                platform_tools::search_available_extensions_tool(),
                platform_tools::manage_extensions_tool(),
                platform_tools::manage_schedule_tool(),
            ]);

            // Add subagent tool (only if ALPHA_FEATURES is enabled)
            let config = Config::global();
            if config.get_param::<bool>("ALPHA_FEATURES").unwrap_or(false) {
                prefixed_tools.push(subagent_tools::run_task_subagent_tool());
            }

            // Add resource tools if supported
            if extension_manager.supports_resources() {
                prefixed_tools.extend([
                    platform_tools::read_resource_tool(),
                    platform_tools::list_resources_tool(),
                ]);
            }
        }

        if extension_name.is_none() {
            let sub_recipe_manager = self.sub_recipe_manager.lock().await;
            prefixed_tools.extend(sub_recipe_manager.sub_recipe_tools.values().cloned());

            if let Some(final_output_tool) = self.final_output_tool.lock().await.as_ref() {
                prefixed_tools.push(final_output_tool.tool());
            }
        }
        prefixed_tools.push(sub_agent_execute_task_tool::create_sub_agent_execute_task_tool());

        prefixed_tools
    }

    pub async fn list_tools_for_router(
        &self,
        strategy: Option<RouterToolSelectionStrategy>,
    ) -> Vec<Tool> {
        let mut prefixed_tools = vec![];
        match strategy {
            Some(RouterToolSelectionStrategy::Vector) => {
                prefixed_tools.push(router_tools::vector_search_tool());
            }
            Some(RouterToolSelectionStrategy::Llm) => {
                prefixed_tools.push(router_tools::llm_search_tool());
            }
            None => {}
        }

        // Get recent tool calls from router tool selector if available
        let selector = self.router_tool_selector.lock().await.clone();
        if let Some(selector) = selector {
            if let Ok(recent_calls) = selector.get_recent_tool_calls(20).await {
                let extension_manager = self.extension_manager.read().await;
                // Add recent tool calls to the list, avoiding duplicates
                for tool_name in recent_calls {
                    // Find the tool in the extension manager's tools
                    if let Ok(extension_tools) = extension_manager.get_prefixed_tools(None).await {
                        if let Some(tool) = extension_tools.iter().find(|t| t.name == tool_name) {
                            // Only add if not already in prefixed_tools
                            if !prefixed_tools.iter().any(|t| t.name == tool.name) {
                                prefixed_tools.push(tool.clone());
                            }
                        }
                    }
                }
            }
        }

        prefixed_tools
    }

    pub async fn remove_extension(&self, name: &str) -> Result<()> {
        let mut extension_manager = self.extension_manager.write().await;
        extension_manager.remove_extension(name).await?;

        // If vector tool selection is enabled, remove tools from the index
        let selector = self.router_tool_selector.lock().await.clone();
        if ToolRouterIndexManager::is_tool_router_enabled(&selector) {
            if let Some(selector) = selector {
                let extension_manager = self.extension_manager.read().await;
                ToolRouterIndexManager::update_extension_tools(
                    &selector,
                    &extension_manager,
                    name,
                    "remove",
                )
                .await?;
            }
        }

        Ok(())
    }

    pub async fn list_extensions(&self) -> Vec<String> {
        let extension_manager = self.extension_manager.read().await;
        extension_manager
            .list_extensions()
            .await
            .expect("Failed to list extensions")
    }

    /// Handle a confirmation response for a tool request
    pub async fn handle_confirmation(
        &self,
        request_id: String,
        confirmation: PermissionConfirmation,
    ) {
        if let Err(e) = self.confirmation_tx.send((request_id, confirmation)).await {
            error!("Failed to send confirmation: {}", e);
        }
    }

    #[instrument(skip(self, messages, session), fields(user_message))]
    pub async fn reply(
        &self,
        messages: &[Message],
        session: Option<SessionConfig>,
    ) -> anyhow::Result<BoxStream<'_, anyhow::Result<AgentEvent>>> {
        let mut messages = messages.to_vec();
        let reply_span = tracing::Span::current();

        // Load settings from config
        let config = Config::global();

        // Setup tools and prompt
        let (mut tools, mut toolshim_tools, mut system_prompt) =
            self.prepare_tools_and_prompt().await?;

        // Get goose_mode from config, but override with execution_mode if provided in session config
        let mut goose_mode = config.get_param("GOOSE_MODE").unwrap_or("auto".to_string());

        // If this is a scheduled job with an execution_mode, override the goose_mode
        if let Some(session_config) = &session {
            if let Some(execution_mode) = &session_config.execution_mode {
                // Map "foreground" to "auto" and "background" to "chat"
                goose_mode = match execution_mode.as_str() {
                    "foreground" => "auto".to_string(),
                    "background" => "chat".to_string(),
                    _ => goose_mode,
                };
                tracing::info!(
                    "Using execution_mode '{}' which maps to goose_mode '{}'",
                    execution_mode,
                    goose_mode
                );
            }
        }

        let (tools_with_readonly_annotation, tools_without_annotation) =
            Self::categorize_tools_by_annotation(&tools);

        if let Some(content) = messages
            .last()
            .and_then(|msg| msg.content.first())
            .and_then(|c| c.as_text())
        {
            debug!("user_message" = &content);
        }

        Ok(Box::pin(async_stream::try_stream! {
            let _ = reply_span.enter();
            let mut turns_taken = 0u32;
            let max_turns = session
                .as_ref()
                .and_then(|s| s.max_turns)
                .unwrap_or_else(|| {
                    config.get_param("GOOSE_MAX_TURNS").unwrap_or(DEFAULT_MAX_TURNS)
                });

            loop {
                turns_taken += 1;
                if turns_taken > max_turns {
                    yield AgentEvent::Message(Message::assistant().with_text(
                        "I've reached the maximum number of actions I can do without user input. Would you like me to continue?"
                    ));
                    break;
                }

                // Check for MCP notifications from subagents
                let mcp_notifications = self.get_mcp_notifications().await;
                for notification in mcp_notifications {
                    // Extract subagent info from the notification data
                    if let JsonRpcMessage::Notification(ref notif) = notification {
                        if let Some(params) = &notif.params {
                            if let Some(data) = params.get("data") {
                                if let (Some(subagent_id), Some(_message)) = (
                                    data.get("subagent_id").and_then(|v| v.as_str()),
                                    data.get("message").and_then(|v| v.as_str())
                                ) {
                                    // Emit as McpNotification event
                                    yield AgentEvent::McpNotification((
                                        subagent_id.to_string(),
                                        notification.clone()
                                    ));
                                }
                            }
                        }
                    }
                }

                match Self::generate_response_from_provider(
                    self.provider().await?,
                    &system_prompt,
                    &messages,
                    &tools,
                    &toolshim_tools,
                ).await {
                    Ok((response, usage)) => {
                        // Emit model change event if provider is lead-worker
                        let provider = self.provider().await?;
                        if let Some(lead_worker) = provider.as_lead_worker() {
                            // The actual model used is in the usage
                            let active_model = usage.model.clone();
                            let (lead_model, worker_model) = lead_worker.get_model_info();
                            let mode = if active_model == lead_model {
                                "lead"
                            } else if active_model == worker_model {
                                "worker"
                            } else {
                                "unknown"
                            };

                            yield AgentEvent::ModelChange {
                                model: active_model,
                                mode: mode.to_string(),
                            };
                        }

                        // record usage for the session in the session file
                        if let Some(session_config) = session.clone() {
                            Self::update_session_metrics(session_config, &usage, messages.len()).await?;
                        }

                        // categorize the type of requests we need to handle
                        let (frontend_requests,
                            remaining_requests,
                            filtered_response) =
                            self.categorize_tool_requests(&response).await;

                        // Record tool calls in the router selector
                        let selector = self.router_tool_selector.lock().await.clone();
                        if let Some(selector) = selector {
                            // Record frontend tool calls
                            for request in &frontend_requests {
                                if let Ok(tool_call) = &request.tool_call {
                                    if let Err(e) = selector.record_tool_call(&tool_call.name).await {
                                        tracing::error!("Failed to record frontend tool call: {}", e);
                                    }
                                }
                            }
                            // Record remaining tool calls
                            for request in &remaining_requests {
                                if let Ok(tool_call) = &request.tool_call {
                                    if let Err(e) = selector.record_tool_call(&tool_call.name).await {
                                        tracing::error!("Failed to record tool call: {}", e);
                                    }
                                }
                            }
                        }
                        // Yield the assistant's response with frontend tool requests filtered out
                        yield AgentEvent::Message(filtered_response.clone());

                        tokio::task::yield_now().await;

                        let num_tool_requests = frontend_requests.len() + remaining_requests.len();
                        if num_tool_requests == 0 {
                            if let Some(final_output_tool) = self.final_output_tool.lock().await.as_ref() {
                                if final_output_tool.final_output.is_none() {
                                    tracing::warn!("Final output tool has not been called yet. Continuing agent loop.");
                                    yield AgentEvent::Message(Message::user().with_text(FINAL_OUTPUT_CONTINUATION_MESSAGE));
                                    continue;
                                } else {
                                    yield AgentEvent::Message(Message::assistant().with_text(final_output_tool.final_output.clone().unwrap()));
                                }
                            }
                            break;
                        }

                        // Process tool requests depending on frontend tools and then goose_mode
                        let message_tool_response = Arc::new(Mutex::new(Message::user()));

                        // First handle any frontend tool requests
                        let mut frontend_tool_stream = self.handle_frontend_tool_requests(
                            &frontend_requests,
                            message_tool_response.clone()
                        );

                        // we have a stream of frontend tools to handle, inside the stream
                        // execution is yeield back to this reply loop, and is of the same Message
                        // type, so we can yield that back up to be handled
                        while let Some(msg) = frontend_tool_stream.try_next().await? {
                            yield AgentEvent::Message(msg);
                        }

                        // Clone goose_mode once before the match to avoid move issues
                        let mode = goose_mode.clone();
                        if mode.as_str() == "chat" {
                            // Skip all tool calls in chat mode
                            for request in remaining_requests {
                                let mut response = message_tool_response.lock().await;
                                *response = response.clone().with_tool_response(
                                    request.id.clone(),
                                    Ok(vec![Content::text(CHAT_MODE_TOOL_SKIPPED_RESPONSE)]),
                                );
                            }
                        } else {
                            // At this point, we have handled the frontend tool requests and know goose_mode != "chat"
                            // What remains is handling the remaining tool requests (enable extension,
                            // regular tool calls) in goose_mode == ["auto", "approve" or "smart_approve"]
                            let mut permission_manager = PermissionManager::default();
                            let (permission_check_result, enable_extension_request_ids) = check_tool_permissions(
                                &remaining_requests,
                                &mode,
                                tools_with_readonly_annotation.clone(),
                                tools_without_annotation.clone(),
                                &mut permission_manager,
                                self.provider().await?).await;

                            // Handle pre-approved and read-only tools in parallel
                            let mut tool_futures: Vec<(String, ToolStream)> = Vec::new();

                            // Skip the confirmation for approved tools
                            for request in &permission_check_result.approved {
                                if let Ok(tool_call) = request.tool_call.clone() {
                                    let (req_id, tool_result) = self.dispatch_tool_call(tool_call, request.id.clone()).await;

                                    tool_futures.push((req_id, match tool_result {
                                        Ok(result) => tool_stream(
                                            result.notification_stream.unwrap_or_else(|| Box::new(stream::empty())),
                                            result.result,
                                        ),
                                        Err(e) => tool_stream(
                                            Box::new(stream::empty()),
                                            futures::future::ready(Err(e)),
                                        ),
                                    }));
                                }
                            }

                            for request in &permission_check_result.denied {
                                let mut response = message_tool_response.lock().await;
                                *response = response.clone().with_tool_response(
                                    request.id.clone(),
                                    Ok(vec![Content::text(DECLINED_RESPONSE)]),
                                );
                            }

                            // We need interior mutability in handle_approval_tool_requests
                            let tool_futures_arc = Arc::new(Mutex::new(tool_futures));

                            // Process tools requiring approval (enable extension, regular tool calls)
                            let mut tool_approval_stream = self.handle_approval_tool_requests(
                                &permission_check_result.needs_approval,
                                tool_futures_arc.clone(),
                                &mut permission_manager,
                                message_tool_response.clone()
                            );

                            // We have a stream of tool_approval_requests to handle
                            // Execution is yielded back to this reply loop, and is of the same Message
                            // type, so we can yield the Message back up to be handled and grab any
                            // confirmations or denials
                            while let Some(msg) = tool_approval_stream.try_next().await? {
                                yield AgentEvent::Message(msg);
                            }

                            tool_futures = {
                                // Lock the mutex asynchronously
                                let mut futures_lock = tool_futures_arc.lock().await;
                                // Drain the vector and collect into a new Vec
                                futures_lock.drain(..).collect::<Vec<_>>()
                            };

                            let with_id = tool_futures
                                .into_iter()
                                .map(|(request_id, stream)| {
                                    stream.map(move |item| (request_id.clone(), item))
                                })
                                .collect::<Vec<_>>();

                            let mut combined = stream::select_all(with_id);

                            let mut all_install_successful = true;

                            while let Some((request_id, item)) = combined.next().await {
                                match item {
                                    ToolStreamItem::Result(output) => {
                                        if enable_extension_request_ids.contains(&request_id) && output.is_err(){
                                            all_install_successful = false;
                                        }
                                        let mut response = message_tool_response.lock().await;
                                        *response = response.clone().with_tool_response(request_id, output);
                                    },
                                    ToolStreamItem::Message(msg) => {
                                        yield AgentEvent::McpNotification((request_id, msg))
                                    }
                                }
                            }

                            // Update system prompt and tools if installations were successful
                            if all_install_successful {
                                (tools, toolshim_tools, system_prompt) = self.prepare_tools_and_prompt().await?;
                            }
                        }

                        let final_message_tool_resp = message_tool_response.lock().await.clone();
                        yield AgentEvent::Message(final_message_tool_resp.clone());

                        messages.push(response);
                        messages.push(final_message_tool_resp);

                        // Check for MCP notifications from subagents again before next iteration
                        // Note: These are already handled as McpNotification events above,
                        // so we don't need to convert them to assistant messages here.
                        // This was causing duplicate plain-text notifications.
                        // let mcp_notifications = self.get_mcp_notifications().await;
                        // for notification in mcp_notifications {
                        //     // Extract subagent info from the notification data for assistant messages
                        //     if let JsonRpcMessage::Notification(ref notif) = notification {
                        //         if let Some(params) = &notif.params {
                        //             if let Some(data) = params.get("data") {
                        //                 if let (Some(subagent_id), Some(message)) = (
                        //                     data.get("subagent_id").and_then(|v| v.as_str()),
                        //                     data.get("message").and_then(|v| v.as_str())
                        //                 ) {
                        //                     yield AgentEvent::Message(
                        //                         Message::assistant().with_text(
                        //                             format!("Subagent {}: {}", subagent_id, message)
                        //                         )
                        //                     );
                        //                 }
                        //             }
                        //         }
                        //     }
                        // }
                    },
                    Err(ProviderError::ContextLengthExceeded(_)) => {
                        // At this point, the last message should be a user message
                        // because call to provider led to context length exceeded error
                        // Immediately yield a special message and break
                        yield AgentEvent::Message(Message::assistant().with_context_length_exceeded(
                            "The context length of the model has been exceeded. Please start a new session and try again.",
                        ));
                        break;
                    },
                    Err(e) => {
                        // Create an error message & terminate the stream
                        error!("Error: {}", e);
                        yield AgentEvent::Message(Message::assistant().with_text(format!("Ran into this error: {e}.\n\nPlease retry if you think this is a transient or recoverable error.")));
                        break;
                    }
                }

                // Yield control back to the scheduler to prevent blocking
                tokio::task::yield_now().await;
            }
        }))
    }

    /// Extend the system prompt with one line of additional instruction
    pub async fn extend_system_prompt(&self, instruction: String) {
        let mut prompt_manager = self.prompt_manager.lock().await;
        prompt_manager.add_system_prompt_extra(instruction);
    }

    /// Get MCP notifications from subagents
    pub async fn get_mcp_notifications(&self) -> Vec<JsonRpcMessage> {
        let mut notifications = Vec::new();
        let mut rx = self.mcp_notification_rx.lock().await;

        while let Ok(notification) = rx.try_recv() {
            notifications.push(notification);
        }

        notifications
    }

    /// Update the provider
    pub async fn update_provider(&self, provider: Arc<dyn Provider>) -> Result<()> {
        let mut current_provider = self.provider.lock().await;
        *current_provider = Some(provider.clone());

        // Initialize subagent manager with MCP notification support
        // Need to recreate the MCP channel since we're replacing the manager
        let (mcp_tx, mcp_rx) = mpsc::channel(100);
        {
            let mut rx_guard = self.mcp_notification_rx.lock().await;
            *rx_guard = mcp_rx;
        }
        *self.subagent_manager.lock().await = Some(SubAgentManager::new(mcp_tx));

        self.update_router_tool_selector(Some(provider), None)
            .await?;
        Ok(())
    }

    pub async fn update_router_tool_selector(
        &self,
        provider: Option<Arc<dyn Provider>>,
        reindex_all: Option<bool>,
    ) -> Result<()> {
        let config = Config::global();
        let _extension_manager = self.extension_manager.read().await;
        let provider = match provider {
            Some(p) => p,
            None => self.provider().await?,
        };

        let router_tool_selection_strategy = config
            .get_param("GOOSE_ROUTER_TOOL_SELECTION_STRATEGY")
            .unwrap_or_else(|_| "default".to_string());

        let strategy = match router_tool_selection_strategy.to_lowercase().as_str() {
            "vector" => Some(RouterToolSelectionStrategy::Vector),
            "llm" => Some(RouterToolSelectionStrategy::Llm),
            _ => None,
        };

        let selector = match strategy {
            Some(RouterToolSelectionStrategy::Vector) => {
                let table_name = generate_table_id();
                let selector = create_tool_selector(strategy, provider.clone(), Some(table_name))
                    .await
                    .map_err(|e| anyhow!("Failed to create tool selector: {}", e))?;
                Arc::new(selector)
            }
            Some(RouterToolSelectionStrategy::Llm) => {
                let selector = create_tool_selector(strategy, provider.clone(), None)
                    .await
                    .map_err(|e| anyhow!("Failed to create tool selector: {}", e))?;
                Arc::new(selector)
            }
            None => return Ok(()),
        };

        // First index platform tools
        let extension_manager = self.extension_manager.read().await;
        ToolRouterIndexManager::index_platform_tools(&selector, &extension_manager).await?;

        if reindex_all.unwrap_or(false) {
            let enabled_extensions = extension_manager.list_extensions().await?;
            for extension_name in enabled_extensions {
                if let Err(e) = ToolRouterIndexManager::update_extension_tools(
                    &selector,
                    &extension_manager,
                    &extension_name,
                    "add",
                )
                .await
                {
                    tracing::error!(
                        "Failed to index tools for extension {}: {}",
                        extension_name,
                        e
                    );
                }
            }
        }

        // Update the selector
        *self.router_tool_selector.lock().await = Some(selector.clone());

        Ok(())
    }

    /// Override the system prompt with a custom template
    pub async fn override_system_prompt(&self, template: String) {
        let mut prompt_manager = self.prompt_manager.lock().await;
        prompt_manager.set_system_prompt_override(template);
    }

    pub async fn list_extension_prompts(&self) -> HashMap<String, Vec<Prompt>> {
        let extension_manager = self.extension_manager.read().await;
        extension_manager
            .list_prompts()
            .await
            .expect("Failed to list prompts")
    }

    pub async fn get_prompt(&self, name: &str, arguments: Value) -> Result<GetPromptResult> {
        let extension_manager = self.extension_manager.read().await;

        // First find which extension has this prompt
        let prompts = extension_manager
            .list_prompts()
            .await
            .map_err(|e| anyhow!("Failed to list prompts: {}", e))?;

        if let Some(extension) = prompts
            .iter()
            .find(|(_, prompt_list)| prompt_list.iter().any(|p| p.name == name))
            .map(|(extension, _)| extension)
        {
            return extension_manager
                .get_prompt(extension, name, arguments)
                .await
                .map_err(|e| anyhow!("Failed to get prompt: {}", e));
        }

        Err(anyhow!("Prompt '{}' not found", name))
    }

    pub async fn get_plan_prompt(&self) -> anyhow::Result<String> {
        let extension_manager = self.extension_manager.read().await;
        let tools = extension_manager.get_prefixed_tools(None).await?;
        let tools_info = tools
            .into_iter()
            .map(|tool| {
                ToolInfo::new(
                    &tool.name,
                    &tool.description,
                    get_parameter_names(&tool),
                    None,
                )
            })
            .collect();

        let plan_prompt = extension_manager.get_planning_prompt(tools_info).await;

        Ok(plan_prompt)
    }

    pub async fn handle_tool_result(&self, id: String, result: ToolResult<Vec<Content>>) {
        if let Err(e) = self.tool_result_tx.send((id, result)).await {
            tracing::error!("Failed to send tool result: {}", e);
        }
    }

    pub async fn create_recipe(&self, mut messages: Vec<Message>) -> Result<Recipe> {
        let extension_manager = self.extension_manager.read().await;
        let extensions_info = extension_manager.get_extensions_info().await;

        // Get model name from provider
        let provider = self.provider().await?;
        let model_config = provider.get_model_config();
        let model_name = &model_config.model_name;

        let prompt_manager = self.prompt_manager.lock().await;
        let system_prompt = prompt_manager.build_system_prompt(
            extensions_info,
            self.frontend_instructions.lock().await.clone(),
            extension_manager.suggest_disable_extensions_prompt().await,
            Some(model_name),
            None,
        );

        let recipe_prompt = prompt_manager.get_recipe_prompt().await;
        let tools = extension_manager.get_prefixed_tools(None).await?;

        messages.push(Message::user().with_text(recipe_prompt));

        let (result, _usage) = self
            .provider
            .lock()
            .await
            .as_ref()
            .unwrap()
            .complete(&system_prompt, &messages, &tools)
            .await?;

        let content = result.as_concat_text();

        // the response may be contained in ```json ```, strip that before parsing json
        let re = Regex::new(r"(?s)```[^\n]*\n(.*?)\n```").unwrap();
        let clean_content = re
            .captures(&content)
            .and_then(|caps| caps.get(1).map(|m| m.as_str()))
            .unwrap_or(&content)
            .trim()
            .to_string();

        // try to parse json response from the LLM
        let (instructions, activities) =
            if let Ok(json_content) = serde_json::from_str::<Value>(&clean_content) {
                let instructions = json_content
                    .get("instructions")
                    .ok_or_else(|| anyhow!("Missing 'instructions' in json response"))?
                    .as_str()
                    .ok_or_else(|| anyhow!("instructions' is not a string"))?
                    .to_string();

                let activities = json_content
                    .get("activities")
                    .ok_or_else(|| anyhow!("Missing 'activities' in json response"))?
                    .as_array()
                    .ok_or_else(|| anyhow!("'activities' is not an array'"))?
                    .iter()
                    .map(|act| {
                        act.as_str()
                            .map(|s| s.to_string())
                            .ok_or(anyhow!("'activities' array element is not a string"))
                    })
                    .collect::<Result<_, _>>()?;

                (instructions, activities)
            } else {
                // If we can't get valid JSON, try string parsing
                // Use split_once to get the content after "Instructions:".
                let after_instructions = content
                    .split_once("instructions:")
                    .map(|(_, rest)| rest)
                    .unwrap_or(&content);

                // Split once more to separate instructions from activities.
                let (instructions_part, activities_text) = after_instructions
                    .split_once("activities:")
                    .unwrap_or((after_instructions, ""));

                let instructions = instructions_part
                    .trim_end_matches(|c: char| c.is_whitespace() || c == '#')
                    .trim()
                    .to_string();
                let activities_text = activities_text.trim();

                // Regex to remove bullet markers or numbers with an optional dot.
                let bullet_re = Regex::new(r"^[•\-\*\d]+\.?\s*").expect("Invalid regex");

                // Process each line in the activities section.
                let activities: Vec<String> = activities_text
                    .lines()
                    .map(|line| bullet_re.replace(line, "").to_string())
                    .map(|s| s.trim().to_string())
                    .filter(|line| !line.is_empty())
                    .collect();

                (instructions, activities)
            };

        let extensions = ExtensionConfigManager::get_all().unwrap_or_default();
        let extension_configs: Vec<_> = extensions
            .iter()
            .filter(|e| e.enabled)
            .map(|e| e.config.clone())
            .collect();

        let author = Author {
            contact: std::env::var("USER")
                .or_else(|_| std::env::var("USERNAME"))
                .ok(),
            metadata: None,
        };

        // Ideally we'd get the name of the provider we are using from the provider itself
        // but it doesn't know and the plumbing looks complicated.
        let config = Config::global();
        let provider_name: String = config
            .get_param("GOOSE_PROVIDER")
            .expect("No provider configured. Run 'goose configure' first");

        let settings = Settings {
            goose_provider: Some(provider_name.clone()),
            goose_model: Some(model_name.clone()),
            temperature: Some(model_config.temperature.unwrap_or(0.0)),
        };

        let recipe = Recipe::builder()
            .title("Custom recipe from chat")
            .description("a custom recipe instance from this chat session")
            .instructions(instructions)
            .activities(activities)
            .extensions(extension_configs)
            .settings(settings)
            .author(author)
            .build()
            .expect("valid recipe");

        Ok(recipe)
    }
}

#[cfg(test)]
mod tests {
    use super::*;
    use crate::recipe::Response;

    #[tokio::test]
    async fn test_add_final_output_tool() -> Result<()> {
        let agent = Agent::new();

        let response = Response {
            json_schema: Some(serde_json::json!({
                "type": "object",
                "properties": {
                    "result": {"type": "string"}
                }
            })),
        };

        agent.add_final_output_tool(response).await;

        let tools = agent.list_tools(None).await;
        let final_output_tool = tools
            .iter()
            .find(|tool| tool.name == FINAL_OUTPUT_TOOL_NAME);

        assert!(
            final_output_tool.is_some(),
            "Final output tool should be present after adding"
        );

        let prompt_manager = agent.prompt_manager.lock().await;
        let system_prompt =
            prompt_manager.build_system_prompt(vec![], None, serde_json::Value::Null, None, None);

        let final_output_tool_ref = agent.final_output_tool.lock().await;
        let final_output_tool_system_prompt =
            final_output_tool_ref.as_ref().unwrap().system_prompt();
        assert!(system_prompt.contains(&final_output_tool_system_prompt));
        Ok(())
    }
}<|MERGE_RESOLUTION|>--- conflicted
+++ resolved
@@ -10,13 +10,10 @@
 use futures_util::stream::StreamExt;
 use mcp_core::protocol::JsonRpcMessage;
 
-<<<<<<< HEAD
+use crate::agents::final_output_tool::{FINAL_OUTPUT_CONTINUATION_MESSAGE, FINAL_OUTPUT_TOOL_NAME};
 use crate::agents::sub_agent_execution_tool::sub_agent_execute_task_tool::{
     self, SUB_AGENT_EXECUTE_TASK_TOOL_NAME,
 };
-=======
-use crate::agents::final_output_tool::{FINAL_OUTPUT_CONTINUATION_MESSAGE, FINAL_OUTPUT_TOOL_NAME};
->>>>>>> 2c86a0eb
 use crate::agents::sub_recipe_manager::SubRecipeManager;
 use crate::config::{Config, ExtensionConfigManager, PermissionManager};
 use crate::message::Message;
@@ -587,8 +584,9 @@
             if let Some(final_output_tool) = self.final_output_tool.lock().await.as_ref() {
                 prefixed_tools.push(final_output_tool.tool());
             }
-        }
-        prefixed_tools.push(sub_agent_execute_task_tool::create_sub_agent_execute_task_tool());
+            prefixed_tools.push(sub_agent_execute_task_tool::create_sub_agent_execute_task_tool());
+        }
+        
 
         prefixed_tools
     }
