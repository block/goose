--- conflicted
+++ resolved
@@ -750,13 +750,8 @@
             .clone()
             .ok_or_else(|| anyhow::anyhow!("Session {} has no conversation", session_config.id))?;
 
-<<<<<<< HEAD
-        let needs_auto_compact =
-            crate::context_mgmt::check_if_compaction_needed(self.provider().await?.as_ref(), &conversation, None, &session)
-=======
         let needs_auto_compact = !is_manual_compact
-            && crate::context_mgmt::check_if_compaction_needed(self, &conversation, None, &session)
->>>>>>> c8d2d47c
+            && crate::context_mgmt::check_if_compaction_needed(self.provider().await?.as_ref(), &conversation, None, &session)
                 .await?;
 
         let conversation_to_compact = conversation.clone();
