--- conflicted
+++ resolved
@@ -1,4 +1,4 @@
-use std::collections::HashMap;
+use std::collections::{HashMap, HashSet};
 use std::path::PathBuf;
 use std::sync::Arc;
 
@@ -13,7 +13,7 @@
 use crate::agents::extension::{ExtensionConfig, ExtensionResult, ToolInfo};
 use crate::agents::mcp::{get_parameter_names, McpManager};
 use crate::agents::types::ToolResultReceiver;
-use crate::config::Config;
+use crate::config::{Config, ExtensionManager};
 use crate::message::{Message, MessageContent, ToolRequest};
 use crate::permission::{
     detect_read_only_tools, Permission, PermissionConfirmation, ToolPermissionStore,
@@ -24,7 +24,6 @@
     augment_message_with_tool_calls, modify_system_prompt_for_tool_json, OllamaInterpreter,
 };
 use crate::session;
-<<<<<<< HEAD
 use crate::token_counter::TokenCounter;
 use crate::truncate::{truncate_messages, OldestFirstTruncation};
 
@@ -37,10 +36,6 @@
 
 const MAX_TRUNCATION_ATTEMPTS: usize = 3;
 const ESTIMATE_FACTOR_DECAY: f32 = 0.9;
-=======
-use crate::{message::Message, permission::PermissionConfirmation};
-use mcp_core::{prompt::Prompt, protocol::GetPromptResult, Content, Tool, ToolResult};
->>>>>>> 8fbd9eb3
 
 /// Session configuration for an agent
 #[derive(Debug, Clone, Serialize, Deserialize)]
@@ -70,7 +65,7 @@
         let (tool_tx, tool_rx) = mpsc::channel(32);
 
         Self {
-            provider: provider,
+            provider,
             mcp_manager: Mutex::new(McpManager::new()),
             token_counter,
             confirmation_tx: confirm_tx,
@@ -143,11 +138,57 @@
         (request_id, output)
     }
 
+    async fn enable_extension(
+        mcp_manager: &mut McpManager,
+        extension_name: String,
+        request_id: String,
+    ) -> (String, Result<Vec<Content>, ToolError>) {
+        let config = match ExtensionManager::get_config_by_name(&extension_name) {
+            Ok(Some(config)) => config,
+            Ok(None) => {
+                return (
+                    request_id,
+                    Err(ToolError::ExecutionError(format!(
+                        "Extension '{}' not found. Please check the extension name and try again.",
+                        extension_name
+                    ))),
+                )
+            }
+            Err(e) => {
+                return (
+                    request_id,
+                    Err(ToolError::ExecutionError(format!(
+                        "Failed to get extension config: {}",
+                        e
+                    ))),
+                )
+            }
+        };
+
+        let result = mcp_manager
+            .add_extension(config)
+            .await
+            .map(|_| {
+                vec![Content::text(format!(
+                    "The extension '{}' has been installed successfully",
+                    extension_name
+                ))]
+            })
+            .map_err(|e| ToolError::ExecutionError(e.to_string()));
+
+        (request_id, result)
+    }
+
     // Previously, the agent trait was implemented here but now they're methods in the Agent struct
 
     pub async fn add_extension(&mut self, extension: ExtensionConfig) -> ExtensionResult<()> {
         let mut mcp_manager = self.mcp_manager.lock().await;
         mcp_manager.add_extension(extension).await
+    }
+
+    pub async fn list_tools(&self) -> Vec<Tool> {
+        let mut mcp_manager = self.mcp_manager.lock().await;
+        mcp_manager.get_prefixed_tools().await.unwrap_or_default()
     }
 
     pub async fn remove_extension(&mut self, name: &str) {
@@ -196,69 +237,105 @@
         // we add in the 2 resource tools if any extensions support resources
         // TODO: make sure there is no collision with another extension's tool name
         let read_resource_tool = Tool::new(
-            "platform__read_resource".to_string(),
-            indoc! {r#"
-                Read a resource from an extension.
-
-                Resources allow extensions to share data that provide context to LLMs, such as
-                files, database schemas, or application-specific information. This tool searches for the
-                resource URI in the provided extension, and reads in the resource content. If no extension
-                is provided, the tool will search all extensions for the resource.
-            "#}.to_string(),
+                "platform__read_resource".to_string(),
+                indoc! {r#"
+                    Read a resource from an extension.
+    
+                    Resources allow extensions to share data that provide context to LLMs, such as
+                    files, database schemas, or application-specific information. This tool searches for the
+                    resource URI in the provided extension, and reads in the resource content. If no extension
+                    is provided, the tool will search all extensions for the resource.
+                "#}.to_string(),
+                json!({
+                    "type": "object",
+                    "required": ["uri"],
+                    "properties": {
+                        "uri": {"type": "string", "description": "Resource URI"},
+                        "extension_name": {"type": "string", "description": "Optional extension name"}
+                    }
+                }),
+                Some(ToolAnnotations {
+                    title: Some("Read a resource".to_string()),
+                    read_only_hint: true,
+                    destructive_hint: false,
+                    idempotent_hint: false,
+                    open_world_hint: false,
+                }),
+            );
+
+        let list_resources_tool = Tool::new(
+                "platform__list_resources".to_string(),
+                indoc! {r#"
+                    List resources from an extension(s).
+    
+                    Resources allow extensions to share data that provide context to LLMs, such as
+                    files, database schemas, or application-specific information. This tool lists resources
+                    in the provided extension, and returns a list for the user to browse. If no extension
+                    is provided, the tool will search all extensions for the resource.
+                "#}.to_string(),
+                json!({
+                    "type": "object",
+                    "properties": {
+                        "extension_name": {"type": "string", "description": "Optional extension name"}
+                    }
+                }),
+                Some(ToolAnnotations {
+                    title: Some("List resources".to_string()),
+                    read_only_hint: true,
+                    destructive_hint: false,
+                    idempotent_hint: false,
+                    open_world_hint: false,
+                }),
+            );
+
+        let search_available_extensions = Tool::new(
+                "platform__search_available_extensions".to_string(),
+                "Searches for additional extensions available to help complete tasks.
+                Use this tool when you're unable to find a specific feature or functionality you need to complete your task, or when standard approaches aren't working.
+                These extensions might provide the exact tools needed to solve your problem.
+                If you find a relevant one, consider using your tools to enable it.".to_string(),
+                json!({
+                    "type": "object",
+                    "required": [],
+                    "properties": {}
+                }),
+                Some(ToolAnnotations {
+                    title: Some("Discover extensions".to_string()),
+                    read_only_hint: true,
+                    destructive_hint: false,
+                    idempotent_hint: false,
+                    open_world_hint: false,
+                }),
+            );
+
+        let enable_extension_tool = Tool::new(
+            "platform__enable_extension".to_string(),
+            "Enable extensions to help complete tasks.
+                Enable an extension by providing the extension name.
+                "
+            .to_string(),
             json!({
                 "type": "object",
-                "required": ["uri"],
+                "required": ["extension_name"],
                 "properties": {
-                    "uri": {"type": "string", "description": "Resource URI"},
-                    "extension_name": {"type": "string", "description": "Optional extension name"}
+                    "extension_name": {"type": "string", "description": "The name of the extension to enable"}
                 }
             }),
             Some(ToolAnnotations {
-                title: Some("Read a resource".to_string()),
-                read_only_hint: true,
+                title: Some("Enable extensions".to_string()),
+                read_only_hint: false,
                 destructive_hint: false,
                 idempotent_hint: false,
                 open_world_hint: false,
             }),
         );
 
-<<<<<<< HEAD
-        let list_resources_tool = Tool::new(
-            "platform__list_resources".to_string(),
-            indoc! {r#"
-                List resources from an extension(s).
-=======
-    /// List the tools this agent has access to
-    async fn list_tools(&self) -> Vec<Tool>;
-
-    /// Pass through a JSON-RPC request to a specific extension
-    async fn passthrough(&self, extension: &str, request: Value) -> ExtensionResult<Value>;
->>>>>>> 8fbd9eb3
-
-                Resources allow extensions to share data that provide context to LLMs, such as
-                files, database schemas, or application-specific information. This tool lists resources
-                in the provided extension, and returns a list for the user to browse. If no extension
-                is provided, the tool will search all extensions for the resource.
-            "#}.to_string(),
-            json!({
-                "type": "object",
-                "properties": {
-                    "extension_name": {"type": "string", "description": "Optional extension name"}
-                }
-            }),
-            Some(ToolAnnotations {
-                title: Some("List resources".to_string()),
-                read_only_hint: true,
-                destructive_hint: false,
-                idempotent_hint: false,
-                open_world_hint: false,
-            }),
-        );
-
         if mcp_manager.supports_resources() {
             tools.push(read_resource_tool);
             tools.push(list_resources_tool);
         }
+        tools.push(search_available_extensions);
+        tools.push(enable_extension_tool);
 
         let (tools_with_readonly_annotation, tools_without_annotation): (Vec<String>, Vec<String>) =
             tools.iter().fold((vec![], vec![]), |mut acc, tool| {
@@ -299,7 +376,7 @@
         Ok(Box::pin(async_stream::try_stream! {
             let _reply_guard = reply_span.enter();
             loop {
-                match self.provider.complete(
+                match self.provider().complete(
                     &system_prompt,
                     &messages,
                     &tools,
@@ -384,19 +461,40 @@
                             }
                         }
 
+                        // Split tool requests into enable_extension and others
+                        let (enable_extension_requests, non_enable_extension_requests): (Vec<&ToolRequest>, Vec<&ToolRequest>) = remaining_requests.clone()
+                            .into_iter()
+                            .partition(|req| {
+                                req.tool_call.as_ref()
+                                    .map(|call| call.name == "platform__enable_extension")
+                                    .unwrap_or(false)
+                            });
+
+                        let (search_extension_requests, _non_search_extension_requests): (Vec<&ToolRequest>, Vec<&ToolRequest>) = remaining_requests.clone()
+                            .into_iter()
+                            .partition(|req| {
+                                req.tool_call.as_ref()
+                                    .map(|call| call.name == "platform__search_available_extensions")
+                                    .unwrap_or(false)
+                            });
+
                         // Clone goose_mode once before the match to avoid move issues
                         let mode = goose_mode.clone();
-                        match mode.as_str() {
-                            "approve" | "smart_approve" => {
-                                let mut needs_confirmation = Vec::<&ToolRequest>::new();
-                                let mut approved_tools = Vec::new();
-                                let mut llm_detect_candidates = Vec::<&ToolRequest>::new();
-                                let mut detected_read_only_tools = Vec::new();
-
-                                // First check permissions for all tools
+
+                        // If there are install extension requests, always require confirmation
+                        // or if goose_mode is approve or smart_approve, check permissions for all tools
+                        if !enable_extension_requests.is_empty() || mode.as_str() == "approve" || mode.as_str() == "smart_approve" {
+                            let mut needs_confirmation = Vec::<&ToolRequest>::new();
+                            let mut approved_tools = Vec::new();
+                            let mut llm_detect_candidates = Vec::<&ToolRequest>::new();
+                            let mut detected_read_only_tools = Vec::new();
+
+                            // If approve mode or smart approve mode, check permissions for all tools
+                            if mode.as_str() == "approve" || mode.as_str() == "smart_approve" {
                                 let store = ToolPermissionStore::load()?;
-                                for request in remaining_requests.iter() {
+                                for request in &non_enable_extension_requests {
                                     if let Ok(tool_call) = request.tool_call.clone() {
+                                        // Regular permission checking for other tools
                                         if tools_with_readonly_annotation.contains(&tool_call.name) {
                                             approved_tools.push((request.id.clone(), tool_call));
                                         } else if let Some(allowed) = store.check_permission(request) {
@@ -418,110 +516,172 @@
                                         }
                                     }
                                 }
-
-                                // Only check read-only status for tools without annotation
-                                if !llm_detect_candidates.is_empty() && mode == "smart_approve" {
-                                    detected_read_only_tools = detect_read_only_tools(self.provider(), llm_detect_candidates.clone()).await;
+                            }
+                            // Only check read-only status for tools needing confirmation
+                            if !llm_detect_candidates.is_empty() && mode == "smart_approve" {
+                                detected_read_only_tools = detect_read_only_tools(self.provider(), llm_detect_candidates.clone()).await;
+                                // Remove install extensions from read-only tools
+                                if !enable_extension_requests.is_empty() {
+                                    detected_read_only_tools.retain(|tool_name| {
+                                        !enable_extension_requests.iter().any(|req| {
+                                            req.tool_call.as_ref()
+                                                .map(|call| call.name == *tool_name)
+                                                .unwrap_or(false)
+                                        })
+                                    });
                                 }
-
-                                // Handle pre-approved and read-only tools in parallel
-                                let mut tool_futures = Vec::new();
-
-                                // Add pre-approved tools
-                                for (request_id, tool_call) in approved_tools {
-                                    let tool_future = Self::create_tool_future(&mcp_manager, tool_call, request_id.clone());
-                                    tool_futures.push(tool_future);
+                            }
+
+                            // Handle pre-approved and read-only tools in parallel
+                            let mut tool_futures = Vec::new();
+                            let mut install_results = Vec::new();
+
+                            // Handle install extension requests
+                            for request in &enable_extension_requests {
+                                if let Ok(tool_call) = request.tool_call.clone() {
+                                    let confirmation = Message::user().with_enable_extension_request(
+                                        request.id.clone(),
+                                        tool_call.arguments.get("extension_name")
+                                            .and_then(|v| v.as_str())
+                                            .unwrap_or("")
+                                            .to_string()
+                                    );
+                                    yield confirmation;
+
+                                    let mut rx = self.confirmation_rx.lock().await;
+                                    while let Some((req_id, extension_confirmation)) = rx.recv().await {
+                                        if req_id == request.id {
+                                            if extension_confirmation.permission == Permission::AllowOnce || extension_confirmation.permission == Permission::AlwaysAllow {
+                                                let extension_name = tool_call.arguments.get("extension_name")
+                                                    .and_then(|v| v.as_str())
+                                                    .unwrap_or("")
+                                                    .to_string();
+                                                let install_result = Self::enable_extension(&mut mcp_manager, extension_name, request.id.clone()).await;
+                                                install_results.push(install_result);
+                                            }
+                                            break;
+                                        }
+                                    }
                                 }
-
-                                // Process read-only tools
-                                for request in &needs_confirmation {
-                                    if let Ok(tool_call) = request.tool_call.clone() {
-                                        // Skip confirmation if the tool_call.name is in the read_only_tools list
-                                        if detected_read_only_tools.contains(&tool_call.name) {
-                                            let tool_future = Self::create_tool_future(&mcp_manager, tool_call, request.id.clone());
-                                            tool_futures.push(tool_future);
-                                        } else {
-                                            let confirmation = Message::user().with_tool_confirmation_request(
-                                                request.id.clone(),
-                                                tool_call.name.clone(),
-                                                tool_call.arguments.clone(),
-                                                Some("Goose would like to call the above tool. Allow? (y/n):".to_string()),
-                                            );
-                                            yield confirmation;
-
-                                            // Wait for confirmation response through the channel
-                                            let mut rx = self.confirmation_rx.lock().await;
-                                            while let Some((req_id, tool_confirmation)) = rx.recv().await {
-                                                if req_id == request.id {
-                                                    // Store the user's response with 30-day expiration
-                                                    let confirmed = tool_confirmation.permission == Permission::AllowOnce || tool_confirmation.permission == Permission::AlwaysAllow;
-                                                    if confirmed {
-                                                        // Add this tool call to the futures collection
-                                                        let tool_future = Self::create_tool_future(&mcp_manager, tool_call, request.id.clone());
-                                                        tool_futures.push(tool_future);
-                                                    } else {
-                                                        // User declined - add declined response
-                                                        message_tool_response = message_tool_response.with_tool_response(
-                                                            request.id.clone(),
-                                                            Ok(vec![Content::text(
-                                                                "The user has declined to run this tool. \
-                                                                DO NOT attempt to call this tool again. \
-                                                                If there are no alternative methods to proceed, clearly explain the situation and STOP.")]),
-                                                        );
-                                                    }
-                                                    break; // Exit the loop once the matching `req_id` is found
+                            }
+
+                            // Process read-only tools
+                            for request in &needs_confirmation {
+                                if let Ok(tool_call) = request.tool_call.clone() {
+                                    // Skip confirmation if the tool_call.name is in the read_only_tools list
+                                    if detected_read_only_tools.contains(&tool_call.name) {
+                                        let tool_future = Self::create_tool_future(&mcp_manager, tool_call, request.id.clone());
+                                        tool_futures.push(tool_future);
+                                    } else {
+                                        let confirmation = Message::user().with_tool_confirmation_request(
+                                            request.id.clone(),
+                                            tool_call.name.clone(),
+                                            tool_call.arguments.clone(),
+                                            Some("Goose would like to call the above tool. Allow? (y/n):".to_string()),
+                                        );
+                                        yield confirmation;
+
+                                        // Wait for confirmation response through the channel
+                                        let mut rx = self.confirmation_rx.lock().await;
+                                        while let Some((req_id, tool_confirmation)) = rx.recv().await {
+                                            if req_id == request.id {
+                                                let confirmed = tool_confirmation.permission == Permission::AllowOnce || tool_confirmation.permission == Permission::AlwaysAllow;
+                                                if confirmed {
+                                                    // Add this tool call to the futures collection
+                                                    let tool_future = Self::create_tool_future(&mcp_manager, tool_call, request.id.clone());
+                                                    tool_futures.push(tool_future);
+                                                } else {
+                                                    // User declined - add declined response
+                                                    message_tool_response = message_tool_response.with_tool_response(
+                                                        request.id.clone(),
+                                                        Ok(vec![Content::text(
+                                                            "The user has declined to run this tool. \
+                                                            DO NOT attempt to call this tool again. \
+                                                            If there are no alternative methods to proceed, clearly explain the situation and STOP.")]),
+                                                    );
                                                 }
+                                                break; // Exit the loop once the matching `req_id` is found
                                             }
                                         }
                                     }
                                 }
-                                // Wait for all tool calls to complete
-                                let results = futures::future::join_all(tool_futures).await;
-                                for (request_id, output) in results {
-                                    message_tool_response = message_tool_response.with_tool_response(
-                                        request_id,
-                                        output,
-                                    );
-                                }
-                            },
-                            "chat" => {
-                                // Skip all tool calls in chat mode
-                                for request in &remaining_requests {
-                                    message_tool_response = message_tool_response.with_tool_response(
-                                        request.id.clone(),
-                                        Ok(vec![Content::text(
-                                            "Let the user know the tool call was skipped in Goose chat mode. \
-                                            DO NOT apologize for skipping the tool call. DO NOT say sorry. \
-                                            Provide an explanation of what the tool call would do, structured as a \
-                                            plan for the user. Again, DO NOT apologize. \
-                                            **Example Plan:**\n \
-                                            1. **Identify Task Scope** - Determine the purpose and expected outcome.\n \
-                                            2. **Outline Steps** - Break down the steps.\n \
-                                            If needed, adjust the explanation based on user preferences or questions."
-                                        )]),
-                                    );
-                                }
-                            },
-                            _ => {
-                                if mode != "auto" {
-                                    warn!("Unknown GOOSE_MODE: {mode:?}. Defaulting to 'auto' mode.");
-                                }
-                                // Process tool requests in parallel
-                                let mut tool_futures = Vec::new();
-                                for request in &remaining_requests {
+                            }
+
+                            // Wait for all tool calls to complete
+                            let results = futures::future::join_all(tool_futures).await;
+                            for (request_id, output) in results {
+                                message_tool_response = message_tool_response.with_tool_response(
+                                    request_id,
+                                    output,
+                                );
+                            }
+
+                            // Check if any install results had errors before processing them
+                            let all_successful = !install_results.iter().any(|(_, result)| result.is_err());
+
+                            for (request_id, output) in install_results {
+                                message_tool_response = message_tool_response.with_tool_response(
+                                    request_id,
+                                    output
+                                );
+                            }
+
+                            // Update system prompt and tools if all installations were successful
+                            if all_successful {
+                                system_prompt = mcp_manager.get_system_prompt().await;
+                                tools = mcp_manager.get_prefixed_tools().await?;
+                            }
+                        }
+
+                        if mode.as_str() == "auto" || !search_extension_requests.is_empty() {
+                            let mut tool_futures = Vec::new();
+                            // Process non_enable_extension_requests and search_extension_requests without duplicates
+                            let mut processed_ids = HashSet::new();
+
+                            for request in non_enable_extension_requests.iter().chain(search_extension_requests.iter()) {
+                                if processed_ids.insert(request.id.clone()) {
                                     if let Ok(tool_call) = request.tool_call.clone() {
                                         let tool_future = Self::create_tool_future(&mcp_manager, tool_call, request.id.clone());
                                         tool_futures.push(tool_future);
                                     }
                                 }
-                                // Wait for all tool calls to complete
-                                let results = futures::future::join_all(tool_futures).await;
-                                for (request_id, output) in results {
-                                    message_tool_response = message_tool_response.with_tool_response(
-                                        request_id,
-                                        output,
-                                    );
-                                }
+                            }
+
+                            // Wait for all tool calls to complete
+                            let results = futures::future::join_all(tool_futures).await;
+                            for (request_id, output) in results {
+                                message_tool_response = message_tool_response.with_tool_response(
+                                    request_id,
+                                    output,
+                                );
+                            }
+                        }
+
+                        if mode.as_str() == "chat" {
+                            // Skip all tool calls in chat mode
+                            // Skip search extension requests since they were already processed
+                            let non_search_non_enable_extension_requests = non_enable_extension_requests.iter()
+                                .filter(|req| {
+                                    if let Ok(tool_call) = &req.tool_call {
+                                        tool_call.name != "platform__search_available_extensions"
+                                    } else {
+                                        true
+                                    }
+                                });
+                            for request in non_search_non_enable_extension_requests {
+                                message_tool_response = message_tool_response.with_tool_response(
+                                    request.id.clone(),
+                                    Ok(vec![Content::text(
+                                        "Let the user know the tool call was skipped in Goose chat mode. \
+                                        DO NOT apologize for skipping the tool call. DO NOT say sorry. \
+                                        Provide an explanation of what the tool call would do, structured as a \
+                                        plan for the user. Again, DO NOT apologize. \
+                                        **Example Plan:**\n \
+                                        1. **Identify Task Scope** - Determine the purpose and expected outcome.\n \
+                                        2. **Outline Steps** - Break down the steps.\n \
+                                        If needed, adjust the explanation based on user preferences or questions."
+                                    )]),
+                                );
                             }
                         }
 
@@ -621,7 +781,14 @@
         let tools = mcp_manager.get_prefixed_tools().await?;
         let tools_info = tools
             .into_iter()
-            .map(|tool| ToolInfo::new(&tool.name, &tool.description, get_parameter_names(&tool)))
+            .map(|tool| {
+                ToolInfo::new(
+                    &tool.name,
+                    &tool.description,
+                    get_parameter_names(&tool),
+                    None,
+                )
+            })
             .collect();
 
         let plan_prompt = mcp_manager.get_planning_prompt(tools_info).await;
