--- conflicted
+++ resolved
@@ -650,7 +650,7 @@
             .provider()
             .await
             .map(|provider| provider.get_active_model_name().starts_with("gemini"))
-            .unwrap_or(true)
+            .unwrap_or(false)
         {
             return false;
         }
@@ -671,32 +671,19 @@
 
         let subagents_enabled = self.subagents_enabled().await;
         if extension_name.is_none() || extension_name.as_deref() == Some("platform") {
-<<<<<<< HEAD
             prefixed_tools.push(platform_tools::manage_schedule_tool());
-            if subagents_enabled {
-                prefixed_tools.push(create_dynamic_task_tool());
-            }
-=======
-            prefixed_tools.extend([platform_tools::manage_schedule_tool()]);
->>>>>>> 208417e7
         }
 
         if extension_name.is_none() {
             if let Some(final_output_tool) = self.final_output_tool.lock().await.as_ref() {
                 prefixed_tools.push(final_output_tool.tool());
             }
-<<<<<<< HEAD
+
             if subagents_enabled {
-                prefixed_tools
-                    .push(subagent_execute_task_tool::create_subagent_execute_task_tool());
+                let sub_recipes = self.sub_recipes.lock().await;
+                let sub_recipes_vec: Vec<_> = sub_recipes.values().cloned().collect();
+                prefixed_tools.push(create_subagent_tool(&sub_recipes_vec));
             }
-=======
-
-            // Add the unified subagent tool
-            let sub_recipes = self.sub_recipes.lock().await;
-            let sub_recipes_vec: Vec<_> = sub_recipes.values().cloned().collect();
-            prefixed_tools.push(create_subagent_tool(&sub_recipes_vec));
->>>>>>> 208417e7
         }
 
         prefixed_tools
