use std::collections::HashMap;
use std::sync::Arc;

use anyhow::{anyhow, Result};
use futures::stream::BoxStream;
use futures::TryStreamExt;

use crate::config::{Config, ExtensionConfigManager, PermissionManager};
use crate::message::Message;
use crate::model::ModelConfig;
use crate::permission::permission_judge::check_tool_permissions;
use crate::permission::PermissionConfirmation;
use crate::providers::base::Provider;
use crate::providers::errors::ProviderError;
use crate::recipe::{Author, Recipe};
use crate::token_counter::TokenCounter;
use crate::truncate::{truncate_messages, OldestFirstTruncation};
use regex::Regex;
use serde_json::Value;
use tokio::sync::{mpsc, Mutex};
use tracing::{debug, error, instrument, warn};

use crate::agents::extension::{ExtensionConfig, ExtensionResult, ToolInfo};
use crate::agents::extension_manager::{get_parameter_names, ExtensionManager};
use crate::agents::platform_tools::{
    PLATFORM_LIST_RESOURCES_TOOL_NAME, PLATFORM_READ_RESOURCE_TOOL_NAME,
    PLATFORM_SEARCH_AVAILABLE_EXTENSIONS_TOOL_NAME,
};
use crate::agents::prompt_manager::PromptManager;
use crate::agents::types::SessionConfig;
use crate::agents::types::{FrontendTool, ToolResultReceiver};
use mcp_core::{
    prompt::Prompt, protocol::GetPromptResult, tool::Tool, Content, ToolError, ToolResult,
};

use super::platform_tools;
use super::tool_execution::{
    ExtensionInstallResult, ToolFuture, CHAT_MODE_TOOL_SKIPPED_RESPONSE, DECLINED_RESPONSE,
};

const MAX_TRUNCATION_ATTEMPTS: usize = 3;
const ESTIMATE_FACTOR_DECAY: f32 = 0.9;

/// The main goose Agent
pub struct Agent {
    pub(super) provider: Mutex<Option<Arc<dyn Provider>>>,
    pub(super) extension_manager: Mutex<ExtensionManager>,
    pub(super) frontend_tools: Mutex<HashMap<String, FrontendTool>>,
    pub(super) frontend_instructions: Mutex<Option<String>>,
    pub(super) prompt_manager: Mutex<PromptManager>,
    pub(super) token_counter: Mutex<Option<TokenCounter>>,
    pub(super) confirmation_tx: mpsc::Sender<(String, PermissionConfirmation)>,
    pub(super) confirmation_rx: Mutex<mpsc::Receiver<(String, PermissionConfirmation)>>,
    pub(super) tool_result_tx: mpsc::Sender<(String, ToolResult<Vec<Content>>)>,
    pub(super) tool_result_rx: ToolResultReceiver,
}

impl Agent {
    pub fn new() -> Self {
        // Create channels with buffer size 32 (adjust if needed)
        let (confirm_tx, confirm_rx) = mpsc::channel(32);
        let (tool_tx, tool_rx) = mpsc::channel(32);

        Self {
            provider: Mutex::new(None),
            extension_manager: Mutex::new(ExtensionManager::new()),
            frontend_tools: Mutex::new(HashMap::new()),
            frontend_instructions: Mutex::new(None),
            prompt_manager: Mutex::new(PromptManager::new()),
            token_counter: Mutex::new(None),
            confirmation_tx: confirm_tx,
            confirmation_rx: Mutex::new(confirm_rx),
            tool_result_tx: tool_tx,
            tool_result_rx: Arc::new(Mutex::new(tool_rx)),
        }
    }

    /// Get a reference count clone to the provider
    pub async fn provider(&self) -> Result<Arc<dyn Provider>, anyhow::Error> {
        match &*self.provider.lock().await {
            Some(provider) => Ok(Arc::clone(provider)),
            None => Err(anyhow!("Provider not set")),
        }
    }

    /// Check if a tool is a frontend tool
    pub async fn is_frontend_tool(&self, name: &str) -> bool {
        self.frontend_tools.lock().await.contains_key(name)
    }

    /// Get a reference to a frontend tool
    pub async fn get_frontend_tool(&self, name: &str) -> Option<FrontendTool> {
        self.frontend_tools.lock().await.get(name).cloned()
    }

    /// Get all tools from all clients with proper prefixing
    pub async fn get_prefixed_tools(&self) -> ExtensionResult<Vec<Tool>> {
        let mut tools = self
            .extension_manager
            .lock()
            .await
            .get_prefixed_tools(None)
            .await?;

        // Add frontend tools directly - they don't need prefixing since they're already uniquely named
        let frontend_tools = self.frontend_tools.lock().await;
        for frontend_tool in frontend_tools.values() {
            tools.push(frontend_tool.tool.clone());
        }

        Ok(tools)
    }

    /// Dispatch a single tool call to the appropriate client
    #[instrument(skip(self, tool_call, request_id), fields(input, output))]
    pub(super) async fn dispatch_tool_call(
        &self,
        tool_call: mcp_core::tool::ToolCall,
        request_id: String,
    ) -> (String, Result<Vec<Content>, ToolError>) {
        let extension_manager = self.extension_manager.lock().await;
        let result = if tool_call.name == PLATFORM_READ_RESOURCE_TOOL_NAME {
            // Check if the tool is read_resource and handle it separately
            extension_manager
                .read_resource(tool_call.arguments.clone())
                .await
        } else if tool_call.name == PLATFORM_LIST_RESOURCES_TOOL_NAME {
            extension_manager
                .list_resources(tool_call.arguments.clone())
                .await
        } else if tool_call.name == PLATFORM_SEARCH_AVAILABLE_EXTENSIONS_TOOL_NAME {
            extension_manager.search_available_extensions().await
        } else if self.is_frontend_tool(&tool_call.name).await {
            // For frontend tools, return an error indicating we need frontend execution
            Err(ToolError::ExecutionError(
                "Frontend tool execution required".to_string(),
            ))
        } else {
            extension_manager
                .dispatch_tool_call(tool_call.clone())
                .await
        };

        debug!(
            "input" = serde_json::to_string(&tool_call).unwrap(),
            "output" = serde_json::to_string(&result).unwrap(),
        );

        (request_id, result)
    }

    /// Truncates the messages to fit within the model's context window
    /// Ensures the last message is a user message and removes tool call-response pairs
    async fn truncate_messages(
        &self,
        messages: &mut Vec<Message>,
        estimate_factor: f32,
        system_prompt: &str,
        tools: &mut Vec<Tool>,
    ) -> anyhow::Result<()> {
        // Model's actual context limit
        let provider: tokio::sync::MutexGuard<'_, Option<Arc<dyn Provider>>> =
            self.provider.lock().await;
        let context_limit = provider
            .as_ref()
            .unwrap()
            .get_model_config()
            .context_limit();

        // Our conservative estimate of the **target** context limit
        // Our token count is an estimate since model providers often don't provide the tokenizer (eg. Claude)
        let context_limit = (context_limit as f32 * estimate_factor) as usize;

        // Take into account the system prompt, and our tools input and subtract that from the
        // remaining context limit
        let token_counter_guard = self.token_counter.lock().await;
        let (system_prompt_token_count, tools_token_count) =
            if let Some(counter) = &*token_counter_guard {
                (
                    counter.count_tokens(system_prompt),
                    counter.count_tokens_for_tools(tools.as_slice()),
                )
            } else {
                (0, 0) // Default if no token counter
            };

        // Check if system prompt + tools exceed our context limit
        let remaining_tokens = context_limit
            .checked_sub(system_prompt_token_count)
            .and_then(|remaining| remaining.checked_sub(tools_token_count))
            .ok_or_else(|| {
                anyhow::anyhow!("System prompt and tools exceed estimated context limit")
            })?;

        let context_limit = remaining_tokens;

        // Calculate current token count of each message, use count_chat_tokens to ensure we
        // capture the full content of the message, include ToolRequests and ToolResponses
        let mut token_counts: Vec<usize> = if let Some(counter) = &*token_counter_guard {
            messages
                .iter()
                .map(|msg| counter.count_chat_tokens("", std::slice::from_ref(msg), &[]))
                .collect()
        } else {
            // If no token counter, use a default approach
            vec![1; messages.len()] // Assign each message a default count of 1 token
        };
        drop(token_counter_guard);

        truncate_messages(
            messages,
            &mut token_counts,
            context_limit,
            &OldestFirstTruncation,
        )
    }

    pub(super) async fn enable_extension(
        &self,
        extension_name: String,
        request_id: String,
    ) -> (String, Result<Vec<Content>, ToolError>) {
        let mut extension_manager = self.extension_manager.lock().await;
        let config = match ExtensionConfigManager::get_config_by_name(&extension_name) {
            Ok(Some(config)) => config,
            Ok(None) => {
                return (
                    request_id,
                    Err(ToolError::ExecutionError(format!(
                        "Extension '{}' not found. Please check the extension name and try again.",
                        extension_name
                    ))),
                )
            }
            Err(e) => {
                return (
                    request_id,
                    Err(ToolError::ExecutionError(format!(
                        "Failed to get extension config: {}",
                        e
                    ))),
                )
            }
        };

        let result = extension_manager
            .add_extension(config)
            .await
            .map(|_| {
                vec![Content::text(format!(
                    "The extension '{}' has been installed successfully",
                    extension_name
                ))]
            })
            .map_err(|e| ToolError::ExecutionError(e.to_string()));

        (request_id, result)
    }

    pub async fn add_extension(&self, extension: ExtensionConfig) -> ExtensionResult<()> {
        match &extension {
            ExtensionConfig::Frontend {
                name: _,
                tools,
                instructions,
                bundled: _,
            } => {
                // For frontend tools, just store them in the frontend_tools map
                let mut frontend_tools = self.frontend_tools.lock().await;
                for tool in tools {
                    let frontend_tool = FrontendTool {
                        name: tool.name.clone(),
                        tool: tool.clone(),
                    };
                    frontend_tools.insert(tool.name.clone(), frontend_tool);
                }
                // Store instructions if provided, using "frontend" as the key
                let mut frontend_instructions = self.frontend_instructions.lock().await;
                if let Some(instructions) = instructions {
                    *frontend_instructions = Some(instructions.clone());
                } else {
                    // Default frontend instructions if none provided
                    *frontend_instructions = Some(
                        "The following tools are provided directly by the frontend and will be executed by the frontend when called.".to_string(),
                    );
                }
            }
            _ => {
                let mut extension_manager = self.extension_manager.lock().await;
                extension_manager.add_extension(extension).await?;
            }
        };

        Ok(())
    }

    pub async fn list_tools(&self, extension_name: Option<String>) -> Vec<Tool> {
        let extension_manager = self.extension_manager.lock().await;
        let mut prefixed_tools = extension_manager
            .get_prefixed_tools(extension_name.clone())
            .await
            .unwrap_or_default();

        if extension_name.is_none() || extension_name.as_deref() == Some("platform") {
            // Add platform tools
            prefixed_tools.push(platform_tools::search_available_extensions_tool());
            prefixed_tools.push(platform_tools::enable_extension_tool());

            // Add resource tools if supported
            if extension_manager.supports_resources() {
                prefixed_tools.push(platform_tools::read_resource_tool());
                prefixed_tools.push(platform_tools::list_resources_tool());
            }
        }

        prefixed_tools
    }

    pub async fn remove_extension(&self, name: &str) {
        let mut extension_manager = self.extension_manager.lock().await;
        extension_manager
            .remove_extension(name)
            .await
            .expect("Failed to remove extension");
    }

    pub async fn list_extensions(&self) -> Vec<String> {
        let extension_manager = self.extension_manager.lock().await;
        extension_manager
            .list_extensions()
            .await
            .expect("Failed to list extensions")
    }

    /// Handle a confirmation response for a tool request
    pub async fn handle_confirmation(
        &self,
        request_id: String,
        confirmation: PermissionConfirmation,
    ) {
        if let Err(e) = self.confirmation_tx.send((request_id, confirmation)).await {
            error!("Failed to send confirmation: {}", e);
        }
    }

    #[instrument(skip(self, messages, session), fields(user_message))]
    pub async fn reply(
        &self,
        messages: &[Message],
        session: Option<SessionConfig>,
    ) -> anyhow::Result<BoxStream<'_, anyhow::Result<Message>>> {
        let mut messages = messages.to_vec();
        let reply_span = tracing::Span::current();
        let mut truncation_attempt: usize = 0;

        // Load settings from config
        let config = Config::global();

        // Setup tools and prompt
        let (mut tools, mut toolshim_tools, mut system_prompt) =
            self.prepare_tools_and_prompt().await?;

        let goose_mode = config.get_param("GOOSE_MODE").unwrap_or("auto".to_string());

        let (tools_with_readonly_annotation, tools_without_annotation) =
            Self::categorize_tools_by_annotation(&tools);

        if let Some(content) = messages
            .last()
            .and_then(|msg| msg.content.first())
            .and_then(|c| c.as_text())
        {
            debug!("user_message" = &content);
        }

        Ok(Box::pin(async_stream::try_stream! {
            let _ = reply_span.enter();
            loop {
                match Self::generate_response_from_provider(
                    self.provider().await?,
                    &system_prompt,
                    &messages,
                    &tools,
                    &toolshim_tools,
                ).await {
                    Ok((response, usage)) => {
                        // record usage for the session in the session file
                        if let Some(session_config) = session.clone() {
                            Self::update_session_metrics(session_config, &usage, messages.len()).await?;
                        }

                        // Reset truncation attempt
                        truncation_attempt = 0;

                        // categorize the type of requests we need to handle
                        let (frontend_requests,
                            remaining_requests,
                            filtered_response) =
                            self.categorize_tool_requests(&response).await;


                        // Yield the assistant's response with frontend tool requests filtered out
                        yield filtered_response.clone();

                        tokio::task::yield_now().await;

                        let num_tool_requests = frontend_requests.len() + remaining_requests.len();
                        if num_tool_requests == 0 {
                            break;
                        }

                        // Process tool requests depending on frontend tools and then goose_mode
                        let message_tool_response = Arc::new(Mutex::new(Message::user()));

                        // First handle any frontend tool requests
                        let mut frontend_tool_stream = self.handle_frontend_tool_requests(
                            &frontend_requests,
                            message_tool_response.clone()
                        );

                        // we have a stream of frontend tools to handle, inside the stream
                        // execution is yeield back to this reply loop, and is of the same Message
                        // type, so we can yield that back up to be handled
                        while let Some(msg) = frontend_tool_stream.try_next().await? {
                            yield msg;
                        }

                        // Clone goose_mode once before the match to avoid move issues
                        let mode = goose_mode.clone();
                        if mode.as_str() == "chat" {
                            // Skip all tool calls in chat mode
                            for request in remaining_requests {
                                let mut response = message_tool_response.lock().await;
                                *response = response.clone().with_tool_response(
                                    request.id.clone(),
                                    Ok(vec![Content::text(CHAT_MODE_TOOL_SKIPPED_RESPONSE)]),
                                );
                            }
                        } else {
                            // At this point, we have handled the frontend tool requests and know goose_mode != "chat"
                            // What remains is handling the remaining tool requests (enable extension,
                            // regular tool calls) in goose_mode == ["auto", "approve" or "smart_approve"]
                            let mut permission_manager = PermissionManager::default();
                            let permission_check_result = check_tool_permissions(&remaining_requests,
                                                            &mode,
                                                            tools_with_readonly_annotation.clone(),
                                                            tools_without_annotation.clone(),
                                                            &mut permission_manager,
                                                            self.provider().await?).await;


                            // Handle pre-approved and read-only tools in parallel
                            let mut tool_futures: Vec<ToolFuture> = Vec::new();
                            let mut install_results: Vec<ExtensionInstallResult> = Vec::new();
                            let install_results_arc = Arc::new(Mutex::new(install_results));

                            // Skip the confirmation for approved tools
                            for request in &permission_check_result.approved {
                                if let Ok(tool_call) = request.tool_call.clone() {
                                    let tool_future = self.dispatch_tool_call(tool_call, request.id.clone());
                                        tool_futures.push(Box::pin(tool_future));
                                }
                            }
                            for request in &permission_check_result.denied {
                                let mut response = message_tool_response.lock().await;
                                *response = response.clone().with_tool_response(
                                    request.id.clone(),
                                    Ok(vec![Content::text(DECLINED_RESPONSE)]),
                                );
                            }

                            // we need interior mutability in handle_approval_tool_requests
                            let tool_futures_arc = Arc::new(Mutex::new(tool_futures));
                            // Process tools requiring approval (enable extension, regular tool calls)
                            let mut tool_approval_stream = self.handle_approval_tool_requests(
                                &permission_check_result.needs_approval,
                                install_results_arc.clone(),
                                tool_futures_arc.clone(),
                                &mut permission_manager,
                                message_tool_response.clone()
                            );

                            // we have a stream of tool_approval_requests to handle
                            // execution is yeield back to this reply loop, and is of the same Message
                            // type, so we can yield the Message back up to be handled and grab and
                            // confirmations or denials
                            while let Some(msg) = tool_approval_stream.try_next().await? {
                                yield msg;
                            }

                            tool_futures = {
                                // Lock the mutex asynchronously.
                                let mut futures_lock = tool_futures_arc.lock().await;
                                // Drain the vector and collect into a new Vec.
                                futures_lock.drain(..).collect::<Vec<_>>()
                            };

                            install_results = {
                                // Lock the mutex asynchronously.
                                let mut results_lock = install_results_arc.lock().await;
                                // Drain the vector and collect into a new Vec.
                                results_lock.drain(..).collect::<Vec<_>>()
                            };


                            // Wait for all tool calls to complete
                            let results = futures::future::join_all(tool_futures).await;

                            // Check if any install results had errors before processing them
                            let all_install_successful = !install_results.iter().any(|(_, result)| result.is_err());
                            for (request_id, output) in results.into_iter().chain(install_results.into_iter()) {
                                let mut response = message_tool_response.lock().await;
                                *response = response.clone().with_tool_response(
                                    request_id,
                                    output
                                );
                            }

                            // Update system prompt and tools if installations were successful
                            if all_install_successful {
                                (tools, toolshim_tools, system_prompt) = self.prepare_tools_and_prompt().await?;
                            }
                        }

                        let final_message_tool_resp = message_tool_response.lock().await.clone();
                        yield final_message_tool_resp.clone();

                        messages.push(response);
                        messages.push(final_message_tool_resp);
                    },
                    Err(ProviderError::ContextLengthExceeded(_)) => {
                        if truncation_attempt >= MAX_TRUNCATION_ATTEMPTS {
                            // Create an error message & terminate the stream
                            // the previous message would have been a user message (e.g. before any tool calls, this is just after the input message.
                            // at the start of a loop after a tool call, it would be after a tool_use assistant followed by a tool_result user)
                            yield Message::assistant().with_text("Error: Context length exceeds limits even after multiple attempts to truncate. Please start a new session with fresh context and try again.");
                            break;
                        }
                        truncation_attempt += 1;
                        warn!("Context length exceeded. Truncation Attempt: {}/{}.", truncation_attempt, MAX_TRUNCATION_ATTEMPTS);
                        // Decay the estimate factor as we make more truncation attempts
                        // Estimate factor decays like this over time: 0.9, 0.81, 0.729, ...
                        let estimate_factor: f32 = ESTIMATE_FACTOR_DECAY.powi(truncation_attempt as i32);
                        if let Err(err) = self.truncate_messages(&mut messages, estimate_factor, &system_prompt, &mut tools).await {
                            yield Message::assistant().with_text(format!("Error: Unable to truncate messages to stay within context limit. \n\nRan into this error: {}.\n\nPlease start a new session with fresh context and try again.", err));
                            break;
                        }
                        // Retry the loop after truncation
                        continue;
                    },
                    Err(e) => {
                        // Create an error message & terminate the stream
                        error!("Error: {}", e);
                        yield Message::assistant().with_text(format!("Ran into this error: {e}.\n\nPlease retry if you think this is a transient or recoverable error."));
                        break;
                    }
                }

                // Yield control back to the scheduler to prevent blocking
                tokio::task::yield_now().await;
            }
        }))
    }

    /// Extend the system prompt with one line of additional instruction
    pub async fn extend_system_prompt(&self, instruction: String) {
        let mut prompt_manager = self.prompt_manager.lock().await;
        prompt_manager.add_system_prompt_extra(instruction);
    }

    /// Update the provider used by this agent
    pub async fn update_provider(
        &self,
        provider_name: &str,
        model_config: ModelConfig,
    ) -> Result<()> {
        let new_provider = crate::providers::create(provider_name, model_config)?;
        let token_counter = TokenCounter::new(new_provider.get_model_config().tokenizer_name());
        *self.token_counter.lock().await = Some(token_counter);
        *self.provider.lock().await = Some(new_provider);
        Ok(())
    }

    /// Override the system prompt with a custom template
    pub async fn override_system_prompt(&self, template: String) {
        let mut prompt_manager = self.prompt_manager.lock().await;
        prompt_manager.set_system_prompt_override(template);
    }

    pub async fn list_extension_prompts(&self) -> HashMap<String, Vec<Prompt>> {
        let extension_manager = self.extension_manager.lock().await;
        extension_manager
            .list_prompts()
            .await
            .expect("Failed to list prompts")
    }

    pub async fn get_prompt(&self, name: &str, arguments: Value) -> Result<GetPromptResult> {
        let extension_manager = self.extension_manager.lock().await;

        // First find which extension has this prompt
        let prompts = extension_manager
            .list_prompts()
            .await
            .map_err(|e| anyhow!("Failed to list prompts: {}", e))?;

        if let Some(extension) = prompts
            .iter()
            .find(|(_, prompt_list)| prompt_list.iter().any(|p| p.name == name))
            .map(|(extension, _)| extension)
        {
            return extension_manager
                .get_prompt(extension, name, arguments)
                .await
                .map_err(|e| anyhow!("Failed to get prompt: {}", e));
        }

        Err(anyhow!("Prompt '{}' not found", name))
    }

    pub async fn get_plan_prompt(&self) -> anyhow::Result<String> {
        let extension_manager = self.extension_manager.lock().await;
        let tools = extension_manager.get_prefixed_tools(None).await?;
        let tools_info = tools
            .into_iter()
            .map(|tool| {
                ToolInfo::new(
                    &tool.name,
                    &tool.description,
                    get_parameter_names(&tool),
                    None,
                )
            })
            .collect();

        let plan_prompt = extension_manager.get_planning_prompt(tools_info).await;

        Ok(plan_prompt)
    }

    pub async fn handle_tool_result(&self, id: String, result: ToolResult<Vec<Content>>) {
        if let Err(e) = self.tool_result_tx.send((id, result)).await {
            tracing::error!("Failed to send tool result: {}", e);
        }
    }

    pub async fn create_recipe(&self, mut messages: Vec<Message>) -> Result<Recipe> {
        let extension_manager = self.extension_manager.lock().await;
        let extensions_info = extension_manager.get_extensions_info().await;
<<<<<<< HEAD
        let frontend_instructions = self.frontend_instructions.lock().await.clone();
        let prompt_manager = self.prompt_manager.lock().await;
        let system_prompt =
            prompt_manager.build_system_prompt(extensions_info, frontend_instructions);
        let recipe_prompt = prompt_manager.get_recipe_prompt().await;
=======

        // Get model name from provider
        let model_config = self.provider.get_model_config();
        let model_name = &model_config.model_name;

        let system_prompt = self.prompt_manager.build_system_prompt(
            extensions_info,
            self.frontend_instructions.clone(),
            Some(model_name),
        );

        let recipe_prompt = self.prompt_manager.get_recipe_prompt().await;
>>>>>>> 03b461bb
        let tools = extension_manager.get_prefixed_tools(None).await?;
        drop(prompt_manager);

        messages.push(Message::user().with_text(recipe_prompt));

        let (result, _usage) = self
            .provider
            .lock()
            .await
            .as_ref()
            .unwrap()
            .complete(&system_prompt, &messages, &tools)
            .await?;

        let content = result.as_concat_text();

        // the response may be contained in ```json ```, strip that before parsing json
        let re = Regex::new(r"(?s)```[^\n]*\n(.*?)\n```").unwrap();
        let clean_content = re
            .captures(&content)
            .and_then(|caps| caps.get(1).map(|m| m.as_str()))
            .unwrap_or(&content)
            .trim()
            .to_string();

        // try to parse json response from the LLM
        let (instructions, activities) =
            if let Ok(json_content) = serde_json::from_str::<Value>(&clean_content) {
                let instructions = json_content
                    .get("instructions")
                    .ok_or_else(|| anyhow!("Missing 'instructions' in json response"))?
                    .as_str()
                    .ok_or_else(|| anyhow!("instructions' is not a string"))?
                    .to_string();

                let activities = json_content
                    .get("activities")
                    .ok_or_else(|| anyhow!("Missing 'activities' in json response"))?
                    .as_array()
                    .ok_or_else(|| anyhow!("'activities' is not an array'"))?
                    .iter()
                    .map(|act| {
                        act.as_str()
                            .map(|s| s.to_string())
                            .ok_or(anyhow!("'activities' array element is not a string"))
                    })
                    .collect::<Result<_, _>>()?;

                (instructions, activities)
            } else {
                // If we can't get valid JSON, try string parsing
                // Use split_once to get the content after "Instructions:".
                let after_instructions = content
                    .split_once("instructions:")
                    .map(|(_, rest)| rest)
                    .unwrap_or(&content);

                // Split once more to separate instructions from activities.
                let (instructions_part, activities_text) = after_instructions
                    .split_once("activities:")
                    .unwrap_or((after_instructions, ""));

                let instructions = instructions_part
                    .trim_end_matches(|c: char| c.is_whitespace() || c == '#')
                    .trim()
                    .to_string();
                let activities_text = activities_text.trim();

                // Regex to remove bullet markers or numbers with an optional dot.
                let bullet_re = Regex::new(r"^[•\-\*\d]+\.?\s*").expect("Invalid regex");

                // Process each line in the activities section.
                let activities: Vec<String> = activities_text
                    .lines()
                    .map(|line| bullet_re.replace(line, "").to_string())
                    .map(|s| s.trim().to_string())
                    .filter(|line| !line.is_empty())
                    .collect();

                (instructions, activities)
            };

        let extensions = ExtensionConfigManager::get_all().unwrap_or_default();
        let extension_configs: Vec<_> = extensions
            .iter()
            .filter(|e| e.enabled)
            .map(|e| e.config.clone())
            .collect();

        let author = Author {
            contact: std::env::var("USER")
                .or_else(|_| std::env::var("USERNAME"))
                .ok(),
            metadata: None,
        };

        let recipe = Recipe::builder()
            .title("Custom recipe from chat")
            .description("a custom recipe instance from this chat session")
            .instructions(instructions)
            .activities(activities)
            .extensions(extension_configs)
            .author(author)
            .build()
            .expect("valid recipe");

        Ok(recipe)
    }
}<|MERGE_RESOLUTION|>--- conflicted
+++ resolved
@@ -33,7 +33,7 @@
     prompt::Prompt, protocol::GetPromptResult, tool::Tool, Content, ToolError, ToolResult,
 };
 
-use super::platform_tools;
+use super::{platform_tools, prompt_manager};
 use super::tool_execution::{
     ExtensionInstallResult, ToolFuture, CHAT_MODE_TOOL_SKIPPED_RESPONSE, DECLINED_RESPONSE,
 };
@@ -647,28 +647,21 @@
     pub async fn create_recipe(&self, mut messages: Vec<Message>) -> Result<Recipe> {
         let extension_manager = self.extension_manager.lock().await;
         let extensions_info = extension_manager.get_extensions_info().await;
-<<<<<<< HEAD
-        let frontend_instructions = self.frontend_instructions.lock().await.clone();
+
+        // Get model name from provider
+        let provider = self.provider.lock().await;
+        let model_config = provider.as_ref().unwrap().get_model_config();
+        let model_name = &model_config.model_name;
+
         let prompt_manager = self.prompt_manager.lock().await;
-        let system_prompt =
-            prompt_manager.build_system_prompt(extensions_info, frontend_instructions);
-        let recipe_prompt = prompt_manager.get_recipe_prompt().await;
-=======
-
-        // Get model name from provider
-        let model_config = self.provider.get_model_config();
-        let model_name = &model_config.model_name;
-
-        let system_prompt = self.prompt_manager.build_system_prompt(
+        let system_prompt = prompt_manager.build_system_prompt(
             extensions_info,
-            self.frontend_instructions.clone(),
+            self.frontend_instructions.lock().await.clone(),
             Some(model_name),
         );
 
-        let recipe_prompt = self.prompt_manager.get_recipe_prompt().await;
->>>>>>> 03b461bb
+        let recipe_prompt = prompt_manager.get_recipe_prompt().await;
         let tools = extension_manager.get_prefixed_tools(None).await?;
-        drop(prompt_manager);
 
         messages.push(Message::user().with_text(recipe_prompt));
 
