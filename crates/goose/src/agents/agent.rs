use std::collections::HashMap;
use std::sync::Arc;

use anyhow::{anyhow, Result};
use futures::stream::BoxStream;
use futures::TryStreamExt;

use crate::config::{Config, ExtensionConfigManager, PermissionManager};
use crate::message::Message;
use crate::permission::permission_judge::check_tool_permissions;
use crate::permission::PermissionConfirmation;
use crate::providers::base::Provider;
use crate::providers::errors::ProviderError;
use crate::recipe::{Author, Recipe};
use crate::token_counter::TokenCounter;
use crate::truncate::{truncate_messages, OldestFirstTruncation};
use crate::model::ModelConfig;
use regex::Regex;
use serde_json::Value;
use tokio::sync::{mpsc, Mutex};
use tracing::{debug, error, instrument, warn};

use crate::agents::extension::{ExtensionConfig, ExtensionResult, ToolInfo};
use crate::agents::extension_manager::{get_parameter_names, ExtensionManager};
use crate::agents::platform_tools::{
    PLATFORM_LIST_RESOURCES_TOOL_NAME, PLATFORM_READ_RESOURCE_TOOL_NAME,
    PLATFORM_SEARCH_AVAILABLE_EXTENSIONS_TOOL_NAME,
};
use crate::agents::prompt_manager::PromptManager;
use crate::agents::types::SessionConfig;
use crate::agents::types::{FrontendTool, ToolResultReceiver};
use mcp_core::{
    prompt::Prompt, protocol::GetPromptResult, tool::Tool, Content, ToolError, ToolResult,
};

use super::platform_tools;
use super::tool_execution::{
    ExtensionInstallResult, ToolFuture, CHAT_MODE_TOOL_SKIPPED_RESPONSE, DECLINED_RESPONSE,
};

const MAX_TRUNCATION_ATTEMPTS: usize = 3;
const ESTIMATE_FACTOR_DECAY: f32 = 0.9;

/// The main goose Agent
pub struct Agent {
    pub(super) provider: Mutex<Option<Arc<dyn Provider>>>,
    pub(super) extension_manager: Mutex<ExtensionManager>,
    pub(super) frontend_tools: Mutex<HashMap<String, FrontendTool>>,
    pub(super) frontend_instructions: Mutex<Option<String>>,
    pub(super) prompt_manager: Mutex<PromptManager>,
<<<<<<< HEAD
    pub(super) token_counter: Mutex<Option<TokenCounter>>,
=======
    pub(super) token_counter: TokenCounter,
>>>>>>> b3c0815f
    pub(super) confirmation_tx: mpsc::Sender<(String, PermissionConfirmation)>,
    pub(super) confirmation_rx: Mutex<mpsc::Receiver<(String, PermissionConfirmation)>>,
    pub(super) tool_result_tx: mpsc::Sender<(String, ToolResult<Vec<Content>>)>,
    pub(super) tool_result_rx: ToolResultReceiver,
}

impl Agent {
    pub fn new() -> Self {
        // let token_counter = TokenCounter::new(provider.get_model_config().tokenizer_name());
        // Create channels with buffer size 32 (adjust if needed)
        let (confirm_tx, confirm_rx) = mpsc::channel(32);
        let (tool_tx, tool_rx) = mpsc::channel(32);

        Self {
            provider: Mutex::new(None),
            extension_manager: Mutex::new(ExtensionManager::new()),
            frontend_tools: Mutex::new(HashMap::new()),
            frontend_instructions: Mutex::new(None),
            prompt_manager: Mutex::new(PromptManager::new()),
<<<<<<< HEAD
            token_counter: Mutex::new(None),
=======
            token_counter,
>>>>>>> b3c0815f
            confirmation_tx: confirm_tx,
            confirmation_rx: Mutex::new(confirm_rx),
            tool_result_tx: tool_tx,
            tool_result_rx: Arc::new(Mutex::new(tool_rx)),
        }
    }

    /// Get a reference count clone to the provider
    pub async fn provider(&self) -> Result<Arc<dyn Provider>, anyhow::Error> {
        match &*self.provider.lock().await {
            Some(provider) => Ok(Arc::clone(provider)),
            None => Err(anyhow!("Provider not set")),
        }
    }

    /// Check if a tool is a frontend tool
    pub async fn is_frontend_tool(&self, name: &str) -> bool {
        self.frontend_tools.lock().await.contains_key(name)
    }

    /// Get a reference to a frontend tool
    pub async fn get_frontend_tool(&self, name: &str) -> Option<FrontendTool> {
        self.frontend_tools.lock().await.get(name).cloned()
    }

    /// Get all tools from all clients with proper prefixing
    pub async fn get_prefixed_tools(&self) -> ExtensionResult<Vec<Tool>> {
        let mut tools = self
            .extension_manager
            .lock()
            .await
            .get_prefixed_tools(None)
            .await?;

        // Add frontend tools directly - they don't need prefixing since they're already uniquely named
        let frontend_tools = self.frontend_tools.lock().await;
        for frontend_tool in frontend_tools.values() {
            tools.push(frontend_tool.tool.clone());
        }

        Ok(tools)
    }

    /// Dispatch a single tool call to the appropriate client
    #[instrument(skip(self, tool_call, request_id), fields(input, output))]
    pub(super) async fn dispatch_tool_call(
        &self,
        tool_call: mcp_core::tool::ToolCall,
        request_id: String,
    ) -> (String, Result<Vec<Content>, ToolError>) {
        let extension_manager = self.extension_manager.lock().await;
        let result = if tool_call.name == PLATFORM_READ_RESOURCE_TOOL_NAME {
            // Check if the tool is read_resource and handle it separately
            extension_manager
                .read_resource(tool_call.arguments.clone())
                .await
        } else if tool_call.name == PLATFORM_LIST_RESOURCES_TOOL_NAME {
            extension_manager
                .list_resources(tool_call.arguments.clone())
                .await
        } else if tool_call.name == PLATFORM_SEARCH_AVAILABLE_EXTENSIONS_TOOL_NAME {
            extension_manager.search_available_extensions().await
        } else if self.is_frontend_tool(&tool_call.name).await {
            // For frontend tools, return an error indicating we need frontend execution
            Err(ToolError::ExecutionError(
                "Frontend tool execution required".to_string(),
            ))
        } else {
            extension_manager
                .dispatch_tool_call(tool_call.clone())
                .await
        };

        debug!(
            "input" = serde_json::to_string(&tool_call).unwrap(),
            "output" = serde_json::to_string(&result).unwrap(),
        );

        (request_id, result)
    }

    /// Truncates the messages to fit within the model's context window
    /// Ensures the last message is a user message and removes tool call-response pairs
    async fn truncate_messages(
        &self,
        messages: &mut Vec<Message>,
        estimate_factor: f32,
        system_prompt: &str,
        tools: &mut Vec<Tool>,
    ) -> anyhow::Result<()> {
        // Model's actual context limit
        let provider: tokio::sync::MutexGuard<'_, Option<Arc<dyn Provider>>> = self.provider.lock().await;
        let context_limit = provider.as_ref().unwrap().get_model_config().context_limit();

        // Our conservative estimate of the **target** context limit
        // Our token count is an estimate since model providers often don't provide the tokenizer (eg. Claude)
        let context_limit = (context_limit as f32 * estimate_factor) as usize;

        // Take into account the system prompt, and our tools input and subtract that from the
        // remaining context limit
        let token_counter_guard = self.token_counter.lock().await;
        let (system_prompt_token_count, tools_token_count) = if let Some(counter) = &*token_counter_guard {
            (
                counter.count_tokens(system_prompt),
                counter.count_tokens_for_tools(tools.as_slice())
            )
        } else {
            (0, 0) // Default if no token counter
        };
        

        // Check if system prompt + tools exceed our context limit
        let remaining_tokens = context_limit
            .checked_sub(system_prompt_token_count)
            .and_then(|remaining| remaining.checked_sub(tools_token_count))
            .ok_or_else(|| {
                anyhow::anyhow!("System prompt and tools exceed estimated context limit")
            })?;

        let context_limit = remaining_tokens;

        // Calculate current token count of each message, use count_chat_tokens to ensure we
        // capture the full content of the message, include ToolRequests and ToolResponses
        let mut token_counts: Vec<usize> = if let Some(counter) = &*token_counter_guard {
            messages
                .iter()
                .map(|msg| {
                    counter.count_chat_tokens("", std::slice::from_ref(msg), &[])
                })
                .collect()
        } else {
            // If no token counter, use a default approach
            vec![1; messages.len()] // Assign each message a default count of 1 token
        };
        drop(token_counter_guard);

        truncate_messages(
            messages,
            &mut token_counts,
            context_limit,
            &OldestFirstTruncation,
        )
    }

    pub(super) async fn enable_extension(
        &self,
        extension_name: String,
        request_id: String,
    ) -> (String, Result<Vec<Content>, ToolError>) {
        let mut extension_manager = self.extension_manager.lock().await;
        let config = match ExtensionConfigManager::get_config_by_name(&extension_name) {
            Ok(Some(config)) => config,
            Ok(None) => {
                return (
                    request_id,
                    Err(ToolError::ExecutionError(format!(
                        "Extension '{}' not found. Please check the extension name and try again.",
                        extension_name
                    ))),
                )
            }
            Err(e) => {
                return (
                    request_id,
                    Err(ToolError::ExecutionError(format!(
                        "Failed to get extension config: {}",
                        e
                    ))),
                )
            }
        };

        let result = extension_manager
            .add_extension(config)
            .await
            .map(|_| {
                vec![Content::text(format!(
                    "The extension '{}' has been installed successfully",
                    extension_name
                ))]
            })
            .map_err(|e| ToolError::ExecutionError(e.to_string()));

        (request_id, result)
    }

    pub async fn add_extension(&self, extension: ExtensionConfig) -> ExtensionResult<()> {
        match &extension {
            ExtensionConfig::Frontend {
                name: _,
                tools,
                instructions,
                bundled: _,
            } => {
                // For frontend tools, just store them in the frontend_tools map
                let mut frontend_tools = self.frontend_tools.lock().await;
                for tool in tools {
                    let frontend_tool = FrontendTool {
                        name: tool.name.clone(),
                        tool: tool.clone(),
                    };
                    frontend_tools.insert(tool.name.clone(), frontend_tool);
                }
                // Store instructions if provided, using "frontend" as the key
                let mut frontend_instructions = self.frontend_instructions.lock().await;
                if let Some(instructions) = instructions {
                    *frontend_instructions = Some(instructions.clone());
                } else {
                    // Default frontend instructions if none provided
                    *frontend_instructions = Some(
                        "The following tools are provided directly by the frontend and will be executed by the frontend when called.".to_string(),
                    );
                }
            }
            _ => {
<<<<<<< HEAD
                tracing::debug!(
                    "Adding extension, getting extension manager lock: {:?}",
                    extension
                );
=======
                tracing::debug!("Adding extension, getting extension manager lock: {:?}", extension);
>>>>>>> b3c0815f
                let mut extension_manager = self.extension_manager.lock().await;
                let _ = extension_manager.add_extension(extension).await;
            }
        };

        Ok(())
    }

    pub async fn list_tools(&self, extension_name: Option<String>) -> Vec<Tool> {
        let extension_manager = self.extension_manager.lock().await;
        let mut prefixed_tools = extension_manager
            .get_prefixed_tools(extension_name.clone())
            .await
            .unwrap_or_default();

<<<<<<< HEAD
        if extension_name.is_none() || extension_name.as_deref() == Some("platform") {
            // Add platform tools
            prefixed_tools.push(platform_tools::search_available_extensions_tool());
            prefixed_tools.push(platform_tools::enable_extension_tool());
=======
        // Add platform tools
        prefixed_tools.push(platform_tools::search_available_extensions_tool());
        // prefixed_tools.push(platform_tools::enable_extension_tool());
>>>>>>> b3c0815f

            // Add resource tools if supported
            if extension_manager.supports_resources() {
                prefixed_tools.push(platform_tools::read_resource_tool());
                prefixed_tools.push(platform_tools::list_resources_tool());
            }
        }

        prefixed_tools
    }

    pub async fn remove_extension(&self, name: &str) {
        let mut extension_manager = self.extension_manager.lock().await;
        extension_manager
            .remove_extension(name)
            .await
            .expect("Failed to remove extension");
    }

    pub async fn list_extensions(&self) -> Vec<String> {
        let extension_manager = self.extension_manager.lock().await;
        extension_manager
            .list_extensions()
            .await
            .expect("Failed to list extensions")
    }

    /// Handle a confirmation response for a tool request
    pub async fn handle_confirmation(
        &self,
        request_id: String,
        confirmation: PermissionConfirmation,
    ) {
        if let Err(e) = self.confirmation_tx.send((request_id, confirmation)).await {
            error!("Failed to send confirmation: {}", e);
        }
    }

    #[instrument(skip(self, messages, session), fields(user_message))]
    pub async fn reply(
        &self,
        messages: &[Message],
        session: Option<SessionConfig>,
    ) -> anyhow::Result<BoxStream<'_, anyhow::Result<Message>>> {
        let mut messages = messages.to_vec();
        let reply_span = tracing::Span::current();
        let mut truncation_attempt: usize = 0;

        // Load settings from config
        let config = Config::global();

        // Setup tools and prompt
        let (mut tools, mut toolshim_tools, mut system_prompt) =
            self.prepare_tools_and_prompt().await?;

        let goose_mode = config.get_param("GOOSE_MODE").unwrap_or("auto".to_string());

        let (tools_with_readonly_annotation, tools_without_annotation) =
            Self::categorize_tools_by_annotation(&tools);

        if let Some(content) = messages
            .last()
            .and_then(|msg| msg.content.first())
            .and_then(|c| c.as_text())
        {
            debug!("user_message" = &content);
        }

        Ok(Box::pin(async_stream::try_stream! {
            let _ = reply_span.enter();
            loop {
                match Self::generate_response_from_provider(
                    self.provider().await?,
                    &system_prompt,
                    &messages,
                    &tools,
                    &toolshim_tools,
                ).await {
                    Ok((response, usage)) => {
                        // record usage for the session in the session file
                        if let Some(session_config) = session.clone() {
                            Self::update_session_metrics(session_config, &usage, messages.len()).await?;
                        }

                        // Reset truncation attempt
                        truncation_attempt = 0;

                        // categorize the type of requests we need to handle
                        let (frontend_requests,
                            remaining_requests,
                            filtered_response) =
                            self.categorize_tool_requests(&response).await;


                        // Yield the assistant's response with frontend tool requests filtered out
                        yield filtered_response.clone();

                        tokio::task::yield_now().await;

                        let num_tool_requests = frontend_requests.len() + remaining_requests.len();
                        if num_tool_requests == 0 {
                            break;
                        }

                        // Process tool requests depending on frontend tools and then goose_mode
                        let message_tool_response = Arc::new(Mutex::new(Message::user()));

                        // First handle any frontend tool requests
                        let mut frontend_tool_stream = self.handle_frontend_tool_requests(
                            &frontend_requests,
                            message_tool_response.clone()
                        );

                        // we have a stream of frontend tools to handle, inside the stream
                        // execution is yeield back to this reply loop, and is of the same Message
                        // type, so we can yield that back up to be handled
                        while let Some(msg) = frontend_tool_stream.try_next().await? {
                            yield msg;
                        }

                        // Clone goose_mode once before the match to avoid move issues
                        let mode = goose_mode.clone();
                        if mode.as_str() == "chat" {
                            // Skip all tool calls in chat mode
                            for request in remaining_requests {
                                let mut response = message_tool_response.lock().await;
                                *response = response.clone().with_tool_response(
                                    request.id.clone(),
                                    Ok(vec![Content::text(CHAT_MODE_TOOL_SKIPPED_RESPONSE)]),
                                );
                            }
                        } else {
                            // At this point, we have handled the frontend tool requests and know goose_mode != "chat"
                            // What remains is handling the remaining tool requests (enable extension,
                            // regular tool calls) in goose_mode == ["auto", "approve" or "smart_approve"]
                            let mut permission_manager = PermissionManager::default();
                            let permission_check_result = check_tool_permissions(&remaining_requests,
                                                            &mode,
                                                            tools_with_readonly_annotation.clone(),
                                                            tools_without_annotation.clone(),
                                                            &mut permission_manager,
                                                            self.provider().await?).await;


                            // Handle pre-approved and read-only tools in parallel
                            let mut tool_futures: Vec<ToolFuture> = Vec::new();
                            let mut install_results: Vec<ExtensionInstallResult> = Vec::new();
                            let install_results_arc = Arc::new(Mutex::new(install_results));

                            // Skip the confirmation for approved tools
                            for request in &permission_check_result.approved {
                                if let Ok(tool_call) = request.tool_call.clone() {
                                    let tool_future = self.dispatch_tool_call(tool_call, request.id.clone());
                                        tool_futures.push(Box::pin(tool_future));
                                }
                            }
                            for request in &permission_check_result.denied {
                                let mut response = message_tool_response.lock().await;
                                *response = response.clone().with_tool_response(
                                    request.id.clone(),
                                    Ok(vec![Content::text(DECLINED_RESPONSE)]),
                                );
                            }

                            // we need interior mutability in handle_approval_tool_requests
                            let tool_futures_arc = Arc::new(Mutex::new(tool_futures));
                            // Process tools requiring approval (enable extension, regular tool calls)
                            let mut tool_approval_stream = self.handle_approval_tool_requests(
                                &permission_check_result.needs_approval,
                                install_results_arc.clone(),
                                tool_futures_arc.clone(),
                                &mut permission_manager,
                                message_tool_response.clone()
                            );

                            // we have a stream of tool_approval_requests to handle
                            // execution is yeield back to this reply loop, and is of the same Message
                            // type, so we can yield the Message back up to be handled and grab and
                            // confirmations or denials
                            while let Some(msg) = tool_approval_stream.try_next().await? {
                                yield msg;
                            }

                            tool_futures = {
                                // Lock the mutex asynchronously.
                                let mut futures_lock = tool_futures_arc.lock().await;
                                // Drain the vector and collect into a new Vec.
                                futures_lock.drain(..).collect::<Vec<_>>()
                            };

                            install_results = {
                                // Lock the mutex asynchronously.
                                let mut results_lock = install_results_arc.lock().await;
                                // Drain the vector and collect into a new Vec.
                                results_lock.drain(..).collect::<Vec<_>>()
                            };


                            // Wait for all tool calls to complete
                            let results = futures::future::join_all(tool_futures).await;

                            // Check if any install results had errors before processing them
                            let all_install_successful = !install_results.iter().any(|(_, result)| result.is_err());
                            for (request_id, output) in results.into_iter().chain(install_results.into_iter()) {
                                let mut response = message_tool_response.lock().await;
                                *response = response.clone().with_tool_response(
                                    request_id,
                                    output
                                );
                            }

                            // Update system prompt and tools if installations were successful
                            if all_install_successful {
                                (tools, toolshim_tools, system_prompt) = self.prepare_tools_and_prompt().await?;
                            }
                        }

                        let final_message_tool_resp = message_tool_response.lock().await.clone();
                        yield final_message_tool_resp.clone();

                        messages.push(response);
                        messages.push(final_message_tool_resp);
                    },
                    Err(ProviderError::ContextLengthExceeded(_)) => {
                        if truncation_attempt >= MAX_TRUNCATION_ATTEMPTS {
                            // Create an error message & terminate the stream
                            // the previous message would have been a user message (e.g. before any tool calls, this is just after the input message.
                            // at the start of a loop after a tool call, it would be after a tool_use assistant followed by a tool_result user)
                            yield Message::assistant().with_text("Error: Context length exceeds limits even after multiple attempts to truncate. Please start a new session with fresh context and try again.");
                            break;
                        }
                        truncation_attempt += 1;
                        warn!("Context length exceeded. Truncation Attempt: {}/{}.", truncation_attempt, MAX_TRUNCATION_ATTEMPTS);
                        // Decay the estimate factor as we make more truncation attempts
                        // Estimate factor decays like this over time: 0.9, 0.81, 0.729, ...
                        let estimate_factor: f32 = ESTIMATE_FACTOR_DECAY.powi(truncation_attempt as i32);
                        if let Err(err) = self.truncate_messages(&mut messages, estimate_factor, &system_prompt, &mut tools).await {
                            yield Message::assistant().with_text(format!("Error: Unable to truncate messages to stay within context limit. \n\nRan into this error: {}.\n\nPlease start a new session with fresh context and try again.", err));
                            break;
                        }
                        // Retry the loop after truncation
                        continue;
                    },
                    Err(e) => {
                        // Create an error message & terminate the stream
                        error!("Error: {}", e);
                        yield Message::assistant().with_text(format!("Ran into this error: {e}.\n\nPlease retry if you think this is a transient or recoverable error."));
                        break;
                    }
                }

                // Yield control back to the scheduler to prevent blocking
                tokio::task::yield_now().await;
            }
        }))
    }

    /// Extend the system prompt with one line of additional instruction
    pub async fn extend_system_prompt(&self, instruction: String) {
        let mut prompt_manager = self.prompt_manager.lock().await;
        prompt_manager.add_system_prompt_extra(instruction);
<<<<<<< HEAD
    }

    /// Update the provider used by this agent
    pub async fn update_provider(&self, provider_name: &str, model_config: ModelConfig) -> Result<()> {
        let new_provider = crate::providers::create(provider_name, model_config)?;
        let token_counter = TokenCounter::new(new_provider.get_model_config().tokenizer_name());
        *self.token_counter.lock().await = Some(token_counter);
        *self.provider.lock().await = Some(new_provider);
        Ok(())
=======
>>>>>>> b3c0815f
    }

    /// Override the system prompt with a custom template
    pub async fn override_system_prompt(&self, template: String) {
        let mut prompt_manager = self.prompt_manager.lock().await;
        prompt_manager.set_system_prompt_override(template);
    }

    pub async fn list_extension_prompts(&self) -> HashMap<String, Vec<Prompt>> {
        let extension_manager = self.extension_manager.lock().await;
        extension_manager
            .list_prompts()
            .await
            .expect("Failed to list prompts")
    }

    pub async fn get_prompt(&self, name: &str, arguments: Value) -> Result<GetPromptResult> {
        let extension_manager = self.extension_manager.lock().await;

        // First find which extension has this prompt
        let prompts = extension_manager
            .list_prompts()
            .await
            .map_err(|e| anyhow!("Failed to list prompts: {}", e))?;

        if let Some(extension) = prompts
            .iter()
            .find(|(_, prompt_list)| prompt_list.iter().any(|p| p.name == name))
            .map(|(extension, _)| extension)
        {
            return extension_manager
                .get_prompt(extension, name, arguments)
                .await
                .map_err(|e| anyhow!("Failed to get prompt: {}", e));
        }

        Err(anyhow!("Prompt '{}' not found", name))
    }

    pub async fn get_plan_prompt(&self) -> anyhow::Result<String> {
        let extension_manager = self.extension_manager.lock().await;
        let tools = extension_manager.get_prefixed_tools(None).await?;
        let tools_info = tools
            .into_iter()
            .map(|tool| {
                ToolInfo::new(
                    &tool.name,
                    &tool.description,
                    get_parameter_names(&tool),
                    None,
                )
            })
            .collect();

        let plan_prompt = extension_manager.get_planning_prompt(tools_info).await;

        Ok(plan_prompt)
    }

    pub async fn handle_tool_result(&self, id: String, result: ToolResult<Vec<Content>>) {
        if let Err(e) = self.tool_result_tx.send((id, result)).await {
            tracing::error!("Failed to send tool result: {}", e);
        }
    }

    pub async fn create_recipe(&self, mut messages: Vec<Message>) -> Result<Recipe> {
        let mut extension_manager = self.extension_manager.lock().await;
        let extensions_info = extension_manager.get_extensions_info().await;
        let frontend_instructions = self.frontend_instructions.lock().await.clone();
<<<<<<< HEAD
        let prompt_manager = self.prompt_manager.lock().await;
        let system_prompt =
            prompt_manager.build_system_prompt(extensions_info, frontend_instructions);
        let recipe_prompt = prompt_manager.get_recipe_prompt().await;
        let tools = extension_manager.get_prefixed_tools(None).await?;
=======
        let mut prompt_manager = self.prompt_manager.lock().await;
        let system_prompt = prompt_manager.build_system_prompt(extensions_info, frontend_instructions);
        let recipe_prompt = prompt_manager.get_recipe_prompt().await;
        let tools = extension_manager.get_prefixed_tools().await?;
>>>>>>> b3c0815f
        drop(prompt_manager);

        messages.push(Message::user().with_text(recipe_prompt));

        let (result, _usage) = self
            .provider
            .lock()
            .await
            .as_ref()
            .unwrap()
            .complete(&system_prompt, &messages, &tools)
            .await?;

        let content = result.as_concat_text();

        // the response may be contained in ```json ```, strip that before parsing json
        let re = Regex::new(r"(?s)```[^\n]*\n(.*?)\n```").unwrap();
        let clean_content = re
            .captures(&content)
            .and_then(|caps| caps.get(1).map(|m| m.as_str()))
            .unwrap_or(&content)
            .trim()
            .to_string();

        // try to parse json response from the LLM
        let (instructions, activities) =
            if let Ok(json_content) = serde_json::from_str::<Value>(&clean_content) {
                let instructions = json_content
                    .get("instructions")
                    .ok_or_else(|| anyhow!("Missing 'instructions' in json response"))?
                    .as_str()
                    .ok_or_else(|| anyhow!("instructions' is not a string"))?
                    .to_string();

                let activities = json_content
                    .get("activities")
                    .ok_or_else(|| anyhow!("Missing 'activities' in json response"))?
                    .as_array()
                    .ok_or_else(|| anyhow!("'activities' is not an array'"))?
                    .iter()
                    .map(|act| {
                        act.as_str()
                            .map(|s| s.to_string())
                            .ok_or(anyhow!("'activities' array element is not a string"))
                    })
                    .collect::<Result<_, _>>()?;

                (instructions, activities)
            } else {
                // If we can't get valid JSON, try string parsing
                // Use split_once to get the content after "Instructions:".
                let after_instructions = content
                    .split_once("instructions:")
                    .map(|(_, rest)| rest)
                    .unwrap_or(&content);

                // Split once more to separate instructions from activities.
                let (instructions_part, activities_text) = after_instructions
                    .split_once("activities:")
                    .unwrap_or((after_instructions, ""));

                let instructions = instructions_part
                    .trim_end_matches(|c: char| c.is_whitespace() || c == '#')
                    .trim()
                    .to_string();
                let activities_text = activities_text.trim();

                // Regex to remove bullet markers or numbers with an optional dot.
                let bullet_re = Regex::new(r"^[•\-\*\d]+\.?\s*").expect("Invalid regex");

                // Process each line in the activities section.
                let activities: Vec<String> = activities_text
                    .lines()
                    .map(|line| bullet_re.replace(line, "").to_string())
                    .map(|s| s.trim().to_string())
                    .filter(|line| !line.is_empty())
                    .collect();

                (instructions, activities)
            };

        let extensions = ExtensionConfigManager::get_all().unwrap_or_default();
        let extension_configs: Vec<_> = extensions
            .iter()
            .filter(|e| e.enabled)
            .map(|e| e.config.clone())
            .collect();

        let author = Author {
            contact: std::env::var("USER")
                .or_else(|_| std::env::var("USERNAME"))
                .ok(),
            metadata: None,
        };

        let recipe = Recipe::builder()
            .title("Custom recipe from chat")
            .description("a custom recipe instance from this chat session")
            .instructions(instructions)
            .activities(activities)
            .extensions(extension_configs)
            .author(author)
            .build()
            .expect("valid recipe");

        Ok(recipe)
    }
}<|MERGE_RESOLUTION|>--- conflicted
+++ resolved
@@ -7,6 +7,7 @@
 
 use crate::config::{Config, ExtensionConfigManager, PermissionManager};
 use crate::message::Message;
+use crate::model::ModelConfig;
 use crate::permission::permission_judge::check_tool_permissions;
 use crate::permission::PermissionConfirmation;
 use crate::providers::base::Provider;
@@ -14,7 +15,6 @@
 use crate::recipe::{Author, Recipe};
 use crate::token_counter::TokenCounter;
 use crate::truncate::{truncate_messages, OldestFirstTruncation};
-use crate::model::ModelConfig;
 use regex::Regex;
 use serde_json::Value;
 use tokio::sync::{mpsc, Mutex};
@@ -48,11 +48,7 @@
     pub(super) frontend_tools: Mutex<HashMap<String, FrontendTool>>,
     pub(super) frontend_instructions: Mutex<Option<String>>,
     pub(super) prompt_manager: Mutex<PromptManager>,
-<<<<<<< HEAD
     pub(super) token_counter: Mutex<Option<TokenCounter>>,
-=======
-    pub(super) token_counter: TokenCounter,
->>>>>>> b3c0815f
     pub(super) confirmation_tx: mpsc::Sender<(String, PermissionConfirmation)>,
     pub(super) confirmation_rx: Mutex<mpsc::Receiver<(String, PermissionConfirmation)>>,
     pub(super) tool_result_tx: mpsc::Sender<(String, ToolResult<Vec<Content>>)>,
@@ -72,11 +68,7 @@
             frontend_tools: Mutex::new(HashMap::new()),
             frontend_instructions: Mutex::new(None),
             prompt_manager: Mutex::new(PromptManager::new()),
-<<<<<<< HEAD
             token_counter: Mutex::new(None),
-=======
-            token_counter,
->>>>>>> b3c0815f
             confirmation_tx: confirm_tx,
             confirmation_rx: Mutex::new(confirm_rx),
             tool_result_tx: tool_tx,
@@ -168,8 +160,13 @@
         tools: &mut Vec<Tool>,
     ) -> anyhow::Result<()> {
         // Model's actual context limit
-        let provider: tokio::sync::MutexGuard<'_, Option<Arc<dyn Provider>>> = self.provider.lock().await;
-        let context_limit = provider.as_ref().unwrap().get_model_config().context_limit();
+        let provider: tokio::sync::MutexGuard<'_, Option<Arc<dyn Provider>>> =
+            self.provider.lock().await;
+        let context_limit = provider
+            .as_ref()
+            .unwrap()
+            .get_model_config()
+            .context_limit();
 
         // Our conservative estimate of the **target** context limit
         // Our token count is an estimate since model providers often don't provide the tokenizer (eg. Claude)
@@ -178,15 +175,15 @@
         // Take into account the system prompt, and our tools input and subtract that from the
         // remaining context limit
         let token_counter_guard = self.token_counter.lock().await;
-        let (system_prompt_token_count, tools_token_count) = if let Some(counter) = &*token_counter_guard {
-            (
-                counter.count_tokens(system_prompt),
-                counter.count_tokens_for_tools(tools.as_slice())
-            )
-        } else {
-            (0, 0) // Default if no token counter
-        };
-        
+        let (system_prompt_token_count, tools_token_count) =
+            if let Some(counter) = &*token_counter_guard {
+                (
+                    counter.count_tokens(system_prompt),
+                    counter.count_tokens_for_tools(tools.as_slice()),
+                )
+            } else {
+                (0, 0) // Default if no token counter
+            };
 
         // Check if system prompt + tools exceed our context limit
         let remaining_tokens = context_limit
@@ -203,9 +200,7 @@
         let mut token_counts: Vec<usize> = if let Some(counter) = &*token_counter_guard {
             messages
                 .iter()
-                .map(|msg| {
-                    counter.count_chat_tokens("", std::slice::from_ref(msg), &[])
-                })
+                .map(|msg| counter.count_chat_tokens("", std::slice::from_ref(msg), &[]))
                 .collect()
         } else {
             // If no token counter, use a default approach
@@ -292,14 +287,10 @@
                 }
             }
             _ => {
-<<<<<<< HEAD
                 tracing::debug!(
                     "Adding extension, getting extension manager lock: {:?}",
                     extension
                 );
-=======
-                tracing::debug!("Adding extension, getting extension manager lock: {:?}", extension);
->>>>>>> b3c0815f
                 let mut extension_manager = self.extension_manager.lock().await;
                 let _ = extension_manager.add_extension(extension).await;
             }
@@ -315,16 +306,10 @@
             .await
             .unwrap_or_default();
 
-<<<<<<< HEAD
         if extension_name.is_none() || extension_name.as_deref() == Some("platform") {
             // Add platform tools
             prefixed_tools.push(platform_tools::search_available_extensions_tool());
-            prefixed_tools.push(platform_tools::enable_extension_tool());
-=======
-        // Add platform tools
-        prefixed_tools.push(platform_tools::search_available_extensions_tool());
-        // prefixed_tools.push(platform_tools::enable_extension_tool());
->>>>>>> b3c0815f
+            // prefixed_tools.push(platform_tools::enable_extension_tool());
 
             // Add resource tools if supported
             if extension_manager.supports_resources() {
@@ -586,18 +571,19 @@
     pub async fn extend_system_prompt(&self, instruction: String) {
         let mut prompt_manager = self.prompt_manager.lock().await;
         prompt_manager.add_system_prompt_extra(instruction);
-<<<<<<< HEAD
     }
 
     /// Update the provider used by this agent
-    pub async fn update_provider(&self, provider_name: &str, model_config: ModelConfig) -> Result<()> {
+    pub async fn update_provider(
+        &self,
+        provider_name: &str,
+        model_config: ModelConfig,
+    ) -> Result<()> {
         let new_provider = crate::providers::create(provider_name, model_config)?;
         let token_counter = TokenCounter::new(new_provider.get_model_config().tokenizer_name());
         *self.token_counter.lock().await = Some(token_counter);
         *self.provider.lock().await = Some(new_provider);
         Ok(())
-=======
->>>>>>> b3c0815f
     }
 
     /// Override the system prompt with a custom template
@@ -667,18 +653,11 @@
         let mut extension_manager = self.extension_manager.lock().await;
         let extensions_info = extension_manager.get_extensions_info().await;
         let frontend_instructions = self.frontend_instructions.lock().await.clone();
-<<<<<<< HEAD
         let prompt_manager = self.prompt_manager.lock().await;
         let system_prompt =
             prompt_manager.build_system_prompt(extensions_info, frontend_instructions);
         let recipe_prompt = prompt_manager.get_recipe_prompt().await;
         let tools = extension_manager.get_prefixed_tools(None).await?;
-=======
-        let mut prompt_manager = self.prompt_manager.lock().await;
-        let system_prompt = prompt_manager.build_system_prompt(extensions_info, frontend_instructions);
-        let recipe_prompt = prompt_manager.get_recipe_prompt().await;
-        let tools = extension_manager.get_prefixed_tools().await?;
->>>>>>> b3c0815f
         drop(prompt_manager);
 
         messages.push(Message::user().with_text(recipe_prompt));
