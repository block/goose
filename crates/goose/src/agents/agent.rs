--- conflicted
+++ resolved
@@ -1225,16 +1225,12 @@
                                     if request.tool_call.is_ok() {
                                         let request_msg = Message::assistant()
                                             .with_id(format!("msg_{}", Uuid::new_v4()))
-<<<<<<< HEAD
-                                            .with_tool_request(request.id.clone(), request.tool_call.clone());
-=======
                                             .with_tool_request_with_metadata(
                                                 request.id.clone(),
                                                 request.tool_call.clone(),
                                                 request.metadata.as_ref(),
                                             );
                                         messages_to_add.push(request_msg);
->>>>>>> 61c86a77
                                         let final_response = tool_response_messages[idx]
                                                                 .lock().await.clone();
 
