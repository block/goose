use anyhow::Result;
use axum::http::{HeaderMap, HeaderName};
use chrono::{DateTime, Utc};
use futures::stream::{FuturesUnordered, StreamExt};
use futures::{future, FutureExt};
use mcp_core::handler::require_str_parameter;
use mcp_core::{ToolCall, ToolError};
use rmcp::service::ClientInitializeError;
use rmcp::transport::streamable_http_client::StreamableHttpClientTransportConfig;
use rmcp::transport::{
    ConfigureCommandExt, SseClientTransport, StreamableHttpClientTransport, TokioChildProcess,
};
use std::collections::{HashMap, HashSet};
use std::process::Stdio;
use std::sync::Arc;
use std::time::Duration;
use tempfile::tempdir;
use tokio::io::AsyncReadExt;
use tokio::process::Command;
use tokio::sync::Mutex;
use tokio::task;
use tokio_stream::wrappers::ReceiverStream;
use tokio_util::sync::CancellationToken;
use tracing::{error, warn};

use super::extension::{ExtensionConfig, ExtensionError, ExtensionInfo, ExtensionResult, ToolInfo};
use super::tool_execution::ToolCallResult;
use crate::agents::extension::{Envs, ProcessExit};
use crate::config::{Config, ExtensionConfigManager};
use crate::prompt_template;
use mcp_client::client::{McpClient, McpClientTrait};
use rmcp::model::{Content, GetPromptResult, Prompt, ResourceContents, Tool};
use serde_json::Value;

type McpClientBox = Arc<Mutex<Box<dyn McpClientTrait>>>;

/// Manages Goose extensions / MCP clients and their interactions
pub struct ExtensionManager {
    clients: HashMap<String, McpClientBox>,
    instructions: HashMap<String, String>,
    resource_capable_extensions: HashSet<String>,
    temp_dirs: HashMap<String, tempfile::TempDir>,
}

/// A flattened representation of a resource used by the agent to prepare inference
#[derive(Debug, Clone)]
pub struct ResourceItem {
    pub client_name: String,      // The name of the client that owns the resource
    pub uri: String,              // The URI of the resource
    pub name: String,             // The name of the resource
    pub content: String,          // The content of the resource
    pub timestamp: DateTime<Utc>, // The timestamp of the resource
    pub priority: f32,            // The priority of the resource
    pub token_count: Option<u32>, // The token count of the resource (filled in by the agent)
}

impl ResourceItem {
    pub fn new(
        client_name: String,
        uri: String,
        name: String,
        content: String,
        timestamp: DateTime<Utc>,
        priority: f32,
    ) -> Self {
        Self {
            client_name,
            uri,
            name,
            content,
            timestamp,
            priority,
            token_count: None,
        }
    }
}

/// Sanitizes a string by replacing invalid characters with underscores.
/// Valid characters match [a-zA-Z0-9_-]
fn normalize(input: String) -> String {
    let mut result = String::with_capacity(input.len());
    for c in input.chars() {
        result.push(match c {
            c if c.is_ascii_alphanumeric() || c == '_' || c == '-' => c,
            c if c.is_whitespace() => continue, // effectively "strip" whitespace
            _ => '_',                           // Replace any other non-ASCII character with '_'
        });
    }
    result.to_lowercase()
}

pub fn get_parameter_names(tool: &Tool) -> Vec<String> {
    tool.input_schema
        .get("properties")
        .and_then(|props| props.as_object())
        .map(|props| props.keys().cloned().collect())
        .unwrap_or_default()
}

impl Default for ExtensionManager {
    fn default() -> Self {
        Self::new()
    }
}

impl ExtensionManager {
    /// Create a new ExtensionManager instance
    pub fn new() -> Self {
        Self {
            clients: HashMap::new(),
            instructions: HashMap::new(),
            resource_capable_extensions: HashSet::new(),
            temp_dirs: HashMap::new(),
        }
    }

    pub fn supports_resources(&self) -> bool {
        !self.resource_capable_extensions.is_empty()
    }

    /// Add a new MCP extension based on the provided client type
    // TODO IMPORTANT need to ensure this times out if the extension command is broken!
    pub async fn add_extension(&mut self, config: ExtensionConfig) -> ExtensionResult<()> {
        let config_name = config.key().to_string();
        let sanitized_name = normalize(config_name.clone());

        /// Helper function to merge environment variables from direct envs and keychain-stored env_keys
        async fn merge_environments(
            envs: &Envs,
            env_keys: &[String],
            ext_name: &str,
        ) -> Result<HashMap<String, String>, ExtensionError> {
            let mut all_envs = envs.get_env();
            let config_instance = Config::global();

            for key in env_keys {
                // If the Envs payload already contains the key, prefer that value
                // over looking into the keychain/secret store
                if all_envs.contains_key(key) {
                    continue;
                }

                match config_instance.get(key, true) {
                    Ok(value) => {
                        if value.is_null() {
                            warn!(
                                key = %key,
                                ext_name = %ext_name,
                                "Secret key not found in config (returned null)."
                            );
                            continue;
                        }

                        // Try to get string value
                        if let Some(str_val) = value.as_str() {
                            all_envs.insert(key.clone(), str_val.to_string());
                        } else {
                            warn!(
                                key = %key,
                                ext_name = %ext_name,
                                value_type = %value.get("type").and_then(|t| t.as_str()).unwrap_or("unknown"),
                                "Secret value is not a string; skipping."
                            );
                        }
                    }
                    Err(e) => {
                        error!(
                            key = %key,
                            ext_name = %ext_name,
                            error = %e,
                            "Failed to fetch secret from config."
                        );
                        return Err(ExtensionError::ConfigError(format!(
                            "Failed to fetch secret '{}' from config: {}",
                            key, e
                        )));
                    }
                }
            }

            Ok(all_envs)
        }

        let client: Box<dyn McpClientTrait> = match &config {
            ExtensionConfig::Sse { uri, timeout, .. } => {
                let transport = SseClientTransport::start(uri.to_string()).await.map_err(
                    |transport_error| {
                        ClientInitializeError::transport::<SseClientTransport<reqwest::Client>>(
                            transport_error,
                            "connect",
                        )
                    },
                )?;
                Box::new(
                    McpClient::connect(
                        transport,
                        Duration::from_secs(
                            timeout.unwrap_or(crate::config::DEFAULT_EXTENSION_TIMEOUT),
                        ),
                    )
                    .await?,
                )
            }
            ExtensionConfig::StreamableHttp {
                uri,
                timeout,
                headers,
                ..
            } => {
                let mut default_headers = HeaderMap::new();
                for (key, value) in headers {
                    default_headers.insert(
                        HeaderName::try_from(key).map_err(|_| {
                            ExtensionError::ConfigError(format!("invalid header: {}", key))
                        })?,
                        value.parse().map_err(|_| {
                            ExtensionError::ConfigError(format!("invalid header value: {}", key))
                        })?,
                    );
                }
                let client = reqwest::Client::builder()
                    .default_headers(default_headers)
                    .build()
                    .map_err(|_| {
                        ExtensionError::ConfigError("could not construct http client".to_string())
                    })?;
                let transport = StreamableHttpClientTransport::with_client(
                    client,
                    StreamableHttpClientTransportConfig {
                        uri: uri.clone().into(),
                        ..Default::default()
                    },
                );
                let client = McpClient::connect(
                    transport,
                    Duration::from_secs(
                        timeout.unwrap_or(crate::config::DEFAULT_EXTENSION_TIMEOUT),
                    ),
                )
                .await?;
                Box::new(client)
            }
            ExtensionConfig::Stdio {
                cmd,
                args,
                envs,
                env_keys,
                timeout,
                ..
            } => {
                let all_envs = merge_environments(envs, env_keys, &sanitized_name).await?;
                let command = Command::new(cmd).configure(|command| {
                    command.args(args).envs(all_envs);
                });
                let (transport, mut stderr) = TokioChildProcess::builder(command)
                    .stderr(Stdio::piped())
                    .spawn()?;
                let mut stderr = stderr
                    .take()
                    .expect("should have a stderr handle because it was requested");

                let stderr_task = tokio::spawn(async move {
                    let mut all_stderr = Vec::new();
                    stderr.read_to_end(&mut all_stderr).await?;
                    Ok::<String, std::io::Error>(String::from_utf8_lossy(&all_stderr).into())
                });

                let client_result = McpClient::connect(
                    transport,
                    Duration::from_secs(
                        timeout.unwrap_or(crate::config::DEFAULT_EXTENSION_TIMEOUT),
                    ),
                )
                .await;

                let client = match client_result {
                    Ok(client) => Ok(client),
                    Err(error) => {
                        let error_task_out = stderr_task.await?;
                        Err::<McpClient, ExtensionError>(match error_task_out {
                            Ok(stderr_content) => ProcessExit::new(stderr_content, error).into(),
                            Err(e) => e.into(),
                        })
                    }
                }?;

                Box::new(client)
            }
            ExtensionConfig::Builtin {
                name,
                display_name: _,
                description: _,
                timeout,
                bundled: _,
            } => {
                let cmd = std::env::current_exe()
                    .expect("should find the current executable")
                    .to_str()
                    .expect("should resolve executable to string path")
                    .to_string();

                let transport = TokioChildProcess::new(Command::new(cmd).configure(|command| {
                    command.arg("mcp").arg(name);
                }))?;
                Box::new(
                    McpClient::connect(
                        transport,
                        Duration::from_secs(
                            timeout.unwrap_or(crate::config::DEFAULT_EXTENSION_TIMEOUT),
                        ),
                    )
                    .await?,
                )
            }
            ExtensionConfig::InlinePython {
                name,
                code,
                timeout,
                dependencies,
                ..
            } => {
                let temp_dir = tempdir()?;
                let file_path = temp_dir.path().join(format!("{}.py", name));
                std::fs::write(&file_path, code)?;

                let command = Command::new("uvx").configure(|command| {
                    command.arg("--with").arg("mcp");

                    dependencies.iter().flatten().for_each(|dep| {
                        command.arg("--with").arg(dep);
                    });

                    command.arg("python").arg(file_path.to_str().unwrap());
                });
                let transport = TokioChildProcess::new(command)?;

                let client = Box::new(
                    McpClient::connect(
                        transport,
                        Duration::from_secs(
                            timeout.unwrap_or(crate::config::DEFAULT_EXTENSION_TIMEOUT),
                        ),
                    )
                    .await?,
                );

                self.temp_dirs.insert(sanitized_name.clone(), temp_dir);

                client
            }
            _ => unreachable!(),
        };

        let info = client.get_info();
        if let Some(instructions) = info.and_then(|info| info.instructions.as_ref()) {
            self.instructions
                .insert(sanitized_name.clone(), instructions.clone());
        }

        if let Some(_resources) = info.and_then(|info| info.capabilities.resources.as_ref()) {
            self.resource_capable_extensions
                .insert(sanitized_name.clone());
        }

        self.add_client(sanitized_name, client);
        Ok(())
    }

    pub fn add_client(&mut self, client_name: String, client: Box<dyn McpClientTrait>) {
        let sanitized_name = normalize(client_name);
        self.clients
            .insert(sanitized_name, Arc::new(Mutex::new(client)));
    }

    /// Get extensions info
    pub async fn get_extensions_info(&self) -> Vec<ExtensionInfo> {
        self.clients
            .keys()
            .map(|name| {
                let instructions = self.instructions.get(name).cloned().unwrap_or_default();
                let has_resources = self.resource_capable_extensions.contains(name);
                ExtensionInfo::new(name, &instructions, has_resources)
            })
            .collect()
    }

    /// Get aggregated usage statistics
    pub async fn remove_extension(&mut self, name: &str) -> ExtensionResult<()> {
        let sanitized_name = normalize(name.to_string());

        self.clients.remove(&sanitized_name);
        self.instructions.remove(&sanitized_name);
        self.resource_capable_extensions.remove(&sanitized_name);
        self.temp_dirs.remove(&sanitized_name);
        Ok(())
    }

    pub async fn suggest_disable_extensions_prompt(&self) -> Value {
        let enabled_extensions_count = self.clients.len();

        let total_tools = self
            .get_prefixed_tools(None)
            .await
            .map(|tools| tools.len())
            .unwrap_or(0);

        // Check if either condition is met
        const MIN_EXTENSIONS: usize = 5;
        const MIN_TOOLS: usize = 50;

        if enabled_extensions_count > MIN_EXTENSIONS || total_tools > MIN_TOOLS {
            Value::String(format!(
                "The user currently has enabled {} extensions with a total of {} tools. \
                Since this exceeds the recommended limits ({} extensions or {} tools), \
                you should ask the user if they would like to disable some extensions for this session.\n\n\
                Use the search_available_extensions tool to find extensions available to disable. \
                You should only disable extensions found from the search_available_extensions tool. \
                List all the extensions available to disable in the response. \
                Explain that minimizing extensions helps with the recall of the correct tools to use.",
                enabled_extensions_count,
                total_tools,
                MIN_EXTENSIONS,
                MIN_TOOLS,
            ))
        } else {
            Value::String(String::new()) // Empty string if under limits
        }
    }

    pub async fn list_extensions(&self) -> ExtensionResult<Vec<String>> {
        Ok(self.clients.keys().cloned().collect())
    }

    /// Get all tools from all clients with proper prefixing
    pub async fn get_prefixed_tools(
        &self,
        extension_name: Option<String>,
    ) -> ExtensionResult<Vec<Tool>> {
        // Filter clients based on the provided extension_name or include all if None
        let filtered_clients = self.clients.iter().filter(|(name, _)| {
            if let Some(ref name_filter) = extension_name {
                *name == name_filter
            } else {
                true
            }
        });

        let client_futures = filtered_clients.map(|(name, client)| {
            let name = name.clone();
            let client = client.clone();

            task::spawn(async move {
                let mut tools = Vec::new();
                let client_guard = client.lock().await;
                let mut client_tools = client_guard
                    .list_tools(None, CancellationToken::default())
                    .await?;

                loop {
                    for tool in client_tools.tools {
                        tools.push(Tool {
                            name: format!("{}__{}", name, tool.name).into(),
                            description: tool.description,
                            input_schema: tool.input_schema,
                            annotations: tool.annotations,
                        });
                    }

                    // Exit loop when there are no more pages
                    if client_tools.next_cursor.is_none() {
                        break;
                    }

                    client_tools = client_guard
                        .list_tools(client_tools.next_cursor, CancellationToken::default())
                        .await?;
                }

                Ok::<Vec<Tool>, ExtensionError>(tools)
            })
        });

        // Collect all results concurrently
        let results = future::join_all(client_futures).await;

        // Aggregate tools and handle errors
        let mut tools = Vec::new();
        for result in results {
            match result {
                Ok(Ok(client_tools)) => tools.extend(client_tools),
                Ok(Err(err)) => return Err(err),
                Err(join_err) => return Err(ExtensionError::from(join_err)),
            }
        }

        Ok(tools)
    }

    /// Get the extension prompt including client instructions
    pub async fn get_planning_prompt(&self, tools_info: Vec<ToolInfo>) -> String {
        let mut context: HashMap<&str, Value> = HashMap::new();
        context.insert("tools", serde_json::to_value(tools_info).unwrap());

        prompt_template::render_global_file("plan.md", &context).expect("Prompt should render")
    }

    /// Find and return a reference to the appropriate client for a tool call
    fn get_client_for_tool(&self, prefixed_name: &str) -> Option<(&str, McpClientBox)> {
        self.clients
            .iter()
            .find(|(key, _)| prefixed_name.starts_with(*key))
            .map(|(name, client)| (name.as_str(), Arc::clone(client)))
    }

    // Function that gets executed for read_resource tool
<<<<<<< HEAD
    pub async fn read_resource(
        &self,
        params: Value,
        cancellation_token: CancellationToken,
    ) -> Result<Vec<Content>, ToolError> {
        let uri = params
            .get("uri")
            .and_then(|v| v.as_str())
            .ok_or_else(|| ToolError::InvalidParameters("Missing 'uri' parameter".to_string()))?;

=======
    pub async fn read_resource(&self, params: Value) -> Result<Vec<Content>, ToolError> {
        let uri = require_str_parameter(&params, "uri")?;
>>>>>>> 562dea3f
        let extension_name = params.get("extension_name").and_then(|v| v.as_str());

        // If extension name is provided, we can just look it up
        if extension_name.is_some() {
            let result = self
                .read_resource_from_extension(
                    uri,
                    extension_name.unwrap(),
                    cancellation_token.clone(),
                )
                .await?;
            return Ok(result);
        }

        // If extension name is not provided, we need to search for the resource across all extensions
        // Loop through each extension and try to read the resource, don't raise an error if the resource is not found
        // TODO: do we want to find if a provided uri is in multiple extensions?
        // currently it will return the first match and skip any others
        for extension_name in self.resource_capable_extensions.iter() {
            let result = self
                .read_resource_from_extension(uri, extension_name, cancellation_token.clone())
                .await;
            match result {
                Ok(result) => return Ok(result),
                Err(_) => continue,
            }
        }

        // None of the extensions had the resource so we raise an error
        let available_extensions = self
            .clients
            .keys()
            .map(|s| s.as_str())
            .collect::<Vec<&str>>()
            .join(", ");
        let error_msg = format!(
            "Resource with uri '{}' not found. Here are the available extensions: {}",
            uri, available_extensions
        );

        Err(ToolError::InvalidParameters(error_msg))
    }

    async fn read_resource_from_extension(
        &self,
        uri: &str,
        extension_name: &str,
        cancellation_token: CancellationToken,
    ) -> Result<Vec<Content>, ToolError> {
        let available_extensions = self
            .clients
            .keys()
            .map(|s| s.as_str())
            .collect::<Vec<&str>>()
            .join(", ");
        let error_msg = format!(
            "Extension '{}' not found. Here are the available extensions: {}",
            extension_name, available_extensions
        );

        let client = self
            .clients
            .get(extension_name)
            .ok_or(ToolError::InvalidParameters(error_msg))?;

        let client_guard = client.lock().await;
        let read_result = client_guard
            .read_resource(uri, cancellation_token)
            .await
            .map_err(|_| {
                ToolError::ExecutionError(format!("Could not read resource with uri: {}", uri))
            })?;

        let mut result = Vec::new();
        for content in read_result.contents {
            // Only reading the text resource content; skipping the blob content cause it's too long
            if let ResourceContents::TextResourceContents { text, .. } = content {
                let content_str = format!("{}\n\n{}", uri, text);
                result.push(Content::text(content_str));
            }
        }

        Ok(result)
    }

    async fn list_resources_from_extension(
        &self,
        extension_name: &str,
        cancellation_token: CancellationToken,
    ) -> Result<Vec<Content>, ToolError> {
        let client = self.clients.get(extension_name).ok_or_else(|| {
            ToolError::InvalidParameters(format!("Extension {} is not valid", extension_name))
        })?;

        let client_guard = client.lock().await;
        client_guard
            .list_resources(None, cancellation_token)
            .await
            .map_err(|e| {
                ToolError::ExecutionError(format!(
                    "Unable to list resources for {}, {:?}",
                    extension_name, e
                ))
            })
            .map(|lr| {
                let resource_list = lr
                    .resources
                    .into_iter()
                    .map(|r| format!("{} - {}, uri: ({})", extension_name, r.name, r.uri))
                    .collect::<Vec<String>>()
                    .join("\n");

                vec![Content::text(resource_list)]
            })
    }

    pub async fn list_resources(
        &self,
        params: Value,
        cancellation_token: CancellationToken,
    ) -> Result<Vec<Content>, ToolError> {
        let extension = params.get("extension").and_then(|v| v.as_str());

        match extension {
            Some(extension_name) => {
                // Handle single extension case
                self.list_resources_from_extension(extension_name, cancellation_token)
                    .await
            }
            None => {
                // Handle all extensions case using FuturesUnordered
                let mut futures = FuturesUnordered::new();

                // Create futures for each resource_capable_extension
                for extension_name in &self.resource_capable_extensions {
                    let token = cancellation_token.clone();
                    futures.push(async move {
                        self.list_resources_from_extension(extension_name, token)
                            .await
                    });
                }

                let mut all_resources = Vec::new();
                let mut errors = Vec::new();

                // Process results as they complete
                while let Some(result) = futures.next().await {
                    match result {
                        Ok(content) => {
                            all_resources.extend(content);
                        }
                        Err(tool_error) => {
                            errors.push(tool_error);
                        }
                    }
                }

                // Log any errors that occurred
                if !errors.is_empty() {
                    tracing::error!(
                        errors = ?errors
                            .into_iter()
                            .map(|e| format!("{:?}", e))
                            .collect::<Vec<_>>(),
                        "errors from listing resources"
                    );
                }

                Ok(all_resources)
            }
        }
    }

    pub async fn dispatch_tool_call(
        &self,
        tool_call: ToolCall,
        cancellation_token: CancellationToken,
    ) -> Result<ToolCallResult> {
        // Dispatch tool call based on the prefix naming convention
        let (client_name, client) = self
            .get_client_for_tool(&tool_call.name)
            .ok_or_else(|| ToolError::NotFound(tool_call.name.clone()))?;

        // rsplit returns the iterator in reverse, tool_name is then at 0
        let tool_name = tool_call
            .name
            .strip_prefix(client_name)
            .and_then(|s| s.strip_prefix("__"))
            .ok_or_else(|| ToolError::NotFound(tool_call.name.clone()))?
            .to_string();

        let arguments = tool_call.arguments.clone();
        let client = client.clone();
        let notifications_receiver = client.lock().await.subscribe().await;

        let fut = async move {
            let client_guard = client.lock().await;
            client_guard
                .call_tool(&tool_name, arguments, cancellation_token)
                .await
                .map(|call| call.content)
                .map_err(|e| ToolError::ExecutionError(e.to_string()))
        };

        Ok(ToolCallResult {
            result: Box::new(fut.boxed()),
            notification_stream: Some(Box::new(ReceiverStream::new(notifications_receiver))),
        })
    }

    pub async fn list_prompts_from_extension(
        &self,
        extension_name: &str,
        cancellation_token: CancellationToken,
    ) -> Result<Vec<Prompt>, ToolError> {
        let client = self.clients.get(extension_name).ok_or_else(|| {
            ToolError::InvalidParameters(format!("Extension {} is not valid", extension_name))
        })?;

        let client_guard = client.lock().await;
        client_guard
            .list_prompts(None, cancellation_token)
            .await
            .map_err(|e| {
                ToolError::ExecutionError(format!(
                    "Unable to list prompts for {}, {:?}",
                    extension_name, e
                ))
            })
            .map(|lp| lp.prompts)
    }

    pub async fn list_prompts(
        &self,
        cancellation_token: CancellationToken,
    ) -> Result<HashMap<String, Vec<Prompt>>, ToolError> {
        let mut futures = FuturesUnordered::new();

        for extension_name in self.clients.keys() {
            let token = cancellation_token.clone();
            futures.push(async move {
                (
                    extension_name,
                    self.list_prompts_from_extension(extension_name, token)
                        .await,
                )
            });
        }

        let mut all_prompts = HashMap::new();
        let mut errors = Vec::new();

        // Process results as they complete
        while let Some(result) = futures.next().await {
            let (name, prompts) = result;
            match prompts {
                Ok(content) => {
                    all_prompts.insert(name.to_string(), content);
                }
                Err(tool_error) => {
                    errors.push(tool_error);
                }
            }
        }

        // Log any errors that occurred
        if !errors.is_empty() {
            tracing::debug!(
                errors = ?errors
                    .into_iter()
                    .map(|e| format!("{:?}", e))
                    .collect::<Vec<_>>(),
                "errors from listing prompts"
            );
        }

        Ok(all_prompts)
    }

    pub async fn get_prompt(
        &self,
        extension_name: &str,
        name: &str,
        arguments: Value,
        cancellation_token: CancellationToken,
    ) -> Result<GetPromptResult> {
        let client = self
            .clients
            .get(extension_name)
            .ok_or_else(|| anyhow::anyhow!("Extension {} not found", extension_name))?;

        let client_guard = client.lock().await;
        client_guard
            .get_prompt(name, arguments, cancellation_token)
            .await
            .map_err(|e| anyhow::anyhow!("Failed to get prompt: {}", e))
    }

    pub async fn search_available_extensions(&self) -> Result<Vec<Content>, ToolError> {
        let mut output_parts = vec![];

        // First get disabled extensions from current config
        let mut disabled_extensions: Vec<String> = vec![];
        for extension in ExtensionConfigManager::get_all().expect("should load extensions") {
            if !extension.enabled {
                let config = extension.config.clone();
                let description = match &config {
                    ExtensionConfig::Builtin {
                        name, display_name, ..
                    } => {
                        // For builtin extensions, use display name if available
                        display_name
                            .as_ref()
                            .map(|s| s.to_string())
                            .unwrap_or_else(|| name.clone())
                    }
                    ExtensionConfig::Sse {
                        description, name, ..
                    }
                    | ExtensionConfig::StreamableHttp {
                        description, name, ..
                    }
                    | ExtensionConfig::Stdio {
                        description, name, ..
                    }
                    | ExtensionConfig::InlinePython {
                        description, name, ..
                    } => {
                        // For SSE/StreamableHttp/Stdio/InlinePython, use description if available
                        description
                            .as_ref()
                            .map(|s| s.to_string())
                            .unwrap_or_else(|| format!("Extension '{}'", name))
                    }
                    ExtensionConfig::Frontend { name, .. } => {
                        format!("Frontend extension '{}'", name)
                    }
                };
                disabled_extensions.push(format!("- {} - {}", config.name(), description));
            }
        }

        // Get currently enabled extensions that can be disabled
        let enabled_extensions: Vec<String> = self.clients.keys().cloned().collect();

        // Build output string
        if !disabled_extensions.is_empty() {
            output_parts.push(format!(
                "Extensions available to enable:\n{}\n",
                disabled_extensions.join("\n")
            ));
        } else {
            output_parts.push("No extensions available to enable.\n".to_string());
        }

        if !enabled_extensions.is_empty() {
            output_parts.push(format!(
                "\n\nExtensions available to disable:\n{}\n",
                enabled_extensions
                    .iter()
                    .map(|name| format!("- {}", name))
                    .collect::<Vec<_>>()
                    .join("\n")
            ));
        } else {
            output_parts.push("No extensions that can be disabled.\n".to_string());
        }

        Ok(vec![Content::text(output_parts.join("\n"))])
    }
}

#[cfg(test)]
mod tests {
    use super::*;
    use mcp_client::client::Error;
    use mcp_client::client::McpClientTrait;
    use rmcp::model::CallToolResult;
    use rmcp::model::InitializeResult;

    use rmcp::model::ListPromptsResult;
    use rmcp::model::ListResourcesResult;
    use rmcp::model::ListToolsResult;
    use rmcp::model::ReadResourceResult;
    use rmcp::model::ServerNotification;
    use serde_json::json;
    use tokio::sync::mpsc;

    struct MockClient {}

    #[async_trait::async_trait]
    impl McpClientTrait for MockClient {
        fn get_info(&self) -> Option<&InitializeResult> {
            None
        }

        async fn list_resources(
            &self,
            _next_cursor: Option<String>,
            _cancellation_token: CancellationToken,
        ) -> Result<ListResourcesResult, Error> {
            Err(Error::TransportClosed)
        }

        async fn read_resource(
            &self,
            _uri: &str,
            _cancellation_token: CancellationToken,
        ) -> Result<ReadResourceResult, Error> {
            Err(Error::TransportClosed)
        }

        async fn list_tools(
            &self,
            _next_cursor: Option<String>,
            _cancellation_token: CancellationToken,
        ) -> Result<ListToolsResult, Error> {
            Err(Error::TransportClosed)
        }

        async fn call_tool(
            &self,
            name: &str,
            _arguments: Value,
            _cancellation_token: CancellationToken,
        ) -> Result<CallToolResult, Error> {
            match name {
                "tool" | "test__tool" => Ok(CallToolResult {
                    content: vec![],
                    is_error: None,
                }),
                _ => Err(Error::TransportClosed),
            }
        }

        async fn list_prompts(
            &self,
            _next_cursor: Option<String>,
            _cancellation_token: CancellationToken,
        ) -> Result<ListPromptsResult, Error> {
            Err(Error::TransportClosed)
        }

        async fn get_prompt(
            &self,
            _name: &str,
            _arguments: Value,
            _cancellation_token: CancellationToken,
        ) -> Result<GetPromptResult, Error> {
            Err(Error::TransportClosed)
        }

        async fn subscribe(&self) -> mpsc::Receiver<ServerNotification> {
            mpsc::channel(1).1
        }
    }

    #[test]
    fn test_get_client_for_tool() {
        let mut extension_manager = ExtensionManager::new();

        // Add some mock clients
        extension_manager.clients.insert(
            normalize("test_client".to_string()),
            Arc::new(Mutex::new(Box::new(MockClient {}))),
        );

        extension_manager.clients.insert(
            normalize("__client".to_string()),
            Arc::new(Mutex::new(Box::new(MockClient {}))),
        );

        extension_manager.clients.insert(
            normalize("__cli__ent__".to_string()),
            Arc::new(Mutex::new(Box::new(MockClient {}))),
        );

        extension_manager.clients.insert(
            normalize("client 🚀".to_string()),
            Arc::new(Mutex::new(Box::new(MockClient {}))),
        );

        // Test basic case
        assert!(extension_manager
            .get_client_for_tool("test_client__tool")
            .is_some());

        // Test leading underscores
        assert!(extension_manager
            .get_client_for_tool("__client__tool")
            .is_some());

        // Test multiple underscores in client name, and ending with __
        assert!(extension_manager
            .get_client_for_tool("__cli__ent____tool")
            .is_some());

        // Test unicode in tool name, "client 🚀" should become "client_"
        assert!(extension_manager
            .get_client_for_tool("client___tool")
            .is_some());
    }

    #[tokio::test]
    async fn test_dispatch_tool_call() {
        // test that dispatch_tool_call parses out the sanitized name correctly, and extracts
        // tool_names
        let mut extension_manager = ExtensionManager::new();

        // Add some mock clients
        extension_manager.clients.insert(
            normalize("test_client".to_string()),
            Arc::new(Mutex::new(Box::new(MockClient {}))),
        );

        extension_manager.clients.insert(
            normalize("__cli__ent__".to_string()),
            Arc::new(Mutex::new(Box::new(MockClient {}))),
        );

        extension_manager.clients.insert(
            normalize("client 🚀".to_string()),
            Arc::new(Mutex::new(Box::new(MockClient {}))),
        );

        // verify a normal tool call
        let tool_call = ToolCall {
            name: "test_client__tool".to_string(),
            arguments: json!({}),
        };

        let result = extension_manager
            .dispatch_tool_call(tool_call, CancellationToken::default())
            .await;
        assert!(result.is_ok());

        let tool_call = ToolCall {
            name: "test_client__test__tool".to_string(),
            arguments: json!({}),
        };

        let result = extension_manager
            .dispatch_tool_call(tool_call, CancellationToken::default())
            .await;
        assert!(result.is_ok());

        // verify a multiple underscores dispatch
        let tool_call = ToolCall {
            name: "__cli__ent____tool".to_string(),
            arguments: json!({}),
        };

        let result = extension_manager
            .dispatch_tool_call(tool_call, CancellationToken::default())
            .await;
        assert!(result.is_ok());

        // Test unicode in tool name, "client 🚀" should become "client_"
        let tool_call = ToolCall {
            name: "client___tool".to_string(),
            arguments: json!({}),
        };

        let result = extension_manager
            .dispatch_tool_call(tool_call, CancellationToken::default())
            .await;
        assert!(result.is_ok());

        let tool_call = ToolCall {
            name: "client___test__tool".to_string(),
            arguments: json!({}),
        };

        let result = extension_manager
            .dispatch_tool_call(tool_call, CancellationToken::default())
            .await;
        assert!(result.is_ok());

        // this should error out, specifically for an ToolError::ExecutionError
        let invalid_tool_call = ToolCall {
            name: "client___tools".to_string(),
            arguments: json!({}),
        };

        let result = extension_manager
            .dispatch_tool_call(invalid_tool_call, CancellationToken::default())
            .await
            .unwrap()
            .result
            .await;
        assert!(matches!(
            result.err().unwrap(),
            ToolError::ExecutionError(_)
        ));

        // this should error out, specifically with an ToolError::NotFound
        // this client doesn't exist
        let invalid_tool_call = ToolCall {
            name: "_client__tools".to_string(),
            arguments: json!({}),
        };

        let result = extension_manager
            .dispatch_tool_call(invalid_tool_call, CancellationToken::default())
            .await;
        if let Err(err) = result {
            let tool_err = err.downcast_ref::<ToolError>().expect("Expected ToolError");
            assert!(matches!(tool_err, ToolError::NotFound(_)));
        } else {
            panic!("Expected ToolError::NotFound");
        }
    }
}<|MERGE_RESOLUTION|>--- conflicted
+++ resolved
@@ -513,21 +513,12 @@
     }
 
     // Function that gets executed for read_resource tool
-<<<<<<< HEAD
     pub async fn read_resource(
         &self,
         params: Value,
         cancellation_token: CancellationToken,
     ) -> Result<Vec<Content>, ToolError> {
-        let uri = params
-            .get("uri")
-            .and_then(|v| v.as_str())
-            .ok_or_else(|| ToolError::InvalidParameters("Missing 'uri' parameter".to_string()))?;
-
-=======
-    pub async fn read_resource(&self, params: Value) -> Result<Vec<Content>, ToolError> {
         let uri = require_str_parameter(&params, "uri")?;
->>>>>>> 562dea3f
         let extension_name = params.get("extension_name").and_then(|v| v.as_str());
 
         // If extension name is provided, we can just look it up
