use anyhow::Result;
use axum::http::{HeaderMap, HeaderName};
use chrono::{DateTime, Utc};
use futures::stream::{FuturesUnordered, StreamExt};
use futures::{future, FutureExt};
use mcp_core::handler::require_str_parameter;
use mcp_core::ToolCall;
use rmcp::service::ClientInitializeError;
use rmcp::transport::streamable_http_client::StreamableHttpClientTransportConfig;
use rmcp::transport::{
    ConfigureCommandExt, SseClientTransport, StreamableHttpClientTransport, TokioChildProcess,
};
use std::collections::{HashMap, HashSet};
use std::process::Stdio;
use std::sync::Arc;
use std::time::Duration;
use tempfile::tempdir;
use tokio::io::AsyncReadExt;
use tokio::process::Command;
use tokio::sync::Mutex;
use tokio::task;
use tokio_stream::wrappers::ReceiverStream;
use tokio_util::sync::CancellationToken;
use tracing::{error, warn};

use super::extension::{ExtensionConfig, ExtensionError, ExtensionInfo, ExtensionResult, ToolInfo};
use super::tool_execution::ToolCallResult;
use crate::agents::extension::{Envs, ProcessExit};
use crate::config::{Config, ExtensionConfigManager};
use crate::oauth::oauth_flow;
use crate::prompt_template;
use mcp_client::client::{McpClient, McpClientTrait};
use rmcp::model::{Content, ErrorCode, ErrorData, GetPromptResult, Prompt, ResourceContents, Tool};
use rmcp::transport::auth::AuthClient;
use serde_json::Value;

type McpClientBox = Arc<Mutex<Box<dyn McpClientTrait>>>;

/// Manages Goose extensions / MCP clients and their interactions
pub struct ExtensionManager {
    clients: HashMap<String, McpClientBox>,
    instructions: HashMap<String, String>,
    resource_capable_extensions: HashSet<String>,
    temp_dirs: HashMap<String, tempfile::TempDir>,
    extension_configs: HashMap<String, ExtensionConfig>,
}

/// A flattened representation of a resource used by the agent to prepare inference
#[derive(Debug, Clone)]
pub struct ResourceItem {
    pub client_name: String,      // The name of the client that owns the resource
    pub uri: String,              // The URI of the resource
    pub name: String,             // The name of the resource
    pub content: String,          // The content of the resource
    pub timestamp: DateTime<Utc>, // The timestamp of the resource
    pub priority: f32,            // The priority of the resource
    pub token_count: Option<u32>, // The token count of the resource (filled in by the agent)
}

impl ResourceItem {
    pub fn new(
        client_name: String,
        uri: String,
        name: String,
        content: String,
        timestamp: DateTime<Utc>,
        priority: f32,
    ) -> Self {
        Self {
            client_name,
            uri,
            name,
            content,
            timestamp,
            priority,
            token_count: None,
        }
    }
}

#[cfg(windows)]
const CREATE_NO_WINDOW_FLAG: u32 = 0x08000000;

/// Sanitizes a string by replacing invalid characters with underscores.
/// Valid characters match [a-zA-Z0-9_-]
fn normalize(input: String) -> String {
    let mut result = String::with_capacity(input.len());
    for c in input.chars() {
        result.push(match c {
            c if c.is_ascii_alphanumeric() || c == '_' || c == '-' => c,
            c if c.is_whitespace() => continue, // effectively "strip" whitespace
            _ => '_',                           // Replace any other non-ASCII character with '_'
        });
    }
    result.to_lowercase()
}

pub fn get_parameter_names(tool: &Tool) -> Vec<String> {
    tool.input_schema
        .get("properties")
        .and_then(|props| props.as_object())
        .map(|props| props.keys().cloned().collect())
        .unwrap_or_default()
}

impl Default for ExtensionManager {
    fn default() -> Self {
        Self::new()
    }
}

async fn child_process_client(
    mut command: Command,
    timeout: &Option<u64>,
) -> ExtensionResult<McpClient> {
    #[cfg(unix)]
    command.process_group(0);
    #[cfg(windows)]
    command.creation_flags(CREATE_NO_WINDOW_FLAG);
    let (transport, mut stderr) = TokioChildProcess::builder(command)
        .stderr(Stdio::piped())
        .spawn()?;
    let mut stderr = stderr.take().ok_or_else(|| {
        ExtensionError::SetupError("failed to attach child process stderr".to_owned())
    })?;

    let stderr_task = tokio::spawn(async move {
        let mut all_stderr = Vec::new();
        stderr.read_to_end(&mut all_stderr).await?;
        Ok::<String, std::io::Error>(String::from_utf8_lossy(&all_stderr).into())
    });

    let client_result = McpClient::connect(
        transport,
        Duration::from_secs(timeout.unwrap_or(crate::config::DEFAULT_EXTENSION_TIMEOUT)),
    )
    .await;

    match client_result {
        Ok(client) => Ok(client),
        Err(error) => {
            let error_task_out = stderr_task.await?;
            Err::<McpClient, ExtensionError>(match error_task_out {
                Ok(stderr_content) => ProcessExit::new(stderr_content, error).into(),
                Err(e) => e.into(),
            })
        }
    }
}

impl ExtensionManager {
    /// Create a new ExtensionManager instance
    pub fn new() -> Self {
        Self {
            clients: HashMap::new(),
            instructions: HashMap::new(),
            resource_capable_extensions: HashSet::new(),
            temp_dirs: HashMap::new(),
            extension_configs: HashMap::new(),
        }
    }

    pub fn supports_resources(&self) -> bool {
        !self.resource_capable_extensions.is_empty()
    }

    /// Add a new MCP extension based on the provided client type
    // TODO IMPORTANT need to ensure this times out if the extension command is broken!
    pub async fn add_extension(&mut self, config: ExtensionConfig) -> ExtensionResult<()> {
        let config_name = config.key().to_string();
        let sanitized_name = normalize(config_name.clone());

        /// Helper function to merge environment variables from direct envs and keychain-stored env_keys
        async fn merge_environments(
            envs: &Envs,
            env_keys: &[String],
            ext_name: &str,
        ) -> Result<HashMap<String, String>, ExtensionError> {
            let mut all_envs = envs.get_env();
            let config_instance = Config::global();

            for key in env_keys {
                // If the Envs payload already contains the key, prefer that value
                // over looking into the keychain/secret store
                if all_envs.contains_key(key) {
                    continue;
                }

                match config_instance.get(key, true) {
                    Ok(value) => {
                        if value.is_null() {
                            warn!(
                                key = %key,
                                ext_name = %ext_name,
                                "Secret key not found in config (returned null)."
                            );
                            continue;
                        }

                        // Try to get string value
                        if let Some(str_val) = value.as_str() {
                            all_envs.insert(key.clone(), str_val.to_string());
                        } else {
                            warn!(
                                key = %key,
                                ext_name = %ext_name,
                                value_type = %value.get("type").and_then(|t| t.as_str()).unwrap_or("unknown"),
                                "Secret value is not a string; skipping."
                            );
                        }
                    }
                    Err(e) => {
                        error!(
                            key = %key,
                            ext_name = %ext_name,
                            error = %e,
                            "Failed to fetch secret from config."
                        );
                        return Err(ExtensionError::ConfigError(format!(
                            "Failed to fetch secret '{}' from config: {}",
                            key, e
                        )));
                    }
                }
            }

            Ok(all_envs)
        }

        let client: Box<dyn McpClientTrait> = match &config {
            ExtensionConfig::Sse { uri, timeout, .. } => {
                let transport = SseClientTransport::start(uri.to_string()).await.map_err(
                    |transport_error| {
                        ClientInitializeError::transport::<SseClientTransport<reqwest::Client>>(
                            transport_error,
                            "connect",
                        )
                    },
                )?;
                Box::new(
                    McpClient::connect(
                        transport,
                        Duration::from_secs(
                            timeout.unwrap_or(crate::config::DEFAULT_EXTENSION_TIMEOUT),
                        ),
                    )
                    .await?,
                )
            }
            ExtensionConfig::StreamableHttp {
                uri,
                timeout,
                headers,
                name,
                ..
            } => {
                let mut default_headers = HeaderMap::new();
                for (key, value) in headers {
                    default_headers.insert(
                        HeaderName::try_from(key).map_err(|_| {
                            ExtensionError::ConfigError(format!("invalid header: {}", key))
                        })?,
                        value.parse().map_err(|_| {
                            ExtensionError::ConfigError(format!("invalid header value: {}", key))
                        })?,
                    );
                }
                let client = reqwest::Client::builder()
                    .default_headers(default_headers)
                    .build()
                    .map_err(|_| {
                        ExtensionError::ConfigError("could not construct http client".to_string())
                    })?;
                let transport = StreamableHttpClientTransport::with_client(
                    client,
                    StreamableHttpClientTransportConfig {
                        uri: uri.clone().into(),
                        ..Default::default()
                    },
                );
                let client_res = McpClient::connect(
                    transport,
                    Duration::from_secs(
                        timeout.unwrap_or(crate::config::DEFAULT_EXTENSION_TIMEOUT),
                    ),
                )
                .await;
                let client = if let Err(e) = client_res {
                    // make an attempt at oauth, but failing that, return the original error,
                    // because this might not have been an auth error at all.
                    // TODO: when rmcp supports it, we should trigger this flow on 401s with
                    // WWW-Authenticate headers, not just any init error
                    let am = match oauth_flow(uri, name).await {
                        Ok(am) => am,
                        Err(_) => return Err(e.into()),
                    };
                    let client = AuthClient::new(reqwest::Client::default(), am);
                    let transport = StreamableHttpClientTransport::with_client(
                        client,
                        StreamableHttpClientTransportConfig {
                            uri: uri.clone().into(),
                            ..Default::default()
                        },
                    );
                    McpClient::connect(
                        transport,
                        Duration::from_secs(
                            timeout.unwrap_or(crate::config::DEFAULT_EXTENSION_TIMEOUT),
                        ),
                    )
                    .await?
                } else {
                    client_res?
                };
                Box::new(client)
            }
            ExtensionConfig::Stdio {
                cmd,
                args,
                envs,
                env_keys,
                timeout,
                ..
            } => {
                let all_envs = merge_environments(envs, env_keys, &sanitized_name).await?;
                let command = Command::new(cmd).configure(|command| {
                    command.args(args).envs(all_envs);
                });
                let client = child_process_client(command, timeout).await?;
                Box::new(client)
            }
            ExtensionConfig::Builtin {
                name,
                display_name: _,
                description: _,
                timeout,
                bundled: _,
                available_tools: _,
            } => {
                let cmd = std::env::current_exe()
                    .expect("should find the current executable")
                    .to_str()
                    .expect("should resolve executable to string path")
                    .to_string();
                let command = Command::new(cmd).configure(|command| {
                    command.arg("mcp").arg(name);
<<<<<<< HEAD

                    // pass configuration to the developer extension
                    if name == "developer" {
                        let config = crate::config::Config::global();
                        if let Ok(nested_enabled) = config.get_param::<bool>("NESTED_GOOSE_HINTS") {
                            command.env("NESTED_GOOSE_HINTS", nested_enabled.to_string());
                        }
                    }
                }))?;
                Box::new(
                    McpClient::connect(
                        transport,
                        Duration::from_secs(
                            timeout.unwrap_or(crate::config::DEFAULT_EXTENSION_TIMEOUT),
                        ),
                    )
                    .await?,
                )
=======
                });
                let client = child_process_client(command, timeout).await?;
                Box::new(client)
>>>>>>> aaf3db80
            }
            ExtensionConfig::InlinePython {
                name,
                code,
                timeout,
                dependencies,
                ..
            } => {
                let temp_dir = tempdir()?;
                let file_path = temp_dir.path().join(format!("{}.py", name));
                std::fs::write(&file_path, code)?;

                let command = Command::new("uvx").configure(|command| {
                    command.arg("--with").arg("mcp");

                    dependencies.iter().flatten().for_each(|dep| {
                        command.arg("--with").arg(dep);
                    });

                    command.arg("python").arg(file_path.to_str().unwrap());
                });

                let client = child_process_client(command, timeout).await?;
                self.temp_dirs.insert(sanitized_name.clone(), temp_dir);

                Box::new(client)
            }
            _ => unreachable!(),
        };

        let info = client.get_info();
        if let Some(instructions) = info.and_then(|info| info.instructions.as_ref()) {
            self.instructions
                .insert(sanitized_name.clone(), instructions.clone());
        }

        if let Some(_resources) = info.and_then(|info| info.capabilities.resources.as_ref()) {
            self.resource_capable_extensions
                .insert(sanitized_name.clone());
        }

        self.add_client(sanitized_name.clone(), client);
        self.extension_configs.insert(sanitized_name, config);
        Ok(())
    }

    pub fn add_client(&mut self, client_name: String, client: Box<dyn McpClientTrait>) {
        let sanitized_name = normalize(client_name);
        self.clients
            .insert(sanitized_name, Arc::new(Mutex::new(client)));
    }

    /// Get extensions info
    pub async fn get_extensions_info(&self) -> Vec<ExtensionInfo> {
        self.clients
            .keys()
            .map(|name| {
                let instructions = self.instructions.get(name).cloned().unwrap_or_default();
                let has_resources = self.resource_capable_extensions.contains(name);
                ExtensionInfo::new(name, &instructions, has_resources)
            })
            .collect()
    }

    /// Get aggregated usage statistics
    pub async fn remove_extension(&mut self, name: &str) -> ExtensionResult<()> {
        let sanitized_name = normalize(name.to_string());

        self.clients.remove(&sanitized_name);
        self.instructions.remove(&sanitized_name);
        self.resource_capable_extensions.remove(&sanitized_name);
        self.temp_dirs.remove(&sanitized_name);
        self.extension_configs.remove(&sanitized_name);
        Ok(())
    }

    pub async fn suggest_disable_extensions_prompt(&self) -> Value {
        let enabled_extensions_count = self.clients.len();

        let total_tools = self
            .get_prefixed_tools(None)
            .await
            .map(|tools| tools.len())
            .unwrap_or(0);

        // Check if either condition is met
        const MIN_EXTENSIONS: usize = 5;
        const MIN_TOOLS: usize = 50;

        if enabled_extensions_count > MIN_EXTENSIONS || total_tools > MIN_TOOLS {
            Value::String(format!(
                "The user currently has enabled {} extensions with a total of {} tools. \
                Since this exceeds the recommended limits ({} extensions or {} tools), \
                you should ask the user if they would like to disable some extensions for this session.\n\n\
                Use the search_available_extensions tool to find extensions available to disable. \
                You should only disable extensions found from the search_available_extensions tool. \
                List all the extensions available to disable in the response. \
                Explain that minimizing extensions helps with the recall of the correct tools to use.",
                enabled_extensions_count,
                total_tools,
                MIN_EXTENSIONS,
                MIN_TOOLS,
            ))
        } else {
            Value::String(String::new()) // Empty string if under limits
        }
    }

    pub async fn list_extensions(&self) -> ExtensionResult<Vec<String>> {
        Ok(self.clients.keys().cloned().collect())
    }

    /// Get all tools from all clients with proper prefixing
    pub async fn get_prefixed_tools(
        &self,
        extension_name: Option<String>,
    ) -> ExtensionResult<Vec<Tool>> {
        // Filter clients based on the provided extension_name or include all if None
        let filtered_clients = self.clients.iter().filter(|(name, _)| {
            if let Some(ref name_filter) = extension_name {
                *name == name_filter
            } else {
                true
            }
        });

        let client_futures = filtered_clients.map(|(name, client)| {
            let name = name.clone();
            let client = client.clone();
            let extension_config = self.extension_configs.get(&name).cloned();

            task::spawn(async move {
                let mut tools = Vec::new();
                let client_guard = client.lock().await;
                let mut client_tools = client_guard
                    .list_tools(None, CancellationToken::default())
                    .await?;

                loop {
                    for tool in client_tools.tools {
                        let is_available = extension_config
                            .as_ref()
                            .map(|config| config.is_tool_available(&tool.name))
                            .unwrap_or(true);

                        if is_available {
                            tools.push(Tool {
                                name: format!("{}__{}", name, tool.name).into(),
                                description: tool.description,
                                input_schema: tool.input_schema,
                                annotations: tool.annotations,
                                output_schema: tool.output_schema,
                            });
                        }
                    }

                    // Exit loop when there are no more pages
                    if client_tools.next_cursor.is_none() {
                        break;
                    }

                    client_tools = client_guard
                        .list_tools(client_tools.next_cursor, CancellationToken::default())
                        .await?;
                }

                Ok::<Vec<Tool>, ExtensionError>(tools)
            })
        });

        // Collect all results concurrently
        let results = future::join_all(client_futures).await;

        // Aggregate tools and handle errors
        let mut tools = Vec::new();
        for result in results {
            match result {
                Ok(Ok(client_tools)) => tools.extend(client_tools),
                Ok(Err(err)) => return Err(err),
                Err(join_err) => return Err(ExtensionError::from(join_err)),
            }
        }

        Ok(tools)
    }

    /// Get the extension prompt including client instructions
    pub async fn get_planning_prompt(&self, tools_info: Vec<ToolInfo>) -> String {
        let mut context: HashMap<&str, Value> = HashMap::new();
        context.insert("tools", serde_json::to_value(tools_info).unwrap());

        prompt_template::render_global_file("plan.md", &context).expect("Prompt should render")
    }

    /// Find and return a reference to the appropriate client for a tool call
    fn get_client_for_tool(&self, prefixed_name: &str) -> Option<(&str, McpClientBox)> {
        self.clients
            .iter()
            .find(|(key, _)| prefixed_name.starts_with(*key))
            .map(|(name, client)| (name.as_str(), Arc::clone(client)))
    }

    // Function that gets executed for read_resource tool
    pub async fn read_resource(
        &self,
        params: Value,
        cancellation_token: CancellationToken,
    ) -> Result<Vec<Content>, ErrorData> {
        let uri = require_str_parameter(&params, "uri")?;
        let extension_name = params.get("extension_name").and_then(|v| v.as_str());

        // If extension name is provided, we can just look it up
        if extension_name.is_some() {
            let result = self
                .read_resource_from_extension(
                    uri,
                    extension_name.unwrap(),
                    cancellation_token.clone(),
                )
                .await?;
            return Ok(result);
        }

        // If extension name is not provided, we need to search for the resource across all extensions
        // Loop through each extension and try to read the resource, don't raise an error if the resource is not found
        // TODO: do we want to find if a provided uri is in multiple extensions?
        // currently it will return the first match and skip any others
        for extension_name in self.resource_capable_extensions.iter() {
            let result = self
                .read_resource_from_extension(uri, extension_name, cancellation_token.clone())
                .await;
            match result {
                Ok(result) => return Ok(result),
                Err(_) => continue,
            }
        }

        // None of the extensions had the resource so we raise an error
        let available_extensions = self
            .clients
            .keys()
            .map(|s| s.as_str())
            .collect::<Vec<&str>>()
            .join(", ");
        let error_msg = format!(
            "Resource with uri '{}' not found. Here are the available extensions: {}",
            uri, available_extensions
        );

        Err(ErrorData::new(
            ErrorCode::RESOURCE_NOT_FOUND,
            error_msg,
            None,
        ))
    }

    async fn read_resource_from_extension(
        &self,
        uri: &str,
        extension_name: &str,
        cancellation_token: CancellationToken,
    ) -> Result<Vec<Content>, ErrorData> {
        let available_extensions = self
            .clients
            .keys()
            .map(|s| s.as_str())
            .collect::<Vec<&str>>()
            .join(", ");
        let error_msg = format!(
            "Extension '{}' not found. Here are the available extensions: {}",
            extension_name, available_extensions
        );

        let client = self.clients.get(extension_name).ok_or(ErrorData::new(
            ErrorCode::INVALID_PARAMS,
            error_msg,
            None,
        ))?;

        let client_guard = client.lock().await;
        let read_result = client_guard
            .read_resource(uri, cancellation_token)
            .await
            .map_err(|_| {
                ErrorData::new(
                    ErrorCode::INTERNAL_ERROR,
                    format!("Could not read resource with uri: {}", uri),
                    None,
                )
            })?;

        let mut result = Vec::new();
        for content in read_result.contents {
            // Only reading the text resource content; skipping the blob content cause it's too long
            if let ResourceContents::TextResourceContents { text, .. } = content {
                let content_str = format!("{}\n\n{}", uri, text);
                result.push(Content::text(content_str));
            }
        }

        Ok(result)
    }

    async fn list_resources_from_extension(
        &self,
        extension_name: &str,
        cancellation_token: CancellationToken,
    ) -> Result<Vec<Content>, ErrorData> {
        let client = self.clients.get(extension_name).ok_or_else(|| {
            ErrorData::new(
                ErrorCode::INVALID_PARAMS,
                format!("Extension {} is not valid", extension_name),
                None,
            )
        })?;

        let client_guard = client.lock().await;
        client_guard
            .list_resources(None, cancellation_token)
            .await
            .map_err(|e| {
                ErrorData::new(
                    ErrorCode::INTERNAL_ERROR,
                    format!("Unable to list resources for {}, {:?}", extension_name, e),
                    None,
                )
            })
            .map(|lr| {
                let resource_list = lr
                    .resources
                    .into_iter()
                    .map(|r| format!("{} - {}, uri: ({})", extension_name, r.name, r.uri))
                    .collect::<Vec<String>>()
                    .join("\n");

                vec![Content::text(resource_list)]
            })
    }

    pub async fn list_resources(
        &self,
        params: Value,
        cancellation_token: CancellationToken,
    ) -> Result<Vec<Content>, ErrorData> {
        let extension = params.get("extension").and_then(|v| v.as_str());

        match extension {
            Some(extension_name) => {
                // Handle single extension case
                self.list_resources_from_extension(extension_name, cancellation_token)
                    .await
            }
            None => {
                // Handle all extensions case using FuturesUnordered
                let mut futures = FuturesUnordered::new();

                // Create futures for each resource_capable_extension
                for extension_name in &self.resource_capable_extensions {
                    let token = cancellation_token.clone();
                    futures.push(async move {
                        self.list_resources_from_extension(extension_name, token)
                            .await
                    });
                }

                let mut all_resources = Vec::new();
                let mut errors = Vec::new();

                // Process results as they complete
                while let Some(result) = futures.next().await {
                    match result {
                        Ok(content) => {
                            all_resources.extend(content);
                        }
                        Err(tool_error) => {
                            errors.push(tool_error);
                        }
                    }
                }

                // Log any errors that occurred
                if !errors.is_empty() {
                    tracing::error!(
                        errors = ?errors
                            .into_iter()
                            .map(|e| format!("{:?}", e))
                            .collect::<Vec<_>>(),
                        "errors from listing resources"
                    );
                }

                Ok(all_resources)
            }
        }
    }

    pub async fn dispatch_tool_call(
        &self,
        tool_call: ToolCall,
        cancellation_token: CancellationToken,
    ) -> Result<ToolCallResult> {
        // Dispatch tool call based on the prefix naming convention
        let (client_name, client) = self.get_client_for_tool(&tool_call.name).ok_or_else(|| {
            ErrorData::new(ErrorCode::RESOURCE_NOT_FOUND, tool_call.name.clone(), None)
        })?;

        // rsplit returns the iterator in reverse, tool_name is then at 0
        let tool_name = tool_call
            .name
            .strip_prefix(client_name)
            .and_then(|s| s.strip_prefix("__"))
            .ok_or_else(|| {
                ErrorData::new(ErrorCode::RESOURCE_NOT_FOUND, tool_call.name.clone(), None)
            })?
            .to_string();

        if let Some(extension_config) = self.extension_configs.get(client_name) {
            if !extension_config.is_tool_available(&tool_name) {
                return Err(ErrorData::new(
                    ErrorCode::RESOURCE_NOT_FOUND,
                    format!(
                        "Tool '{}' is not available for extension '{}'",
                        tool_name, client_name
                    ),
                    None,
                )
                .into());
            }
        }

        let arguments = tool_call.arguments.clone();
        let client = client.clone();
        let notifications_receiver = client.lock().await.subscribe().await;

        let fut = async move {
            let client_guard = client.lock().await;
            client_guard
                .call_tool(&tool_name, arguments, cancellation_token)
                .await
                .map(|call| call.content)
                .map_err(|e| ErrorData::new(ErrorCode::INTERNAL_ERROR, e.to_string(), None))
        };

        Ok(ToolCallResult {
            result: Box::new(fut.boxed()),
            notification_stream: Some(Box::new(ReceiverStream::new(notifications_receiver))),
        })
    }

    pub async fn list_prompts_from_extension(
        &self,
        extension_name: &str,
        cancellation_token: CancellationToken,
    ) -> Result<Vec<Prompt>, ErrorData> {
        let client = self.clients.get(extension_name).ok_or_else(|| {
            ErrorData::new(
                ErrorCode::INVALID_PARAMS,
                format!("Extension {} is not valid", extension_name),
                None,
            )
        })?;

        let client_guard = client.lock().await;
        client_guard
            .list_prompts(None, cancellation_token)
            .await
            .map_err(|e| {
                ErrorData::new(
                    ErrorCode::INTERNAL_ERROR,
                    format!("Unable to list prompts for {}, {:?}", extension_name, e),
                    None,
                )
            })
            .map(|lp| lp.prompts)
    }

    pub async fn list_prompts(
        &self,
        cancellation_token: CancellationToken,
    ) -> Result<HashMap<String, Vec<Prompt>>, ErrorData> {
        let mut futures = FuturesUnordered::new();

        for extension_name in self.clients.keys() {
            let token = cancellation_token.clone();
            futures.push(async move {
                (
                    extension_name,
                    self.list_prompts_from_extension(extension_name, token)
                        .await,
                )
            });
        }

        let mut all_prompts = HashMap::new();
        let mut errors = Vec::new();

        // Process results as they complete
        while let Some(result) = futures.next().await {
            let (name, prompts) = result;
            match prompts {
                Ok(content) => {
                    all_prompts.insert(name.to_string(), content);
                }
                Err(tool_error) => {
                    errors.push(tool_error);
                }
            }
        }

        // Log any errors that occurred
        if !errors.is_empty() {
            tracing::debug!(
                errors = ?errors
                    .into_iter()
                    .map(|e| format!("{:?}", e))
                    .collect::<Vec<_>>(),
                "errors from listing prompts"
            );
        }

        Ok(all_prompts)
    }

    pub async fn get_prompt(
        &self,
        extension_name: &str,
        name: &str,
        arguments: Value,
        cancellation_token: CancellationToken,
    ) -> Result<GetPromptResult> {
        let client = self
            .clients
            .get(extension_name)
            .ok_or_else(|| anyhow::anyhow!("Extension {} not found", extension_name))?;

        let client_guard = client.lock().await;
        client_guard
            .get_prompt(name, arguments, cancellation_token)
            .await
            .map_err(|e| anyhow::anyhow!("Failed to get prompt: {}", e))
    }

    pub async fn search_available_extensions(&self) -> Result<Vec<Content>, ErrorData> {
        let mut output_parts = vec![];

        // First get disabled extensions from current config
        let mut disabled_extensions: Vec<String> = vec![];
        for extension in ExtensionConfigManager::get_all().expect("should load extensions") {
            if !extension.enabled {
                let config = extension.config.clone();
                let description = match &config {
                    ExtensionConfig::Builtin {
                        name, display_name, ..
                    } => {
                        // For builtin extensions, use display name if available
                        display_name
                            .as_ref()
                            .map(|s| s.to_string())
                            .unwrap_or_else(|| name.clone())
                    }
                    ExtensionConfig::Sse {
                        description, name, ..
                    }
                    | ExtensionConfig::StreamableHttp {
                        description, name, ..
                    }
                    | ExtensionConfig::Stdio {
                        description, name, ..
                    }
                    | ExtensionConfig::InlinePython {
                        description, name, ..
                    } => {
                        // For SSE/StreamableHttp/Stdio/InlinePython, use description if available
                        description
                            .as_ref()
                            .map(|s| s.to_string())
                            .unwrap_or_else(|| format!("Extension '{}'", name))
                    }
                    ExtensionConfig::Frontend { name, .. } => {
                        format!("Frontend extension '{}'", name)
                    }
                };
                disabled_extensions.push(format!("- {} - {}", config.name(), description));
            }
        }

        // Get currently enabled extensions that can be disabled
        let enabled_extensions: Vec<String> = self.clients.keys().cloned().collect();

        // Build output string
        if !disabled_extensions.is_empty() {
            output_parts.push(format!(
                "Extensions available to enable:\n{}\n",
                disabled_extensions.join("\n")
            ));
        } else {
            output_parts.push("No extensions available to enable.\n".to_string());
        }

        if !enabled_extensions.is_empty() {
            output_parts.push(format!(
                "\n\nExtensions available to disable:\n{}\n",
                enabled_extensions
                    .iter()
                    .map(|name| format!("- {}", name))
                    .collect::<Vec<_>>()
                    .join("\n")
            ));
        } else {
            output_parts.push("No extensions that can be disabled.\n".to_string());
        }

        Ok(vec![Content::text(output_parts.join("\n"))])
    }
}

#[cfg(test)]
mod tests {
    use super::*;
    use mcp_client::client::Error;
    use mcp_client::client::McpClientTrait;
    use rmcp::model::CallToolResult;
    use rmcp::model::InitializeResult;

    use rmcp::model::ListPromptsResult;
    use rmcp::model::ListResourcesResult;
    use rmcp::model::ListToolsResult;
    use rmcp::model::ReadResourceResult;
    use rmcp::model::ServerNotification;
    use serde_json::json;
    use tokio::sync::mpsc;

    struct MockClient {}

    #[async_trait::async_trait]
    impl McpClientTrait for MockClient {
        fn get_info(&self) -> Option<&InitializeResult> {
            None
        }

        async fn list_resources(
            &self,
            _next_cursor: Option<String>,
            _cancellation_token: CancellationToken,
        ) -> Result<ListResourcesResult, Error> {
            Err(Error::TransportClosed)
        }

        async fn read_resource(
            &self,
            _uri: &str,
            _cancellation_token: CancellationToken,
        ) -> Result<ReadResourceResult, Error> {
            Err(Error::TransportClosed)
        }

        async fn list_tools(
            &self,
            _next_cursor: Option<String>,
            _cancellation_token: CancellationToken,
        ) -> Result<ListToolsResult, Error> {
            use serde_json::json;
            use std::sync::Arc;
            Ok(ListToolsResult {
                tools: vec![
                    Tool {
                        name: "tool".into(),
                        description: Some("A basic tool".into()),
                        input_schema: Arc::new(json!({}).as_object().unwrap().clone()),
                        annotations: None,
                        output_schema: None,
                    },
                    Tool {
                        name: "available_tool".into(),
                        description: Some("An available tool".into()),
                        input_schema: Arc::new(json!({}).as_object().unwrap().clone()),
                        annotations: None,
                        output_schema: None,
                    },
                    Tool {
                        name: "hidden_tool".into(),
                        description: Some("A hidden tool".into()),
                        input_schema: Arc::new(json!({}).as_object().unwrap().clone()),
                        annotations: None,
                        output_schema: None,
                    },
                ],
                next_cursor: None,
            })
        }

        async fn call_tool(
            &self,
            name: &str,
            _arguments: Value,
            _cancellation_token: CancellationToken,
        ) -> Result<CallToolResult, Error> {
            match name {
                "tool" | "test__tool" | "available_tool" | "hidden_tool" => Ok(CallToolResult {
                    content: vec![],
                    is_error: None,
                    structured_content: None,
                }),
                _ => Err(Error::TransportClosed),
            }
        }

        async fn list_prompts(
            &self,
            _next_cursor: Option<String>,
            _cancellation_token: CancellationToken,
        ) -> Result<ListPromptsResult, Error> {
            Err(Error::TransportClosed)
        }

        async fn get_prompt(
            &self,
            _name: &str,
            _arguments: Value,
            _cancellation_token: CancellationToken,
        ) -> Result<GetPromptResult, Error> {
            Err(Error::TransportClosed)
        }

        async fn subscribe(&self) -> mpsc::Receiver<ServerNotification> {
            mpsc::channel(1).1
        }
    }

    #[test]
    fn test_get_client_for_tool() {
        let mut extension_manager = ExtensionManager::new();

        // Add some mock clients
        extension_manager.clients.insert(
            normalize("test_client".to_string()),
            Arc::new(Mutex::new(Box::new(MockClient {}))),
        );

        extension_manager.clients.insert(
            normalize("__client".to_string()),
            Arc::new(Mutex::new(Box::new(MockClient {}))),
        );

        extension_manager.clients.insert(
            normalize("__cli__ent__".to_string()),
            Arc::new(Mutex::new(Box::new(MockClient {}))),
        );

        extension_manager.clients.insert(
            normalize("client 🚀".to_string()),
            Arc::new(Mutex::new(Box::new(MockClient {}))),
        );

        // Test basic case
        assert!(extension_manager
            .get_client_for_tool("test_client__tool")
            .is_some());

        // Test leading underscores
        assert!(extension_manager
            .get_client_for_tool("__client__tool")
            .is_some());

        // Test multiple underscores in client name, and ending with __
        assert!(extension_manager
            .get_client_for_tool("__cli__ent____tool")
            .is_some());

        // Test unicode in tool name, "client 🚀" should become "client_"
        assert!(extension_manager
            .get_client_for_tool("client___tool")
            .is_some());
    }

    #[tokio::test]
    async fn test_dispatch_tool_call() {
        // test that dispatch_tool_call parses out the sanitized name correctly, and extracts
        // tool_names
        let mut extension_manager = ExtensionManager::new();

        // Add some mock clients
        extension_manager.clients.insert(
            normalize("test_client".to_string()),
            Arc::new(Mutex::new(Box::new(MockClient {}))),
        );

        extension_manager.clients.insert(
            normalize("__cli__ent__".to_string()),
            Arc::new(Mutex::new(Box::new(MockClient {}))),
        );

        extension_manager.clients.insert(
            normalize("client 🚀".to_string()),
            Arc::new(Mutex::new(Box::new(MockClient {}))),
        );

        // verify a normal tool call
        let tool_call = ToolCall {
            name: "test_client__tool".to_string(),
            arguments: json!({}),
        };

        let result = extension_manager
            .dispatch_tool_call(tool_call, CancellationToken::default())
            .await;
        assert!(result.is_ok());

        let tool_call = ToolCall {
            name: "test_client__test__tool".to_string(),
            arguments: json!({}),
        };

        let result = extension_manager
            .dispatch_tool_call(tool_call, CancellationToken::default())
            .await;
        assert!(result.is_ok());

        // verify a multiple underscores dispatch
        let tool_call = ToolCall {
            name: "__cli__ent____tool".to_string(),
            arguments: json!({}),
        };

        let result = extension_manager
            .dispatch_tool_call(tool_call, CancellationToken::default())
            .await;
        assert!(result.is_ok());

        // Test unicode in tool name, "client 🚀" should become "client_"
        let tool_call = ToolCall {
            name: "client___tool".to_string(),
            arguments: json!({}),
        };

        let result = extension_manager
            .dispatch_tool_call(tool_call, CancellationToken::default())
            .await;
        assert!(result.is_ok());

        let tool_call = ToolCall {
            name: "client___test__tool".to_string(),
            arguments: json!({}),
        };

        let result = extension_manager
            .dispatch_tool_call(tool_call, CancellationToken::default())
            .await;
        assert!(result.is_ok());

        // this should error out, specifically for an ToolError::ExecutionError
        let invalid_tool_call = ToolCall {
            name: "client___tools".to_string(),
            arguments: json!({}),
        };

        let result = extension_manager
            .dispatch_tool_call(invalid_tool_call, CancellationToken::default())
            .await
            .unwrap()
            .result
            .await;
        assert!(matches!(
            result,
            Err(ErrorData {
                code: ErrorCode::INTERNAL_ERROR,
                ..
            })
        ));

        // this should error out, specifically with an ToolError::NotFound
        // this client doesn't exist
        let invalid_tool_call = ToolCall {
            name: "_client__tools".to_string(),
            arguments: json!({}),
        };

        let result = extension_manager
            .dispatch_tool_call(invalid_tool_call, CancellationToken::default())
            .await;
        if let Err(err) = result {
            let tool_err = err.downcast_ref::<ErrorData>().expect("Expected ErrorData");
            assert_eq!(tool_err.code, ErrorCode::RESOURCE_NOT_FOUND);
        } else {
            panic!("Expected ErrorData with ErrorCode::RESOURCE_NOT_FOUND");
        }
    }

    #[tokio::test]
    async fn test_tool_availability_filtering() {
        let mut extension_manager = ExtensionManager::new();

        // Only "available_tool" should be available to the LLM
        let available_tools = vec!["available_tool".to_string()];

        let config = ExtensionConfig::Builtin {
            name: "test_extension".to_string(),
            display_name: Some("Test Extension".to_string()),
            description: Some("Test extension for available tools".to_string()),
            timeout: Some(300),
            bundled: Some(true),
            available_tools,
        };

        let sanitized_name = normalize("test_extension".to_string());
        extension_manager
            .extension_configs
            .insert(sanitized_name.clone(), config);

        extension_manager.clients.insert(
            sanitized_name,
            Arc::new(Mutex::new(Box::new(MockClient {}))),
        );

        let tools = extension_manager.get_prefixed_tools(None).await.unwrap();

        let tool_names: Vec<String> = tools.iter().map(|t| t.name.to_string()).collect();
        assert!(!tool_names.iter().any(|name| name == "test_extension__tool")); // Default unavailable
        assert!(tool_names
            .iter()
            .any(|name| name == "test_extension__available_tool"));
        assert!(!tool_names
            .iter()
            .any(|name| name == "test_extension__hidden_tool"));
        assert!(tool_names.len() == 1);
    }

    #[tokio::test]
    async fn test_tool_availability_defaults_to_available() {
        let mut extension_manager = ExtensionManager::new();

        let config = ExtensionConfig::Builtin {
            name: "test_extension".to_string(),
            display_name: Some("Test Extension".to_string()),
            description: Some("Test extension for available tools".to_string()),
            timeout: Some(300),
            bundled: Some(true),
            available_tools: vec![],
        };

        let sanitized_name = normalize("test_extension".to_string());
        extension_manager
            .extension_configs
            .insert(sanitized_name.clone(), config);

        extension_manager.clients.insert(
            sanitized_name,
            Arc::new(Mutex::new(Box::new(MockClient {}))),
        );

        let tools = extension_manager.get_prefixed_tools(None).await.unwrap();

        let tool_names: Vec<String> = tools.iter().map(|t| t.name.to_string()).collect();
        assert!(tool_names.iter().any(|name| name == "test_extension__tool"));
        assert!(tool_names
            .iter()
            .any(|name| name == "test_extension__available_tool"));
        assert!(tool_names
            .iter()
            .any(|name| name == "test_extension__hidden_tool"));
        assert!(tool_names.len() == 3);
    }

    #[tokio::test]
    async fn test_dispatch_unavailable_tool_returns_error() {
        let mut extension_manager = ExtensionManager::new();

        let available_tools = vec!["available_tool".to_string()];

        let config = ExtensionConfig::Builtin {
            name: "test_extension".to_string(),
            display_name: Some("Test Extension".to_string()),
            description: Some("Test extension for tool dispatch".to_string()),
            timeout: Some(300),
            bundled: Some(true),
            available_tools,
        };

        let sanitized_name = normalize("test_extension".to_string());
        extension_manager
            .extension_configs
            .insert(sanitized_name.clone(), config);

        extension_manager.clients.insert(
            sanitized_name,
            Arc::new(Mutex::new(Box::new(MockClient {}))),
        );

        // Try to call an unavailable tool
        let unavailable_tool_call = ToolCall {
            name: "test_extension__tool".to_string(),
            arguments: json!({}),
        };

        let result = extension_manager
            .dispatch_tool_call(unavailable_tool_call, CancellationToken::default())
            .await;

        // Should return RESOURCE_NOT_FOUND error
        if let Err(err) = result {
            let tool_err = err.downcast_ref::<ErrorData>().expect("Expected ErrorData");
            assert_eq!(tool_err.code, ErrorCode::RESOURCE_NOT_FOUND);
            assert!(tool_err.message.contains("is not available"));
        } else {
            panic!("Expected ErrorData with ErrorCode::RESOURCE_NOT_FOUND");
        }

        // Try to call an available tool - should succeed
        let available_tool_call = ToolCall {
            name: "test_extension__available_tool".to_string(),
            arguments: json!({}),
        };

        let result = extension_manager
            .dispatch_tool_call(available_tool_call, CancellationToken::default())
            .await;

        assert!(result.is_ok());
    }
}<|MERGE_RESOLUTION|>--- conflicted
+++ resolved
@@ -344,30 +344,17 @@
                     .to_string();
                 let command = Command::new(cmd).configure(|command| {
                     command.arg("mcp").arg(name);
-<<<<<<< HEAD
-
-                    // pass configuration to the developer extension
-                    if name == "developer" {
+
+                // pass configuration to the developer extension
+                if name == "developer" {
                         let config = crate::config::Config::global();
                         if let Ok(nested_enabled) = config.get_param::<bool>("NESTED_GOOSE_HINTS") {
                             command.env("NESTED_GOOSE_HINTS", nested_enabled.to_string());
                         }
                     }
-                }))?;
-                Box::new(
-                    McpClient::connect(
-                        transport,
-                        Duration::from_secs(
-                            timeout.unwrap_or(crate::config::DEFAULT_EXTENSION_TIMEOUT),
-                        ),
-                    )
-                    .await?,
-                )
-=======
                 });
                 let client = child_process_client(command, timeout).await?;
                 Box::new(client)
->>>>>>> aaf3db80
             }
             ExtensionConfig::InlinePython {
                 name,
