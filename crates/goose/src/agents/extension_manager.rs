--- conflicted
+++ resolved
@@ -1291,15 +1291,11 @@
 
     pub async fn collect_moim(&self, working_dir: &std::path::Path) -> Option<String> {
         let timestamp = chrono::Local::now().format("%Y-%m-%d %H:%M:%S").to_string();
-<<<<<<< HEAD
         let mut content = format!(
-            "<info-msg>\nDatetime: {}\nWorking directory: {}\n",
+            "<info-msg>\nIt is currently {}\nWorking directory: {}\n",
             timestamp,
             working_dir.display()
         );
-=======
-        let mut content = format!("<info-msg>\nIt is currently {}\n", timestamp);
->>>>>>> 9fdb0356
 
         let extensions = self.extensions.lock().await;
         for (name, extension) in extensions.iter() {
