--- conflicted
+++ resolved
@@ -835,11 +835,7 @@
         CallToolResult, InitializeResult, ListPromptsResult, ListResourcesResult, ListToolsResult,
         ReadResourceResult,
     };
-<<<<<<< HEAD
-    use rmcp::model::ServerNotification;
-=======
-    use rmcp::model::{GetPromptResult, JsonRpcMessage};
->>>>>>> 31a5f9cb
+    use rmcp::model::{GetPromptResult, ServerNotification};
     use serde_json::json;
     use tokio::sync::mpsc;
 
