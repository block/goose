--- conflicted
+++ resolved
@@ -204,27 +204,11 @@
             .as_ref()
             .ok_or_else(|| anyhow!("No provider configured for subagent"))?;
 
-<<<<<<< HEAD
         let extension_manager = self
             .config
             .extension_manager
             .as_ref()
             .ok_or_else(|| anyhow!("No extension manager configured for subagent"))?;
-=======
-        // Check if we've exceeded max turns
-        {
-            let turn_count = *self.turn_count.lock().await;
-            if let Some(max_turns) = self.config.max_turns {
-                if turn_count >= max_turns {
-                    self.set_status(SubAgentStatus::Completed(
-                        "Maximum turns exceeded".to_string(),
-                    ))
-                    .await;
-                    return Err(anyhow!("Maximum turns ({}) exceeded", max_turns));
-                }
-            }
-        }
->>>>>>> a358e264
 
         // Set status to processing
         self.set_status(SubAgentStatus::Processing).await;
