/// A truncate agent that truncates the conversation history when it exceeds the model's context limit
/// It makes no attempt to handle context limits, and cannot read resources
use async_trait::async_trait;
use futures::stream::BoxStream;
use mcp_core::tool::{Tool, ToolAnnotations};
use std::collections::{HashMap, HashSet};
use std::sync::Arc;
use tokio::sync::mpsc;
use tokio::sync::Mutex;
use tracing::{debug, error, instrument, warn};

use super::agent::SessionConfig;
use super::extension::ToolInfo;
use super::types::ToolResultReceiver;
use super::Agent;
use crate::agents::capabilities::{get_parameter_names, Capabilities};
use crate::agents::extension::{ExtensionConfig, ExtensionResult};
<<<<<<< HEAD
use crate::agents::ToolPermissionStore;
use crate::config::{Config, ExtensionManager};
=======
use crate::config::Config;
>>>>>>> 63623733
use crate::message::{Message, MessageContent, ToolRequest};
use crate::permission::detect_read_only_tools;
use crate::permission::Permission;
use crate::permission::PermissionConfirmation;
use crate::permission::ToolPermissionStore;
use crate::providers::base::Provider;
use crate::providers::errors::ProviderError;
use crate::providers::toolshim::{
    augment_message_with_tool_calls, modify_system_prompt_for_tool_json, OllamaInterpreter,
};
use crate::register_agent;
use crate::session;
use crate::token_counter::TokenCounter;
use crate::truncate::{truncate_messages, OldestFirstTruncation};
use anyhow::{anyhow, Result};
use indoc::indoc;
use mcp_core::{prompt::Prompt, protocol::GetPromptResult, Content, ToolError, ToolResult};
use serde_json::{json, Value};

const MAX_TRUNCATION_ATTEMPTS: usize = 3;
const ESTIMATE_FACTOR_DECAY: f32 = 0.9;

/// Truncate implementation of an Agent
pub struct TruncateAgent {
    capabilities: Mutex<Capabilities>,
    token_counter: TokenCounter,
    confirmation_tx: mpsc::Sender<(String, PermissionConfirmation)>,
    confirmation_rx: Mutex<mpsc::Receiver<(String, PermissionConfirmation)>>,
    tool_result_tx: mpsc::Sender<(String, ToolResult<Vec<Content>>)>,
    tool_result_rx: ToolResultReceiver,
}

impl TruncateAgent {
    pub fn new(provider: Box<dyn Provider>) -> Self {
        let token_counter = TokenCounter::new(provider.get_model_config().tokenizer_name());
        // Create channels with buffer size 32 (adjust if needed)
        let (confirm_tx, confirm_rx) = mpsc::channel(32);
        let (tool_tx, tool_rx) = mpsc::channel(32);

        Self {
            capabilities: Mutex::new(Capabilities::new(provider)),
            token_counter,
            confirmation_tx: confirm_tx,
            confirmation_rx: Mutex::new(confirm_rx),
            tool_result_tx: tool_tx,
            tool_result_rx: Arc::new(Mutex::new(tool_rx)),
        }
    }

    /// Truncates the messages to fit within the model's context window
    /// Ensures the last message is a user message and removes tool call-response pairs
    async fn truncate_messages(
        &self,
        messages: &mut Vec<Message>,
        estimate_factor: f32,
        system_prompt: &str,
        tools: &mut Vec<Tool>,
    ) -> anyhow::Result<()> {
        // Model's actual context limit
        let context_limit = self
            .capabilities
            .lock()
            .await
            .provider()
            .get_model_config()
            .context_limit();

        // Our conservative estimate of the **target** context limit
        // Our token count is an estimate since model providers often don't provide the tokenizer (eg. Claude)
        let context_limit = (context_limit as f32 * estimate_factor) as usize;

        // Take into account the system prompt, and our tools input and subtract that from the
        // remaining context limit
        let system_prompt_token_count = self.token_counter.count_tokens(system_prompt);
        let tools_token_count = self.token_counter.count_tokens_for_tools(tools.as_slice());

        // Check if system prompt + tools exceed our context limit
        let remaining_tokens = context_limit
            .checked_sub(system_prompt_token_count)
            .and_then(|remaining| remaining.checked_sub(tools_token_count))
            .ok_or_else(|| {
                anyhow::anyhow!("System prompt and tools exceed estimated context limit")
            })?;

        let context_limit = remaining_tokens;

        // Calculate current token count of each message, use count_chat_tokens to ensure we
        // capture the full content of the message, include ToolRequests and ToolResponses
        let mut token_counts: Vec<usize> = messages
            .iter()
            .map(|msg| {
                self.token_counter
                    .count_chat_tokens("", std::slice::from_ref(msg), &[])
            })
            .collect();

        truncate_messages(
            messages,
            &mut token_counts,
            context_limit,
            &OldestFirstTruncation,
        )
    }

    async fn create_tool_future(
        capabilities: &Capabilities,
        tool_call: mcp_core::tool::ToolCall,
        request_id: String,
    ) -> (String, Result<Vec<Content>, ToolError>) {
        let output = capabilities.dispatch_tool_call(tool_call).await;
        (request_id, output)
    }

    async fn enable_extension(
        capabilities: &mut Capabilities,
        extension_name: String,
        request_id: String,
    ) -> (String, Result<Vec<Content>, ToolError>) {
        let config = match ExtensionManager::get_config_by_name(&extension_name) {
            Ok(Some(config)) => config,
            Ok(None) => {
                return (
                    request_id,
                    Err(ToolError::ExecutionError(format!(
                        "Extension '{}' not found. Please check the extension name and try again.",
                        extension_name
                    ))),
                )
            }
            Err(e) => {
                return (
                    request_id,
                    Err(ToolError::ExecutionError(format!(
                        "Failed to get extension config: {}",
                        e
                    ))),
                )
            }
        };

        let result = capabilities
            .add_extension(config)
            .await
            .map(|_| vec![Content::text(format!("The extension '{}' has been installed successfully", extension_name))])
            .map_err(|e| ToolError::ExecutionError(e.to_string()));

        (request_id, result)
    }
}

#[async_trait]
impl Agent for TruncateAgent {
    async fn add_extension(&mut self, extension: ExtensionConfig) -> ExtensionResult<()> {
        let mut capabilities = self.capabilities.lock().await;
        capabilities.add_extension(extension).await
    }

    async fn remove_extension(&mut self, name: &str) {
        let mut capabilities = self.capabilities.lock().await;
        capabilities
            .remove_extension(name)
            .await
            .expect("Failed to remove extension");
    }

    async fn list_extensions(&self) -> Vec<String> {
        let capabilities = self.capabilities.lock().await;
        capabilities
            .list_extensions()
            .await
            .expect("Failed to list extensions")
    }

    async fn passthrough(&self, _extension: &str, _request: Value) -> ExtensionResult<Value> {
        // TODO implement
        Ok(Value::Null)
    }

    /// Handle a confirmation response for a tool request
    async fn handle_confirmation(&self, request_id: String, confirmation: PermissionConfirmation) {
        if let Err(e) = self.confirmation_tx.send((request_id, confirmation)).await {
            error!("Failed to send confirmation: {}", e);
        }
    }

    #[instrument(skip(self, messages, session), fields(user_message))]
    async fn reply(
        &self,
        messages: &[Message],
        session: Option<SessionConfig>,
    ) -> anyhow::Result<BoxStream<'_, anyhow::Result<Message>>> {
        let mut messages = messages.to_vec();
        let reply_span = tracing::Span::current();
        let mut capabilities = self.capabilities.lock().await;
        let mut tools = capabilities.get_prefixed_tools().await?;
        let mut truncation_attempt: usize = 0;

        // Load settings from config
        let config = Config::global();
        let goose_mode = config.get_param("GOOSE_MODE").unwrap_or("auto".to_string());

        // we add in the 2 resource tools if any extensions support resources
        // TODO: make sure there is no collision with another extension's tool name
        let read_resource_tool = Tool::new(
            "platform__read_resource".to_string(),
            indoc! {r#"
                Read a resource from an extension.

                Resources allow extensions to share data that provide context to LLMs, such as
                files, database schemas, or application-specific information. This tool searches for the
                resource URI in the provided extension, and reads in the resource content. If no extension
                is provided, the tool will search all extensions for the resource.
            "#}.to_string(),
            json!({
                "type": "object",
                "required": ["uri"],
                "properties": {
                    "uri": {"type": "string", "description": "Resource URI"},
                    "extension_name": {"type": "string", "description": "Optional extension name"}
                }
            }),
            Some(ToolAnnotations {
                title: Some("Read a resource".to_string()),
                read_only_hint: true,
                destructive_hint: false,
                idempotent_hint: false,
                open_world_hint: false,
            }),
        );

        let list_resources_tool = Tool::new(
            "platform__list_resources".to_string(),
            indoc! {r#"
                List resources from an extension(s).

                Resources allow extensions to share data that provide context to LLMs, such as
                files, database schemas, or application-specific information. This tool lists resources
                in the provided extension, and returns a list for the user to browse. If no extension
                is provided, the tool will search all extensions for the resource.
            "#}.to_string(),
            json!({
                "type": "object",
                "properties": {
                    "extension_name": {"type": "string", "description": "Optional extension name"}
                }
            }),
            Some(ToolAnnotations {
                title: Some("List resources".to_string()),
                read_only_hint: true,
                destructive_hint: false,
                idempotent_hint: false,
                open_world_hint: false,
            }),
        );

        let search_available_extensions = Tool::new(
            "platform__search_available_extensions".to_string(),
            "Searches for additional extensions available to help complete tasks.
            Use this tool when you're unable to find a specific feature or functionality you need to complete your task, or when standard approaches aren't working.
            These extensions might provide the exact tools needed to solve your problem.
            If you find a relevant one, consider using your tools to enable it.".to_string(),
            json!({
                "type": "object",
                "required": [],
                "properties": {}
            }),
            Some(ToolAnnotations {
                title: Some("Discover extensions".to_string()),
                read_only_hint: true,
                destructive_hint: false,
                idempotent_hint: false,
                open_world_hint: false,
            }),
        );

        let enable_extension_tool = Tool::new(
            "platform__enable_extension".to_string(),
            "Enable extensions to help complete tasks.
            Enable an extension by providing the extension name.
            "
            .to_string(),
            json!({
                "type": "object",
                "required": ["extension_name"],
                "properties": {
                    "extension_name": {"type": "string", "description": "The name of the extension to enable"}
                }
            }),
            Some(ToolAnnotations {
                title: Some("Enable extensions".to_string()),
                read_only_hint: false,
                destructive_hint: false,
                idempotent_hint: false,
                open_world_hint: false,
            }),
        );

        if capabilities.supports_resources() {
            tools.push(read_resource_tool);
            tools.push(list_resources_tool);
        }
        tools.push(search_available_extensions);
        tools.push(enable_extension_tool);

        let (tools_with_readonly_annotation, tools_without_annotation): (Vec<String>, Vec<String>) =
            tools.iter().fold((vec![], vec![]), |mut acc, tool| {
                match &tool.annotations {
                    Some(annotations) => {
                        if annotations.read_only_hint {
                            acc.0.push(tool.name.clone());
                        }
                    }
                    None => {
                        acc.1.push(tool.name.clone());
                    }
                }
                acc
            });

        let config = capabilities.provider().get_model_config();
        let mut system_prompt = capabilities.get_system_prompt().await;
        let mut toolshim_tools = vec![];
        if config.toolshim {
            // If tool interpretation is enabled, modify the system prompt to instruct to return JSON tool requests
            system_prompt = modify_system_prompt_for_tool_json(&system_prompt, &tools);
            // make a copy of tools before empty
            toolshim_tools = tools.clone();
            // pass empty tools vector to provider completion since toolshim will handle tool calls instead
            tools = vec![];
        }

        // Set the user_message field in the span instead of creating a new event
        if let Some(content) = messages
            .last()
            .and_then(|msg| msg.content.first())
            .and_then(|c| c.as_text())
        {
            debug!("user_message" = &content);
        }

        Ok(Box::pin(async_stream::try_stream! {
            let _reply_guard = reply_span.enter();
            loop {
                match capabilities.provider().complete(
                    &system_prompt,
                    &messages,
                    &tools,
                ).await {
                    Ok((mut response, usage)) => {
                        // Post-process / structure the response only if tool interpretation is enabled
                        if config.toolshim {
                            let interpreter = OllamaInterpreter::new()
                                .map_err(|e| anyhow::anyhow!("Failed to create OllamaInterpreter: {}", e))?;

                            response = augment_message_with_tool_calls(&interpreter, response, &toolshim_tools).await?;
                        }

                        // record usage for the session in the session file
                        if let Some(session) = session.clone() {
                            // TODO: track session_id in langfuse tracing
                            let session_file = session::get_path(session.id);
                            let mut metadata = session::read_metadata(&session_file)?;
                            metadata.working_dir = session.working_dir;
                            metadata.total_tokens = usage.usage.total_tokens;
                            metadata.input_tokens = usage.usage.input_tokens;
                            metadata.output_tokens = usage.usage.output_tokens;
                            // The message count is the number of messages in the session + 1 for the response
                            // The message count does not include the tool response till next iteration
                            metadata.message_count = messages.len() + 1;
                            session::update_metadata(&session_file, &metadata).await?;
                        }

                        // Reset truncation attempt
                        truncation_attempt = 0;

                        // Yield the assistant's response, but filter out frontend tool requests that we'll process separately
                        let filtered_response = Message {
                            role: response.role.clone(),
                            created: response.created,
                            content: response.content.iter().filter(|c| {
                                if let MessageContent::ToolRequest(req) = c {
                                    // Only filter out frontend tool requests
                                    if let Ok(tool_call) = &req.tool_call {
                                        return !capabilities.is_frontend_tool(&tool_call.name);
                                    }
                                }
                                true
                            }).cloned().collect(),
                        };
                        yield filtered_response.clone();

                        tokio::task::yield_now().await;

                        // First collect any tool requests
                        let tool_requests: Vec<&ToolRequest> = response.content
                            .iter()
                            .filter_map(|content| content.as_tool_request())
                            .collect();

                        if tool_requests.is_empty() {
                            break;
                        }

                        // Process tool requests depending on goose_mode
                        let mut message_tool_response = Message::user();

                        // First handle any frontend tool requests
                        let mut remaining_requests = Vec::new();
                        for request in &tool_requests {
                            if let Ok(tool_call) = request.tool_call.clone() {
                                if capabilities.is_frontend_tool(&tool_call.name) {
                                    // Send frontend tool request and wait for response
                                    yield Message::assistant().with_frontend_tool_request(
                                        request.id.clone(),
                                        Ok(tool_call.clone())
                                    );

                                    if let Some((id, result)) = self.tool_result_rx.lock().await.recv().await {
                                        message_tool_response = message_tool_response.with_tool_response(id, result);
                                    }
                                } else {
                                    remaining_requests.push(request);
                                }
                            } else {
                                remaining_requests.push(request);
                            }
                        }

                        // Split tool requests into enable_extension and others
                        let (enable_extension_requests, non_enable_extension_requests): (Vec<&ToolRequest>, Vec<&ToolRequest>) = remaining_requests.clone()
                            .into_iter()
                            .partition(|req| {
                                req.tool_call.as_ref()
                                    .map(|call| call.name == "platform__enable_extension")
                                    .unwrap_or(false)
                            });

                        let (search_extension_requests, _non_search_extension_requests): (Vec<&ToolRequest>, Vec<&ToolRequest>) = remaining_requests.clone()
                            .into_iter()
                            .partition(|req| {
                                req.tool_call.as_ref()
                                    .map(|call| call.name == "platform__search_available_extensions")
                                    .unwrap_or(false)
                            });

                        // Clone goose_mode once before the match to avoid move issues
                        let mode = goose_mode.clone();

                        // If there are install extension requests, always require confirmation
                        // or if goose_mode is approve or smart_approve, check permissions for all tools
                        if !enable_extension_requests.is_empty() || mode.as_str() == "approve" || mode.as_str() == "smart_approve" {
                            let mut needs_confirmation = Vec::<&ToolRequest>::new();
                            let mut approved_tools = Vec::new();
                            let mut llm_detect_candidates = Vec::<&ToolRequest>::new();
                            let mut detected_read_only_tools = Vec::new();

                            // If approve mode or smart approve mode, check permissions for all tools
                            if mode.as_str() == "approve" || mode.as_str() == "smart_approve" {
                                let store = ToolPermissionStore::load()?;
                                for request in &non_enable_extension_requests {
                                    if let Ok(tool_call) = request.tool_call.clone() {
                                        // Regular permission checking for other tools
                                        if tools_with_readonly_annotation.contains(&tool_call.name) {
                                            approved_tools.push((request.id.clone(), tool_call));
                                        } else if let Some(allowed) = store.check_permission(request) {
                                            if allowed {
                                                // Instead of executing immediately, collect approved tools
                                                approved_tools.push((request.id.clone(), tool_call));
                                            } else {
                                                // If the tool doesn't have any annotation, we can use llm-as-a-judge to check permission.
                                                if tools_without_annotation.contains(&tool_call.name) {
                                                    llm_detect_candidates.push(request);
                                                }
                                                needs_confirmation.push(request);
                                            }
                                        } else {
                                            if tools_without_annotation.contains(&tool_call.name) {
                                                llm_detect_candidates.push(request);
                                            }
                                            needs_confirmation.push(request);
                                        }
                                    }
                                }
                            }
                            // Only check read-only status for tools needing confirmation
                            if !llm_detect_candidates.is_empty() && mode == "smart_approve" {
                                detected_read_only_tools = detect_read_only_tools(&capabilities, llm_detect_candidates.clone()).await;
                                // Remove install extensions from read-only tools
                                if !enable_extension_requests.is_empty() {
                                    detected_read_only_tools.retain(|tool_name| {
                                        !enable_extension_requests.iter().any(|req| {
                                            req.tool_call.as_ref()
                                                .map(|call| call.name == *tool_name)
                                                .unwrap_or(false)
                                        })
                                    });
                                }
                            }

                            // Handle pre-approved and read-only tools in parallel
                            let mut tool_futures = Vec::new();
                            let mut install_results = Vec::new();

                            // Handle install extension requests
                            for request in &enable_extension_requests {
                                if let Ok(tool_call) = request.tool_call.clone() {
                                    let confirmation = Message::user().with_enable_extension_request(
                                        request.id.clone(),
                                        tool_call.arguments.get("extension_name")
                                            .and_then(|v| v.as_str())
                                            .unwrap_or("")
                                            .to_string()
                                    );
                                    yield confirmation;

                                    let mut rx = self.confirmation_rx.lock().await;
                                    while let Some((req_id, confirmed)) = rx.recv().await {
                                        if req_id == request.id {
                                            if confirmed {
                                                let extension_name = tool_call.arguments.get("extension_name")
                                                    .and_then(|v| v.as_str())
                                                    .unwrap_or("")
                                                    .to_string();
                                                let install_result = Self::enable_extension(&mut capabilities, extension_name, request.id.clone()).await;
                                                install_results.push(install_result);
                                            }
                                            break;
                                        }
                                    }
                                }
                            }

<<<<<<< HEAD
                            // Process read-only tools
                            for request in &needs_confirmation {
                                if let Ok(tool_call) = request.tool_call.clone() {
                                    // Skip confirmation if the tool_call.name is in the read_only_tools list
                                    if detected_read_only_tools.contains(&tool_call.name) {
                                        let tool_future = Self::create_tool_future(&capabilities, tool_call, request.id.clone());
                                        tool_futures.push(tool_future);
                                    } else {
                                        let confirmation = Message::user().with_tool_confirmation_request(
                                            request.id.clone(),
                                            tool_call.name.clone(),
                                            tool_call.arguments.clone(),
                                            Some("Goose would like to call the above tool. Allow? (y/n):".to_string()),
                                        );
                                        yield confirmation;

                                        // Wait for confirmation response through the channel
                                        let mut rx = self.confirmation_rx.lock().await;
                                        while let Some((req_id, confirmed)) = rx.recv().await {
                                            if req_id == request.id {
                                                // Store the user's response with 30-day expiration
                                                let mut store = ToolPermissionStore::load()?;
                                                store.record_permission(request, confirmed, Some(Duration::from_secs(30 * 24 * 60 * 60)))?;

                                                if confirmed {
                                                    // Add this tool call to the futures collection
                                                    let tool_future = Self::create_tool_future(&capabilities, tool_call, request.id.clone());
                                                    tool_futures.push(tool_future);
                                                } else {
                                                    // User declined - add declined response
                                                    message_tool_response = message_tool_response.with_tool_response(
                                                        request.id.clone(),
                                                        Ok(vec![Content::text(
                                                            "The user has declined to run this tool. \
                                                            DO NOT attempt to call this tool again. \
                                                            If there are no alternative methods to proceed, clearly explain the situation and STOP.")]),
                                                    );
=======
                                // Process read-only tools
                                for request in &needs_confirmation {
                                    if let Ok(tool_call) = request.tool_call.clone() {
                                        // Skip confirmation if the tool_call.name is in the read_only_tools list
                                        if detected_read_only_tools.contains(&tool_call.name) {
                                            let tool_future = Self::create_tool_future(&capabilities, tool_call, request.id.clone());
                                            tool_futures.push(tool_future);
                                        } else {
                                            let confirmation = Message::user().with_tool_confirmation_request(
                                                request.id.clone(),
                                                tool_call.name.clone(),
                                                tool_call.arguments.clone(),
                                                Some("Goose would like to call the above tool. Allow? (y/n):".to_string()),
                                            );
                                            yield confirmation;

                                            // Wait for confirmation response through the channel
                                            let mut rx = self.confirmation_rx.lock().await;
                                            while let Some((req_id, tool_confirmation)) = rx.recv().await {
                                                if req_id == request.id {
                                                    // Store the user's response with 30-day expiration
                                                    let confirmed = tool_confirmation.permission == Permission::AllowOnce || tool_confirmation.permission == Permission::AlwaysAllow;
                                                    if confirmed {
                                                        // Add this tool call to the futures collection
                                                        let tool_future = Self::create_tool_future(&capabilities, tool_call, request.id.clone());
                                                        tool_futures.push(tool_future);
                                                    } else {
                                                        // User declined - add declined response
                                                        message_tool_response = message_tool_response.with_tool_response(
                                                            request.id.clone(),
                                                            Ok(vec![Content::text(
                                                                "The user has declined to run this tool. \
                                                                DO NOT attempt to call this tool again. \
                                                                If there are no alternative methods to proceed, clearly explain the situation and STOP.")]),
                                                        );
                                                    }
                                                    break; // Exit the loop once the matching `req_id` is found
>>>>>>> 63623733
                                                }
                                                break; // Exit the loop once the matching `req_id` is found
                                            }
                                        }
                                    }
                                }
                            }

                            // Wait for all tool calls to complete
                            let results = futures::future::join_all(tool_futures).await;
                            for (request_id, output) in results {
                                message_tool_response = message_tool_response.with_tool_response(
                                    request_id,
                                    output,
                                );
                            }
                            
                            // Check if any install results had errors before processing them
                            let all_successful = !install_results.iter().any(|(_, result)| result.is_err());
                            
                            for (request_id, output) in install_results {
                                message_tool_response = message_tool_response.with_tool_response(
                                    request_id,
                                    output
                                );
                            }
                            
                            // Update system prompt and tools if all installations were successful
                            if all_successful {
                                system_prompt = capabilities.get_system_prompt().await;
                                tools = capabilities.get_prefixed_tools().await?;
                            }
                        }

                        if mode.as_str() == "auto" || !search_extension_requests.is_empty() {
                            let mut tool_futures = Vec::new();
                            // Process non_enable_extension_requests and search_extension_requests without duplicates
                            let mut processed_ids = HashSet::new();

                            for request in non_enable_extension_requests.iter().chain(search_extension_requests.iter()) {
                                if processed_ids.insert(request.id.clone()) {
                                    if let Ok(tool_call) = request.tool_call.clone() {
                                        let tool_future = Self::create_tool_future(&capabilities, tool_call, request.id.clone());
                                        tool_futures.push(tool_future);
                                    }
                                }
                            }

                            // Wait for all tool calls to complete
                            let results = futures::future::join_all(tool_futures).await;
                            for (request_id, output) in results {
                                message_tool_response = message_tool_response.with_tool_response(
                                    request_id,
                                    output,
                                );
                            }
                        }

                        if mode.as_str() == "chat" {
                            // Skip all tool calls in chat mode
                            // Skip search extension requests since they were already processed
                            let non_search_non_enable_extension_requests = non_enable_extension_requests.iter()
                                .filter(|req| {
                                    if let Ok(tool_call) = &req.tool_call {
                                        tool_call.name != "platform__search_available_extensions"
                                    } else {
                                        true
                                    }
                                });
                            for request in non_search_non_enable_extension_requests {
                                message_tool_response = message_tool_response.with_tool_response(
                                    request.id.clone(),
                                    Ok(vec![Content::text(
                                        "Let the user know the tool call was skipped in Goose chat mode. \
                                        DO NOT apologize for skipping the tool call. DO NOT say sorry. \
                                        Provide an explanation of what the tool call would do, structured as a \
                                        plan for the user. Again, DO NOT apologize. \
                                        **Example Plan:**\n \
                                        1. **Identify Task Scope** - Determine the purpose and expected outcome.\n \
                                        2. **Outline Steps** - Break down the steps.\n \
                                        If needed, adjust the explanation based on user preferences or questions."
                                    )]),
                                );
                            }
                        }

                        yield message_tool_response.clone();

                        messages.push(response);
                        messages.push(message_tool_response);
                    },
                    Err(ProviderError::ContextLengthExceeded(_)) => {
                        if truncation_attempt >= MAX_TRUNCATION_ATTEMPTS {
                            // Create an error message & terminate the stream
                            // the previous message would have been a user message (e.g. before any tool calls, this is just after the input message.
                            // at the start of a loop after a tool call, it would be after a tool_use assistant followed by a tool_result user)
                            yield Message::assistant().with_text("Error: Context length exceeds limits even after multiple attempts to truncate. Please start a new session with fresh context and try again.");
                            break;
                        }

                        truncation_attempt += 1;
                        warn!("Context length exceeded. Truncation Attempt: {}/{}.", truncation_attempt, MAX_TRUNCATION_ATTEMPTS);

                        // Decay the estimate factor as we make more truncation attempts
                        // Estimate factor decays like this over time: 0.9, 0.81, 0.729, ...
                        let estimate_factor: f32 = ESTIMATE_FACTOR_DECAY.powi(truncation_attempt as i32);

                        // release the lock before truncation to prevent deadlock
                        drop(capabilities);

                        if let Err(err) = self.truncate_messages(&mut messages, estimate_factor, &system_prompt, &mut tools).await {
                            yield Message::assistant().with_text(format!("Error: Unable to truncate messages to stay within context limit. \n\nRan into this error: {}.\n\nPlease start a new session with fresh context and try again.", err));
                            break;
                        }


                        // Re-acquire the lock
                        capabilities = self.capabilities.lock().await;

                        // Retry the loop after truncation
                        continue;
                    },
                    Err(e) => {
                        // Create an error message & terminate the stream
                        error!("Error: {}", e);
                        yield Message::assistant().with_text(format!("Ran into this error: {e}.\n\nPlease retry if you think this is a transient or recoverable error."));
                        break;
                    }
                }

                // Yield control back to the scheduler to prevent blocking
                tokio::task::yield_now().await;
            }
        }))
    }

    async fn extend_system_prompt(&mut self, extension: String) {
        let mut capabilities = self.capabilities.lock().await;
        capabilities.add_system_prompt_extension(extension);
    }

    async fn override_system_prompt(&mut self, template: String) {
        let mut capabilities = self.capabilities.lock().await;
        capabilities.set_system_prompt_override(template);
    }

    async fn list_extension_prompts(&self) -> HashMap<String, Vec<Prompt>> {
        let capabilities = self.capabilities.lock().await;
        capabilities
            .list_prompts()
            .await
            .expect("Failed to list prompts")
    }

    async fn get_prompt(&self, name: &str, arguments: Value) -> Result<GetPromptResult> {
        let capabilities = self.capabilities.lock().await;

        // First find which extension has this prompt
        let prompts = capabilities
            .list_prompts()
            .await
            .map_err(|e| anyhow!("Failed to list prompts: {}", e))?;

        if let Some(extension) = prompts
            .iter()
            .find(|(_, prompt_list)| prompt_list.iter().any(|p| p.name == name))
            .map(|(extension, _)| extension)
        {
            return capabilities
                .get_prompt(extension, name, arguments)
                .await
                .map_err(|e| anyhow!("Failed to get prompt: {}", e));
        }

        Err(anyhow!("Prompt '{}' not found", name))
    }

    async fn get_plan_prompt(&self) -> anyhow::Result<String> {
        let mut capabilities = self.capabilities.lock().await;
        let tools = capabilities.get_prefixed_tools().await?;
        let tools_info = tools
            .into_iter()
            .map(|tool| ToolInfo::new(&tool.name, &tool.description, get_parameter_names(&tool)))
            .collect();

        let plan_prompt = capabilities.get_planning_prompt(tools_info).await;

        Ok(plan_prompt)
    }

    async fn provider(&self) -> Arc<Box<dyn Provider>> {
        let capabilities = self.capabilities.lock().await;
        capabilities.provider()
    }

    async fn handle_tool_result(&self, id: String, result: ToolResult<Vec<Content>>) {
        if let Err(e) = self.tool_result_tx.send((id, result)).await {
            tracing::error!("Failed to send tool result: {}", e);
        }
    }
}

register_agent!("truncate", TruncateAgent);<|MERGE_RESOLUTION|>--- conflicted
+++ resolved
@@ -15,12 +15,8 @@
 use super::Agent;
 use crate::agents::capabilities::{get_parameter_names, Capabilities};
 use crate::agents::extension::{ExtensionConfig, ExtensionResult};
-<<<<<<< HEAD
 use crate::agents::ToolPermissionStore;
 use crate::config::{Config, ExtensionManager};
-=======
-use crate::config::Config;
->>>>>>> 63623733
 use crate::message::{Message, MessageContent, ToolRequest};
 use crate::permission::detect_read_only_tools;
 use crate::permission::Permission;
@@ -553,7 +549,6 @@
                                 }
                             }
 
-<<<<<<< HEAD
                             // Process read-only tools
                             for request in &needs_confirmation {
                                 if let Ok(tool_call) = request.tool_call.clone() {
@@ -572,12 +567,12 @@
 
                                         // Wait for confirmation response through the channel
                                         let mut rx = self.confirmation_rx.lock().await;
-                                        while let Some((req_id, confirmed)) = rx.recv().await {
+                                        while let Some((req_id, tool_confirmation)) = rx.recv().await {
                                             if req_id == request.id {
                                                 // Store the user's response with 30-day expiration
                                                 let mut store = ToolPermissionStore::load()?;
                                                 store.record_permission(request, confirmed, Some(Duration::from_secs(30 * 24 * 60 * 60)))?;
-
+                                                let confirmed = tool_confirmation.permission == Permission::AllowOnce || tool_confirmation.permission == Permission::AlwaysAllow;
                                                 if confirmed {
                                                     // Add this tool call to the futures collection
                                                     let tool_future = Self::create_tool_future(&capabilities, tool_call, request.id.clone());
@@ -591,45 +586,6 @@
                                                             DO NOT attempt to call this tool again. \
                                                             If there are no alternative methods to proceed, clearly explain the situation and STOP.")]),
                                                     );
-=======
-                                // Process read-only tools
-                                for request in &needs_confirmation {
-                                    if let Ok(tool_call) = request.tool_call.clone() {
-                                        // Skip confirmation if the tool_call.name is in the read_only_tools list
-                                        if detected_read_only_tools.contains(&tool_call.name) {
-                                            let tool_future = Self::create_tool_future(&capabilities, tool_call, request.id.clone());
-                                            tool_futures.push(tool_future);
-                                        } else {
-                                            let confirmation = Message::user().with_tool_confirmation_request(
-                                                request.id.clone(),
-                                                tool_call.name.clone(),
-                                                tool_call.arguments.clone(),
-                                                Some("Goose would like to call the above tool. Allow? (y/n):".to_string()),
-                                            );
-                                            yield confirmation;
-
-                                            // Wait for confirmation response through the channel
-                                            let mut rx = self.confirmation_rx.lock().await;
-                                            while let Some((req_id, tool_confirmation)) = rx.recv().await {
-                                                if req_id == request.id {
-                                                    // Store the user's response with 30-day expiration
-                                                    let confirmed = tool_confirmation.permission == Permission::AllowOnce || tool_confirmation.permission == Permission::AlwaysAllow;
-                                                    if confirmed {
-                                                        // Add this tool call to the futures collection
-                                                        let tool_future = Self::create_tool_future(&capabilities, tool_call, request.id.clone());
-                                                        tool_futures.push(tool_future);
-                                                    } else {
-                                                        // User declined - add declined response
-                                                        message_tool_response = message_tool_response.with_tool_response(
-                                                            request.id.clone(),
-                                                            Ok(vec![Content::text(
-                                                                "The user has declined to run this tool. \
-                                                                DO NOT attempt to call this tool again. \
-                                                                If there are no alternative methods to proceed, clearly explain the situation and STOP.")]),
-                                                        );
-                                                    }
-                                                    break; // Exit the loop once the matching `req_id` is found
->>>>>>> 63623733
                                                 }
                                                 break; // Exit the loop once the matching `req_id` is found
                                             }
