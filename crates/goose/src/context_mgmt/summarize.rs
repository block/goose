--- conflicted
+++ resolved
@@ -1,14 +1,10 @@
-<<<<<<< HEAD
 use super::common::get_messages_token_counts_async;
+use crate::context_mgmt::get_messages_token_counts;
 use crate::conversation::Conversation;
-use crate::message::{Message, MessageContent};
-=======
-use super::common::{get_messages_token_counts, get_messages_token_counts_async};
 use crate::message::Message;
 use crate::prompt_template::render_global_file;
->>>>>>> 6b93260f
 use crate::providers::base::Provider;
-use crate::token_counter::AsyncTokenCounter;
+use crate::token_counter::{AsyncTokenCounter, TokenCounter};
 use anyhow::Result;
 use rmcp::model::Role;
 use serde::Serialize;
@@ -65,10 +61,10 @@
     messages: &[Message],
     token_counter: &TokenCounter,
     _context_limit: usize,
-) -> Result<(Vec<Message>, Vec<usize>), anyhow::Error> {
+) -> Result<(Conversation, Vec<usize>), anyhow::Error> {
     if messages.is_empty() {
         // If no messages to summarize, return empty
-        return Ok((vec![], vec![]));
+        return Ok((Conversation::empty(), vec![]));
     }
 
     // Format all messages as a single string for the summarization prompt
@@ -85,20 +81,6 @@
     // Render the one-shot summarization prompt
     let system_prompt = render_global_file("summarize_oneshot.md", &context)?;
 
-<<<<<<< HEAD
-/// Reinserts removed messages into the summarized output.
-///
-/// This function appends messages that were temporarily removed during preprocessing
-/// back into the summarized message list. This ensures that important context,
-/// such as tool responses, is not lost.
-fn reintegrate_removed_messages(
-    summarized_messages: &[Message],
-    removed_messages: &[Message],
-) -> Conversation {
-    let mut final_messages = summarized_messages.to_owned();
-    final_messages.extend_from_slice(removed_messages);
-    Conversation::new_unvalidated(final_messages)
-=======
     // Create a simple user message requesting summarization
     let user_message = Message::user()
         .with_text("Please summarize the conversation history provided in the system prompt.");
@@ -114,12 +96,10 @@
     response.role = Role::User;
 
     // Return just the summary without any tool response preservation
-    let final_summary = vec![response];
-
-    Ok((
-        final_summary.clone(),
-        get_messages_token_counts(token_counter, &final_summary),
-    ))
+    let final_summary = Conversation::new_unvalidated([response].into_iter());
+    let counts = get_messages_token_counts(token_counter, &final_summary.messages());
+
+    Ok((final_summary, counts))
 }
 
 // Summarization steps:
@@ -133,10 +113,10 @@
     messages: &[Message],
     token_counter: &TokenCounter,
     context_limit: usize,
-) -> Result<(Vec<Message>, Vec<usize>), anyhow::Error> {
+) -> Result<(Conversation, Vec<usize>), anyhow::Error> {
     let chunk_size = context_limit / 3; // 33% of the context window.
     let summary_prompt_tokens = token_counter.count_tokens(SUMMARY_PROMPT);
-    let mut accumulated_summary = Vec::new();
+    let mut accumulated_summary = Conversation::empty();
 
     // Get token counts for each message.
     let token_counts = get_messages_token_counts(token_counter, messages);
@@ -148,9 +128,12 @@
     for (message, message_tokens) in messages.iter().zip(token_counts.iter()) {
         if current_chunk_tokens + message_tokens > chunk_size - summary_prompt_tokens {
             // Summarize the current chunk with the accumulated summary.
-            accumulated_summary =
-                summarize_combined_messages(&provider, &accumulated_summary, &current_chunk)
-                    .await?;
+            accumulated_summary = summarize_combined_messages(
+                &provider,
+                accumulated_summary.messages(),
+                &current_chunk,
+            )
+            .await?;
 
             // Reset for the next chunk.
             current_chunk.clear();
@@ -165,15 +148,15 @@
     // Summarize the final chunk if it exists.
     if !current_chunk.is_empty() {
         accumulated_summary =
-            summarize_combined_messages(&provider, &accumulated_summary, &current_chunk).await?;
+            summarize_combined_messages(&provider, accumulated_summary.messages(), &current_chunk)
+                .await?;
     }
 
     // Return just the summary without any tool response preservation
     Ok((
         accumulated_summary.clone(),
-        get_messages_token_counts(token_counter, &accumulated_summary),
+        get_messages_token_counts(token_counter, accumulated_summary.messages()),
     ))
->>>>>>> 6b93260f
 }
 
 /// Main summarization function that chooses the best algorithm based on context size.
@@ -187,7 +170,7 @@
     messages: &[Message],
     token_counter: &TokenCounter,
     context_limit: usize,
-) -> Result<(Vec<Message>, Vec<usize>), anyhow::Error> {
+) -> Result<(Conversation, Vec<usize>), anyhow::Error> {
     // Calculate total tokens in messages
     let total_tokens: usize = get_messages_token_counts(token_counter, messages)
         .iter()
@@ -233,15 +216,10 @@
 ) -> Result<(Conversation, Vec<usize>), anyhow::Error> {
     let chunk_size = context_limit / 3; // 33% of the context window.
     let summary_prompt_tokens = token_counter.count_tokens(SUMMARY_PROMPT);
-    let mut accumulated_summary = Vec::new();
+    let mut accumulated_summary = Conversation::empty();
 
     // Get token counts for each message.
-<<<<<<< HEAD
-    let token_counts =
-        get_messages_token_counts_async(token_counter, preprocessed_messages.as_slice());
-=======
     let token_counts = get_messages_token_counts_async(token_counter, messages);
->>>>>>> 6b93260f
 
     // Tokenize and break messages into chunks.
     let mut current_chunk = Vec::new();
@@ -250,10 +228,12 @@
     for (message, message_tokens) in messages.iter().zip(token_counts.iter()) {
         if current_chunk_tokens + message_tokens > chunk_size - summary_prompt_tokens {
             // Summarize the current chunk with the accumulated summary.
-            let summary_response =
-                summarize_combined_messages(&provider, &accumulated_summary, &current_chunk)
-                    .await?;
-            accumulated_summary = summary_response.messages().clone();
+            accumulated_summary = summarize_combined_messages(
+                &provider,
+                &accumulated_summary.messages(),
+                &current_chunk,
+            )
+            .await?;
 
             // Reset for the next chunk.
             current_chunk.clear();
@@ -267,41 +247,26 @@
 
     // Summarize the final chunk if it exists.
     if !current_chunk.is_empty() {
-        let summary_response =
-            summarize_combined_messages(&provider, &accumulated_summary, &current_chunk).await?;
-        accumulated_summary = summary_response.messages().clone();
-    }
-
-<<<<<<< HEAD
-    // Add back removed messages.
-    let final_summary =
-        reintegrate_removed_messages(&accumulated_summary, removed_messages.as_slice());
-
-    Ok((
-        final_summary.clone(),
-        get_messages_token_counts_async(token_counter, final_summary.messages()),
-=======
+        accumulated_summary =
+            summarize_combined_messages(&provider, &accumulated_summary.messages(), &current_chunk)
+                .await?;
+    }
+
+    let count = get_messages_token_counts_async(token_counter, &accumulated_summary.messages());
+
     // Return just the summary without any tool response preservation
-    Ok((
-        accumulated_summary.clone(),
-        get_messages_token_counts_async(token_counter, &accumulated_summary),
->>>>>>> 6b93260f
-    ))
+    Ok((accumulated_summary.clone(), count))
 }
 
 #[cfg(test)]
 mod tests {
     use super::*;
     use crate::message::{Message, MessageContent};
+    use crate::model::ModelConfig;
+    use crate::providers::base::{ProviderMetadata, ProviderUsage, Usage};
+    use crate::providers::errors::ProviderError;
     use chrono::Utc;
     use rmcp::model::Role;
-<<<<<<< HEAD
-    use rmcp::model::{AnnotateAble, Content, RawTextContent};
-    use serde_json::json;
-
-    fn create_test_messages() -> Conversation {
-        Conversation::new(vec![
-=======
     use rmcp::model::Tool;
     use rmcp::model::{AnnotateAble, RawTextContent};
     use std::sync::Arc;
@@ -353,12 +318,10 @@
 
     fn create_test_messages() -> Vec<Message> {
         vec![
->>>>>>> 6b93260f
             set_up_text_message("Message 1", Role::User),
             set_up_text_message("Message 2", Role::Assistant),
             set_up_text_message("Message 3", Role::User),
-        ])
-        .unwrap()
+        ]
     }
 
     fn set_up_text_message(text: &str, role: Role) -> Message {
@@ -366,11 +329,6 @@
     }
 
     #[tokio::test]
-<<<<<<< HEAD
-    async fn test_preprocess_messages_without_tool_response() {
-        let messages = create_test_messages();
-        let (preprocessed_messages, removed_messages) = preprocess_messages(&messages.messages());
-=======
     async fn test_summarize_messages_single_chunk() {
         let provider = create_mock_provider().expect("failed to create mock provider");
         let token_counter = TokenCounter::new();
@@ -394,7 +352,7 @@
             "The summary should contain one message."
         );
         assert_eq!(
-            summarized_messages[0].role,
+            summarized_messages.first().unwrap().role,
             Role::User,
             "The summarized message should be from the user."
         );
@@ -430,7 +388,7 @@
             "There should be one final summarized message."
         );
         assert_eq!(
-            summarized_messages[0].role,
+            summarized_messages.first().unwrap().role,
             Role::User,
             "The summarized message should be from the user."
         );
@@ -477,7 +435,6 @@
         let token_counter = TokenCounter::new();
         let context_limit = 100_000; // Large context limit
         let messages = create_test_messages(); // Small message set
->>>>>>> 6b93260f
 
         let result = summarize_messages(
             Arc::clone(&provider),
@@ -603,7 +560,8 @@
         );
 
         // Verify the content comes from the chunked approach
-        if let MessageContent::Text(text_content) = &summarized_messages[0].content[0] {
+        if let MessageContent::Text(text_content) = &summarized_messages.first().unwrap().content[0]
+        {
             assert_eq!(text_content.text, "Chunked summary");
         } else {
             panic!("Expected text content");
@@ -644,7 +602,7 @@
             "One-shot should return a single summary message."
         );
         assert_eq!(
-            summarized_messages[0].role,
+            summarized_messages.first().unwrap().role,
             Role::User,
             "Summary should be from user role for context."
         );
@@ -682,7 +640,7 @@
             "Chunked should return a single final summary."
         );
         assert_eq!(
-            summarized_messages[0].role,
+            summarized_messages.first().unwrap().role,
             Role::User,
             "Summary should be from user role for context."
         );
