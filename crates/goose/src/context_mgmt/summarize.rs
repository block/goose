--- conflicted
+++ resolved
@@ -257,17 +257,11 @@
     use crate::providers::base::{Provider, ProviderMetadata, ProviderUsage, Usage};
     use crate::providers::errors::ProviderError;
     use chrono::Utc;
-<<<<<<< HEAD
-    use mcp_core::tool::Tool;
-    use rmcp::model::Role;
-    use rmcp::model::{AnnotateAble, RawTextContent};
-=======
     use mcp_core::ToolCall;
     use rmcp::model::Role;
     use rmcp::model::Tool;
     use rmcp::model::{AnnotateAble, Content, RawTextContent};
     use serde_json::json;
->>>>>>> 1bccd261
     use std::sync::Arc;
 
     #[derive(Clone)]
