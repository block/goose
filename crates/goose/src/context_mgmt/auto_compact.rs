use crate::conversation::message::Message;
use crate::conversation::Conversation;
use crate::{
    agents::Agent, config::Config, context_mgmt::get_messages_token_counts_async,
    token_counter::create_async_token_counter,
};
use anyhow::Result;
use tracing::{debug, info};

/// Result of auto-compaction check
#[derive(Debug)]
pub struct AutoCompactResult {
    /// Whether compaction was performed
    pub compacted: bool,
    /// The messages after potential compaction
    pub messages: Conversation,
    /// Provider usage from summarization (if compaction occurred)
    /// This contains the actual token counts after compaction
    pub summarization_usage: Option<crate::providers::base::ProviderUsage>,
}

/// Result of checking if compaction is needed
#[derive(Debug)]
pub struct CompactionCheckResult {
    /// Whether compaction is needed
    pub needs_compaction: bool,
    /// Current token count
    pub current_tokens: usize,
    /// Context limit being used
    pub context_limit: usize,
    /// Current usage ratio (0.0 to 1.0)
    pub usage_ratio: f64,
    /// Remaining tokens before compaction threshold
    pub remaining_tokens: usize,
    /// Percentage until compaction threshold (0.0 to 100.0)
    pub percentage_until_compaction: f64,
}

/// Check if messages need compaction without performing the compaction
///
/// This function analyzes the current token usage and returns detailed information
/// about whether compaction is needed and how close we are to the threshold.
/// It prioritizes actual token counts from session metadata when available,
/// falling back to estimated counts if needed.
///
/// # Arguments
/// * `agent` - The agent to use for context management
/// * `messages` - The current message history
/// * `threshold_override` - Optional threshold override (defaults to GOOSE_AUTO_COMPACT_THRESHOLD config)
/// * `session_metadata` - Optional session metadata containing actual token counts
///
/// # Returns
/// * `CompactionCheckResult` containing detailed information about compaction needs
pub async fn check_compaction_needed(
    agent: &Agent,
    messages: &[Message],
    threshold_override: Option<f64>,
    session_metadata: Option<&crate::session::storage::SessionMetadata>,
) -> Result<CompactionCheckResult> {
    // Get threshold from config or use override
    let config = Config::global();
    let threshold = threshold_override.unwrap_or_else(|| {
        config
            .get_param::<f64>("GOOSE_AUTO_COMPACT_THRESHOLD")
            .unwrap_or(0.8) // Default to 80%
    });

    let provider = agent.provider().await?;
    let context_limit = provider.get_model_config().context_limit();

    let (current_tokens, token_source) = match session_metadata.and_then(|m| m.total_tokens) {
        Some(tokens) => (tokens as usize, "session metadata"),
        None => {
            let token_counter = create_async_token_counter()
                .await
                .map_err(|e| anyhow::anyhow!("Failed to create token counter: {}", e))?;
            let token_counts = get_messages_token_counts_async(&token_counter, messages);
            (token_counts.iter().sum(), "estimated")
        }
    };

    // Calculate usage ratio
    let usage_ratio = current_tokens as f64 / context_limit as f64;

    // Calculate threshold token count and remaining tokens
    let threshold_tokens = (context_limit as f64 * threshold) as usize;
    let remaining_tokens = threshold_tokens.saturating_sub(current_tokens);

    // Calculate percentage until compaction (how much more we can use before hitting threshold)
    let percentage_until_compaction = if usage_ratio < threshold {
        (threshold - usage_ratio) * 100.0
    } else {
        0.0
    };

    // Check if compaction is needed (disabled if threshold is invalid)
    let needs_compaction = if threshold <= 0.0 || threshold >= 1.0 {
        false
    } else {
        usage_ratio > threshold
    };

    debug!(
        "Compaction check: {} / {} tokens ({:.1}%), threshold: {:.1}%, needs compaction: {}, source: {}",
        current_tokens,
        context_limit,
        usage_ratio * 100.0,
        threshold * 100.0,
        needs_compaction,
        token_source
    );

    Ok(CompactionCheckResult {
        needs_compaction,
        current_tokens,
        context_limit,
        usage_ratio,
        remaining_tokens,
        percentage_until_compaction,
    })
}

/// Perform compaction on messages without checking thresholds
///
/// This function directly performs compaction on the provided messages.
/// If the most recent message is a user message, it will be preserved by removing it
/// before compaction and adding it back afterwards.
///
/// # Arguments
/// * `agent` - The agent to use for context management
/// * `messages` - The current message history
///
/// # Returns
/// * `AutoCompactResult` containing the compacted messages and metadata
pub async fn perform_compaction(agent: &Agent, messages: &[Message]) -> Result<AutoCompactResult> {
    info!("Performing message compaction");

    // Check if the most recent message is a user message
    let (messages_to_compact, preserved_user_message) = if let Some(last_message) = messages.last()
    {
        if matches!(last_message.role, rmcp::model::Role::User) {
            // Remove the last user message before compaction
            (&messages[..messages.len() - 1], Some(last_message.clone()))
        } else {
            (messages, None)
        }
    } else {
        (messages, None)
    };

    // Perform the compaction on messages excluding the preserved user message
    let (mut compacted_messages, _, summarization_usage) =
        agent.summarize_context(messages_to_compact).await?;

    // Add back the preserved user message if it exists
    if let Some(user_message) = preserved_user_message {
        compacted_messages.push(user_message);
    }

    Ok(AutoCompactResult {
        compacted: true,
        messages: compacted_messages,
        summarization_usage,
    })
}

/// Check if messages need compaction and compact them if necessary
///
/// This is a convenience wrapper function that combines checking and compaction.
/// If the most recent message is a user message, it will be preserved by removing it
/// before compaction and adding it back afterwards.
///
/// # Arguments
/// * `agent` - The agent to use for context management
/// * `messages` - The current message history
/// * `threshold_override` - Optional threshold override (defaults to GOOSE_AUTO_COMPACT_THRESHOLD config)
/// * `session_metadata` - Optional session metadata containing actual token counts
///
/// # Returns
/// * `AutoCompactResult` containing the potentially compacted messages and metadata
pub async fn check_and_compact_messages(
    agent: &Agent,
    messages: &[Message],
    threshold_override: Option<f64>,
    session_metadata: Option<&crate::session::storage::SessionMetadata>,
) -> Result<AutoCompactResult> {
    // First check if compaction is needed
    let check_result =
        check_compaction_needed(agent, messages, threshold_override, session_metadata).await?;

    // If no compaction is needed, return early
    if !check_result.needs_compaction {
        debug!(
            "No compaction needed (usage: {:.1}% <= {:.1}% threshold)",
            check_result.usage_ratio * 100.0,
            check_result.percentage_until_compaction
        );
        return Ok(AutoCompactResult {
            compacted: false,
            messages: Conversation::new_unvalidated(messages.to_vec()),
            summarization_usage: None,
        });
    }

    info!(
        "Auto-compacting messages (usage: {:.1}%)",
        check_result.usage_ratio * 100.0
    );

<<<<<<< HEAD
    // Check if the most recent message is a user message
    let (messages_to_compact, preserved_user_message) = if let Some(last_message) = messages.last()
    {
        if matches!(last_message.role, rmcp::model::Role::User) {
            // Remove the last user message before auto-compaction
            (&messages[..messages.len() - 1], Some(last_message.clone()))
        } else {
            (messages, None)
        }
    } else {
        (messages, None)
    };

    // Perform the compaction on messages excluding the preserved user message
    let (summary_messages, _, summarization_usage) =
        agent.summarize_context(messages_to_compact).await?;

    // Create the final message list with updated visibility metadata:
    // 1. Original messages before summary become user_visible but not agent_visible
    // 2. Summary message becomes agent_visible but not user_visible
    // 3. Messages after summary remain both user_visible and agent_visible
    
    let mut final_messages = Vec::new();
    
    // Add all original messages before compaction with updated visibility
    // (user_visible=true, agent_visible=false)
    for mut msg in messages_to_compact.iter().cloned() {
        msg.metadata.user_visible = true;
        msg.metadata.agent_visible = false;
        final_messages.push(msg);
    }
    
    // Add the summary message(s) with updated visibility
    // (user_visible=false, agent_visible=true)
    for msg in summary_messages.messages().iter().cloned() {
        let mut updated_msg = msg;
        updated_msg.metadata.user_visible = false;
        updated_msg.metadata.agent_visible = true;
        final_messages.push(updated_msg);
    }
    
    // Add back the preserved user message if it exists
    // (keeps default visibility: both true)
    if let Some(user_message) = preserved_user_message {
        final_messages.push(user_message);
    }

    Ok(AutoCompactResult {
        compacted: true,
        messages: Conversation::new_unvalidated(final_messages),
        summarization_usage,
    })
=======
    // Use perform_compaction to do the actual work
    perform_compaction(agent, messages).await
>>>>>>> 72eaa20d
}

#[cfg(test)]
mod tests {
    use super::*;
    use crate::conversation::message::{Message, MessageContent};
    use crate::{
        agents::Agent,
        model::ModelConfig,
        providers::base::{Provider, ProviderMetadata, ProviderUsage, Usage},
        providers::errors::ProviderError,
    };
    use chrono::Utc;
    use rmcp::model::{AnnotateAble, RawTextContent, Role, Tool};
    use std::sync::Arc;

    #[derive(Clone)]
    struct MockProvider {
        model_config: ModelConfig,
    }

    #[async_trait::async_trait]
    impl Provider for MockProvider {
        fn metadata() -> ProviderMetadata {
            ProviderMetadata::empty()
        }

        fn get_model_config(&self) -> ModelConfig {
            self.model_config.clone()
        }

        async fn complete_with_model(
            &self,
            _model_config: &ModelConfig,
            _system: &str,
            _messages: &[Message],
            _tools: &[Tool],
        ) -> Result<(Message, ProviderUsage), ProviderError> {
            // Return a short summary message
            Ok((
                Message::new(
                    Role::Assistant,
                    Utc::now().timestamp(),
                    vec![MessageContent::Text(
                        RawTextContent {
                            text: "Summary of conversation".to_string(),
                            meta: None,
                        }
                        .no_annotation(),
                    )],
                ),
                ProviderUsage::new("mock".to_string(), Usage::default()),
            ))
        }
    }

    fn create_test_message(text: &str) -> Message {
        Message::new(
            Role::User,
            Utc::now().timestamp(),
            vec![MessageContent::text(text.to_string())],
        )
    }

    fn create_test_session_metadata(
        message_count: usize,
        working_dir: &str,
    ) -> crate::session::storage::SessionMetadata {
        use std::path::PathBuf;
        crate::session::storage::SessionMetadata {
            message_count,
            working_dir: PathBuf::from(working_dir),
            description: "Test session".to_string(),
            schedule_id: Some("test_job".to_string()),
            total_tokens: Some(100),
            input_tokens: Some(50),
            output_tokens: Some(50),
            accumulated_total_tokens: Some(100),
            accumulated_input_tokens: Some(50),
            accumulated_output_tokens: Some(50),
            extension_data: crate::session::ExtensionData::new(),
            recipe: None,
        }
    }

    #[tokio::test]
    async fn test_check_compaction_needed() {
        let mock_provider = Arc::new(MockProvider {
            model_config: ModelConfig::new("test-model")
                .unwrap()
                .with_context_limit(Some(100_000)),
        });

        let agent = Agent::new();
        let _ = agent.update_provider(mock_provider).await;

        // Create small messages that won't trigger compaction
        let messages = vec![create_test_message("Hello"), create_test_message("World")];

        let result = check_compaction_needed(&agent, &messages, Some(0.3), None)
            .await
            .unwrap();

        assert!(!result.needs_compaction);
        assert!(result.current_tokens > 0);
        assert!(result.context_limit > 0);
        assert!(result.usage_ratio < 0.3);
        assert!(result.remaining_tokens > 0);
        assert!(result.percentage_until_compaction > 0.0);
    }

    #[tokio::test]
    async fn test_check_compaction_needed_disabled() {
        let mock_provider = Arc::new(MockProvider {
            model_config: ModelConfig::new("test-model")
                .unwrap()
                .with_context_limit(Some(100_000)),
        });

        let agent = Agent::new();
        let _ = agent.update_provider(mock_provider).await;

        let messages = vec![create_test_message("Hello")];

        // Test with threshold 0 (disabled)
        let result = check_compaction_needed(&agent, &messages, Some(0.0), None)
            .await
            .unwrap();

        assert!(!result.needs_compaction);

        // Test with threshold 1.0 (disabled)
        let result = check_compaction_needed(&agent, &messages, Some(1.0), None)
            .await
            .unwrap();

        assert!(!result.needs_compaction);
    }

    #[tokio::test]
    async fn test_auto_compact_disabled() {
        let mock_provider = Arc::new(MockProvider {
            model_config: ModelConfig::new("test-model")
                .unwrap()
                .with_context_limit(Some(10_000)),
        });

        let agent = Agent::new();
        let _ = agent.update_provider(mock_provider).await;

        let messages = vec![create_test_message("Hello"), create_test_message("World")];

        // Test with threshold 0 (disabled)
        let result = check_and_compact_messages(&agent, &messages, Some(0.0), None)
            .await
            .unwrap();

        assert!(!result.compacted);
        assert_eq!(result.messages.len(), messages.len());
        assert!(result.summarization_usage.is_none());

        // Test with threshold 1.0 (disabled)
        let result = check_and_compact_messages(&agent, &messages, Some(1.0), None)
            .await
            .unwrap();

        assert!(!result.compacted);
    }

    #[tokio::test]
    async fn test_auto_compact_below_threshold() {
        let mock_provider = Arc::new(MockProvider {
            model_config: ModelConfig::new("test-model")
                .unwrap()
                .with_context_limit(Some(100_000)), // Increased to ensure overhead doesn't dominate
        });

        let agent = Agent::new();
        let _ = agent.update_provider(mock_provider).await;

        // Create small messages that won't trigger compaction
        let messages = vec![create_test_message("Hello"), create_test_message("World")];

        let result = check_and_compact_messages(&agent, &messages, Some(0.3), None)
            .await
            .unwrap();

        assert!(!result.compacted);
        assert_eq!(result.messages.len(), messages.len());
    }

    #[tokio::test]
    async fn test_auto_compact_above_threshold() {
        let mock_provider = Arc::new(MockProvider {
            model_config: ModelConfig::new("test-model")
                .unwrap()
                .with_context_limit(30_000.into()), // Smaller context limit to make threshold easier to hit
        });

        let agent = Agent::new();
        let _ = agent.update_provider(mock_provider).await;

        // Create messages that will exceed 30% of the context limit
        // With 30k context limit, 30% is 9k tokens
        let mut messages = Vec::new();

        // Create much longer messages with more content to reach the threshold
        for i in 0..300 {
            messages.push(create_test_message(&format!(
                "This is message number {} with significantly more content to increase token count substantially. \
                 We need to ensure that our total token usage exceeds 30% of the available context \
                 limit after accounting for system prompt and tools overhead. This message contains \
                 multiple sentences to increase the token count substantially. Adding even more text here \
                 to make sure we have enough tokens. Lorem ipsum dolor sit amet, consectetur adipiscing elit, \
                 sed do eiusmod tempor incididunt ut labore et dolore magna aliqua. Ut enim ad minim veniam, \
                 quis nostrud exercitation ullamco laboris nisi ut aliquip ex ea commodo consequat. Duis aute \
                 irure dolor in reprehenderit in voluptate velit esse cillum dolore eu fugiat nulla pariatur. \
                 Excepteur sint occaecat cupidatat non proident, sunt in culpa qui officia deserunt mollit \
                 anim id est laborum. Sed ut perspiciatis unde omnis iste natus error sit voluptatem accusantium \
                 doloremque laudantium, totam rem aperiam, eaque ipsa quae ab illo inventore veritatis et quasi \
                 architecto beatae vitae dicta sunt explicabo.",
                i
            )));
        }

        let result = check_and_compact_messages(&agent, &messages, Some(0.3), None)
            .await
            .unwrap();

        if !result.compacted {
            eprintln!("Test failed - compaction not triggered");
        }

        assert!(result.compacted);
        assert!(result.summarization_usage.is_some());

        // Verify that summarization usage contains token counts
        if let Some(usage) = &result.summarization_usage {
            assert!(usage.usage.total_tokens.is_some());
            let after = usage.usage.total_tokens.unwrap_or(0) as usize;
            assert!(
                after > 0,
                "Token count after compaction should be greater than 0"
            );
        }

        // After visibility implementation, we keep all messages plus summary
        // Original messages become user_visible only, summary becomes agent_visible only
        assert!(result.messages.len() > messages.len());
    }

    #[tokio::test]
    async fn test_auto_compact_respects_config() {
        let mock_provider = Arc::new(MockProvider {
            model_config: ModelConfig::new("test-model")
                .unwrap()
                .with_context_limit(Some(30_000)), // Smaller context limit to make threshold easier to hit
        });

        let agent = Agent::new();
        let _ = agent.update_provider(mock_provider).await;

        // Create enough messages to trigger compaction with low threshold
        let mut messages = Vec::new();
        // With 30k context limit, after overhead we have ~27k usable tokens
        // 10% of 27k = 2.7k tokens, so we need messages that exceed that
        for i in 0..200 {
            messages.push(create_test_message(&format!(
                "Message {} with enough content to ensure we exceed 10% of the context limit. \
                 Adding more content to increase token count substantially. This message contains \
                 multiple sentences to increase the token count. We need to ensure that our total \
                 token usage exceeds 10% of the available context limit after accounting for \
                 system prompt and tools overhead.",
                i
            )));
        }

        // Set config value
        let config = Config::global();
        config
            .set_param("GOOSE_AUTO_COMPACT_THRESHOLD", serde_json::Value::from(0.1))
            .unwrap();

        // Should use config value when no override provided
        let result = check_and_compact_messages(&agent, &messages, None, None)
            .await
            .unwrap();

        // Debug info if not compacted
        if !result.compacted {
            eprintln!("Test failed - compaction not triggered");
        }

        // With such a low threshold (10%), it should compact
        assert!(result.compacted);

        // Clean up config
        config
            .set_param("GOOSE_AUTO_COMPACT_THRESHOLD", serde_json::Value::from(0.3))
            .unwrap();
    }

    #[tokio::test]
    async fn test_auto_compact_uses_session_metadata() {
        use crate::session::storage::SessionMetadata;

        let mock_provider = Arc::new(MockProvider {
            model_config: ModelConfig::new("test-model")
                .unwrap()
                .with_context_limit(10_000.into()),
        });

        let agent = Agent::new();
        let _ = agent.update_provider(mock_provider).await;

        // Create some test messages
        let messages = vec![
            create_test_message("First message"),
            create_test_message("Second message"),
        ];

        // Create session metadata with specific token counts
        let mut session_metadata = SessionMetadata::default();
        session_metadata.total_tokens = Some(8000); // High token count to trigger compaction
        session_metadata.accumulated_total_tokens = Some(15000); // Even higher accumulated count
        session_metadata.input_tokens = Some(5000);
        session_metadata.output_tokens = Some(3000);

        // Test with session metadata - should use total_tokens for compaction (not accumulated)
        let result_with_metadata = check_compaction_needed(
            &agent,
            &messages,
            Some(0.3), // 30% threshold
            Some(&session_metadata),
        )
        .await
        .unwrap();

        // With 8000 tokens and context limit around 10000, should trigger compaction
        assert!(result_with_metadata.needs_compaction);
        assert_eq!(result_with_metadata.current_tokens, 8000);

        // Test without session metadata - should use estimated tokens
        let result_without_metadata = check_compaction_needed(
            &agent,
            &messages,
            Some(0.3), // 30% threshold
            None,
        )
        .await
        .unwrap();

        // Without metadata, should use much lower estimated token count
        assert!(!result_without_metadata.needs_compaction);
        assert!(result_without_metadata.current_tokens < 8000);

        // Test with metadata that has only accumulated tokens (no total_tokens)
        let mut session_metadata_no_total = SessionMetadata::default();
        session_metadata_no_total.accumulated_total_tokens = Some(7500);

        let result_with_no_total = check_compaction_needed(
            &agent,
            &messages,
            Some(0.3), // 30% threshold
            Some(&session_metadata_no_total),
        )
        .await
        .unwrap();

        // Should fall back to estimation since total_tokens is None
        assert!(!result_with_no_total.needs_compaction);
        assert!(result_with_no_total.current_tokens < 7500);

        // Test with metadata that has no token counts - should fall back to estimation
        let empty_metadata = SessionMetadata::default();

        let result_with_empty_metadata = check_compaction_needed(
            &agent,
            &messages,
            Some(0.3), // 30% threshold
            Some(&empty_metadata),
        )
        .await
        .unwrap();

        // Should fall back to estimation
        assert!(!result_with_empty_metadata.needs_compaction);
        assert!(result_with_empty_metadata.current_tokens < 7500);
    }

    #[tokio::test]
    async fn test_auto_compact_end_to_end_with_metadata() {
        use crate::session::storage::SessionMetadata;

        let mock_provider = Arc::new(MockProvider {
            model_config: ModelConfig::new("test-model")
                .unwrap()
                .with_context_limit(10_000.into()),
        });

        let agent = Agent::new();
        let _ = agent.update_provider(mock_provider).await;

        // Create some test messages
        let messages = vec![
            create_test_message("First message"),
            create_test_message("Second message"),
            create_test_message("Third message"),
            create_test_message("Fourth message"),
            create_test_message("Fifth message"),
        ];

        // Create session metadata with high token count to trigger compaction
        let mut session_metadata = SessionMetadata::default();
        session_metadata.total_tokens = Some(9000); // High enough to trigger compaction

        // Test full compaction flow with session metadata
        let result = check_and_compact_messages(
            &agent,
            &messages,
            Some(0.3), // 30% threshold
            Some(&session_metadata),
        )
        .await
        .unwrap();

        // Should have triggered compaction
        assert!(result.compacted);
        assert!(result.summarization_usage.is_some());

        // Verify the compacted messages are returned
        assert!(!result.messages.is_empty());

        // After visibility implementation, we keep all messages plus summary
        // Original messages become user_visible only, summary becomes agent_visible only
        assert!(result.messages.len() > messages.len());
    }

    #[tokio::test]
    async fn test_auto_compact_with_comprehensive_session_metadata() {
        let mock_provider = Arc::new(MockProvider {
            model_config: ModelConfig::new("test-model")
                .unwrap()
                .with_context_limit(8_000.into()),
        });

        let agent = Agent::new();
        let _ = agent.update_provider(mock_provider).await;

        let messages = vec![
            create_test_message("Test message 1"),
            create_test_message("Test message 2"),
            create_test_message("Test message 3"),
        ];

        // Use the helper function to create comprehensive non-null session metadata
        let comprehensive_metadata = create_test_session_metadata(3, "/test/working/dir");

        // Verify the helper created non-null metadata
        assert_eq!(comprehensive_metadata.message_count, 3);
        assert_eq!(
            comprehensive_metadata.working_dir.to_str().unwrap(),
            "/test/working/dir"
        );
        assert_eq!(comprehensive_metadata.description, "Test session");
        assert_eq!(
            comprehensive_metadata.schedule_id,
            Some("test_job".to_string())
        );
        assert_eq!(comprehensive_metadata.total_tokens, Some(100));
        assert_eq!(comprehensive_metadata.input_tokens, Some(50));
        assert_eq!(comprehensive_metadata.output_tokens, Some(50));
        assert_eq!(comprehensive_metadata.accumulated_total_tokens, Some(100));
        assert_eq!(comprehensive_metadata.accumulated_input_tokens, Some(50));
        assert_eq!(comprehensive_metadata.accumulated_output_tokens, Some(50));

        // Test compaction with the comprehensive metadata (low token count, shouldn't compact)
        let result_low_tokens = check_compaction_needed(
            &agent,
            &messages,
            Some(0.7), // 70% threshold
            Some(&comprehensive_metadata),
        )
        .await
        .unwrap();

        assert!(!result_low_tokens.needs_compaction);
        assert_eq!(result_low_tokens.current_tokens, 100); // Should use total_tokens from metadata

        // Create a modified version with high token count to trigger compaction
        let mut high_token_metadata = create_test_session_metadata(5, "/test/working/dir");
        high_token_metadata.total_tokens = Some(6_000); // High enough to trigger compaction
        high_token_metadata.input_tokens = Some(4_000);
        high_token_metadata.output_tokens = Some(2_000);
        high_token_metadata.accumulated_total_tokens = Some(12_000);

        let result_high_tokens = check_compaction_needed(
            &agent,
            &messages,
            Some(0.7), // 70% threshold
            Some(&high_token_metadata),
        )
        .await
        .unwrap();

        assert!(result_high_tokens.needs_compaction);
        assert_eq!(result_high_tokens.current_tokens, 6_000); // Should use total_tokens, not accumulated

        // Test that metadata fields are preserved correctly in edge cases
        let mut edge_case_metadata = create_test_session_metadata(10, "/edge/case/dir");
        edge_case_metadata.total_tokens = None; // No total tokens
        edge_case_metadata.accumulated_total_tokens = Some(7_000); // Has accumulated

        let result_edge_case = check_compaction_needed(
            &agent,
            &messages,
            Some(0.5), // 50% threshold
            Some(&edge_case_metadata),
        )
        .await
        .unwrap();

        // Should fall back to estimation since total_tokens is None
        assert!(result_edge_case.current_tokens < 7_000);
        // With estimation, likely won't trigger compaction
        assert!(!result_edge_case.needs_compaction);
    }
}<|MERGE_RESOLUTION|>--- conflicted
+++ resolved
@@ -207,7 +207,6 @@
         check_result.usage_ratio * 100.0
     );
 
-<<<<<<< HEAD
     // Check if the most recent message is a user message
     let (messages_to_compact, preserved_user_message) = if let Some(last_message) = messages.last()
     {
@@ -260,10 +259,6 @@
         messages: Conversation::new_unvalidated(final_messages),
         summarization_usage,
     })
-=======
-    // Use perform_compaction to do the actual work
-    perform_compaction(agent, messages).await
->>>>>>> 72eaa20d
 }
 
 #[cfg(test)]
