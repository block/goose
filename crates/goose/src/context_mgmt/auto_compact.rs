use crate::conversation::message::Message;
use crate::conversation::Conversation;
use crate::{
<<<<<<< HEAD
    agents::Agent, config::Config, context_mgmt::get_messages_token_counts_async, message::Message,
=======
    agents::Agent,
    config::Config,
    context_mgmt::{
        common::{SYSTEM_PROMPT_TOKEN_OVERHEAD, TOOLS_TOKEN_OVERHEAD},
        get_messages_token_counts_async,
    },
>>>>>>> 5eb01004
    token_counter::create_async_token_counter,
};
use anyhow::Result;
use tracing::{debug, info};

/// Result of auto-compaction check
#[derive(Debug)]
pub struct AutoCompactResult {
    /// Whether compaction was performed
    pub compacted: bool,
    /// The messages after potential compaction
<<<<<<< HEAD
    pub messages: Vec<Message>,
    /// Provider usage from summarization (if compaction occurred)
    /// This contains the actual token counts after compaction
    pub summarization_usage: Option<crate::providers::base::ProviderUsage>,
=======
    pub messages: Conversation,
    /// Token count before compaction (if compaction occurred)
    pub tokens_before: Option<usize>,
    /// Token count after compaction (if compaction occurred)
    pub tokens_after: Option<usize>,
>>>>>>> 5eb01004
}

/// Result of checking if compaction is needed
#[derive(Debug)]
pub struct CompactionCheckResult {
    /// Whether compaction is needed
    pub needs_compaction: bool,
    /// Current token count
    pub current_tokens: usize,
    /// Context limit being used
    pub context_limit: usize,
    /// Current usage ratio (0.0 to 1.0)
    pub usage_ratio: f64,
    /// Remaining tokens before compaction threshold
    pub remaining_tokens: usize,
    /// Percentage until compaction threshold (0.0 to 100.0)
    pub percentage_until_compaction: f64,
}

/// Check if messages need compaction without performing the compaction
///
/// This function analyzes the current token usage and returns detailed information
/// about whether compaction is needed and how close we are to the threshold.
/// It prioritizes actual token counts from session metadata when available,
/// falling back to estimated counts if needed.
///
/// # Arguments
/// * `agent` - The agent to use for context management
/// * `messages` - The current message history
/// * `threshold_override` - Optional threshold override (defaults to GOOSE_AUTO_COMPACT_THRESHOLD config)
/// * `session_metadata` - Optional session metadata containing actual token counts
///
/// # Returns
/// * `CompactionCheckResult` containing detailed information about compaction needs
pub async fn check_compaction_needed(
    agent: &Agent,
    messages: &[Message],
    threshold_override: Option<f64>,
    session_metadata: Option<&crate::session::storage::SessionMetadata>,
) -> Result<CompactionCheckResult> {
    // Get threshold from config or use override
    let config = Config::global();
    let threshold = threshold_override.unwrap_or_else(|| {
        config
            .get_param::<f64>("GOOSE_AUTO_COMPACT_THRESHOLD")
            .unwrap_or(0.3) // Default to 30%
    });

    let provider = agent.provider().await?;
    let context_limit = provider.get_model_config().context_limit();

    let (current_tokens, token_source) = match session_metadata.and_then(|m| m.total_tokens) {
        Some(tokens) => (tokens as usize, "session metadata"),
        None => {
            let token_counter = create_async_token_counter()
                .await
                .map_err(|e| anyhow::anyhow!("Failed to create token counter: {}", e))?;
            let token_counts = get_messages_token_counts_async(&token_counter, messages);
            (token_counts.iter().sum(), "estimated")
        }
    };

    // Calculate usage ratio
    let usage_ratio = current_tokens as f64 / context_limit as f64;

    // Calculate threshold token count and remaining tokens
    let threshold_tokens = (context_limit as f64 * threshold) as usize;
    let remaining_tokens = threshold_tokens.saturating_sub(current_tokens);

    // Calculate percentage until compaction (how much more we can use before hitting threshold)
    let percentage_until_compaction = if usage_ratio < threshold {
        (threshold - usage_ratio) * 100.0
    } else {
        0.0
    };

    // Check if compaction is needed (disabled if threshold is invalid)
    let needs_compaction = if threshold <= 0.0 || threshold >= 1.0 {
        false
    } else {
        usage_ratio > threshold
    };

    debug!(
        "Compaction check: {} / {} tokens ({:.1}%), threshold: {:.1}%, needs compaction: {}, source: {}",
        current_tokens,
        context_limit,
        usage_ratio * 100.0,
        threshold * 100.0,
        needs_compaction,
        token_source
    );

    Ok(CompactionCheckResult {
        needs_compaction,
        current_tokens,
        context_limit,
        usage_ratio,
        remaining_tokens,
        percentage_until_compaction,
    })
}

<<<<<<< HEAD
=======
/// Perform compaction on messages
///
/// This function performs the actual compaction using the agent's summarization
/// capabilities. It assumes compaction is needed and should be called after
/// `check_compaction_needed` confirms it's necessary.
///
/// # Arguments
/// * `agent` - The agent to use for context management
/// * `messages` - The current message history to compact
///
/// # Returns
/// * Tuple of (compacted_messages, tokens_before, tokens_after)
pub async fn perform_compaction(
    agent: &Agent,
    messages: &[Message],
) -> Result<(Conversation, usize, usize)> {
    // Get token counter to measure before/after
    let token_counter = create_async_token_counter()
        .await
        .map_err(|e| anyhow::anyhow!("Failed to create token counter: {}", e))?;

    // Calculate tokens before compaction
    let token_counts_before = get_messages_token_counts_async(&token_counter, messages);
    let tokens_before: usize = token_counts_before.iter().sum();

    info!("Performing compaction on {} tokens", tokens_before);

    // Perform compaction
    let (compacted_messages, compacted_token_counts) = agent.summarize_context(messages).await?;
    let tokens_after: usize = compacted_token_counts.iter().sum();

    info!(
        "Compaction complete: {} tokens -> {} tokens ({:.1}% reduction)",
        tokens_before,
        tokens_after,
        (1.0 - (tokens_after as f64 / tokens_before as f64)) * 100.0
    );

    Ok((compacted_messages, tokens_before, tokens_after))
}

>>>>>>> 5eb01004
/// Check if messages need compaction and compact them if necessary
///
/// This is a convenience wrapper function that combines checking and compaction.
/// If the most recent message is a user message, it will be preserved by removing it
/// before compaction and adding it back afterwards.
///
/// # Arguments
/// * `agent` - The agent to use for context management
/// * `messages` - The current message history
/// * `threshold_override` - Optional threshold override (defaults to GOOSE_AUTO_COMPACT_THRESHOLD config)
/// * `session_metadata` - Optional session metadata containing actual token counts
///
/// # Returns
/// * `AutoCompactResult` containing the potentially compacted messages and metadata
pub async fn check_and_compact_messages(
    agent: &Agent,
    messages: &[Message],
    threshold_override: Option<f64>,
    session_metadata: Option<&crate::session::storage::SessionMetadata>,
) -> Result<AutoCompactResult> {
    // First check if compaction is needed
    let check_result =
        check_compaction_needed(agent, messages, threshold_override, session_metadata).await?;

    // If no compaction is needed, return early
    if !check_result.needs_compaction {
        debug!(
            "No compaction needed (usage: {:.1}% <= {:.1}% threshold)",
            check_result.usage_ratio * 100.0,
            check_result.percentage_until_compaction
        );
        return Ok(AutoCompactResult {
            compacted: false,
<<<<<<< HEAD
            messages: messages.to_vec(),
            summarization_usage: None,
=======
            messages: Conversation::new_unvalidated(messages.to_vec()),
            tokens_before: None,
            tokens_after: None,
>>>>>>> 5eb01004
        });
    }

    info!(
        "Auto-compacting messages (usage: {:.1}%)",
        check_result.usage_ratio * 100.0
    );

    // Check if the most recent message is a user message
    let (messages_to_compact, preserved_user_message) = if let Some(last_message) = messages.last()
    {
        if matches!(last_message.role, rmcp::model::Role::User) {
            // Remove the last user message before auto-compaction
            (&messages[..messages.len() - 1], Some(last_message.clone()))
        } else {
            (messages, None)
        }
    } else {
        (messages, None)
    };

    // Perform the compaction on messages excluding the preserved user message
    let (mut compacted_messages, _, summarization_usage) =
        agent.summarize_context(messages_to_compact).await?;

    // Add back the preserved user message if it exists
    if let Some(user_message) = preserved_user_message {
        compacted_messages.push(user_message);
    }

    Ok(AutoCompactResult {
        compacted: true,
        messages: compacted_messages,
        summarization_usage,
    })
}

#[cfg(test)]
mod tests {
    use super::*;
    use crate::conversation::message::{Message, MessageContent};
    use crate::{
        agents::Agent,
        model::ModelConfig,
        providers::base::{Provider, ProviderMetadata, ProviderUsage, Usage},
        providers::errors::ProviderError,
    };
    use chrono::Utc;
    use rmcp::model::{AnnotateAble, RawTextContent, Role, Tool};
    use std::sync::Arc;

    #[derive(Clone)]
    struct MockProvider {
        model_config: ModelConfig,
    }

    #[async_trait::async_trait]
    impl Provider for MockProvider {
        fn metadata() -> ProviderMetadata {
            ProviderMetadata::empty()
        }

        fn get_model_config(&self) -> ModelConfig {
            self.model_config.clone()
        }

        async fn complete(
            &self,
            _system: &str,
            _messages: &[Message],
            _tools: &[Tool],
        ) -> Result<(Message, ProviderUsage), ProviderError> {
            // Return a short summary message
            Ok((
                Message::new(
                    Role::Assistant,
                    Utc::now().timestamp(),
                    vec![MessageContent::Text(
                        RawTextContent {
                            text: "Summary of conversation".to_string(),
                        }
                        .no_annotation(),
                    )],
                ),
                ProviderUsage::new("mock".to_string(), Usage::default()),
            ))
        }
    }

    fn create_test_message(text: &str) -> Message {
        Message::new(
            Role::User,
            Utc::now().timestamp(),
            vec![MessageContent::text(text.to_string())],
        )
    }

    fn create_test_session_metadata(
        message_count: usize,
        working_dir: &str,
    ) -> crate::session::storage::SessionMetadata {
        use std::path::PathBuf;
        crate::session::storage::SessionMetadata {
            message_count,
            working_dir: PathBuf::from(working_dir),
            description: "Test session".to_string(),
            schedule_id: Some("test_job".to_string()),
            project_id: None,
            total_tokens: Some(100),
            input_tokens: Some(50),
            output_tokens: Some(50),
            accumulated_total_tokens: Some(100),
            accumulated_input_tokens: Some(50),
            accumulated_output_tokens: Some(50),
        }
    }

    #[tokio::test]
    async fn test_check_compaction_needed() {
        let mock_provider = Arc::new(MockProvider {
            model_config: ModelConfig::new("test-model")
                .unwrap()
                .with_context_limit(Some(100_000)),
        });

        let agent = Agent::new();
        let _ = agent.update_provider(mock_provider).await;

        // Create small messages that won't trigger compaction
        let messages = vec![create_test_message("Hello"), create_test_message("World")];

        let result = check_compaction_needed(&agent, &messages, Some(0.3), None)
            .await
            .unwrap();

        assert!(!result.needs_compaction);
        assert!(result.current_tokens > 0);
        assert!(result.context_limit > 0);
        assert!(result.usage_ratio < 0.3);
        assert!(result.remaining_tokens > 0);
        assert!(result.percentage_until_compaction > 0.0);
    }

    #[tokio::test]
    async fn test_check_compaction_needed_disabled() {
        let mock_provider = Arc::new(MockProvider {
            model_config: ModelConfig::new("test-model")
                .unwrap()
                .with_context_limit(Some(100_000)),
        });

        let agent = Agent::new();
        let _ = agent.update_provider(mock_provider).await;

        let messages = vec![create_test_message("Hello")];

        // Test with threshold 0 (disabled)
        let result = check_compaction_needed(&agent, &messages, Some(0.0), None)
            .await
            .unwrap();

        assert!(!result.needs_compaction);

        // Test with threshold 1.0 (disabled)
        let result = check_compaction_needed(&agent, &messages, Some(1.0), None)
            .await
            .unwrap();

        assert!(!result.needs_compaction);
    }

    #[tokio::test]
    async fn test_auto_compact_disabled() {
        let mock_provider = Arc::new(MockProvider {
            model_config: ModelConfig::new("test-model")
                .unwrap()
                .with_context_limit(Some(10_000)),
        });

        let agent = Agent::new();
        let _ = agent.update_provider(mock_provider).await;

        let messages = vec![create_test_message("Hello"), create_test_message("World")];

        // Test with threshold 0 (disabled)
        let result = check_and_compact_messages(&agent, &messages, Some(0.0), None)
            .await
            .unwrap();

        assert!(!result.compacted);
        assert_eq!(result.messages.len(), messages.len());
        assert!(result.summarization_usage.is_none());

        // Test with threshold 1.0 (disabled)
        let result = check_and_compact_messages(&agent, &messages, Some(1.0), None)
            .await
            .unwrap();

        assert!(!result.compacted);
    }

    #[tokio::test]
    async fn test_auto_compact_below_threshold() {
        let mock_provider = Arc::new(MockProvider {
            model_config: ModelConfig::new("test-model")
                .unwrap()
                .with_context_limit(Some(100_000)), // Increased to ensure overhead doesn't dominate
        });

        let agent = Agent::new();
        let _ = agent.update_provider(mock_provider).await;

        // Create small messages that won't trigger compaction
        let messages = vec![create_test_message("Hello"), create_test_message("World")];

        let result = check_and_compact_messages(&agent, &messages, Some(0.3), None)
            .await
            .unwrap();

        assert!(!result.compacted);
        assert_eq!(result.messages.len(), messages.len());
    }

    #[tokio::test]
    async fn test_auto_compact_above_threshold() {
        let mock_provider = Arc::new(MockProvider {
            model_config: ModelConfig::new("test-model")
                .unwrap()
                .with_context_limit(30_000.into()), // Smaller context limit to make threshold easier to hit
        });

        let agent = Agent::new();
        let _ = agent.update_provider(mock_provider).await;

        // Create messages that will exceed 30% of the context limit
        // With 30k context limit, 30% is 9k tokens
        let mut messages = Vec::new();

        // Create much longer messages with more content to reach the threshold
        for i in 0..300 {
            messages.push(create_test_message(&format!(
                "This is message number {} with significantly more content to increase token count substantially. \
                 We need to ensure that our total token usage exceeds 30% of the available context \
                 limit after accounting for system prompt and tools overhead. This message contains \
                 multiple sentences to increase the token count substantially. Adding even more text here \
                 to make sure we have enough tokens. Lorem ipsum dolor sit amet, consectetur adipiscing elit, \
                 sed do eiusmod tempor incididunt ut labore et dolore magna aliqua. Ut enim ad minim veniam, \
                 quis nostrud exercitation ullamco laboris nisi ut aliquip ex ea commodo consequat. Duis aute \
                 irure dolor in reprehenderit in voluptate velit esse cillum dolore eu fugiat nulla pariatur. \
                 Excepteur sint occaecat cupidatat non proident, sunt in culpa qui officia deserunt mollit \
                 anim id est laborum. Sed ut perspiciatis unde omnis iste natus error sit voluptatem accusantium \
                 doloremque laudantium, totam rem aperiam, eaque ipsa quae ab illo inventore veritatis et quasi \
                 architecto beatae vitae dicta sunt explicabo.",
                i
            )));
        }

        let result = check_and_compact_messages(&agent, &messages, Some(0.3), None)
            .await
            .unwrap();

        if !result.compacted {
            eprintln!("Test failed - compaction not triggered");
        }

        assert!(result.compacted);
        assert!(result.summarization_usage.is_some());

        // Verify that summarization usage contains token counts
        if let Some(usage) = &result.summarization_usage {
            assert!(usage.usage.total_tokens.is_some());
            let after = usage.usage.total_tokens.unwrap_or(0) as usize;
            assert!(
                after > 0,
                "Token count after compaction should be greater than 0"
            );
        }

        // Should have fewer messages (summarized)
        assert!(result.messages.len() <= messages.len());
    }

    #[tokio::test]
    async fn test_auto_compact_respects_config() {
        let mock_provider = Arc::new(MockProvider {
            model_config: ModelConfig::new("test-model")
                .unwrap()
                .with_context_limit(Some(30_000)), // Smaller context limit to make threshold easier to hit
        });

        let agent = Agent::new();
        let _ = agent.update_provider(mock_provider).await;

        // Create enough messages to trigger compaction with low threshold
        let mut messages = Vec::new();
        // With 30k context limit, after overhead we have ~27k usable tokens
        // 10% of 27k = 2.7k tokens, so we need messages that exceed that
        for i in 0..200 {
            messages.push(create_test_message(&format!(
                "Message {} with enough content to ensure we exceed 10% of the context limit. \
                 Adding more content to increase token count substantially. This message contains \
                 multiple sentences to increase the token count. We need to ensure that our total \
                 token usage exceeds 10% of the available context limit after accounting for \
                 system prompt and tools overhead.",
                i
            )));
        }

        // Set config value
        let config = Config::global();
        config
            .set_param("GOOSE_AUTO_COMPACT_THRESHOLD", serde_json::Value::from(0.1))
            .unwrap();

        // Should use config value when no override provided
        let result = check_and_compact_messages(&agent, &messages, None, None)
            .await
            .unwrap();

        // Debug info if not compacted
        if !result.compacted {
            eprintln!("Test failed - compaction not triggered");
        }

        // With such a low threshold (10%), it should compact
        assert!(result.compacted);

        // Clean up config
        config
            .set_param("GOOSE_AUTO_COMPACT_THRESHOLD", serde_json::Value::from(0.3))
            .unwrap();
    }

    #[tokio::test]
    async fn test_auto_compact_uses_session_metadata() {
        use crate::session::storage::SessionMetadata;

        let mock_provider = Arc::new(MockProvider {
            model_config: ModelConfig::new("test-model")
                .unwrap()
                .with_context_limit(10_000.into()),
        });

        let agent = Agent::new();
        let _ = agent.update_provider(mock_provider).await;

        // Create some test messages
        let messages = vec![
            create_test_message("First message"),
            create_test_message("Second message"),
        ];

        // Create session metadata with specific token counts
        let mut session_metadata = SessionMetadata::default();
        session_metadata.total_tokens = Some(8000); // High token count to trigger compaction
        session_metadata.accumulated_total_tokens = Some(15000); // Even higher accumulated count
        session_metadata.input_tokens = Some(5000);
        session_metadata.output_tokens = Some(3000);

        // Test with session metadata - should use total_tokens for compaction (not accumulated)
        let result_with_metadata = check_compaction_needed(
            &agent,
            &messages,
            Some(0.3), // 30% threshold
            Some(&session_metadata),
        )
        .await
        .unwrap();

        // With 8000 tokens and context limit around 10000, should trigger compaction
        assert!(result_with_metadata.needs_compaction);
        assert_eq!(result_with_metadata.current_tokens, 8000);

        // Test without session metadata - should use estimated tokens
        let result_without_metadata = check_compaction_needed(
            &agent,
            &messages,
            Some(0.3), // 30% threshold
            None,
        )
        .await
        .unwrap();

        // Without metadata, should use much lower estimated token count
        assert!(!result_without_metadata.needs_compaction);
        assert!(result_without_metadata.current_tokens < 8000);

        // Test with metadata that has only accumulated tokens (no total_tokens)
        let mut session_metadata_no_total = SessionMetadata::default();
        session_metadata_no_total.accumulated_total_tokens = Some(7500);

        let result_with_no_total = check_compaction_needed(
            &agent,
            &messages,
            Some(0.3), // 30% threshold
            Some(&session_metadata_no_total),
        )
        .await
        .unwrap();

        // Should fall back to estimation since total_tokens is None
        assert!(!result_with_no_total.needs_compaction);
        assert!(result_with_no_total.current_tokens < 7500);

        // Test with metadata that has no token counts - should fall back to estimation
        let empty_metadata = SessionMetadata::default();

        let result_with_empty_metadata = check_compaction_needed(
            &agent,
            &messages,
            Some(0.3), // 30% threshold
            Some(&empty_metadata),
        )
        .await
        .unwrap();

        // Should fall back to estimation
        assert!(!result_with_empty_metadata.needs_compaction);
        assert!(result_with_empty_metadata.current_tokens < 7500);
    }

    #[tokio::test]
    async fn test_auto_compact_end_to_end_with_metadata() {
        use crate::session::storage::SessionMetadata;

        let mock_provider = Arc::new(MockProvider {
            model_config: ModelConfig::new("test-model")
                .unwrap()
                .with_context_limit(10_000.into()),
        });

        let agent = Agent::new();
        let _ = agent.update_provider(mock_provider).await;

        // Create some test messages
        let messages = vec![
            create_test_message("First message"),
            create_test_message("Second message"),
            create_test_message("Third message"),
        ];

        // Create session metadata with high token count to trigger compaction
        let mut session_metadata = SessionMetadata::default();
        session_metadata.total_tokens = Some(9000); // High enough to trigger compaction

        // Test full compaction flow with session metadata
        let result = check_and_compact_messages(
            &agent,
            &messages,
            Some(0.3), // 30% threshold
            Some(&session_metadata),
        )
        .await
        .unwrap();

        // Should have triggered compaction
        assert!(result.compacted);
        assert!(result.summarization_usage.is_some());

        // Verify the compacted messages are returned
        assert!(!result.messages.is_empty());
        // Should have fewer messages after compaction
        assert!(result.messages.len() <= messages.len());
    }

    #[tokio::test]
    async fn test_auto_compact_with_comprehensive_session_metadata() {
        let mock_provider = Arc::new(MockProvider {
            model_config: ModelConfig::new("test-model")
                .unwrap()
                .with_context_limit(8_000.into()),
        });

        let agent = Agent::new();
        let _ = agent.update_provider(mock_provider).await;

        let messages = vec![
            create_test_message("Test message 1"),
            create_test_message("Test message 2"),
            create_test_message("Test message 3"),
        ];

        // Use the helper function to create comprehensive non-null session metadata
        let comprehensive_metadata = create_test_session_metadata(3, "/test/working/dir");

        // Verify the helper created non-null metadata
        assert_eq!(comprehensive_metadata.message_count, 3);
        assert_eq!(
            comprehensive_metadata.working_dir.to_str().unwrap(),
            "/test/working/dir"
        );
        assert_eq!(comprehensive_metadata.description, "Test session");
        assert_eq!(
            comprehensive_metadata.schedule_id,
            Some("test_job".to_string())
        );
        assert!(comprehensive_metadata.project_id.is_none());
        assert_eq!(comprehensive_metadata.total_tokens, Some(100));
        assert_eq!(comprehensive_metadata.input_tokens, Some(50));
        assert_eq!(comprehensive_metadata.output_tokens, Some(50));
        assert_eq!(comprehensive_metadata.accumulated_total_tokens, Some(100));
        assert_eq!(comprehensive_metadata.accumulated_input_tokens, Some(50));
        assert_eq!(comprehensive_metadata.accumulated_output_tokens, Some(50));

        // Test compaction with the comprehensive metadata (low token count, shouldn't compact)
        let result_low_tokens = check_compaction_needed(
            &agent,
            &messages,
            Some(0.7), // 70% threshold
            Some(&comprehensive_metadata),
        )
        .await
        .unwrap();

        assert!(!result_low_tokens.needs_compaction);
        assert_eq!(result_low_tokens.current_tokens, 100); // Should use total_tokens from metadata

        // Create a modified version with high token count to trigger compaction
        let mut high_token_metadata = create_test_session_metadata(5, "/test/working/dir");
        high_token_metadata.total_tokens = Some(6_000); // High enough to trigger compaction
        high_token_metadata.input_tokens = Some(4_000);
        high_token_metadata.output_tokens = Some(2_000);
        high_token_metadata.accumulated_total_tokens = Some(12_000);

        let result_high_tokens = check_compaction_needed(
            &agent,
            &messages,
            Some(0.7), // 70% threshold
            Some(&high_token_metadata),
        )
        .await
        .unwrap();

        assert!(result_high_tokens.needs_compaction);
        assert_eq!(result_high_tokens.current_tokens, 6_000); // Should use total_tokens, not accumulated

        // Test that metadata fields are preserved correctly in edge cases
        let mut edge_case_metadata = create_test_session_metadata(10, "/edge/case/dir");
        edge_case_metadata.total_tokens = None; // No total tokens
        edge_case_metadata.accumulated_total_tokens = Some(7_000); // Has accumulated

        let result_edge_case = check_compaction_needed(
            &agent,
            &messages,
            Some(0.5), // 50% threshold
            Some(&edge_case_metadata),
        )
        .await
        .unwrap();

        // Should fall back to estimation since total_tokens is None
        assert!(result_edge_case.current_tokens < 7_000);
        // With estimation, likely won't trigger compaction
        assert!(!result_edge_case.needs_compaction);
    }
}<|MERGE_RESOLUTION|>--- conflicted
+++ resolved
@@ -1,16 +1,7 @@
 use crate::conversation::message::Message;
 use crate::conversation::Conversation;
 use crate::{
-<<<<<<< HEAD
-    agents::Agent, config::Config, context_mgmt::get_messages_token_counts_async, message::Message,
-=======
-    agents::Agent,
-    config::Config,
-    context_mgmt::{
-        common::{SYSTEM_PROMPT_TOKEN_OVERHEAD, TOOLS_TOKEN_OVERHEAD},
-        get_messages_token_counts_async,
-    },
->>>>>>> 5eb01004
+    agents::Agent, config::Config, context_mgmt::get_messages_token_counts_async,
     token_counter::create_async_token_counter,
 };
 use anyhow::Result;
@@ -22,18 +13,10 @@
     /// Whether compaction was performed
     pub compacted: bool,
     /// The messages after potential compaction
-<<<<<<< HEAD
-    pub messages: Vec<Message>,
+    pub messages: Conversation,
     /// Provider usage from summarization (if compaction occurred)
     /// This contains the actual token counts after compaction
     pub summarization_usage: Option<crate::providers::base::ProviderUsage>,
-=======
-    pub messages: Conversation,
-    /// Token count before compaction (if compaction occurred)
-    pub tokens_before: Option<usize>,
-    /// Token count after compaction (if compaction occurred)
-    pub tokens_after: Option<usize>,
->>>>>>> 5eb01004
 }
 
 /// Result of checking if compaction is needed
@@ -137,50 +120,6 @@
     })
 }
 
-<<<<<<< HEAD
-=======
-/// Perform compaction on messages
-///
-/// This function performs the actual compaction using the agent's summarization
-/// capabilities. It assumes compaction is needed and should be called after
-/// `check_compaction_needed` confirms it's necessary.
-///
-/// # Arguments
-/// * `agent` - The agent to use for context management
-/// * `messages` - The current message history to compact
-///
-/// # Returns
-/// * Tuple of (compacted_messages, tokens_before, tokens_after)
-pub async fn perform_compaction(
-    agent: &Agent,
-    messages: &[Message],
-) -> Result<(Conversation, usize, usize)> {
-    // Get token counter to measure before/after
-    let token_counter = create_async_token_counter()
-        .await
-        .map_err(|e| anyhow::anyhow!("Failed to create token counter: {}", e))?;
-
-    // Calculate tokens before compaction
-    let token_counts_before = get_messages_token_counts_async(&token_counter, messages);
-    let tokens_before: usize = token_counts_before.iter().sum();
-
-    info!("Performing compaction on {} tokens", tokens_before);
-
-    // Perform compaction
-    let (compacted_messages, compacted_token_counts) = agent.summarize_context(messages).await?;
-    let tokens_after: usize = compacted_token_counts.iter().sum();
-
-    info!(
-        "Compaction complete: {} tokens -> {} tokens ({:.1}% reduction)",
-        tokens_before,
-        tokens_after,
-        (1.0 - (tokens_after as f64 / tokens_before as f64)) * 100.0
-    );
-
-    Ok((compacted_messages, tokens_before, tokens_after))
-}
-
->>>>>>> 5eb01004
 /// Check if messages need compaction and compact them if necessary
 ///
 /// This is a convenience wrapper function that combines checking and compaction.
@@ -214,14 +153,8 @@
         );
         return Ok(AutoCompactResult {
             compacted: false,
-<<<<<<< HEAD
-            messages: messages.to_vec(),
+            messages: Conversation::new_unvalidated(messages.to_vec()),
             summarization_usage: None,
-=======
-            messages: Conversation::new_unvalidated(messages.to_vec()),
-            tokens_before: None,
-            tokens_after: None,
->>>>>>> 5eb01004
         });
     }
 
