--- conflicted
+++ resolved
@@ -269,12 +269,7 @@
             accumulated_total_tokens: Some(100),
             accumulated_input_tokens: Some(50),
             accumulated_output_tokens: Some(50),
-<<<<<<< HEAD
-            todo_content: None,
-            enabled_extensions: None,
-=======
             extension_data: crate::session::ExtensionData::new(),
->>>>>>> da731704
         }
     }
 
