use crate::conversation::message::Message;
use crate::conversation::Conversation;
use crate::{
    agents::Agent, config::Config, context_mgmt::get_messages_token_counts_async,
    token_counter::create_async_token_counter,
};
use anyhow::Result;
use tracing::{debug, info};

/// Result of auto-compaction check
#[derive(Debug)]
pub struct AutoCompactResult {
    /// Whether compaction was performed
    pub compacted: bool,
    /// The messages after potential compaction
    pub messages: Conversation,
    /// Provider usage from summarization (if compaction occurred)
    /// This contains the actual token counts after compaction
    pub summarization_usage: Option<crate::providers::base::ProviderUsage>,
}

/// Result of checking if compaction is needed
#[derive(Debug)]
pub struct CompactionCheckResult {
    /// Whether compaction is needed
    pub needs_compaction: bool,
    /// Current token count
    pub current_tokens: usize,
    /// Context limit being used
    pub context_limit: usize,
    /// Current usage ratio (0.0 to 1.0)
    pub usage_ratio: f64,
    /// Remaining tokens before compaction threshold
    pub remaining_tokens: usize,
    /// Percentage until compaction threshold (0.0 to 100.0)
    pub percentage_until_compaction: f64,
}

/// Check if messages need compaction without performing the compaction
///
/// This function analyzes the current token usage and returns detailed information
/// about whether compaction is needed and how close we are to the threshold.
/// It prioritizes actual token counts from session metadata when available,
/// falling back to estimated counts if needed.
///
/// # Arguments
/// * `agent` - The agent to use for context management
/// * `messages` - The current message history
/// * `threshold_override` - Optional threshold override (defaults to GOOSE_AUTO_COMPACT_THRESHOLD config)
/// * `session_metadata` - Optional session metadata containing actual token counts
///
/// # Returns
/// * `CompactionCheckResult` containing detailed information about compaction needs
pub async fn check_compaction_needed(
    agent: &Agent,
    messages: &[Message],
    threshold_override: Option<f64>,
    session_metadata: Option<&crate::session::Session>,
) -> Result<CompactionCheckResult> {
    // Get threshold from config or use override
    let config = Config::global();
    let threshold = threshold_override.unwrap_or_else(|| {
        config
            .get_param::<f64>("GOOSE_AUTO_COMPACT_THRESHOLD")
            .unwrap_or(0.8) // Default to 80%
    });

    let provider = agent.provider().await?;
    let context_limit = provider.get_model_config().context_limit();

    let (current_tokens, token_source) = match session_metadata.and_then(|m| m.total_tokens) {
        Some(tokens) => (tokens as usize, "session metadata"),
        None => {
            let token_counter = create_async_token_counter()
                .await
                .map_err(|e| anyhow::anyhow!("Failed to create token counter: {}", e))?;
            let token_counts = get_messages_token_counts_async(&token_counter, messages);
            (token_counts.iter().sum(), "estimated")
        }
    };

    // Calculate usage ratio
    let usage_ratio = current_tokens as f64 / context_limit as f64;

    // Calculate threshold token count and remaining tokens
    let threshold_tokens = (context_limit as f64 * threshold) as usize;
    let remaining_tokens = threshold_tokens.saturating_sub(current_tokens);

    // Calculate percentage until compaction (how much more we can use before hitting threshold)
    let percentage_until_compaction = if usage_ratio < threshold {
        (threshold - usage_ratio) * 100.0
    } else {
        0.0
    };

    // Check if compaction is needed (disabled if threshold is invalid)
    let needs_compaction = if threshold <= 0.0 || threshold >= 1.0 {
        false
    } else {
        usage_ratio > threshold
    };

    debug!(
        "Compaction check: {} / {} tokens ({:.1}%), threshold: {:.1}%, needs compaction: {}, source: {}",
        current_tokens,
        context_limit,
        usage_ratio * 100.0,
        threshold * 100.0,
        needs_compaction,
        token_source
    );

    Ok(CompactionCheckResult {
        needs_compaction,
        current_tokens,
        context_limit,
        usage_ratio,
        remaining_tokens,
        percentage_until_compaction,
    })
}

/// Perform compaction on messages without checking thresholds
///
/// This function directly performs compaction on the provided messages.
/// If the most recent message is a user message, it will be preserved by removing it
/// before compaction and adding it back afterwards.
///
/// # Arguments
/// * `agent` - The agent to use for context management
/// * `messages` - The current message history
///
/// # Returns
/// * `AutoCompactResult` containing the compacted messages and metadata
pub async fn perform_compaction(agent: &Agent, messages: &[Message]) -> Result<AutoCompactResult> {
    info!("Performing message compaction");

    // Check if the most recent message is a user message
    let (messages_to_compact, preserved_user_message) = if let Some(last_message) = messages.last()
    {
        if matches!(last_message.role, rmcp::model::Role::User) {
            // Remove the last user message before compaction
            (&messages[..messages.len() - 1], Some(last_message.clone()))
        } else {
            (messages, None)
        }
    } else {
        (messages, None)
    };

    // Perform the compaction on messages excluding the preserved user message
    let (mut compacted_messages, _, summarization_usage) =
        agent.summarize_context(messages_to_compact).await?;

    // Add back the preserved user message if it exists
    if let Some(user_message) = preserved_user_message {
        compacted_messages.push(user_message);
    }

    Ok(AutoCompactResult {
        compacted: true,
        messages: compacted_messages,
        summarization_usage,
    })
}

/// Check if messages need compaction and compact them if necessary
///
/// This is a convenience wrapper function that combines checking and compaction.
/// If the most recent message is a user message, it will be preserved by removing it
/// before compaction and adding it back afterwards.
///
/// # Arguments
/// * `agent` - The agent to use for context management
/// * `messages` - The current message history
/// * `threshold_override` - Optional threshold override (defaults to GOOSE_AUTO_COMPACT_THRESHOLD config)
/// * `session_metadata` - Optional session metadata containing actual token counts
///
/// # Returns
/// * `AutoCompactResult` containing the potentially compacted messages and metadata
pub async fn check_and_compact_messages(
    agent: &Agent,
    messages: &[Message],
    threshold_override: Option<f64>,
    session_metadata: Option<&crate::session::Session>,
) -> Result<AutoCompactResult> {
    // First check if compaction is needed
    let check_result =
        check_compaction_needed(agent, messages, threshold_override, session_metadata).await?;

    // If no compaction is needed, return early
    if !check_result.needs_compaction {
        debug!(
            "No compaction needed (usage: {:.1}% <= {:.1}% threshold)",
            check_result.usage_ratio * 100.0,
            check_result.percentage_until_compaction
        );
        return Ok(AutoCompactResult {
            compacted: false,
            messages: Conversation::new_unvalidated(messages.to_vec()),
            summarization_usage: None,
        });
    }

    info!(
        "Auto-compacting messages (usage: {:.1}%)",
        check_result.usage_ratio * 100.0
    );

    // Check if the most recent message is a user message
    let (messages_to_compact, preserved_user_message) = if let Some(last_message) = messages.last()
    {
        if matches!(last_message.role, rmcp::model::Role::User) {
            // Remove the last user message before auto-compaction
            (&messages[..messages.len() - 1], Some(last_message.clone()))
        } else {
            (messages, None)
        }
    } else {
        (messages, None)
    };

    // Perform the compaction on messages excluding the preserved user message
    // The summarize_context method already handles the visibility properly
    let (mut summary_messages, _, summarization_usage) =
        agent.summarize_context(messages_to_compact).await?;

    // Add back the preserved user message if it exists
    // (keeps default visibility: both true)
    if let Some(user_message) = preserved_user_message {
        summary_messages.push(user_message);
    }

    Ok(AutoCompactResult {
        compacted: true,
        messages: summary_messages,
        summarization_usage,
    })
}

#[cfg(test)]
mod tests {
    use super::*;
    use crate::conversation::message::{Message, MessageContent};
    use crate::session::extension_data;
    use crate::{
        agents::Agent,
        model::ModelConfig,
        providers::base::{Provider, ProviderMetadata, ProviderUsage, Usage},
        providers::errors::ProviderError,
    };
    use chrono::Utc;
    use rmcp::model::{AnnotateAble, RawTextContent, Role, Tool};
    use std::sync::Arc;

    #[derive(Clone)]
    struct MockProvider {
        model_config: ModelConfig,
    }

    #[async_trait::async_trait]
    impl Provider for MockProvider {
        fn metadata() -> ProviderMetadata {
            ProviderMetadata::empty()
        }

        fn get_model_config(&self) -> ModelConfig {
            self.model_config.clone()
        }

        async fn complete_with_model(
            &self,
            _model_config: &ModelConfig,
            _system: &str,
            _messages: &[Message],
            _tools: &[Tool],
        ) -> Result<(Message, ProviderUsage), ProviderError> {
            // Return a short summary message
            Ok((
                Message::new(
                    Role::Assistant,
                    Utc::now().timestamp(),
                    vec![MessageContent::Text(
                        RawTextContent {
                            text: "Summary of conversation".to_string(),
                            meta: None,
                        }
                        .no_annotation(),
                    )],
                ),
                ProviderUsage::new("mock".to_string(), Usage::default()),
            ))
        }
    }

    fn create_test_message(text: &str) -> Message {
        Message::new(
            Role::User,
            Utc::now().timestamp(),
            vec![MessageContent::text(text.to_string())],
        )
    }

    fn create_test_session_metadata(
        message_count: usize,
        working_dir: &str,
    ) -> crate::session::Session {
        use crate::conversation::Conversation;
        use std::path::PathBuf;

        let mut conversation = Conversation::default();
        for i in 0..message_count {
            conversation.push(create_test_message(format!("message {}", i).as_str()));
        }

        crate::session::Session {
            id: "test_session".to_string(),
            working_dir: PathBuf::from(working_dir),
            description: "Test session".to_string(),
            created_at: "2024-01-01T00:00:00Z".to_string(),
            updated_at: "2024-01-01T00:00:00Z".to_string(),
            schedule_id: Some("test_job".to_string()),
            recipe: None,
            total_tokens: Some(100),
            input_tokens: Some(50),
            output_tokens: Some(50),
            accumulated_total_tokens: Some(100),
            accumulated_input_tokens: Some(50),
            accumulated_output_tokens: Some(50),
            extension_data: extension_data::ExtensionData::new(),
            conversation: Some(conversation),
            message_count,
        }
    }

    #[tokio::test]
    async fn test_check_compaction_needed() {
        let mock_provider = Arc::new(MockProvider {
            model_config: ModelConfig::new("test-model")
                .unwrap()
                .with_context_limit(Some(100_000)),
        });

        let agent = Agent::new();
        let _ = agent.update_provider(mock_provider).await;

        // Create small messages that won't trigger compaction
        let messages = vec![create_test_message("Hello"), create_test_message("World")];

        let result = check_compaction_needed(&agent, &messages, Some(0.3), None)
            .await
            .unwrap();

        assert!(!result.needs_compaction);
        assert!(result.current_tokens > 0);
        assert!(result.context_limit > 0);
        assert!(result.usage_ratio < 0.3);
        assert!(result.remaining_tokens > 0);
        assert!(result.percentage_until_compaction > 0.0);
    }

    #[tokio::test]
    async fn test_check_compaction_needed_disabled() {
        let mock_provider = Arc::new(MockProvider {
            model_config: ModelConfig::new("test-model")
                .unwrap()
                .with_context_limit(Some(100_000)),
        });

        let agent = Agent::new();
        let _ = agent.update_provider(mock_provider).await;

        let messages = vec![create_test_message("Hello")];

        // Test with threshold 0 (disabled)
        let result = check_compaction_needed(&agent, &messages, Some(0.0), None)
            .await
            .unwrap();

        assert!(!result.needs_compaction);

        // Test with threshold 1.0 (disabled)
        let result = check_compaction_needed(&agent, &messages, Some(1.0), None)
            .await
            .unwrap();

        assert!(!result.needs_compaction);
    }

    #[tokio::test]
    async fn test_auto_compact_disabled() {
        let mock_provider = Arc::new(MockProvider {
            model_config: ModelConfig::new("test-model")
                .unwrap()
                .with_context_limit(Some(10_000)),
        });

        let agent = Agent::new();
        let _ = agent.update_provider(mock_provider).await;

        let messages = vec![create_test_message("Hello"), create_test_message("World")];

        // Test with threshold 0 (disabled)
        let result = check_and_compact_messages(&agent, &messages, Some(0.0), None)
            .await
            .unwrap();

        assert!(!result.compacted);
        assert_eq!(result.messages.len(), messages.len());
        assert!(result.summarization_usage.is_none());

        // Test with threshold 1.0 (disabled)
        let result = check_and_compact_messages(&agent, &messages, Some(1.0), None)
            .await
            .unwrap();

        assert!(!result.compacted);
    }

    #[tokio::test]
    async fn test_auto_compact_below_threshold() {
        let mock_provider = Arc::new(MockProvider {
            model_config: ModelConfig::new("test-model")
                .unwrap()
                .with_context_limit(Some(100_000)), // Increased to ensure overhead doesn't dominate
        });

        let agent = Agent::new();
        let _ = agent.update_provider(mock_provider).await;

        // Create small messages that won't trigger compaction
        let messages = vec![create_test_message("Hello"), create_test_message("World")];

        let result = check_and_compact_messages(&agent, &messages, Some(0.3), None)
            .await
            .unwrap();

        assert!(!result.compacted);
        assert_eq!(result.messages.len(), messages.len());
    }

    #[tokio::test]
    async fn test_auto_compact_above_threshold() {
        let mock_provider = Arc::new(MockProvider {
            model_config: ModelConfig::new("test-model")
                .unwrap()
                .with_context_limit(30_000.into()), // Smaller context limit to make threshold easier to hit
        });

        let agent = Agent::new();
        let _ = agent.update_provider(mock_provider).await;

        // Create messages that will exceed 30% of the context limit
        // With 30k context limit, 30% is 9k tokens
        let mut messages = Vec::new();

        // Create much longer messages with more content to reach the threshold
        for i in 0..300 {
            messages.push(create_test_message(&format!(
                "This is message number {} with significantly more content to increase token count substantially. \
                 We need to ensure that our total token usage exceeds 30% of the available context \
                 limit after accounting for system prompt and tools overhead. This message contains \
                 multiple sentences to increase the token count substantially. Adding even more text here \
                 to make sure we have enough tokens. Lorem ipsum dolor sit amet, consectetur adipiscing elit, \
                 sed do eiusmod tempor incididunt ut labore et dolore magna aliqua. Ut enim ad minim veniam, \
                 quis nostrud exercitation ullamco laboris nisi ut aliquip ex ea commodo consequat. Duis aute \
                 irure dolor in reprehenderit in voluptate velit esse cillum dolore eu fugiat nulla pariatur. \
                 Excepteur sint occaecat cupidatat non proident, sunt in culpa qui officia deserunt mollit \
                 anim id est laborum. Sed ut perspiciatis unde omnis iste natus error sit voluptatem accusantium \
                 doloremque laudantium, totam rem aperiam, eaque ipsa quae ab illo inventore veritatis et quasi \
                 architecto beatae vitae dicta sunt explicabo.",
                i
            )));
        }

        let result = check_and_compact_messages(&agent, &messages, Some(0.3), None)
            .await
            .unwrap();

        if !result.compacted {
            eprintln!("Test failed - compaction not triggered");
        }

        assert!(result.compacted);
        assert!(result.summarization_usage.is_some());

        // Verify that summarization usage contains token counts
        if let Some(usage) = &result.summarization_usage {
            assert!(usage.usage.total_tokens.is_some());
            let after = usage.usage.total_tokens.unwrap_or(0) as usize;
            assert!(
                after > 0,
                "Token count after compaction should be greater than 0"
            );
        }

        // After visibility implementation, we keep all messages plus summary
        // Original messages become user_visible only, summary becomes agent_visible only
        assert!(result.messages.len() > messages.len());
    }

    #[tokio::test]
    async fn test_auto_compact_respects_config() {
        let mock_provider = Arc::new(MockProvider {
            model_config: ModelConfig::new("test-model")
                .unwrap()
                .with_context_limit(Some(30_000)), // Smaller context limit to make threshold easier to hit
        });

        let agent = Agent::new();
        let _ = agent.update_provider(mock_provider).await;

        // Create enough messages to trigger compaction with low threshold
        let mut messages = Vec::new();
        // With 30k context limit, after overhead we have ~27k usable tokens
        // 10% of 27k = 2.7k tokens, so we need messages that exceed that
        for i in 0..200 {
            messages.push(create_test_message(&format!(
                "Message {} with enough content to ensure we exceed 10% of the context limit. \
                 Adding more content to increase token count substantially. This message contains \
                 multiple sentences to increase the token count. We need to ensure that our total \
                 token usage exceeds 10% of the available context limit after accounting for \
                 system prompt and tools overhead.",
                i
            )));
        }

        // Set config value
        let config = Config::global();
        config
            .set_param("GOOSE_AUTO_COMPACT_THRESHOLD", serde_json::Value::from(0.1))
            .unwrap();

        // Should use config value when no override provided
        let result = check_and_compact_messages(&agent, &messages, None, None)
            .await
            .unwrap();

        // Debug info if not compacted
        if !result.compacted {
            eprintln!("Test failed - compaction not triggered");
        }

        // With such a low threshold (10%), it should compact
        assert!(result.compacted);

        // Clean up config
        config
            .set_param("GOOSE_AUTO_COMPACT_THRESHOLD", serde_json::Value::from(0.3))
            .unwrap();
    }

    #[tokio::test]
    async fn test_auto_compact_uses_session_metadata() {
        use crate::session::Session;

        let mock_provider = Arc::new(MockProvider {
            model_config: ModelConfig::new("test-model")
                .unwrap()
                .with_context_limit(10_000.into()),
        });

        let agent = Agent::new();
        let _ = agent.update_provider(mock_provider).await;

        // Create some test messages
        let messages = vec![
            create_test_message("First message"),
            create_test_message("Second message"),
        ];

        // Create session metadata with specific token counts
<<<<<<< HEAD
        let mut session_metadata = Session::default();
        session_metadata.total_tokens = Some(8000); // High token count to trigger compaction
        session_metadata.accumulated_total_tokens = Some(15000); // Even higher accumulated count
        session_metadata.input_tokens = Some(5000);
        session_metadata.output_tokens = Some(3000);
=======
        #[allow(clippy::field_reassign_with_default)]
        let mut session_metadata = SessionMetadata::default();
        {
            session_metadata.total_tokens = Some(8000); // High token count to trigger compaction
            session_metadata.accumulated_total_tokens = Some(15000); // Even higher accumulated count
            session_metadata.input_tokens = Some(5000);
            session_metadata.output_tokens = Some(3000);
        }
>>>>>>> 3fd807eb

        // Test with session metadata - should use total_tokens for compaction (not accumulated)
        let result_with_metadata = check_compaction_needed(
            &agent,
            &messages,
            Some(0.3), // 30% threshold
            Some(&session_metadata),
        )
        .await
        .unwrap();

        // With 8000 tokens and context limit around 10000, should trigger compaction
        assert!(result_with_metadata.needs_compaction);
        assert_eq!(result_with_metadata.current_tokens, 8000);

        // Test without session metadata - should use estimated tokens
        let result_without_metadata = check_compaction_needed(
            &agent,
            &messages,
            Some(0.3), // 30% threshold
            None,
        )
        .await
        .unwrap();

        // Without metadata, should use much lower estimated token count
        assert!(!result_without_metadata.needs_compaction);
        assert!(result_without_metadata.current_tokens < 8000);

        // Test with metadata that has only accumulated tokens (no total_tokens)
<<<<<<< HEAD
        let mut session_metadata_no_total = Session::default();
        session_metadata_no_total.accumulated_total_tokens = Some(7500);
=======
        let mut session_metadata_no_total = SessionMetadata::default();
        #[allow(clippy::field_reassign_with_default)]
        {
            session_metadata_no_total.accumulated_total_tokens = Some(7500);
        }
>>>>>>> 3fd807eb

        let result_with_no_total = check_compaction_needed(
            &agent,
            &messages,
            Some(0.3), // 30% threshold
            Some(&session_metadata_no_total),
        )
        .await
        .unwrap();

        // Should fall back to estimation since total_tokens is None
        assert!(!result_with_no_total.needs_compaction);
        assert!(result_with_no_total.current_tokens < 7500);

        // Test with metadata that has no token counts - should fall back to estimation
        let empty_metadata = Session::default();

        let result_with_empty_metadata = check_compaction_needed(
            &agent,
            &messages,
            Some(0.3), // 30% threshold
            Some(&empty_metadata),
        )
        .await
        .unwrap();

        // Should fall back to estimation
        assert!(!result_with_empty_metadata.needs_compaction);
        assert!(result_with_empty_metadata.current_tokens < 7500);
    }

    #[tokio::test]
    async fn test_auto_compact_end_to_end_with_metadata() {
        use crate::session::Session;

        let mock_provider = Arc::new(MockProvider {
            model_config: ModelConfig::new("test-model")
                .unwrap()
                .with_context_limit(10_000.into()),
        });

        let agent = Agent::new();
        let _ = agent.update_provider(mock_provider).await;

        // Create some test messages
        let messages = vec![
            create_test_message("First message"),
            create_test_message("Second message"),
            create_test_message("Third message"),
            create_test_message("Fourth message"),
            create_test_message("Fifth message"),
        ];

        // Create session metadata with high token count to trigger compaction
<<<<<<< HEAD
        let mut session_metadata = Session::default();
        session_metadata.total_tokens = Some(9000); // High enough to trigger compaction
=======
        let mut session_metadata = SessionMetadata::default();
        #[allow(clippy::field_reassign_with_default)]
        {
            session_metadata.total_tokens = Some(9000); // High enough to trigger compaction
        }
>>>>>>> 3fd807eb

        // Test full compaction flow with session metadata
        let result = check_and_compact_messages(
            &agent,
            &messages,
            Some(0.3), // 30% threshold
            Some(&session_metadata),
        )
        .await
        .unwrap();

        // Should have triggered compaction
        assert!(result.compacted);
        assert!(result.summarization_usage.is_some());

        // Verify the compacted messages are returned
        assert!(!result.messages.is_empty());

        // After visibility implementation, we keep all messages plus summary
        // Original messages become user_visible only, summary becomes agent_visible only
        assert!(result.messages.len() > messages.len());
    }

    #[tokio::test]
    async fn test_auto_compact_with_comprehensive_session_metadata() {
        let mock_provider = Arc::new(MockProvider {
            model_config: ModelConfig::new("test-model")
                .unwrap()
                .with_context_limit(8_000.into()),
        });

        let agent = Agent::new();
        let _ = agent.update_provider(mock_provider).await;

        let messages = vec![
            create_test_message("Test message 1"),
            create_test_message("Test message 2"),
            create_test_message("Test message 3"),
        ];

        // Use the helper function to create comprehensive non-null session metadata
        let comprehensive_metadata = create_test_session_metadata(3, "/test/working/dir");

        // Verify the helper created non-null metadata
        assert_eq!(
            comprehensive_metadata
                .clone()
                .conversation
                .unwrap_or_default()
                .len(),
            3
        );
        assert_eq!(
            comprehensive_metadata.working_dir.to_str().unwrap(),
            "/test/working/dir"
        );
        assert_eq!(comprehensive_metadata.description, "Test session");
        assert_eq!(
            comprehensive_metadata.schedule_id,
            Some("test_job".to_string())
        );
        assert_eq!(comprehensive_metadata.total_tokens, Some(100));
        assert_eq!(comprehensive_metadata.input_tokens, Some(50));
        assert_eq!(comprehensive_metadata.output_tokens, Some(50));
        assert_eq!(comprehensive_metadata.accumulated_total_tokens, Some(100));
        assert_eq!(comprehensive_metadata.accumulated_input_tokens, Some(50));
        assert_eq!(comprehensive_metadata.accumulated_output_tokens, Some(50));

        // Test compaction with the comprehensive metadata (low token count, shouldn't compact)
        let result_low_tokens = check_compaction_needed(
            &agent,
            &messages,
            Some(0.7), // 70% threshold
            Some(&comprehensive_metadata),
        )
        .await
        .unwrap();

        assert!(!result_low_tokens.needs_compaction);
        assert_eq!(result_low_tokens.current_tokens, 100); // Should use total_tokens from metadata

        // Create a modified version with high token count to trigger compaction
        let mut high_token_metadata = create_test_session_metadata(5, "/test/working/dir");
        high_token_metadata.total_tokens = Some(6_000); // High enough to trigger compaction
        high_token_metadata.input_tokens = Some(4_000);
        high_token_metadata.output_tokens = Some(2_000);
        high_token_metadata.accumulated_total_tokens = Some(12_000);

        let result_high_tokens = check_compaction_needed(
            &agent,
            &messages,
            Some(0.7), // 70% threshold
            Some(&high_token_metadata),
        )
        .await
        .unwrap();

        assert!(result_high_tokens.needs_compaction);
        assert_eq!(result_high_tokens.current_tokens, 6_000); // Should use total_tokens, not accumulated

        // Test that metadata fields are preserved correctly in edge cases
        let mut edge_case_metadata = create_test_session_metadata(10, "/edge/case/dir");
        edge_case_metadata.total_tokens = None; // No total tokens
        edge_case_metadata.accumulated_total_tokens = Some(7_000); // Has accumulated

        let result_edge_case = check_compaction_needed(
            &agent,
            &messages,
            Some(0.5), // 50% threshold
            Some(&edge_case_metadata),
        )
        .await
        .unwrap();

        // Should fall back to estimation since total_tokens is None
        assert!(result_edge_case.current_tokens < 7_000);
        // With estimation, likely won't trigger compaction
        assert!(!result_edge_case.needs_compaction);
    }
}<|MERGE_RESOLUTION|>--- conflicted
+++ resolved
@@ -569,30 +569,20 @@
             create_test_message("Second message"),
         ];
 
-        // Create session metadata with specific token counts
-<<<<<<< HEAD
-        let mut session_metadata = Session::default();
-        session_metadata.total_tokens = Some(8000); // High token count to trigger compaction
-        session_metadata.accumulated_total_tokens = Some(15000); // Even higher accumulated count
-        session_metadata.input_tokens = Some(5000);
-        session_metadata.output_tokens = Some(3000);
-=======
+        // Create session with specific token counts
         #[allow(clippy::field_reassign_with_default)]
-        let mut session_metadata = SessionMetadata::default();
-        {
-            session_metadata.total_tokens = Some(8000); // High token count to trigger compaction
-            session_metadata.accumulated_total_tokens = Some(15000); // Even higher accumulated count
-            session_metadata.input_tokens = Some(5000);
-            session_metadata.output_tokens = Some(3000);
-        }
->>>>>>> 3fd807eb
-
-        // Test with session metadata - should use total_tokens for compaction (not accumulated)
+        let mut session = Session::default();
+        session.total_tokens = Some(8000); // High token count to trigger compaction
+        session.accumulated_total_tokens = Some(15000); // Even higher accumulated count
+        session.input_tokens = Some(5000);
+        session.output_tokens = Some(3000);
+
+        // Test with session - should use total_tokens for compaction (not accumulated)
         let result_with_metadata = check_compaction_needed(
             &agent,
             &messages,
             Some(0.3), // 30% threshold
-            Some(&session_metadata),
+            Some(&session),
         )
         .await
         .unwrap();
@@ -615,17 +605,12 @@
         assert!(!result_without_metadata.needs_compaction);
         assert!(result_without_metadata.current_tokens < 8000);
 
-        // Test with metadata that has only accumulated tokens (no total_tokens)
-<<<<<<< HEAD
+        // Test with session that has only accumulated tokens (no total_tokens)
         let mut session_metadata_no_total = Session::default();
-        session_metadata_no_total.accumulated_total_tokens = Some(7500);
-=======
-        let mut session_metadata_no_total = SessionMetadata::default();
         #[allow(clippy::field_reassign_with_default)]
         {
             session_metadata_no_total.accumulated_total_tokens = Some(7500);
         }
->>>>>>> 3fd807eb
 
         let result_with_no_total = check_compaction_needed(
             &agent,
@@ -680,23 +665,18 @@
         ];
 
         // Create session metadata with high token count to trigger compaction
-<<<<<<< HEAD
-        let mut session_metadata = Session::default();
-        session_metadata.total_tokens = Some(9000); // High enough to trigger compaction
-=======
-        let mut session_metadata = SessionMetadata::default();
+        let mut session = Session::default();
         #[allow(clippy::field_reassign_with_default)]
         {
-            session_metadata.total_tokens = Some(9000); // High enough to trigger compaction
-        }
->>>>>>> 3fd807eb
+            session.total_tokens = Some(9000); // High enough to trigger compaction
+        }
 
         // Test full compaction flow with session metadata
         let result = check_and_compact_messages(
             &agent,
             &messages,
             Some(0.3), // 30% threshold
-            Some(&session_metadata),
+            Some(&session),
         )
         .await
         .unwrap();
