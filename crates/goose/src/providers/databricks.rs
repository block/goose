--- conflicted
+++ resolved
@@ -23,15 +23,11 @@
 use crate::message::Message;
 use crate::model::ModelConfig;
 use crate::providers::formats::openai::{get_usage, response_to_streaming_message};
-<<<<<<< HEAD
 use crate::providers::retry::{
     RetryConfig, DEFAULT_BACKOFF_MULTIPLIER, DEFAULT_INITIAL_RETRY_INTERVAL_MS,
     DEFAULT_MAX_RETRIES, DEFAULT_MAX_RETRY_INTERVAL_MS,
 };
-use mcp_core::tool::Tool;
-=======
 use rmcp::model::Tool;
->>>>>>> 750fbb44
 use serde_json::json;
 use tokio_stream::StreamExt;
 use tokio_util::codec::{FramedRead, LinesCodec};
@@ -223,12 +219,8 @@
         }
     }
 
-<<<<<<< HEAD
     async fn post_response(&self, payload: Value) -> Result<reqwest::Response, ProviderError> {
-=======
-    async fn post(&self, payload: &Value) -> Result<Value, ProviderError> {
         // Check if this is an embedding request by looking at the payload structure
->>>>>>> 750fbb44
         let is_embedding = payload.get("input").is_some() && payload.get("messages").is_none();
         let path = if is_embedding {
             format!("serving-endpoints/{}/invocations", "text-embedding-3-small")
@@ -236,22 +228,6 @@
             format!("serving-endpoints/{}/invocations", self.model.model_name)
         };
 
-<<<<<<< HEAD
-=======
-        match self.post_with_retry(path.as_str(), payload).await {
-            Ok(res) => res.json().await.map_err(|_| {
-                ProviderError::RequestFailed("Response body is not valid JSON".to_string())
-            }),
-            Err(e) => Err(e),
-        }
-    }
-
-    async fn post_with_retry(
-        &self,
-        path: &str,
-        payload: &Value,
-    ) -> Result<reqwest::Response, ProviderError> {
->>>>>>> 750fbb44
         let base_url = Url::parse(&self.host)
             .map_err(|e| ProviderError::RequestFailed(format!("Invalid base URL: {e}")))?;
         let url = base_url.join(&path).map_err(|e| {
@@ -361,11 +337,7 @@
             .expect("payload should have model key")
             .remove("model");
 
-<<<<<<< HEAD
         let response = self.with_retry(|| self.post(payload.clone())).await?;
-=======
-        let response = self.post(&payload).await?;
->>>>>>> 750fbb44
 
         // Parse response
         let message = response_to_message(&response)?;
@@ -530,12 +502,8 @@
             "input": texts,
         });
 
-<<<<<<< HEAD
         let response = self.with_retry(|| self.post(request.clone())).await?;
-=======
-        let response = self.post(&request).await?;
-
->>>>>>> 750fbb44
+
         let embeddings = response["data"]
             .as_array()
             .ok_or_else(|| anyhow::anyhow!("Invalid response format: missing data array"))?
