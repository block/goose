--- conflicted
+++ resolved
@@ -22,11 +22,7 @@
 // https://openid.net/specs/openid-connect-core-1_0.html#OfflineAccess
 const DEFAULT_SCOPES: &[&str] = &["all-apis", "offline_access"];
 
-<<<<<<< HEAD
-pub const DATABRICKS_DEFAULT_MODEL: &str = "goose-claude-3-5-sonnet";
-=======
 pub const DATABRICKS_DEFAULT_MODEL: &str = "databricks-claude-3-7-sonnet";
->>>>>>> 1e3c40a0
 // Databricks can passthrough to a wide range of models, we only provide the default
 pub const DATABRICKS_KNOWN_MODELS: &[&str] = &[
     "databricks-meta-llama-3-3-70b-instruct",
