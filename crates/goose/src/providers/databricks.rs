use super::base::{ConfigKey, Provider, ProviderMetadata, ProviderUsage, Usage};
use super::embedding::EmbeddingCapable;
use super::errors::ProviderError;
use super::formats::databricks::{create_request, get_usage, response_to_message};
use super::oauth;
use super::utils::{get_model, ImageFormat};
use crate::config::ConfigError;
use crate::message::Message;
use crate::model::ModelConfig;
use mcp_core::tool::Tool;
use serde_json::json;
use url::Url;

use anyhow::Result;
use async_trait::async_trait;
use reqwest::{Client, StatusCode};
use serde::{Deserialize, Serialize};
use serde_json::Value;
use std::time::Duration;
use tokio::time::sleep;

const DEFAULT_CLIENT_ID: &str = "databricks-cli";
const DEFAULT_REDIRECT_URL: &str = "http://localhost:8020";
// "offline_access" scope is used to request an OAuth 2.0 Refresh Token
// https://openid.net/specs/openid-connect-core-1_0.html#OfflineAccess
const DEFAULT_SCOPES: &[&str] = &["all-apis", "offline_access"];

/// Default timeout for API requests in seconds
const DEFAULT_TIMEOUT_SECS: u64 = 600;
/// Default initial interval for retry (in milliseconds)
const DEFAULT_INITIAL_RETRY_INTERVAL_MS: u64 = 5000;
/// Default maximum number of retries
const DEFAULT_MAX_RETRIES: usize = 6;
/// Default retry backoff multiplier
const DEFAULT_BACKOFF_MULTIPLIER: f64 = 2.0;
/// Default maximum interval for retry (in milliseconds)
const DEFAULT_MAX_RETRY_INTERVAL_MS: u64 = 320_000;

pub const DATABRICKS_DEFAULT_MODEL: &str = "databricks-claude-3-7-sonnet";
// Databricks can passthrough to a wide range of models, we only provide the default
pub const DATABRICKS_KNOWN_MODELS: &[&str] = &[
    "databricks-meta-llama-3-3-70b-instruct",
    "databricks-meta-llama-3-1-405b-instruct",
    "databricks-dbrx-instruct",
    "databricks-mixtral-8x7b-instruct",
];

pub const DATABRICKS_DOC_URL: &str =
    "https://docs.databricks.com/en/generative-ai/external-models/index.html";

/// Retry configuration for handling rate limit errors
#[derive(Debug, Clone)]
struct RetryConfig {
    /// Maximum number of retry attempts
    max_retries: usize,
    /// Initial interval between retries in milliseconds
    initial_interval_ms: u64,
    /// Multiplier for backoff (exponential)
    backoff_multiplier: f64,
    /// Maximum interval between retries in milliseconds
    max_interval_ms: u64,
}

impl Default for RetryConfig {
    fn default() -> Self {
        Self {
            max_retries: DEFAULT_MAX_RETRIES,
            initial_interval_ms: DEFAULT_INITIAL_RETRY_INTERVAL_MS,
            backoff_multiplier: DEFAULT_BACKOFF_MULTIPLIER,
            max_interval_ms: DEFAULT_MAX_RETRY_INTERVAL_MS,
        }
    }
}

impl RetryConfig {
    /// Calculate the delay for a specific retry attempt (with jitter)
    fn delay_for_attempt(&self, attempt: usize) -> Duration {
        if attempt == 0 {
            return Duration::from_millis(0);
        }

        // Calculate exponential backoff
        let exponent = (attempt - 1) as u32;
        let base_delay_ms = (self.initial_interval_ms as f64
            * self.backoff_multiplier.powi(exponent as i32)) as u64;

        // Apply max limit
        let capped_delay_ms = std::cmp::min(base_delay_ms, self.max_interval_ms);

        // Add jitter (+/-20% randomness) to avoid thundering herd problem
        let jitter_factor = 0.8 + (rand::random::<f64>() * 0.4); // Between 0.8 and 1.2
        let jittered_delay_ms = (capped_delay_ms as f64 * jitter_factor) as u64;

        Duration::from_millis(jittered_delay_ms)
    }
}

#[derive(Debug, Clone, Serialize, Deserialize)]
pub enum DatabricksAuth {
    Token(String),
    OAuth {
        host: String,
        client_id: String,
        redirect_url: String,
        scopes: Vec<String>,
    },
}

impl DatabricksAuth {
    /// Create a new OAuth configuration with default values
    pub fn oauth(host: String) -> Self {
        Self::OAuth {
            host,
            client_id: DEFAULT_CLIENT_ID.to_string(),
            redirect_url: DEFAULT_REDIRECT_URL.to_string(),
            scopes: DEFAULT_SCOPES.iter().map(|s| s.to_string()).collect(),
        }
    }
    pub fn token(token: String) -> Self {
        Self::Token(token)
    }
}

#[derive(Debug, serde::Serialize)]
pub struct DatabricksProvider {
    #[serde(skip)]
    client: Client,
    host: String,
    auth: DatabricksAuth,
    model: ModelConfig,
    image_format: ImageFormat,
    #[serde(skip)]
    retry_config: RetryConfig,
}

impl Default for DatabricksProvider {
    fn default() -> Self {
        let model = ModelConfig::new(DatabricksProvider::metadata().default_model);
        DatabricksProvider::from_env(model).expect("Failed to initialize Databricks provider")
    }
}

impl DatabricksProvider {
    pub fn from_env(model: ModelConfig) -> Result<Self> {
        let config = crate::config::Config::global();

        // For compatibility for now we check both config and secret for databricks host
        // but it is not actually a secret value
        let mut host: Result<String, ConfigError> = config.get_param("DATABRICKS_HOST");
        if host.is_err() {
            host = config.get_secret("DATABRICKS_HOST")
        }

        if host.is_err() {
            return Err(ConfigError::NotFound(
                "Did not find DATABRICKS_HOST in either config file or keyring".to_string(),
            )
            .into());
        }

        let host = host?;

        let client = Client::builder()
            .timeout(Duration::from_secs(DEFAULT_TIMEOUT_SECS))
            .build()?;

        // Load optional retry configuration from environment
        let retry_config = Self::load_retry_config(config);

        // If we find a databricks token we prefer that
        if let Ok(api_key) = config.get_secret("DATABRICKS_TOKEN") {
            return Ok(Self {
                client,
                host,
                auth: DatabricksAuth::token(api_key),
                model,
                image_format: ImageFormat::OpenAi,
                retry_config,
            });
        }

        // Otherwise use Oauth flow
        Ok(Self {
            client,
            auth: DatabricksAuth::oauth(host.clone()),
            host,
            model,
            image_format: ImageFormat::OpenAi,
            retry_config,
        })
    }

    /// Loads retry configuration from environment variables or uses defaults.
    fn load_retry_config(config: &crate::config::Config) -> RetryConfig {
        let max_retries = config
            .get_param("DATABRICKS_MAX_RETRIES")
            .ok()
            .and_then(|v: String| v.parse::<usize>().ok())
            .unwrap_or(DEFAULT_MAX_RETRIES);

        let initial_interval_ms = config
            .get_param("DATABRICKS_INITIAL_RETRY_INTERVAL_MS")
            .ok()
            .and_then(|v: String| v.parse::<u64>().ok())
            .unwrap_or(DEFAULT_INITIAL_RETRY_INTERVAL_MS);

        let backoff_multiplier = config
            .get_param("DATABRICKS_BACKOFF_MULTIPLIER")
            .ok()
            .and_then(|v: String| v.parse::<f64>().ok())
            .unwrap_or(DEFAULT_BACKOFF_MULTIPLIER);

        let max_interval_ms = config
            .get_param("DATABRICKS_MAX_RETRY_INTERVAL_MS")
            .ok()
            .and_then(|v: String| v.parse::<u64>().ok())
            .unwrap_or(DEFAULT_MAX_RETRY_INTERVAL_MS);

        RetryConfig {
            max_retries,
            initial_interval_ms,
            backoff_multiplier,
            max_interval_ms,
        }
    }

    /// Create a new DatabricksProvider with the specified host and token
    ///
    /// # Arguments
    ///
    /// * `host` - The Databricks host URL
    /// * `token` - The Databricks API token
    ///
    /// # Returns
    ///
    /// Returns a Result containing the new DatabricksProvider instance
    pub fn from_params(host: String, api_key: String, model: ModelConfig) -> Result<Self> {
        let client = Client::builder()
            .timeout(Duration::from_secs(600))
            .build()?;

        Ok(Self {
            client,
            host,
            auth: DatabricksAuth::token(api_key),
            model,
            image_format: ImageFormat::OpenAi,
            retry_config: RetryConfig::default(),
        })
    }

    async fn ensure_auth_header(&self) -> Result<String> {
        match &self.auth {
            DatabricksAuth::Token(token) => Ok(format!("Bearer {}", token)),
            DatabricksAuth::OAuth {
                host,
                client_id,
                redirect_url,
                scopes,
            } => {
                let token =
                    oauth::get_oauth_token_async(host, client_id, redirect_url, scopes).await?;
                Ok(format!("Bearer {}", token))
            }
        }
    }

    async fn post(&self, payload: Value) -> Result<Value, ProviderError> {
        let base_url = Url::parse(&self.host)
            .map_err(|e| ProviderError::RequestFailed(format!("Invalid base URL: {e}")))?;

        // Check if this is an embedding request by looking at the payload structure
        let is_embedding = payload.get("input").is_some() && payload.get("messages").is_none();
        let path = if is_embedding {
            // For embeddings, use the embeddings endpoint
            format!("serving-endpoints/{}/invocations", "text-embedding-3-small")
        } else {
            // For chat completions, use the model name in the path
            format!("serving-endpoints/{}/invocations", self.model.model_name)
        };

        let url = base_url.join(&path).map_err(|e| {
            ProviderError::RequestFailed(format!("Failed to construct endpoint URL: {e}"))
        })?;

<<<<<<< HEAD
        // Initialize retry counter
        let mut attempts = 0;
        let mut last_error = None;
=======
        let auth_header = self.ensure_auth_header().await?;
        let response = self
            .client
            .post(url)
            .header("Authorization", auth_header)
            .json(&payload)
            .send()
            .await?;

        let status = response.status();
        let payload: Option<Value> = response.json().await.ok();

        match status {
            StatusCode::OK => payload.ok_or_else(|| ProviderError::RequestFailed("Response body is not valid JSON".to_string())),
            StatusCode::UNAUTHORIZED | StatusCode::FORBIDDEN => {
                Err(ProviderError::Authentication(format!("Authentication failed. Please ensure your API keys are valid and have the required permissions. \
                    Status: {}. Response: {:?}", status, payload)))
            }
            StatusCode::BAD_REQUEST => {
                // Databricks provides a generic 'error' but also includes 'external_model_message' which is provider specific
                // We try to extract the error message from the payload and check for phrases that indicate context length exceeded
                let payload_str = serde_json::to_string(&payload).unwrap_or_default().to_lowercase();
                let check_phrases = [
                    "too long",
                    "context length",
                    "context_length_exceeded",
                    "reduce the length",
                    "token count",
                    "exceeds",
                    "exceed context limit",
                    "max_tokens",
                ];
                if check_phrases.iter().any(|c| payload_str.contains(c)) {
                    return Err(ProviderError::ContextLengthExceeded(payload_str));
                }

                let mut error_msg = "Unknown error".to_string();
                if let Some(payload) = &payload {
                    // try to convert message to string, if that fails use external_model_message
                    error_msg = payload
                        .get("message")
                        .and_then(|m| m.as_str())
                        .or_else(|| {
                            payload.get("external_model_message")
                                .and_then(|ext| ext.get("message"))
                                .and_then(|m| m.as_str())
                        })
                        .unwrap_or("Unknown error").to_string();
                }
>>>>>>> 60174451

        loop {
            // Check if we've exceeded max retries
            if attempts > 0 && attempts > self.retry_config.max_retries {
                let error_msg = format!(
                    "Exceeded maximum retry attempts ({}) for rate limiting (429)",
                    self.retry_config.max_retries
                );
                tracing::error!("{}", error_msg);
                return Err(last_error.unwrap_or(ProviderError::RateLimitExceeded(error_msg)));
            }

            let auth_header = self.ensure_auth_header().await?;
            let response = self
                .client
                .post(url.clone())
                .header("Authorization", auth_header)
                .json(&payload)
                .send()
                .await?;

            let status = response.status();
            let payload: Option<Value> = response.json().await.ok();

            match status {
                StatusCode::OK => {
                    return payload.ok_or_else(|| {
                        ProviderError::RequestFailed("Response body is not valid JSON".to_string())
                    });
                }
                StatusCode::UNAUTHORIZED | StatusCode::FORBIDDEN => {
                    return Err(ProviderError::Authentication(format!(
                        "Authentication failed. Please ensure your API keys are valid and have the required permissions. \
                        Status: {}. Response: {:?}",
                        status, payload
                    )));
                }
                StatusCode::BAD_REQUEST => {
                    // Databricks provides a generic 'error' but also includes 'external_model_message' which is provider specific
                    // We try to extract the error message from the payload and check for phrases that indicate context length exceeded
                    let payload_str = serde_json::to_string(&payload)
                        .unwrap_or_default()
                        .to_lowercase();
                    let check_phrases = [
                        "too long",
                        "context length",
                        "context_length_exceeded",
                        "reduce the length",
                        "token count",
                        "exceeds",
                        "input length",
                        "max_tokens",
                        "decrease input length",
                        "context limit",
                    ];
                    if check_phrases.iter().any(|c| payload_str.contains(c)) {
                        return Err(ProviderError::ContextLengthExceeded(payload_str));
                    }

                    let mut error_msg = "Unknown error".to_string();
                    if let Some(payload) = &payload {
                        // try to convert message to string, if that fails use external_model_message
                        error_msg = payload
                            .get("message")
                            .and_then(|m| m.as_str())
                            .or_else(|| {
                                payload
                                    .get("external_model_message")
                                    .and_then(|ext| ext.get("message"))
                                    .and_then(|m| m.as_str())
                            })
                            .unwrap_or("Unknown error")
                            .to_string();
                    }

                    tracing::debug!(
                        "{}",
                        format!(
                            "Provider request failed with status: {}. Payload: {:?}",
                            status, payload
                        )
                    );
                    return Err(ProviderError::RequestFailed(format!(
                        "Request failed with status: {}. Message: {}",
                        status, error_msg
                    )));
                }
                StatusCode::TOO_MANY_REQUESTS => {
                    attempts += 1;
                    let error_msg = format!(
                        "Rate limit exceeded (attempt {}/{}): {:?}",
                        attempts, self.retry_config.max_retries, payload
                    );
                    tracing::warn!("{}. Retrying after backoff...", error_msg);

                    // Store the error in case we need to return it after max retries
                    last_error = Some(ProviderError::RateLimitExceeded(error_msg));

                    // Calculate and apply the backoff delay
                    let delay = self.retry_config.delay_for_attempt(attempts);
                    tracing::info!("Backing off for {:?} before retry", delay);
                    sleep(delay).await;

                    // Continue to the next retry attempt
                    continue;
                }
                StatusCode::INTERNAL_SERVER_ERROR | StatusCode::SERVICE_UNAVAILABLE => {
                    attempts += 1;
                    let error_msg = format!(
                        "Server error (attempt {}/{}): {:?}",
                        attempts, self.retry_config.max_retries, payload
                    );
                    tracing::warn!("{}. Retrying after backoff...", error_msg);

                    // Store the error in case we need to return it after max retries
                    last_error = Some(ProviderError::ServerError(error_msg));

                    // Calculate and apply the backoff delay
                    let delay = self.retry_config.delay_for_attempt(attempts);
                    tracing::info!("Backing off for {:?} before retry", delay);
                    sleep(delay).await;

                    // Continue to the next retry attempt
                    continue;
                }
                _ => {
                    tracing::debug!(
                        "{}",
                        format!(
                            "Provider request failed with status: {}. Payload: {:?}",
                            status, payload
                        )
                    );
                    return Err(ProviderError::RequestFailed(format!(
                        "Request failed with status: {}",
                        status
                    )));
                }
            }
        }
    }
}

#[async_trait]
impl Provider for DatabricksProvider {
    fn metadata() -> ProviderMetadata {
        ProviderMetadata::new(
            "databricks",
            "Databricks",
            "Models on Databricks AI Gateway",
            DATABRICKS_DEFAULT_MODEL,
            DATABRICKS_KNOWN_MODELS.to_vec(),
            DATABRICKS_DOC_URL,
            vec![
                ConfigKey::new("DATABRICKS_HOST", true, false, None),
                ConfigKey::new("DATABRICKS_TOKEN", false, true, None),
            ],
        )
    }

    fn get_model_config(&self) -> ModelConfig {
        self.model.clone()
    }

    #[tracing::instrument(
        skip(self, system, messages, tools),
        fields(model_config, input, output, input_tokens, output_tokens, total_tokens)
    )]
    async fn complete(
        &self,
        system: &str,
        messages: &[Message],
        tools: &[Tool],
    ) -> Result<(Message, ProviderUsage), ProviderError> {
        let mut payload = create_request(&self.model, system, messages, tools, &self.image_format)?;
        // Remove the model key which is part of the url with databricks
        payload
            .as_object_mut()
            .expect("payload should have model key")
            .remove("model");

        let response = self.post(payload.clone()).await?;

        // Parse response
        let message = response_to_message(response.clone())?;
        let usage = match get_usage(&response) {
            Ok(usage) => usage,
            Err(ProviderError::UsageError(e)) => {
                tracing::debug!("Failed to get usage data: {}", e);
                Usage::default()
            }
            Err(e) => return Err(e),
        };
        let model = get_model(&response);
        super::utils::emit_debug_trace(&self.model, &payload, &response, &usage);

        Ok((message, ProviderUsage::new(model, usage)))
    }

    fn supports_embeddings(&self) -> bool {
        true
    }

    async fn create_embeddings(&self, texts: Vec<String>) -> Result<Vec<Vec<f32>>, ProviderError> {
        EmbeddingCapable::create_embeddings(self, texts)
            .await
            .map_err(|e| ProviderError::ExecutionError(e.to_string()))
    }
}

#[async_trait]
impl EmbeddingCapable for DatabricksProvider {
    async fn create_embeddings(&self, texts: Vec<String>) -> Result<Vec<Vec<f32>>> {
        if texts.is_empty() {
            return Ok(vec![]);
        }

        // Create request in Databricks format for embeddings
        let request = json!({
            "input": texts,
        });

        let response = self.post(request).await?;

        let embeddings = response["data"]
            .as_array()
            .ok_or_else(|| anyhow::anyhow!("Invalid response format: missing data array"))?
            .iter()
            .map(|item| {
                item["embedding"]
                    .as_array()
                    .ok_or_else(|| anyhow::anyhow!("Invalid embedding format"))?
                    .iter()
                    .map(|v| v.as_f64().map(|f| f as f32))
                    .collect::<Option<Vec<f32>>>()
                    .ok_or_else(|| anyhow::anyhow!("Invalid embedding values"))
            })
            .collect::<Result<Vec<Vec<f32>>>>()?;

        Ok(embeddings)
    }
}<|MERGE_RESOLUTION|>--- conflicted
+++ resolved
@@ -283,62 +283,10 @@
             ProviderError::RequestFailed(format!("Failed to construct endpoint URL: {e}"))
         })?;
 
-<<<<<<< HEAD
         // Initialize retry counter
         let mut attempts = 0;
         let mut last_error = None;
-=======
-        let auth_header = self.ensure_auth_header().await?;
-        let response = self
-            .client
-            .post(url)
-            .header("Authorization", auth_header)
-            .json(&payload)
-            .send()
-            .await?;
-
-        let status = response.status();
-        let payload: Option<Value> = response.json().await.ok();
-
-        match status {
-            StatusCode::OK => payload.ok_or_else(|| ProviderError::RequestFailed("Response body is not valid JSON".to_string())),
-            StatusCode::UNAUTHORIZED | StatusCode::FORBIDDEN => {
-                Err(ProviderError::Authentication(format!("Authentication failed. Please ensure your API keys are valid and have the required permissions. \
-                    Status: {}. Response: {:?}", status, payload)))
-            }
-            StatusCode::BAD_REQUEST => {
-                // Databricks provides a generic 'error' but also includes 'external_model_message' which is provider specific
-                // We try to extract the error message from the payload and check for phrases that indicate context length exceeded
-                let payload_str = serde_json::to_string(&payload).unwrap_or_default().to_lowercase();
-                let check_phrases = [
-                    "too long",
-                    "context length",
-                    "context_length_exceeded",
-                    "reduce the length",
-                    "token count",
-                    "exceeds",
-                    "exceed context limit",
-                    "max_tokens",
-                ];
-                if check_phrases.iter().any(|c| payload_str.contains(c)) {
-                    return Err(ProviderError::ContextLengthExceeded(payload_str));
-                }
-
-                let mut error_msg = "Unknown error".to_string();
-                if let Some(payload) = &payload {
-                    // try to convert message to string, if that fails use external_model_message
-                    error_msg = payload
-                        .get("message")
-                        .and_then(|m| m.as_str())
-                        .or_else(|| {
-                            payload.get("external_model_message")
-                                .and_then(|ext| ext.get("message"))
-                                .and_then(|m| m.as_str())
-                        })
-                        .unwrap_or("Unknown error").to_string();
-                }
->>>>>>> 60174451
-
+      
         loop {
             // Check if we've exceeded max retries
             if attempts > 0 && attempts > self.retry_config.max_retries {
@@ -388,6 +336,7 @@
                         "reduce the length",
                         "token count",
                         "exceeds",
+                        "exceed context limit",
                         "input length",
                         "max_tokens",
                         "decrease input length",
