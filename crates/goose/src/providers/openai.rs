--- conflicted
+++ resolved
@@ -368,7 +368,6 @@
         messages: &[Message],
         tools: &[Tool],
     ) -> Result<MessageStream, ProviderError> {
-<<<<<<< HEAD
         if Self::uses_responses_api(&self.model.model_name) {
             let mut payload = create_responses_request(&self.model, system, messages, tools)?;
             payload["stream"] = serde_json::Value::Bool(true);
@@ -382,20 +381,12 @@
                         .api_client
                         .response_post("v1/responses", &payload_clone)
                         .await?;
-                    let status = resp.status();
-                    if !status.is_success() {
-                        return Err(super::utils::map_http_error_to_provider_error(
-                            status,
-                            None,
-                        ));
-                    }
-                    Ok(resp)
+                    handle_status_openai_compat(resp).await
                 })
                 .await
                 .inspect_err(|e| {
                     let _ = log.error(e);
                 })?;
-            let response = handle_status_openai_compat(response).await?;
 
             let stream = response.bytes_stream().map_err(io::Error::other);
 
@@ -426,20 +417,12 @@
                         .api_client
                         .response_post(&self.base_path, &payload)
                         .await?;
-                    let status = resp.status();
-                    if !status.is_success() {
-                        return Err(super::utils::map_http_error_to_provider_error(
-                            status,
-                            None, // We'll let handle_status_openai_compat parse the error
-                        ));
-                    }
-                    Ok(resp)
+                    handle_status_openai_compat(resp).await
                 })
                 .await
                 .inspect_err(|e| {
                     let _ = log.error(e);
                 })?;
-            let response = handle_status_openai_compat(response).await?;
 
             let stream = response.bytes_stream().map_err(io::Error::other);
 
@@ -456,42 +439,6 @@
                 }
             }))
         }
-=======
-        let mut payload =
-            create_request(&self.model, system, messages, tools, &ImageFormat::OpenAi)?;
-        payload["stream"] = serde_json::Value::Bool(true);
-        payload["stream_options"] = json!({
-            "include_usage": true,
-        });
-        let mut log = RequestLog::start(&self.model, &payload)?;
-
-        let response = self
-            .with_retry(|| async {
-                let resp = self
-                    .api_client
-                    .response_post(&self.base_path, &payload)
-                    .await?;
-                handle_status_openai_compat(resp).await
-            })
-            .await
-            .inspect_err(|e| {
-                let _ = log.error(e);
-            })?;
-        let stream = response.bytes_stream().map_err(io::Error::other);
-
-        Ok(Box::pin(try_stream! {
-            let stream_reader = StreamReader::new(stream);
-            let framed = FramedRead::new(stream_reader, LinesCodec::new()).map_err(anyhow::Error::from);
-
-            let message_stream = response_to_streaming_message(framed);
-            pin!(message_stream);
-            while let Some(message) = message_stream.next().await {
-                let (message, usage) = message.map_err(|e| ProviderError::RequestFailed(format!("Stream decode error: {}", e)))?;
-                log.write(&message, usage.as_ref().map(|f| f.usage).as_ref())?;
-                yield (message, usage);
-            }
-        }))
->>>>>>> e1ab27e5
     }
 }
 
