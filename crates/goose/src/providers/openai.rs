--- conflicted
+++ resolved
@@ -56,14 +56,11 @@
             .unwrap_or_else(|_| "v1/chat/completions".to_string());
         let organization: Option<String> = config.get_param("OPENAI_ORGANIZATION").ok();
         let project: Option<String> = config.get_param("OPENAI_PROJECT").ok();
-<<<<<<< HEAD
         let custom_headers: Option<HashMap<String, String>> = config
             .get_secret("OPENAI_CUSTOM_HEADERS")
             .ok()
             .map(parse_custom_headers);
-=======
         let timeout_secs: u64 = config.get_param("OPENAI_TIMEOUT").unwrap_or(600);
->>>>>>> 22e08e5a
         let client = Client::builder()
             .timeout(Duration::from_secs(timeout_secs))
             .build()?;
@@ -133,11 +130,8 @@
                 ConfigKey::new("OPENAI_BASE_PATH", true, false, Some("v1/chat/completions")),
                 ConfigKey::new("OPENAI_ORGANIZATION", false, false, None),
                 ConfigKey::new("OPENAI_PROJECT", false, false, None),
-<<<<<<< HEAD
                 ConfigKey::new("OPENAI_CUSTOM_HEADERS", false, true, None),
-=======
                 ConfigKey::new("OPENAI_TIMEOUT", false, false, Some("600")),
->>>>>>> 22e08e5a
             ],
         )
     }
