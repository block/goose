--- conflicted
+++ resolved
@@ -112,80 +112,9 @@
             super::azureauth::AzureCredentials::ApiKey(_) => {
                 request_builder = request_builder.header("api-key", token_value.clone());
             }
-<<<<<<< HEAD
             super::azureauth::AzureCredentials::DefaultCredential => {
                 request_builder = request_builder
                     .header("Authorization", format!("Bearer {}", token_value.clone()));
-=======
-
-            let response_result = request_builder.json(payload).send().await;
-
-            match response_result {
-                Ok(response) => match handle_response_openai_compat(response).await {
-                    Ok(result) => {
-                        return Ok(result);
-                    }
-                    Err(ProviderError::RateLimitExceeded(msg)) => {
-                        attempts += 1;
-                        last_error = Some(ProviderError::RateLimitExceeded(msg.clone()));
-
-                        let retry_after =
-                            if let Some(secs) = msg.to_lowercase().find("try again in ") {
-                                msg[secs..]
-                                    .split_whitespace()
-                                    .nth(3)
-                                    .and_then(|s| s.parse::<u64>().ok())
-                                    .unwrap_or(0)
-                            } else {
-                                0
-                            };
-
-                        let delay = if retry_after > 0 {
-                            Duration::from_secs(retry_after)
-                        } else {
-                            let delay = current_delay.min(DEFAULT_MAX_RETRY_INTERVAL_MS);
-                            current_delay =
-                                (current_delay as f64 * DEFAULT_BACKOFF_MULTIPLIER) as u64;
-                            Duration::from_millis(delay)
-                        };
-
-                        sleep(delay).await;
-                        continue;
-                    }
-                    Err(e) => {
-                        tracing::error!(
-                            "Error response from Azure OpenAI (attempt {}): {:?}",
-                            attempts + 1,
-                            e
-                        );
-                        return Err(e);
-                    }
-                },
-                Err(e) => {
-                    tracing::error!(
-                        "Request failed (attempt {}): {:?}\nIs timeout: {}\nIs connect: {}\nIs request: {}",
-                        attempts + 1,
-                        e,
-                        e.is_timeout(),
-                        e.is_connect(),
-                        e.is_request(),
-                    );
-
-                    // For timeout errors, we should retry
-                    if e.is_timeout() {
-                        attempts += 1;
-                        let delay = current_delay.min(DEFAULT_MAX_RETRY_INTERVAL_MS);
-                        current_delay = (current_delay as f64 * DEFAULT_BACKOFF_MULTIPLIER) as u64;
-                        sleep(Duration::from_millis(delay)).await;
-                        continue;
-                    }
-
-                    return Err(ProviderError::RequestFailed(format!(
-                        "Request failed: {}",
-                        e
-                    )));
-                }
->>>>>>> 750fbb44
             }
         }
 
@@ -229,11 +158,10 @@
         tools: &[Tool],
     ) -> Result<(Message, ProviderUsage), ProviderError> {
         let payload = create_request(&self.model, system, messages, tools, &ImageFormat::OpenAi)?;
-<<<<<<< HEAD
-        let response = self.with_retry(|| self.post(payload.clone())).await?;
-=======
-        let response = self.post(&payload).await?;
->>>>>>> 750fbb44
+        let response = self.with_retry(|| async {
+            let payload_clone = payload.clone();
+            self.post(&payload_clone).await
+        }).await?;
 
         let message = response_to_message(&response)?;
         let usage = response.get("usage").map(get_usage).unwrap_or_else(|| {
