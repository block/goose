--- conflicted
+++ resolved
@@ -16,19 +16,12 @@
 use super::formats::anthropic::{
     create_request, get_usage, response_to_message, response_to_streaming_message,
 };
-<<<<<<< HEAD
 use super::utils::{emit_debug_trace, get_model, map_http_error_to_provider_error};
+use crate::impl_provider_default;
 use crate::message::Message;
 use crate::model::ModelConfig;
 use crate::providers::retry::ProviderRetry;
-use mcp_core::tool::Tool;
-=======
-use super::utils::{emit_debug_trace, get_model};
-use crate::impl_provider_default;
-use crate::message::Message;
-use crate::model::ModelConfig;
 use rmcp::model::Tool;
->>>>>>> 750fbb44
 
 pub const ANTHROPIC_DEFAULT_MODEL: &str = "claude-3-5-sonnet-latest";
 pub const ANTHROPIC_KNOWN_MODELS: &[&str] = &[
@@ -196,19 +189,15 @@
             );
         }
 
-<<<<<<< HEAD
         let response = self
-            .with_retry(|| self.post(headers.clone(), payload.clone()))
+            .with_retry(|| async {
+                let headers_clone = headers.clone();
+                let payload_clone = payload.clone();
+                self.post(headers_clone, &payload_clone).await
+            })
             .await?;
 
-        let message = response_to_message(response.clone())?;
-=======
-        // Make request
-        let response = self.post(headers, &payload).await?;
-
-        // Parse response
-        let message = response_to_message(&response)?;
->>>>>>> 750fbb44
+        let message = response_to_message(&response.clone())?;
         let usage = get_usage(&response)?;
         tracing::debug!("🔍 Anthropic non-streaming parsed usage: input_tokens={:?}, output_tokens={:?}, total_tokens={:?}", 
                 usage.input_tokens, usage.output_tokens, usage.total_tokens);
