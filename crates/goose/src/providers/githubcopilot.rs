use anyhow::{anyhow, Context, Result};
use async_trait::async_trait;
use axum::http;
use chrono::{DateTime, Utc};
use etcetera::{choose_app_strategy, AppStrategy};
use reqwest::Client;
use serde::{Deserialize, Serialize};
use serde_json::Value;
use std::cell::RefCell;
use std::collections::HashMap;
use std::path::PathBuf;
use std::time::Duration;

use super::base::{Provider, ProviderMetadata, ProviderUsage, Usage};
use super::errors::ProviderError;
use super::formats::openai::{create_request, get_usage, response_to_message};
use super::utils::{emit_debug_trace, get_model, handle_response_openai_compat, ImageFormat};

use crate::config::{Config, ConfigError};
use crate::providers::base::ConfigKey;
use crate::message::Message;
use crate::model::ModelConfig;
use crate::providers::base::ConfigKey;
use mcp_core::tool::Tool;

pub const GITHUB_COPILOT_DEFAULT_MODEL: &str = "gpt-4o";
pub const GITHUB_COPILOT_KNOWN_MODELS: &[&str] = &[
    "gpt-4o",
    "o1",
    "o3-mini",
    "claude-3.7-sonnet",
    "claude-3.5-sonnet",
];

pub const GITHUB_COPILOT_STREAM_MODELS: &[&str] =
    &["gpt-4.1", "claude-3.7-sonnet", "claude-3.5-sonnet"];

const GITHUB_COPILOT_DOC_URL: &str =
    "https://docs.github.com/en/copilot/using-github-copilot/ai-models";
const GITHUB_COPILOT_CLIENT_ID: &str = "Iv1.b507a08c87ecfe98";
const GITHUB_COPILOT_DEVICE_CODE_URL: &str = "https://github.com/login/device/code";
const GITHUB_COPILOT_ACCESS_TOKEN_URL: &str = "https://github.com/login/oauth/access_token";
const GITHUB_COPILOT_API_KEY_URL: &str = "https://api.github.com/copilot_internal/v2/token";

#[derive(Debug, Deserialize)]
struct DeviceCodeInfo {
    device_code: String,
    user_code: String,
    verification_uri: String,
}

#[derive(Debug, Serialize, Deserialize, Clone)]
struct CopilotTokenEndpoints {
    api: String,
    #[serde(flatten)]
    _extra: HashMap<String, Value>,
}

#[derive(Debug, Serialize, Deserialize, Clone)]
#[allow(dead_code)] // useful for debugging
struct CopilotTokenInfo {
    token: String,
    expires_at: i64,
    refresh_in: i64,
    endpoints: CopilotTokenEndpoints,
    #[serde(flatten)]
    _extra: HashMap<String, Value>,
}

#[derive(Debug, Serialize, Deserialize, Clone)]
struct CopilotState {
    expires_at: DateTime<Utc>,
    info: CopilotTokenInfo,
}

#[derive(Debug)]
struct DiskCache {
    cache_path: PathBuf,
}

impl DiskCache {
    fn new() -> Self {
        let cache_path = choose_app_strategy(crate::config::APP_STRATEGY.clone())
            .expect("goose requires a home dir")
            .in_config_dir("githubcopilot/info.json");
        Self { cache_path }
    }

    async fn load(&self) -> Option<CopilotState> {
        if let Ok(contents) = tokio::fs::read_to_string(&self.cache_path).await {
            if let Ok(info) = serde_json::from_str::<CopilotState>(&contents) {
                return Some(info);
            }
        }
        None
    }

    async fn save(&self, info: &CopilotState) -> Result<()> {
        if let Some(parent) = self.cache_path.parent() {
            tokio::fs::create_dir_all(parent).await?;
        }
        let contents = serde_json::to_string(info)?;
        tokio::fs::write(&self.cache_path, contents).await?;
        Ok(())
    }
}

#[derive(Debug, serde::Serialize)]
pub struct GithubCopilotProvider {
    #[serde(skip)]
    client: Client,
    #[serde(skip)]
    cache: DiskCache,
    #[serde(skip)]
    mu: tokio::sync::Mutex<RefCell<Option<CopilotState>>>,
    model: ModelConfig,
}

impl Default for GithubCopilotProvider {
    fn default() -> Self {
        let model = ModelConfig::new(GithubCopilotProvider::metadata().default_model);
        GithubCopilotProvider::from_env(model).expect("Failed to initialize GithubCopilot provider")
    }
}

impl GithubCopilotProvider {
    pub fn from_env(model: ModelConfig) -> Result<Self> {
        let client = Client::builder()
            .timeout(Duration::from_secs(600))
            .build()?;
        let cache = DiskCache::new();
        let mu = tokio::sync::Mutex::new(RefCell::new(None));
        Ok(Self {
            client,
            cache,
            mu,
            model,
        })
    }

    async fn post(&self, mut payload: Value) -> Result<Value, ProviderError> {
        use crate::providers::utils_universal_openai_stream::{OAIStreamChunk, OAIStreamCollector};
        use futures_util::StreamExt;
        // Detect gpt-4.1 and stream
        let model_name = payload.get("model").and_then(|v| v.as_str()).unwrap_or("");
        let stream_only_model = GITHUB_COPILOT_STREAM_MODELS
            .iter()
            .any(|prefix| model_name.starts_with(prefix));
        if stream_only_model {
            payload
                .as_object_mut()
                .unwrap()
                .insert("stream".to_string(), serde_json::Value::Bool(true));
        }
        let (endpoint, token) = self.get_api_info().await?;
        let url = url::Url::parse(&format!("{}/chat/completions", endpoint))
            .map_err(|e| ProviderError::RequestFailed(format!("Invalid base URL: {e}")))?;
        let response = self
            .client
            .post(url)
            .headers(self.get_github_headers())
            .header("Authorization", format!("Bearer {}", token))
            .json(&payload)
            .send()
            .await?;
        if stream_only_model {
            let mut collector = OAIStreamCollector::new();
            let mut stream = response.bytes_stream();
            while let Some(chunk) = stream.next().await {
                let chunk = chunk.map_err(|e| ProviderError::RequestFailed(e.to_string()))?;
                let text = String::from_utf8_lossy(&chunk);
                for line in text.lines() {
                    let tline = line.trim();
                    if !tline.starts_with("data: ") {
                        continue;
                    }
                    let payload = &tline[6..];
                    if payload == "[DONE]" {
                        break;
                    }
                    match serde_json::from_str::<OAIStreamChunk>(payload) {
                        Ok(ch) => collector.add_chunk(&ch),
                        Err(_) => continue,
                    }
                }
            }
            let final_response = collector.build_response();
            let value = serde_json::to_value(final_response)
                .map_err(|e| ProviderError::RequestFailed(e.to_string()))?;
            Ok(value)
        } else {
            handle_response_openai_compat(response).await
        }
    }

    async fn get_api_info(&self) -> Result<(String, String)> {
        let guard = self.mu.lock().await;

        if let Some(state) = guard.borrow().as_ref() {
            if state.expires_at > Utc::now() {
                return Ok((state.info.endpoints.api.clone(), state.info.token.clone()));
            }
        }

        if let Some(state) = self.cache.load().await {
            if guard.borrow().is_none() {
                guard.replace(Some(state.clone()));
            }
            if state.expires_at > Utc::now() {
                return Ok((state.info.endpoints.api, state.info.token));
            }
        }

        const MAX_ATTEMPTS: i32 = 3;
        for attempt in 0..MAX_ATTEMPTS {
            tracing::trace!("attempt {} to refresh api info", attempt + 1);
            let info = match self.refresh_api_info().await {
                Ok(data) => data,
                Err(err) => {
                    tracing::warn!("failed to refresh api info: {}", err);
                    continue;
                }
            };
            let expires_at = Utc::now() + chrono::Duration::seconds(info.refresh_in);
            let new_state = CopilotState { info, expires_at };
            self.cache.save(&new_state).await?;
            guard.replace(Some(new_state.clone()));
            return Ok((new_state.info.endpoints.api, new_state.info.token));
        }
        Err(anyhow!("failed to get api info after 3 attempts"))
    }

    async fn refresh_api_info(&self) -> Result<CopilotTokenInfo> {
        let config = Config::global();
        let token = match config.get_secret::<String>("GITHUB_COPILOT_TOKEN") {
            Ok(token) => token,
            Err(err) => match err {
                ConfigError::NotFound(_) => {
                    let token = self
                        .get_access_token()
                        .await
                        .context("unable to login into github")?;
                    config.set_secret("GITHUB_COPILOT_TOKEN", Value::String(token.clone()))?;
                    token
                }
                _ => return Err(err.into()),
            },
        };
        let resp = self
            .client
            .get(GITHUB_COPILOT_API_KEY_URL)
            .headers(self.get_github_headers())
            .header(http::header::AUTHORIZATION, format!("bearer {}", &token))
            .send()
            .await?
            .error_for_status()?
            .text()
            .await?;
        tracing::trace!("copilot token response: {}", resp);
        let info: CopilotTokenInfo = serde_json::from_str(&resp)?;
        Ok(info)
    }

    async fn get_access_token(&self) -> Result<String> {
        for attempt in 0..3 {
            tracing::trace!("attempt {} to get access token", attempt + 1);
            match self.login().await {
                Ok(token) => return Ok(token),
                Err(err) => tracing::warn!("failed to get access token: {}", err),
            }
        }
        Err(anyhow!("failed to get access token after 3 attempts"))
    }

    async fn login(&self) -> Result<String> {
        let device_code_info = self.get_device_code().await?;

        println!(
            "Please visit {} and enter code {}",
            device_code_info.verification_uri, device_code_info.user_code
        );

        self.poll_for_access_token(&device_code_info.device_code)
            .await
    }

    async fn get_device_code(&self) -> Result<DeviceCodeInfo> {
        #[derive(Serialize)]
        struct DeviceCodeRequest {
            client_id: String,
            scope: String,
        }
        self.client
            .post(GITHUB_COPILOT_DEVICE_CODE_URL)
            .headers(self.get_github_headers())
            .json(&DeviceCodeRequest {
                client_id: GITHUB_COPILOT_CLIENT_ID.to_string(),
                scope: "read:user".to_string(),
            })
            .send()
            .await
            .context("failed to send request to get device code")?
            .error_for_status()
            .context("failed to get device code")?
            .json::<DeviceCodeInfo>()
            .await
            .context("failed to parse device code response")
    }

    async fn poll_for_access_token(&self, device_code: &str) -> Result<String> {
        #[derive(Serialize)]
        struct AccessTokenRequest {
            client_id: String,
            device_code: String,
            grant_type: String,
        }
        #[derive(Debug, Deserialize)]
        struct AccessTokenResponse {
            access_token: Option<String>,
            error: Option<String>,
            #[serde(flatten)]
            _extra: HashMap<String, Value>,
        }

        const MAX_ATTEMPTS: i32 = 36;
        for attempt in 0..MAX_ATTEMPTS {
            let resp = self
                .client
                .post(GITHUB_COPILOT_ACCESS_TOKEN_URL)
                .headers(self.get_github_headers())
                .json(&AccessTokenRequest {
                    client_id: GITHUB_COPILOT_CLIENT_ID.to_string(),
                    device_code: device_code.to_string(),
                    grant_type: "urn:ietf:params:oauth:grant-type:device_code".to_string(),
                })
                .send()
                .await
                .context("failed to make request while polling for access token")?
                .error_for_status()
                .context("error polling for access token")?
                .json::<AccessTokenResponse>()
                .await
                .context("failed to parse response while polling for access token")?;
            if resp.access_token.is_some() {
                tracing::trace!("successful authorization: {:#?}", resp,);
            }
            if let Some(access_token) = resp.access_token {
                return Ok(access_token);
            } else if resp
                .error
                .as_ref()
                .is_some_and(|err| err == "authorization_pending")
            {
                tracing::debug!(
                    "authorization pending (attempt {}/{})",
                    attempt + 1,
                    MAX_ATTEMPTS
                );
            } else {
                tracing::debug!("unexpected response: {:#?}", resp);
            }
            tokio::time::sleep(tokio::time::Duration::from_secs(5)).await;
        }
        Err(anyhow!("failed to get access token"))
    }

    fn get_github_headers(&self) -> http::HeaderMap {
        let mut headers = http::HeaderMap::new();
        headers.insert(http::header::ACCEPT, "application/json".parse().unwrap());
        headers.insert(
            http::header::CONTENT_TYPE,
            "application/json".parse().unwrap(),
        );
        headers.insert(
            http::header::USER_AGENT,
            "GithubCopilot/1.155.0".parse().unwrap(),
        );
        headers.insert("editor-version", "vscode/1.85.1".parse().unwrap());
        headers.insert("editor-plugin-version", "copilot/1.155.0".parse().unwrap());
        headers
    }
}

#[async_trait]
impl Provider for GithubCopilotProvider {
    fn metadata() -> ProviderMetadata {
        ProviderMetadata::new(
            "github_copilot",
            "Github Copilot",
            "Github Copilot and associated models",
            GITHUB_COPILOT_DEFAULT_MODEL,
            GITHUB_COPILOT_KNOWN_MODELS.to_vec(),
            GITHUB_COPILOT_DOC_URL,
<<<<<<< HEAD
            vec![
                ConfigKey::new(
                    "GITHUB_COPILOT_TOKEN",
                    true,  // required
                    true,  // secret
                    None,  // no default value
                ),
            ],
=======
            vec![ConfigKey::new("GITHUB_COPILOT_TOKEN", true, true, None)],
>>>>>>> 77f8a59d
        )
    }

    fn get_model_config(&self) -> ModelConfig {
        self.model.clone()
    }

    #[tracing::instrument(
        skip(self, system, messages, tools),
        fields(model_config, input, output, input_tokens, output_tokens, total_tokens)
    )]
    async fn complete(
        &self,
        system: &str,
        messages: &[Message],
        tools: &[Tool],
    ) -> Result<(Message, ProviderUsage), ProviderError> {
        let payload = create_request(&self.model, system, messages, tools, &ImageFormat::OpenAi)?;

        // Make request
        let response = self.post(payload.clone()).await?;

        // Parse response
        let message = response_to_message(response.clone())?;
        let usage = match get_usage(&response) {
            Ok(usage) => usage,
            Err(ProviderError::UsageError(e)) => {
                tracing::debug!("Failed to get usage data: {}", e);
                Usage::default()
            }
            Err(e) => return Err(e),
        };
        let model = get_model(&response);
        emit_debug_trace(&self.model, &payload, &response, &usage);
        Ok((message, ProviderUsage::new(model, usage)))
    }
}<|MERGE_RESOLUTION|>--- conflicted
+++ resolved
@@ -391,18 +391,7 @@
             GITHUB_COPILOT_DEFAULT_MODEL,
             GITHUB_COPILOT_KNOWN_MODELS.to_vec(),
             GITHUB_COPILOT_DOC_URL,
-<<<<<<< HEAD
-            vec![
-                ConfigKey::new(
-                    "GITHUB_COPILOT_TOKEN",
-                    true,  // required
-                    true,  // secret
-                    None,  // no default value
-                ),
-            ],
-=======
             vec![ConfigKey::new("GITHUB_COPILOT_TOKEN", true, true, None)],
->>>>>>> 77f8a59d
         )
     }
 
