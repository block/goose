use anyhow::{anyhow, Context, Result};
use async_trait::async_trait;
use axum::http;
use chrono::{DateTime, Utc};
use etcetera::{choose_app_strategy, AppStrategy};
use reqwest::Client;
use serde::{Deserialize, Serialize};
use serde_json::Value;
use std::cell::RefCell;
use std::collections::HashMap;
use std::path::PathBuf;
use std::time::Duration;

use super::base::{Provider, ProviderMetadata, ProviderUsage, Usage};
use super::errors::ProviderError;
use super::formats::openai::{create_request, get_usage, response_to_message};
use super::retry::ProviderRetry;
use super::utils::{emit_debug_trace, get_model, handle_response_openai_compat, ImageFormat};

use crate::config::{Config, ConfigError};
use crate::impl_provider_default;
use crate::message::Message;
use crate::model::ModelConfig;
use crate::providers::base::ConfigKey;
use rmcp::model::Tool;

pub const GITHUB_COPILOT_DEFAULT_MODEL: &str = "gpt-4o";
pub const GITHUB_COPILOT_KNOWN_MODELS: &[&str] = &[
    "gpt-4o",
    "o1",
    "o3-mini",
    "claude-3.7-sonnet",
    "claude-3.5-sonnet",
];

pub const GITHUB_COPILOT_STREAM_MODELS: &[&str] =
    &["gpt-4.1", "claude-3.7-sonnet", "claude-3.5-sonnet"];

const GITHUB_COPILOT_DOC_URL: &str =
    "https://docs.github.com/en/copilot/using-github-copilot/ai-models";
const GITHUB_COPILOT_CLIENT_ID: &str = "Iv1.b507a08c87ecfe98";
const GITHUB_COPILOT_DEVICE_CODE_URL: &str = "https://github.com/login/device/code";
const GITHUB_COPILOT_ACCESS_TOKEN_URL: &str = "https://github.com/login/oauth/access_token";
const GITHUB_COPILOT_API_KEY_URL: &str = "https://api.github.com/copilot_internal/v2/token";

#[derive(Debug, Deserialize)]
struct DeviceCodeInfo {
    device_code: String,
    user_code: String,
    verification_uri: String,
}

#[derive(Debug, Serialize, Deserialize, Clone)]
struct CopilotTokenEndpoints {
    api: String,
    #[serde(flatten)]
    _extra: HashMap<String, Value>,
}

#[derive(Debug, Serialize, Deserialize, Clone)]
#[allow(dead_code)] // useful for debugging
struct CopilotTokenInfo {
    token: String,
    expires_at: i64,
    refresh_in: i64,
    endpoints: CopilotTokenEndpoints,
    #[serde(flatten)]
    _extra: HashMap<String, Value>,
}

#[derive(Debug, Serialize, Deserialize, Clone)]
struct CopilotState {
    expires_at: DateTime<Utc>,
    info: CopilotTokenInfo,
}

#[derive(Debug)]
struct DiskCache {
    cache_path: PathBuf,
}

impl DiskCache {
    fn new() -> Self {
        let cache_path = choose_app_strategy(crate::config::APP_STRATEGY.clone())
            .expect("goose requires a home dir")
            .in_config_dir("githubcopilot/info.json");
        Self { cache_path }
    }

    async fn load(&self) -> Option<CopilotState> {
        if let Ok(contents) = tokio::fs::read_to_string(&self.cache_path).await {
            if let Ok(info) = serde_json::from_str::<CopilotState>(&contents) {
                return Some(info);
            }
        }
        None
    }

    async fn save(&self, info: &CopilotState) -> Result<()> {
        if let Some(parent) = self.cache_path.parent() {
            tokio::fs::create_dir_all(parent).await?;
        }
        let contents = serde_json::to_string(info)?;
        tokio::fs::write(&self.cache_path, contents).await?;
        Ok(())
    }
}

#[derive(Debug, serde::Serialize)]
pub struct GithubCopilotProvider {
    #[serde(skip)]
    client: Client,
    #[serde(skip)]
    cache: DiskCache,
    #[serde(skip)]
    mu: tokio::sync::Mutex<RefCell<Option<CopilotState>>>,
    model: ModelConfig,
}

impl_provider_default!(GithubCopilotProvider);

impl GithubCopilotProvider {
    pub fn from_env(model: ModelConfig) -> Result<Self> {
        let client = Client::builder()
            .timeout(Duration::from_secs(600))
            .build()?;
        let cache = DiskCache::new();
        let mu = tokio::sync::Mutex::new(RefCell::new(None));
        Ok(Self {
            client,
            cache,
            mu,
            model,
        })
    }

    async fn post(&self, payload: &mut Value) -> Result<Value, ProviderError> {
        use crate::providers::utils_universal_openai_stream::{OAIStreamChunk, OAIStreamCollector};
        use futures::StreamExt;
        // Detect gpt-4.1 and stream
        let model_name = payload.get("model").and_then(|v| v.as_str()).unwrap_or("");
        let stream_only_model = GITHUB_COPILOT_STREAM_MODELS
            .iter()
            .any(|prefix| model_name.starts_with(prefix));
        if stream_only_model {
            payload
                .as_object_mut()
                .unwrap()
                .insert("stream".to_string(), serde_json::Value::Bool(true));
        }
        let (endpoint, token) = self.get_api_info().await?;
        let url = url::Url::parse(&format!("{}/chat/completions", endpoint))
            .map_err(|e| ProviderError::RequestFailed(format!("Invalid base URL: {e}")))?;
        let response = self
            .client
            .post(url)
            .headers(self.get_github_headers())
            .header("Authorization", format!("Bearer {}", token))
            .json(payload)
            .send()
            .await?;
        if stream_only_model {
            let mut collector = OAIStreamCollector::new();
            let mut stream = response.bytes_stream();
            while let Some(chunk) = stream.next().await {
                let chunk = chunk.map_err(|e| ProviderError::RequestFailed(e.to_string()))?;
                let text = String::from_utf8_lossy(&chunk);
                for line in text.lines() {
                    let tline = line.trim();
                    if !tline.starts_with("data: ") {
                        continue;
                    }
                    let payload = &tline[6..];
                    if payload == "[DONE]" {
                        break;
                    }
                    match serde_json::from_str::<OAIStreamChunk>(payload) {
                        Ok(ch) => collector.add_chunk(&ch),
                        Err(_) => continue,
                    }
                }
            }
            let final_response = collector.build_response();
            let value = serde_json::to_value(final_response)
                .map_err(|e| ProviderError::RequestFailed(e.to_string()))?;
            Ok(value)
        } else {
            handle_response_openai_compat(response).await
        }
    }

    async fn get_api_info(&self) -> Result<(String, String)> {
        let guard = self.mu.lock().await;

        if let Some(state) = guard.borrow().as_ref() {
            if state.expires_at > Utc::now() {
                return Ok((state.info.endpoints.api.clone(), state.info.token.clone()));
            }
        }

        if let Some(state) = self.cache.load().await {
            if guard.borrow().is_none() {
                guard.replace(Some(state.clone()));
            }
            if state.expires_at > Utc::now() {
                return Ok((state.info.endpoints.api, state.info.token));
            }
        }

        const MAX_ATTEMPTS: i32 = 3;
        for attempt in 0..MAX_ATTEMPTS {
            tracing::trace!("attempt {} to refresh api info", attempt + 1);
            let info = match self.refresh_api_info().await {
                Ok(data) => data,
                Err(err) => {
                    tracing::warn!("failed to refresh api info: {}", err);
                    continue;
                }
            };
            let expires_at = Utc::now() + chrono::Duration::seconds(info.refresh_in);
            let new_state = CopilotState { info, expires_at };
            self.cache.save(&new_state).await?;
            guard.replace(Some(new_state.clone()));
            return Ok((new_state.info.endpoints.api, new_state.info.token));
        }
        Err(anyhow!("failed to get api info after 3 attempts"))
    }

    async fn refresh_api_info(&self) -> Result<CopilotTokenInfo> {
        let config = Config::global();
        let token = match config.get_secret::<String>("GITHUB_COPILOT_TOKEN") {
            Ok(token) => token,
            Err(err) => match err {
                ConfigError::NotFound(_) => {
                    let token = self
                        .get_access_token()
                        .await
                        .context("unable to login into github")?;
                    config.set_secret("GITHUB_COPILOT_TOKEN", Value::String(token.clone()))?;
                    token
                }
                _ => return Err(err.into()),
            },
        };
        let resp = self
            .client
            .get(GITHUB_COPILOT_API_KEY_URL)
            .headers(self.get_github_headers())
            .header(http::header::AUTHORIZATION, format!("bearer {}", &token))
            .send()
            .await?
            .error_for_status()?
            .text()
            .await?;
        tracing::trace!("copilot token response: {}", resp);
        let info: CopilotTokenInfo = serde_json::from_str(&resp)?;
        Ok(info)
    }

    async fn get_access_token(&self) -> Result<String> {
        for attempt in 0..3 {
            tracing::trace!("attempt {} to get access token", attempt + 1);
            match self.login().await {
                Ok(token) => return Ok(token),
                Err(err) => tracing::warn!("failed to get access token: {}", err),
            }
        }
        Err(anyhow!("failed to get access token after 3 attempts"))
    }

    async fn login(&self) -> Result<String> {
        let device_code_info = self.get_device_code().await?;

        println!(
            "Please visit {} and enter code {}",
            device_code_info.verification_uri, device_code_info.user_code
        );

        self.poll_for_access_token(&device_code_info.device_code)
            .await
    }

    async fn get_device_code(&self) -> Result<DeviceCodeInfo> {
        #[derive(Serialize)]
        struct DeviceCodeRequest {
            client_id: String,
            scope: String,
        }
        self.client
            .post(GITHUB_COPILOT_DEVICE_CODE_URL)
            .headers(self.get_github_headers())
            .json(&DeviceCodeRequest {
                client_id: GITHUB_COPILOT_CLIENT_ID.to_string(),
                scope: "read:user".to_string(),
            })
            .send()
            .await
            .context("failed to send request to get device code")?
            .error_for_status()
            .context("failed to get device code")?
            .json::<DeviceCodeInfo>()
            .await
            .context("failed to parse device code response")
    }

    async fn poll_for_access_token(&self, device_code: &str) -> Result<String> {
        #[derive(Serialize)]
        struct AccessTokenRequest {
            client_id: String,
            device_code: String,
            grant_type: String,
        }
        #[derive(Debug, Deserialize)]
        struct AccessTokenResponse {
            access_token: Option<String>,
            error: Option<String>,
            #[serde(flatten)]
            _extra: HashMap<String, Value>,
        }

        const MAX_ATTEMPTS: i32 = 36;
        for attempt in 0..MAX_ATTEMPTS {
            let resp = self
                .client
                .post(GITHUB_COPILOT_ACCESS_TOKEN_URL)
                .headers(self.get_github_headers())
                .json(&AccessTokenRequest {
                    client_id: GITHUB_COPILOT_CLIENT_ID.to_string(),
                    device_code: device_code.to_string(),
                    grant_type: "urn:ietf:params:oauth:grant-type:device_code".to_string(),
                })
                .send()
                .await
                .context("failed to make request while polling for access token")?
                .error_for_status()
                .context("error polling for access token")?
                .json::<AccessTokenResponse>()
                .await
                .context("failed to parse response while polling for access token")?;
            if resp.access_token.is_some() {
                tracing::trace!("successful authorization: {:#?}", resp,);
            }
            if let Some(access_token) = resp.access_token {
                return Ok(access_token);
            } else if resp
                .error
                .as_ref()
                .is_some_and(|err| err == "authorization_pending")
            {
                tracing::debug!(
                    "authorization pending (attempt {}/{})",
                    attempt + 1,
                    MAX_ATTEMPTS
                );
            } else {
                tracing::debug!("unexpected response: {:#?}", resp);
            }
            tokio::time::sleep(tokio::time::Duration::from_secs(5)).await;
        }
        Err(anyhow!("failed to get access token"))
    }

    fn get_github_headers(&self) -> http::HeaderMap {
        let mut headers = http::HeaderMap::new();
        headers.insert(http::header::ACCEPT, "application/json".parse().unwrap());
        headers.insert(
            http::header::CONTENT_TYPE,
            "application/json".parse().unwrap(),
        );
        headers.insert(
            http::header::USER_AGENT,
            "GithubCopilot/1.155.0".parse().unwrap(),
        );
        headers.insert("editor-version", "vscode/1.85.1".parse().unwrap());
        headers.insert("editor-plugin-version", "copilot/1.155.0".parse().unwrap());
        headers
    }
}

#[async_trait]
impl Provider for GithubCopilotProvider {
    fn metadata() -> ProviderMetadata {
        ProviderMetadata::new(
            "github_copilot",
            "Github Copilot",
            "Github Copilot and associated models",
            GITHUB_COPILOT_DEFAULT_MODEL,
            GITHUB_COPILOT_KNOWN_MODELS.to_vec(),
            GITHUB_COPILOT_DOC_URL,
            vec![ConfigKey::new("GITHUB_COPILOT_TOKEN", true, true, None)],
        )
    }

    fn get_model_config(&self) -> ModelConfig {
        self.model.clone()
    }

    #[tracing::instrument(
        skip(self, system, messages, tools),
        fields(model_config, input, output, input_tokens, output_tokens, total_tokens)
    )]
    async fn complete(
        &self,
        system: &str,
        messages: &[Message],
        tools: &[Tool],
    ) -> Result<(Message, ProviderUsage), ProviderError> {
        let mut payload =
            create_request(&self.model, system, messages, tools, &ImageFormat::OpenAi)?;

<<<<<<< HEAD
        // Make request with retry
        let response = self.with_retry(|| self.post(payload.clone())).await?;
=======
        // Make request
        let response = self.post(&mut payload).await?;
>>>>>>> 750fbb44

        // Parse response
        let message = response_to_message(&response)?;
        let usage = response.get("usage").map(get_usage).unwrap_or_else(|| {
            tracing::debug!("Failed to get usage data");
            Usage::default()
        });
        let model = get_model(&response);
        emit_debug_trace(&self.model, &payload, &response, &usage);
        Ok((message, ProviderUsage::new(model, usage)))
    }

    /// Fetch supported models from GitHub Copliot; returns Err on failure, Ok(None) if not present
    async fn fetch_supported_models_async(&self) -> Result<Option<Vec<String>>, ProviderError> {
        let (endpoint, token) = self.get_api_info().await?;
        let url = format!("{}/models", endpoint);

        let mut headers = http::HeaderMap::new();
        headers.insert(http::header::ACCEPT, "application/json".parse().unwrap());
        headers.insert(
            http::header::CONTENT_TYPE,
            "application/json".parse().unwrap(),
        );
        headers.insert("Copilot-Integration-Id", "vscode-chat".parse().unwrap());
        headers.insert(
            http::header::AUTHORIZATION,
            format!("Bearer {}", token).parse().unwrap(),
        );

        let response = self.client.get(url).headers(headers).send().await?;

        let json: serde_json::Value = response.json().await?;

        let arr = match json.get("data").and_then(|v| v.as_array()) {
            Some(arr) => arr,
            None => return Ok(None),
        };
        let mut models: Vec<String> = arr
            .iter()
            .filter_map(|m| {
                if let Some(s) = m.as_str() {
                    Some(s.to_string())
                } else if let Some(obj) = m.as_object() {
                    obj.get("id").and_then(|v| v.as_str()).map(str::to_string)
                } else {
                    None
                }
            })
            .collect();
        models.sort();
        Ok(Some(models))
    }
}<|MERGE_RESOLUTION|>--- conflicted
+++ resolved
@@ -405,16 +405,14 @@
         messages: &[Message],
         tools: &[Tool],
     ) -> Result<(Message, ProviderUsage), ProviderError> {
-        let mut payload =
+        let payload =
             create_request(&self.model, system, messages, tools, &ImageFormat::OpenAi)?;
 
-<<<<<<< HEAD
         // Make request with retry
-        let response = self.with_retry(|| self.post(payload.clone())).await?;
-=======
-        // Make request
-        let response = self.post(&mut payload).await?;
->>>>>>> 750fbb44
+        let response = self.with_retry(|| async {
+            let mut payload_clone = payload.clone();
+            self.post(&mut payload_clone).await
+        }).await?;
 
         // Parse response
         let message = response_to_message(&response)?;
@@ -428,7 +426,7 @@
     }
 
     /// Fetch supported models from GitHub Copliot; returns Err on failure, Ok(None) if not present
-    async fn fetch_supported_models_async(&self) -> Result<Option<Vec<String>>, ProviderError> {
+    async fn fetch_supported_models(&self) -> Result<Option<Vec<String>>, ProviderError> {
         let (endpoint, token) = self.get_api_info().await?;
         let url = format!("{}/models", endpoint);
 
