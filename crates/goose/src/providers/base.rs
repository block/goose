--- conflicted
+++ resolved
@@ -280,27 +280,21 @@
     type Output = Self;
 
     fn add(self, other: Self) -> Self {
-<<<<<<< HEAD
-        Self {
-            input_tokens: sum_optionals(self.input_tokens, other.input_tokens),
-            output_tokens: sum_optionals(self.output_tokens, other.output_tokens),
-            total_tokens: sum_optionals(self.total_tokens, other.total_tokens),
-            cache_read_input_tokens: sum_optionals(
-                self.cache_read_input_tokens,
-                other.cache_read_input_tokens,
-            ),
-            cache_write_input_tokens: sum_optionals(
-                self.cache_write_input_tokens,
-                other.cache_write_input_tokens,
-            ),
-        }
-=======
         Self::new(
             sum_optionals(self.input_tokens, other.input_tokens),
             sum_optionals(self.output_tokens, other.output_tokens),
             sum_optionals(self.total_tokens, other.total_tokens),
         )
->>>>>>> 4b0bef18
+        .with_cache_tokens(
+            sum_optionals(
+                self.cache_read_input_tokens,
+                other.cache_read_input_tokens,
+            ),
+            sum_optionals(
+                self.cache_write_input_tokens,
+                other.cache_write_input_tokens,
+            ),
+        )
     }
 }
 
@@ -330,13 +324,9 @@
         Self {
             input_tokens,
             output_tokens,
-<<<<<<< HEAD
-            total_tokens,
+            total_tokens: calculated_total,
             cache_read_input_tokens: None,
             cache_write_input_tokens: None,
-=======
-            total_tokens: calculated_total,
->>>>>>> 4b0bef18
         }
     }
 
