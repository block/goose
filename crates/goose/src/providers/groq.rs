use super::errors::ProviderError;
<<<<<<< HEAD
use super::retry::ProviderRetry;
use super::utils::{get_model, handle_response_openai_compat};
=======
use crate::impl_provider_default;
>>>>>>> 750fbb44
use crate::message::Message;
use crate::model::ModelConfig;
use crate::providers::base::{ConfigKey, Provider, ProviderMetadata, ProviderUsage, Usage};
use crate::providers::formats::openai::{create_request, get_usage, response_to_message};
use anyhow::Result;
use async_trait::async_trait;
<<<<<<< HEAD
use mcp_core::Tool;
use reqwest::Client;
=======
use reqwest::{Client, StatusCode};
use rmcp::model::Tool;
>>>>>>> 750fbb44
use serde_json::Value;
use std::time::Duration;
use url::Url;

pub const GROQ_API_HOST: &str = "https://api.groq.com";
pub const GROQ_DEFAULT_MODEL: &str = "moonshotai/kimi-k2-instruct";
pub const GROQ_KNOWN_MODELS: &[&str] = &[
    "gemma2-9b-it",
    "llama-3.3-70b-versatile",
    "moonshotai/kimi-k2-instruct",
    "qwen/qwen3-32b",
];

pub const GROQ_DOC_URL: &str = "https://console.groq.com/docs/models";

#[derive(serde::Serialize)]
pub struct GroqProvider {
    #[serde(skip)]
    client: Client,
    host: String,
    api_key: String,
    model: ModelConfig,
}

impl_provider_default!(GroqProvider);

impl GroqProvider {
    pub fn from_env(model: ModelConfig) -> Result<Self> {
        let config = crate::config::Config::global();
        let api_key: String = config.get_secret("GROQ_API_KEY")?;
        let host: String = config
            .get_param("GROQ_HOST")
            .unwrap_or_else(|_| GROQ_API_HOST.to_string());

        let client = Client::builder()
            .timeout(Duration::from_secs(600))
            .build()?;

        Ok(Self {
            client,
            host,
            api_key,
            model,
        })
    }

<<<<<<< HEAD
    async fn post(&self, payload: Value) -> Result<Value, ProviderError> {
=======
    async fn post(&self, payload: &Value) -> anyhow::Result<Value, ProviderError> {
>>>>>>> 750fbb44
        let base_url = Url::parse(&self.host)
            .map_err(|e| ProviderError::RequestFailed(format!("Invalid base URL: {e}")))?;
        let url = base_url.join("openai/v1/chat/completions").map_err(|e| {
            ProviderError::RequestFailed(format!("Failed to construct endpoint URL: {e}"))
        })?;

        let response = self
            .client
            .post(url)
            .header("Authorization", format!("Bearer {}", self.api_key))
            .json(payload)
            .send()
            .await?;

<<<<<<< HEAD
        handle_response_openai_compat(response).await
=======
        let status = response.status();
        let response_payload: Option<Value> = response.json().await.ok();
        let formatted_payload = format!("{:?}", response_payload);

        match status {
            StatusCode::OK => response_payload.ok_or_else( || ProviderError::RequestFailed("Response body is not valid JSON".to_string()) ),
            StatusCode::UNAUTHORIZED | StatusCode::FORBIDDEN => {
                Err(ProviderError::Authentication(format!("Authentication failed. Please ensure your API keys are valid and have the required permissions. \
                    Status: {}. Response: {:?}", status, response_payload)))
            }
            StatusCode::PAYLOAD_TOO_LARGE => {
                Err(ProviderError::ContextLengthExceeded(formatted_payload))
            }
            StatusCode::TOO_MANY_REQUESTS => {
                Err(ProviderError::RateLimitExceeded(formatted_payload))
            }
            StatusCode::INTERNAL_SERVER_ERROR | StatusCode::SERVICE_UNAVAILABLE => {
                Err(ProviderError::ServerError(formatted_payload))
            }
            _ => {
                let error_msg = format!("Provider request failed with status: {}. Payload: {:?}", status, response_payload);
                tracing::debug!(error_msg);
                Err(ProviderError::RequestFailed(error_msg))
            }
        }
>>>>>>> 750fbb44
    }
}

#[async_trait]
impl Provider for GroqProvider {
    fn metadata() -> ProviderMetadata {
        ProviderMetadata::new(
            "groq",
            "Groq",
            "Fast inference with Groq hardware",
            GROQ_DEFAULT_MODEL,
            GROQ_KNOWN_MODELS.to_vec(),
            GROQ_DOC_URL,
            vec![
                ConfigKey::new("GROQ_API_KEY", true, true, None),
                ConfigKey::new("GROQ_HOST", false, false, Some(GROQ_API_HOST)),
            ],
        )
    }

    fn get_model_config(&self) -> ModelConfig {
        self.model.clone()
    }

    #[tracing::instrument(
        skip(self, system, messages, tools),
        fields(model_config, input, output, input_tokens, output_tokens, total_tokens)
    )]
    async fn complete(
        &self,
        system: &str,
        messages: &[Message],
        tools: &[Tool],
    ) -> Result<(Message, ProviderUsage), ProviderError> {
        let payload = create_request(
            &self.model,
            system,
            messages,
            tools,
            &super::utils::ImageFormat::OpenAi,
        )?;

<<<<<<< HEAD
        let response = self.with_retry(|| self.post(payload.clone())).await?;
=======
        let response = self.post(&payload).await?;
>>>>>>> 750fbb44

        let message = response_to_message(&response)?;
        let usage = response.get("usage").map(get_usage).unwrap_or_else(|| {
            tracing::debug!("Failed to get usage data");
            Usage::default()
        });
        let model = get_model(&response);
        super::utils::emit_debug_trace(&self.model, &payload, &response, &usage);
        Ok((message, ProviderUsage::new(model, usage)))
    }

    /// Fetch supported models from Groq; returns Err on failure, Ok(None) if no models found
    async fn fetch_supported_models(&self) -> Result<Option<Vec<String>>, ProviderError> {
        // Construct the Groq models endpoint
        let base_url = url::Url::parse(&self.host)
            .map_err(|e| ProviderError::RequestFailed(format!("Invalid base URL: {}", e)))?;
        let url = base_url.join("openai/v1/models").map_err(|e| {
            ProviderError::RequestFailed(format!("Failed to construct endpoint URL: {}", e))
        })?;

        // Build the request with required headers
        let request = self
            .client
            .get(url)
            .bearer_auth(&self.api_key)
            .header("Content-Type", "application/json");

        // Send request
        let response = request.send().await?;
        let response = handle_response_openai_compat(response).await?;

        let data = response
            .get("data")
            .and_then(|v| v.as_array())
            .ok_or_else(|| {
                ProviderError::UsageError("Missing or invalid `data` field in response".into())
            })?;

        let mut model_names: Vec<String> = data
            .iter()
            .filter_map(|m| m.get("id").and_then(|v| v.as_str()).map(String::from))
            .collect();
        model_names.sort();
        Ok(Some(model_names))
    }
}<|MERGE_RESOLUTION|>--- conflicted
+++ resolved
@@ -1,23 +1,15 @@
 use super::errors::ProviderError;
-<<<<<<< HEAD
 use super::retry::ProviderRetry;
 use super::utils::{get_model, handle_response_openai_compat};
-=======
 use crate::impl_provider_default;
->>>>>>> 750fbb44
 use crate::message::Message;
 use crate::model::ModelConfig;
 use crate::providers::base::{ConfigKey, Provider, ProviderMetadata, ProviderUsage, Usage};
 use crate::providers::formats::openai::{create_request, get_usage, response_to_message};
 use anyhow::Result;
 use async_trait::async_trait;
-<<<<<<< HEAD
-use mcp_core::Tool;
 use reqwest::Client;
-=======
-use reqwest::{Client, StatusCode};
 use rmcp::model::Tool;
->>>>>>> 750fbb44
 use serde_json::Value;
 use std::time::Duration;
 use url::Url;
@@ -64,11 +56,7 @@
         })
     }
 
-<<<<<<< HEAD
     async fn post(&self, payload: Value) -> Result<Value, ProviderError> {
-=======
-    async fn post(&self, payload: &Value) -> anyhow::Result<Value, ProviderError> {
->>>>>>> 750fbb44
         let base_url = Url::parse(&self.host)
             .map_err(|e| ProviderError::RequestFailed(format!("Invalid base URL: {e}")))?;
         let url = base_url.join("openai/v1/chat/completions").map_err(|e| {
@@ -79,39 +67,11 @@
             .client
             .post(url)
             .header("Authorization", format!("Bearer {}", self.api_key))
-            .json(payload)
+            .json(&payload)
             .send()
             .await?;
 
-<<<<<<< HEAD
         handle_response_openai_compat(response).await
-=======
-        let status = response.status();
-        let response_payload: Option<Value> = response.json().await.ok();
-        let formatted_payload = format!("{:?}", response_payload);
-
-        match status {
-            StatusCode::OK => response_payload.ok_or_else( || ProviderError::RequestFailed("Response body is not valid JSON".to_string()) ),
-            StatusCode::UNAUTHORIZED | StatusCode::FORBIDDEN => {
-                Err(ProviderError::Authentication(format!("Authentication failed. Please ensure your API keys are valid and have the required permissions. \
-                    Status: {}. Response: {:?}", status, response_payload)))
-            }
-            StatusCode::PAYLOAD_TOO_LARGE => {
-                Err(ProviderError::ContextLengthExceeded(formatted_payload))
-            }
-            StatusCode::TOO_MANY_REQUESTS => {
-                Err(ProviderError::RateLimitExceeded(formatted_payload))
-            }
-            StatusCode::INTERNAL_SERVER_ERROR | StatusCode::SERVICE_UNAVAILABLE => {
-                Err(ProviderError::ServerError(formatted_payload))
-            }
-            _ => {
-                let error_msg = format!("Provider request failed with status: {}. Payload: {:?}", status, response_payload);
-                tracing::debug!(error_msg);
-                Err(ProviderError::RequestFailed(error_msg))
-            }
-        }
->>>>>>> 750fbb44
     }
 }
 
@@ -154,11 +114,7 @@
             &super::utils::ImageFormat::OpenAi,
         )?;
 
-<<<<<<< HEAD
         let response = self.with_retry(|| self.post(payload.clone())).await?;
-=======
-        let response = self.post(&payload).await?;
->>>>>>> 750fbb44
 
         let message = response_to_message(&response)?;
         let usage = response.get("usage").map(get_usage).unwrap_or_else(|| {
