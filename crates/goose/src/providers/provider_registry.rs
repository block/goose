use super::base::{ModelInfo, Provider, ProviderMetadata, ProviderType};
use crate::config::DeclarativeProviderConfig;
use crate::model::ModelConfig;
use anyhow::Result;
use futures::future::BoxFuture;
use std::collections::HashMap;
use std::sync::Arc;

type ProviderConstructor =
    Arc<dyn Fn(ModelConfig) -> BoxFuture<'static, Result<Arc<dyn Provider>>> + Send + Sync>;

pub struct ProviderEntry {
    metadata: ProviderMetadata,
<<<<<<< HEAD
    constructor: ProviderConstructor,
    provider_type: ProviderType,
=======
    pub(crate) constructor: ProviderConstructor,
>>>>>>> 10150643
}

#[derive(Default)]
pub struct ProviderRegistry {
    pub(crate) entries: HashMap<String, ProviderEntry>,
}

impl ProviderRegistry {
    pub fn new() -> Self {
        Self {
            entries: HashMap::new(),
        }
    }

    pub fn register<P, F>(&mut self, constructor: F, preferred: bool)
    where
        P: Provider + 'static,
        F: Fn(ModelConfig) -> BoxFuture<'static, Result<P>> + Send + Sync + 'static,
    {
        let metadata = P::metadata();
        let name = metadata.name.clone();

        self.entries.insert(
            name,
            ProviderEntry {
                metadata,
<<<<<<< HEAD
                constructor: Box::new(move |model| Ok(Arc::new(constructor(model)?))),
                provider_type: if preferred {
                    ProviderType::Preferred
                } else {
                    ProviderType::Builtin
                },
=======
                constructor: Arc::new(move |model| {
                    let fut = constructor(model);
                    Box::pin(async move {
                        let provider = fut.await?;
                        Ok(Arc::new(provider) as Arc<dyn Provider>)
                    })
                }),
>>>>>>> 10150643
            },
        );
    }

    pub fn register_with_name<P, F>(
        &mut self,
        config: &DeclarativeProviderConfig,
        provider_type: ProviderType,
        constructor: F,
    ) where
        P: Provider + 'static,
        F: Fn(ModelConfig) -> Result<P> + Send + Sync + 'static,
    {
        let base_metadata = P::metadata();
        let description = config
            .description
            .clone()
            .unwrap_or_else(|| format!("Custom {} provider", config.display_name));
        let default_model = config
            .models
            .first()
            .map(|m| m.name.clone())
            .unwrap_or_default();
        let known_models: Vec<ModelInfo> = config
            .models
            .iter()
            .map(|m| ModelInfo {
                name: m.name.clone(),
                context_limit: m.context_limit,
                input_token_cost: m.input_token_cost,
                output_token_cost: m.output_token_cost,
                currency: m.currency.clone(),
                supports_cache_control: Some(m.supports_cache_control.unwrap_or(false)),
            })
            .collect();

        let custom_metadata = ProviderMetadata {
            name: config.name.clone(),
            display_name: config.display_name.clone(),
            description,
            default_model,
            known_models,
            model_doc_link: base_metadata.model_doc_link,
            config_keys: base_metadata.config_keys,
        };

        self.entries.insert(
            config.name.clone(),
            ProviderEntry {
                metadata: custom_metadata,
<<<<<<< HEAD
                constructor: Box::new(move |model| Ok(Arc::new(constructor(model)?))),
                provider_type,
=======
                constructor: Arc::new(move |model| {
                    let result = constructor(model);
                    Box::pin(async move {
                        let provider = result?;
                        Ok(Arc::new(provider) as Arc<dyn Provider>)
                    })
                }),
>>>>>>> 10150643
            },
        );
    }

    pub fn with_providers<F>(mut self, setup: F) -> Self
    where
        F: FnOnce(&mut Self),
    {
        setup(&mut self);
        self
    }

    pub async fn create(&self, name: &str, model: ModelConfig) -> Result<Arc<dyn Provider>> {
        let entry = self
            .entries
            .get(name)
            .ok_or_else(|| anyhow::anyhow!("Unknown provider: {}", name))?;

        (entry.constructor)(model).await
    }

    pub fn all_metadata_with_types(&self) -> Vec<(ProviderMetadata, ProviderType)> {
        self.entries
            .values()
            .map(|e| (e.metadata.clone(), e.provider_type))
            .collect()
    }

    pub fn remove_custom_providers(&mut self) {
        self.entries.retain(|name, _| !name.starts_with("custom_"));
    }
}<|MERGE_RESOLUTION|>--- conflicted
+++ resolved
@@ -11,12 +11,8 @@
 
 pub struct ProviderEntry {
     metadata: ProviderMetadata,
-<<<<<<< HEAD
-    constructor: ProviderConstructor,
+    pub(crate) constructor: ProviderConstructor,
     provider_type: ProviderType,
-=======
-    pub(crate) constructor: ProviderConstructor,
->>>>>>> 10150643
 }
 
 #[derive(Default)]
@@ -43,14 +39,6 @@
             name,
             ProviderEntry {
                 metadata,
-<<<<<<< HEAD
-                constructor: Box::new(move |model| Ok(Arc::new(constructor(model)?))),
-                provider_type: if preferred {
-                    ProviderType::Preferred
-                } else {
-                    ProviderType::Builtin
-                },
-=======
                 constructor: Arc::new(move |model| {
                     let fut = constructor(model);
                     Box::pin(async move {
@@ -58,7 +46,11 @@
                         Ok(Arc::new(provider) as Arc<dyn Provider>)
                     })
                 }),
->>>>>>> 10150643
+                provider_type: if preferred {
+                    ProviderType::Preferred
+                } else {
+                    ProviderType::Builtin
+                },
             },
         );
     }
@@ -109,10 +101,6 @@
             config.name.clone(),
             ProviderEntry {
                 metadata: custom_metadata,
-<<<<<<< HEAD
-                constructor: Box::new(move |model| Ok(Arc::new(constructor(model)?))),
-                provider_type,
-=======
                 constructor: Arc::new(move |model| {
                     let result = constructor(model);
                     Box::pin(async move {
@@ -120,7 +108,7 @@
                         Ok(Arc::new(provider) as Arc<dyn Provider>)
                     })
                 }),
->>>>>>> 10150643
+                provider_type,
             },
         );
     }
