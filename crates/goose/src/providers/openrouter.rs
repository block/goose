use anyhow::{Error, Result};
use async_trait::async_trait;
use reqwest::Client;
use serde_json::{json, Value};
use std::time::Duration;

use super::base::{ConfigKey, Provider, ProviderMetadata, ProviderUsage, Usage};
use super::errors::ProviderError;
use super::retry::ProviderRetry;
use super::utils::{
    emit_debug_trace, get_model, handle_response_google_compat, handle_response_openai_compat,
    is_google_model,
};
use crate::impl_provider_default;
use crate::message::Message;
use crate::model::ModelConfig;
use crate::providers::formats::openai::{create_request, get_usage, response_to_message};
use rmcp::model::Tool;
use url::Url;

pub const OPENROUTER_DEFAULT_MODEL: &str = "anthropic/claude-3.5-sonnet";
pub const OPENROUTER_MODEL_PREFIX_ANTHROPIC: &str = "anthropic";

// OpenRouter can run many models, we suggest the default
pub const OPENROUTER_KNOWN_MODELS: &[&str] = &[
    "anthropic/claude-3.5-sonnet",
    "anthropic/claude-3.7-sonnet",
    "anthropic/claude-sonnet-4",
    "google/gemini-2.5-pro",
    "deepseek/deepseek-r1-0528",
    "qwen/qwen3-coder",
    "moonshotai/kimi-k2",
];
pub const OPENROUTER_DOC_URL: &str = "https://openrouter.ai/models";

#[derive(serde::Serialize)]
pub struct OpenRouterProvider {
    #[serde(skip)]
    client: Client,
    host: String,
    api_key: String,
    model: ModelConfig,
}

impl_provider_default!(OpenRouterProvider);

impl OpenRouterProvider {
    pub fn from_env(model: ModelConfig) -> Result<Self> {
        let config = crate::config::Config::global();
        let api_key: String = config.get_secret("OPENROUTER_API_KEY")?;
        let host: String = config
            .get_param("OPENROUTER_HOST")
            .unwrap_or_else(|_| "https://openrouter.ai".to_string());

        let client = Client::builder()
            .timeout(Duration::from_secs(600))
            .build()?;

        Ok(Self {
            client,
            host,
            api_key,
            model,
        })
    }

    async fn post(&self, payload: &Value) -> Result<Value, ProviderError> {
        let base_url = Url::parse(&self.host)
            .map_err(|e| ProviderError::RequestFailed(format!("Invalid base URL: {e}")))?;
        let url = base_url.join("api/v1/chat/completions").map_err(|e| {
            ProviderError::RequestFailed(format!("Failed to construct endpoint URL: {e}"))
        })?;

        let response = self
            .client
            .post(url)
            .header("Content-Type", "application/json")
            .header("Authorization", format!("Bearer {}", self.api_key))
            .header("HTTP-Referer", "https://block.github.io/goose")
            .header("X-Title", "Goose")
            .json(payload)
            .send()
            .await?;

        // Handle Google-compatible model responses differently
        if is_google_model(payload) {
            return handle_response_google_compat(response).await;
        }

        // For OpenAI-compatible models, parse the response body to JSON
        let response_body = handle_response_openai_compat(response)
            .await
            .map_err(|e| ProviderError::RequestFailed(format!("Failed to parse response: {e}")))?;

        let _debug = format!(
            "OpenRouter request with payload: {} and response: {}",
            serde_json::to_string_pretty(payload).unwrap_or_else(|_| "Invalid JSON".to_string()),
            serde_json::to_string_pretty(&response_body)
                .unwrap_or_else(|_| "Invalid JSON".to_string())
        );

        // OpenRouter can return errors in 200 OK responses, so we have to check for errors explicitly
        // https://openrouter.ai/docs/api-reference/errors
        if let Some(error_obj) = response_body.get("error") {
            // If there's an error object, extract the error message and code
            let error_message = error_obj
                .get("message")
                .and_then(|m| m.as_str())
                .unwrap_or("Unknown OpenRouter error");

            let error_code = error_obj.get("code").and_then(|c| c.as_u64()).unwrap_or(0);

            // Check for context length errors in the error message
            if error_code == 400 && error_message.contains("maximum context length") {
                return Err(ProviderError::ContextLengthExceeded(
                    error_message.to_string(),
                ));
            }

            // Return appropriate error based on the OpenRouter error code
            match error_code {
                401 | 403 => return Err(ProviderError::Authentication(error_message.to_string())),
                429 => return Err(ProviderError::RateLimitExceeded(error_message.to_string())),
                500 | 503 => return Err(ProviderError::ServerError(error_message.to_string())),
                _ => return Err(ProviderError::RequestFailed(error_message.to_string())),
            }
        }

        // No error detected, return the response body
        Ok(response_body)
    }
}

/// Update the request when using anthropic model.
/// For anthropic model, we can enable prompt caching to save cost. Since openrouter is the OpenAI compatible
/// endpoint, we need to modify the open ai request to have anthropic cache control field.
fn update_request_for_anthropic(original_payload: &Value) -> Value {
    let mut payload = original_payload.clone();

    if let Some(messages_spec) = payload
        .as_object_mut()
        .and_then(|obj| obj.get_mut("messages"))
        .and_then(|messages| messages.as_array_mut())
    {
        // Add "cache_control" to the last and second-to-last "user" messages.
        // During each turn, we mark the final message with cache_control so the conversation can be
        // incrementally cached. The second-to-last user message is also marked for caching with the
        // cache_control parameter, so that this checkpoint can read from the previous cache.
        let mut user_count = 0;
        for message in messages_spec.iter_mut().rev() {
            if message.get("role") == Some(&json!("user")) {
                if let Some(content) = message.get_mut("content") {
                    if let Some(content_str) = content.as_str() {
                        *content = json!([{
                            "type": "text",
                            "text": content_str,
                            "cache_control": { "type": "ephemeral" }
                        }]);
                    }
                }
                user_count += 1;
                if user_count >= 2 {
                    break;
                }
            }
        }

        // Update the system message to have cache_control field.
        if let Some(system_message) = messages_spec
            .iter_mut()
            .find(|msg| msg.get("role") == Some(&json!("system")))
        {
            if let Some(content) = system_message.get_mut("content") {
                if let Some(content_str) = content.as_str() {
                    *system_message = json!({
                        "role": "system",
                        "content": [{
                            "type": "text",
                            "text": content_str,
                            "cache_control": { "type": "ephemeral" }
                        }]
                    });
                }
            }
        }
    }

    if let Some(tools_spec) = payload
        .as_object_mut()
        .and_then(|obj| obj.get_mut("tools"))
        .and_then(|tools| tools.as_array_mut())
    {
        // Add "cache_control" to the last tool spec, if any. This means that all tool definitions,
        // will be cached as a single prefix.
        if let Some(last_tool) = tools_spec.last_mut() {
            if let Some(function) = last_tool.get_mut("function") {
                function
                    .as_object_mut()
                    .unwrap()
                    .insert("cache_control".to_string(), json!({ "type": "ephemeral" }));
            }
        }
    }
    payload
}

fn create_request_based_on_model(
    provider: &OpenRouterProvider,
    system: &str,
    messages: &[Message],
    tools: &[Tool],
) -> anyhow::Result<Value, Error> {
    let mut payload = create_request(
        &provider.model,
        system,
        messages,
        tools,
        &super::utils::ImageFormat::OpenAi,
    )?;

    if provider.supports_cache_control() {
        payload = update_request_for_anthropic(&payload);
    }

    Ok(payload)
}

#[async_trait]
impl Provider for OpenRouterProvider {
    fn metadata() -> ProviderMetadata {
        ProviderMetadata::new(
            "openrouter",
            "OpenRouter",
            "Router for many model providers",
            OPENROUTER_DEFAULT_MODEL,
            OPENROUTER_KNOWN_MODELS.to_vec(),
            OPENROUTER_DOC_URL,
            vec![
                ConfigKey::new("OPENROUTER_API_KEY", true, true, None),
                ConfigKey::new(
                    "OPENROUTER_HOST",
                    false,
                    false,
                    Some("https://openrouter.ai"),
                ),
            ],
        )
    }

    fn get_model_config(&self) -> ModelConfig {
        self.model.clone()
    }

    #[tracing::instrument(
        skip(self, system, messages, tools),
        fields(model_config, input, output, input_tokens, output_tokens, total_tokens)
    )]
    async fn complete(
        &self,
        system: &str,
        messages: &[Message],
        tools: &[Tool],
    ) -> Result<(Message, ProviderUsage), ProviderError> {
        // Create the base payload
        let payload = create_request_based_on_model(self, system, messages, tools)?;

        // Make request
<<<<<<< HEAD
        let response = self.with_retry(|| self.post(payload.clone())).await?;
=======
        let response = self.post(&payload).await?;
>>>>>>> 750fbb44

        // Parse response
        let message = response_to_message(&response)?;
        let usage = response.get("usage").map(get_usage).unwrap_or_else(|| {
            tracing::debug!("Failed to get usage data");
            Usage::default()
        });
        let model = get_model(&response);
        emit_debug_trace(&self.model, &payload, &response, &usage);
        Ok((message, ProviderUsage::new(model, usage)))
    }

    /// Fetch supported models from OpenRouter API (only models with tool support)
    async fn fetch_supported_models(&self) -> Result<Option<Vec<String>>, ProviderError> {
        let base_url = Url::parse(&self.host)
            .map_err(|e| ProviderError::RequestFailed(format!("Invalid base URL: {e}")))?;
        let url = base_url.join("api/v1/models").map_err(|e| {
            ProviderError::RequestFailed(format!("Failed to construct models URL: {e}"))
        })?;

        // Handle request failures gracefully
        // If the request fails, fall back to manual entry
        let response = match self
            .client
            .get(url)
            .header("Authorization", format!("Bearer {}", self.api_key))
            .header("HTTP-Referer", "https://block.github.io/goose")
            .header("X-Title", "Goose")
            .send()
            .await
        {
            Ok(response) => response,
            Err(e) => {
                tracing::warn!("Failed to fetch models from OpenRouter API: {}, falling back to manual model entry", e);
                return Ok(None);
            }
        };

        // Handle JSON parsing failures gracefully
        let json: serde_json::Value = match response.json().await {
            Ok(json) => json,
            Err(e) => {
                tracing::warn!("Failed to parse OpenRouter API response as JSON: {}, falling back to manual model entry", e);
                return Ok(None);
            }
        };

        // Check for error in response
        if let Some(err_obj) = json.get("error") {
            let msg = err_obj
                .get("message")
                .and_then(|v| v.as_str())
                .unwrap_or("unknown error");
            tracing::warn!("OpenRouter API returned an error: {}", msg);
            return Ok(None);
        }

        let data = json.get("data").and_then(|v| v.as_array()).ok_or_else(|| {
            ProviderError::UsageError("Missing data field in JSON response".into())
        })?;

        let mut models: Vec<String> = data
            .iter()
            .filter_map(|model| {
                // Get the model ID
                let id = model.get("id").and_then(|v| v.as_str())?;

                // Check if the model supports tools
                let supported_params =
                    match model.get("supported_parameters").and_then(|v| v.as_array()) {
                        Some(params) => params,
                        None => {
                            // If supported_parameters is missing, skip this model (assume no tool support)
                            tracing::debug!(
                                "Model '{}' missing supported_parameters field, skipping",
                                id
                            );
                            return None;
                        }
                    };

                let has_tool_support = supported_params
                    .iter()
                    .any(|param| param.as_str() == Some("tools"));

                if has_tool_support {
                    Some(id.to_string())
                } else {
                    None
                }
            })
            .collect();

        // If no models with tool support were found, fall back to manual entry
        if models.is_empty() {
            tracing::warn!("No models with tool support found in OpenRouter API response, falling back to manual model entry");
            return Ok(None);
        }

        models.sort();
        Ok(Some(models))
    }

    fn supports_cache_control(&self) -> bool {
        self.model
            .model_name
            .starts_with(OPENROUTER_MODEL_PREFIX_ANTHROPIC)
    }
}<|MERGE_RESOLUTION|>--- conflicted
+++ resolved
@@ -265,11 +265,10 @@
         let payload = create_request_based_on_model(self, system, messages, tools)?;
 
         // Make request
-<<<<<<< HEAD
-        let response = self.with_retry(|| self.post(payload.clone())).await?;
-=======
-        let response = self.post(&payload).await?;
->>>>>>> 750fbb44
+        let response = self.with_retry(|| async {
+            let payload_clone = payload.clone();
+            self.post(&payload_clone).await
+        }).await?;
 
         // Parse response
         let message = response_to_message(&response)?;
