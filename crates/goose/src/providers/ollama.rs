use super::base::{ConfigKey, Provider, ProviderMetadata, ProviderUsage, Usage};
use super::errors::ProviderError;
use super::retry::ProviderRetry;
use super::utils::{get_model, handle_response_openai_compat};
use crate::impl_provider_default;
use crate::message::Message;
use crate::model::ModelConfig;
use crate::providers::formats::openai::{create_request, get_usage, response_to_message};
use anyhow::Result;
use async_trait::async_trait;
use reqwest::Client;
use rmcp::model::Tool;
use serde_json::Value;
use std::time::Duration;
use url::Url;

pub const OLLAMA_HOST: &str = "localhost";
pub const OLLAMA_TIMEOUT: u64 = 600; // seconds
pub const OLLAMA_DEFAULT_PORT: u16 = 11434;
pub const OLLAMA_DEFAULT_MODEL: &str = "qwen2.5";
// Ollama can run many models, we only provide the default
pub const OLLAMA_KNOWN_MODELS: &[&str] = &[OLLAMA_DEFAULT_MODEL];
pub const OLLAMA_DOC_URL: &str = "https://ollama.com/library";

#[derive(serde::Serialize)]
pub struct OllamaProvider {
    #[serde(skip)]
    client: Client,
    host: String,
    model: ModelConfig,
}

impl_provider_default!(OllamaProvider);

impl OllamaProvider {
    pub fn from_env(model: ModelConfig) -> Result<Self> {
        let config = crate::config::Config::global();
        let host: String = config
            .get_param("OLLAMA_HOST")
            .unwrap_or_else(|_| OLLAMA_HOST.to_string());

        let timeout: Duration =
            Duration::from_secs(config.get_param("OLLAMA_TIMEOUT").unwrap_or(OLLAMA_TIMEOUT));

        let client = Client::builder().timeout(timeout).build()?;

        Ok(Self {
            client,
            host,
            model,
        })
    }

    /// Get the base URL for Ollama API calls
    fn get_base_url(&self) -> Result<Url, ProviderError> {
        // OLLAMA_HOST is sometimes just the 'host' or 'host:port' without a scheme
        let base = if self.host.starts_with("http://") || self.host.starts_with("https://") {
            &self.host
        } else {
            &format!("http://{}", self.host)
        };

        let mut base_url = Url::parse(base)
            .map_err(|e| ProviderError::RequestFailed(format!("Invalid base URL: {e}")))?;

        // Set the default port if missing
        // Don't add default port if:
        // 1. URL explicitly ends with standard ports (:80 or :443)
        // 2. URL uses HTTPS (which implicitly uses port 443)
        let explicit_default_port = self.host.ends_with(":80") || self.host.ends_with(":443");
        let is_https = base_url.scheme() == "https";

        if base_url.port().is_none() && !explicit_default_port && !is_https {
            base_url.set_port(Some(OLLAMA_DEFAULT_PORT)).map_err(|_| {
                ProviderError::RequestFailed("Failed to set default port".to_string())
            })?;
        }

        Ok(base_url)
    }

    async fn post(&self, payload: &Value) -> Result<Value, ProviderError> {
        // TODO: remove this later when the UI handles provider config refresh
        let base_url = self.get_base_url()?;

        let url = base_url.join("v1/chat/completions").map_err(|e| {
            ProviderError::RequestFailed(format!("Failed to construct endpoint URL: {e}"))
        })?;

        let response = self.client.post(url).json(payload).send().await?;

        handle_response_openai_compat(response).await
    }
}

#[async_trait]
impl Provider for OllamaProvider {
    fn metadata() -> ProviderMetadata {
        ProviderMetadata::new(
            "ollama",
            "Ollama",
            "Local open source models",
            OLLAMA_DEFAULT_MODEL,
            OLLAMA_KNOWN_MODELS.to_vec(),
            OLLAMA_DOC_URL,
            vec![
                ConfigKey::new("OLLAMA_HOST", true, false, Some(OLLAMA_HOST)),
                ConfigKey::new(
                    "OLLAMA_TIMEOUT",
                    false,
                    false,
                    Some(&(OLLAMA_TIMEOUT.to_string())),
                ),
            ],
        )
    }

    fn get_model_config(&self) -> ModelConfig {
        self.model.clone()
    }

    #[tracing::instrument(
        skip(self, system, messages, tools),
        fields(model_config, input, output, input_tokens, output_tokens, total_tokens)
    )]
    async fn complete(
        &self,
        system: &str,
        messages: &[Message],
        tools: &[Tool],
    ) -> Result<(Message, ProviderUsage), ProviderError> {
        let config = crate::config::Config::global();
        let goose_mode = config.get_param("GOOSE_MODE").unwrap_or("auto".to_string());
        let filtered_tools = if goose_mode == "chat" { &[] } else { tools };

        let payload = create_request(
            &self.model,
            system,
            messages,
            filtered_tools,
            &super::utils::ImageFormat::OpenAi,
        )?;
<<<<<<< HEAD
        let response = self.with_retry(|| self.post(payload.clone())).await?;
        let message = response_to_message(response.clone())?;
=======
        let response = self.post(&payload).await?;
        let message = response_to_message(&response)?;
>>>>>>> 750fbb44

        let usage = response.get("usage").map(get_usage).unwrap_or_else(|| {
            tracing::debug!("Failed to get usage data");
            Usage::default()
        });
        let model = get_model(&response);
        super::utils::emit_debug_trace(&self.model, &payload, &response, &usage);
        Ok((message, ProviderUsage::new(model, usage)))
    }
}<|MERGE_RESOLUTION|>--- conflicted
+++ resolved
@@ -140,13 +140,11 @@
             filtered_tools,
             &super::utils::ImageFormat::OpenAi,
         )?;
-<<<<<<< HEAD
-        let response = self.with_retry(|| self.post(payload.clone())).await?;
-        let message = response_to_message(response.clone())?;
-=======
-        let response = self.post(&payload).await?;
-        let message = response_to_message(&response)?;
->>>>>>> 750fbb44
+        let response = self.with_retry(|| async {
+            let payload_clone = payload.clone();
+            self.post(&payload_clone).await
+        }).await?;
+        let message = response_to_message(&response.clone())?;
 
         let usage = response.get("usage").map(get_usage).unwrap_or_else(|| {
             tracing::debug!("Failed to get usage data");
