use super::errors::ProviderError;
<<<<<<< HEAD
use super::retry::ProviderRetry;
use super::utils::{get_model, handle_response_openai_compat};
=======
use crate::impl_provider_default;
>>>>>>> 750fbb44
use crate::message::Message;
use crate::model::ModelConfig;
use crate::providers::base::{ConfigKey, Provider, ProviderMetadata, ProviderUsage, Usage};
use crate::providers::formats::openai::{create_request, get_usage, response_to_message};
use anyhow::Result;
use async_trait::async_trait;
<<<<<<< HEAD
use mcp_core::Tool;
use reqwest::Client;
=======
use reqwest::{Client, StatusCode};
use rmcp::model::Tool;
>>>>>>> 750fbb44
use serde_json::Value;
use std::time::Duration;
use url::Url;

pub const XAI_API_HOST: &str = "https://api.x.ai/v1";
pub const XAI_DEFAULT_MODEL: &str = "grok-3";
pub const XAI_KNOWN_MODELS: &[&str] = &[
    "grok-3",
    "grok-3-fast",
    "grok-3-mini",
    "grok-3-mini-fast",
    "grok-2-vision-1212",
    "grok-2-image-1212",
    "grok-2-1212",
    "grok-3-latest",
    "grok-3-fast-latest",
    "grok-3-mini-latest",
    "grok-3-mini-fast-latest",
    "grok-2-vision",
    "grok-2-vision-latest",
    "grok-2-image",
    "grok-2-image-latest",
    "grok-2",
    "grok-2-latest",
];

pub const XAI_DOC_URL: &str = "https://docs.x.ai/docs/overview";

#[derive(serde::Serialize)]
pub struct XaiProvider {
    #[serde(skip)]
    client: Client,
    host: String,
    api_key: String,
    model: ModelConfig,
}

impl_provider_default!(XaiProvider);

impl XaiProvider {
    pub fn from_env(model: ModelConfig) -> Result<Self> {
        let config = crate::config::Config::global();
        let api_key: String = config.get_secret("XAI_API_KEY")?;
        let host: String = config
            .get_param("XAI_HOST")
            .unwrap_or_else(|_| XAI_API_HOST.to_string());

        let client = Client::builder()
            .timeout(Duration::from_secs(600))
            .build()?;

        Ok(Self {
            client,
            host,
            api_key,
            model,
        })
    }

<<<<<<< HEAD
    async fn post(&self, payload: Value) -> Result<Value, ProviderError> {
=======
    async fn post(&self, payload: &Value) -> anyhow::Result<Value, ProviderError> {
>>>>>>> 750fbb44
        // Ensure the host ends with a slash for proper URL joining
        let host = if self.host.ends_with('/') {
            self.host.clone()
        } else {
            format!("{}/", self.host)
        };
        let base_url = Url::parse(&host)
            .map_err(|e| ProviderError::RequestFailed(format!("Invalid base URL: {e}")))?;
        let url = base_url.join("chat/completions").map_err(|e| {
            ProviderError::RequestFailed(format!("Failed to construct endpoint URL: {e}"))
        })?;

        tracing::debug!("xAI API URL: {}", url);
        tracing::debug!("xAI request model: {:?}", self.model.model_name);

        let response = self
            .client
            .post(url)
            .header("Authorization", format!("Bearer {}", self.api_key))
            .json(&payload)
            .send()
            .await?;

        handle_response_openai_compat(response).await
    }
}

#[async_trait]
impl Provider for XaiProvider {
    fn metadata() -> ProviderMetadata {
        ProviderMetadata::new(
            "xai",
            "xAI",
            "Grok models from xAI, including reasoning and multimodal capabilities",
            XAI_DEFAULT_MODEL,
            XAI_KNOWN_MODELS.to_vec(),
            XAI_DOC_URL,
            vec![
                ConfigKey::new("XAI_API_KEY", true, true, None),
                ConfigKey::new("XAI_HOST", false, false, Some(XAI_API_HOST)),
            ],
        )
    }

    fn get_model_config(&self) -> ModelConfig {
        self.model.clone()
    }

    #[tracing::instrument(
        skip(self, system, messages, tools),
        fields(model_config, input, output, input_tokens, output_tokens, total_tokens)
    )]
    async fn complete(
        &self,
        system: &str,
        messages: &[Message],
        tools: &[Tool],
    ) -> Result<(Message, ProviderUsage), ProviderError> {
        let payload = create_request(
            &self.model,
            system,
            messages,
            tools,
            &super::utils::ImageFormat::OpenAi,
        )?;

<<<<<<< HEAD
        let response = self.with_retry(|| self.post(payload.clone())).await?;
=======
        let response = self.post(&payload).await?;
>>>>>>> 750fbb44

        let message = response_to_message(&response)?;
        let usage = response.get("usage").map(get_usage).unwrap_or_else(|| {
            tracing::debug!("Failed to get usage data");
            Usage::default()
        });
        let model = get_model(&response);
        super::utils::emit_debug_trace(&self.model, &payload, &response, &usage);
        Ok((message, ProviderUsage::new(model, usage)))
    }
}<|MERGE_RESOLUTION|>--- conflicted
+++ resolved
@@ -1,23 +1,15 @@
 use super::errors::ProviderError;
-<<<<<<< HEAD
 use super::retry::ProviderRetry;
 use super::utils::{get_model, handle_response_openai_compat};
-=======
 use crate::impl_provider_default;
->>>>>>> 750fbb44
 use crate::message::Message;
 use crate::model::ModelConfig;
 use crate::providers::base::{ConfigKey, Provider, ProviderMetadata, ProviderUsage, Usage};
 use crate::providers::formats::openai::{create_request, get_usage, response_to_message};
 use anyhow::Result;
 use async_trait::async_trait;
-<<<<<<< HEAD
-use mcp_core::Tool;
 use reqwest::Client;
-=======
-use reqwest::{Client, StatusCode};
 use rmcp::model::Tool;
->>>>>>> 750fbb44
 use serde_json::Value;
 use std::time::Duration;
 use url::Url;
@@ -77,11 +69,7 @@
         })
     }
 
-<<<<<<< HEAD
     async fn post(&self, payload: Value) -> Result<Value, ProviderError> {
-=======
-    async fn post(&self, payload: &Value) -> anyhow::Result<Value, ProviderError> {
->>>>>>> 750fbb44
         // Ensure the host ends with a slash for proper URL joining
         let host = if self.host.ends_with('/') {
             self.host.clone()
@@ -148,11 +136,7 @@
             &super::utils::ImageFormat::OpenAi,
         )?;
 
-<<<<<<< HEAD
         let response = self.with_retry(|| self.post(payload.clone())).await?;
-=======
-        let response = self.post(&payload).await?;
->>>>>>> 750fbb44
 
         let message = response_to_message(&response)?;
         let usage = response.get("usage").map(get_usage).unwrap_or_else(|| {
