use anyhow::Result;
use async_trait::async_trait;
use reqwest::Client;
use serde::{Deserialize, Serialize};
use serde_json::{json, Value};
use std::time::Duration;

use super::base::{ConfigKey, Provider, ProviderMetadata, ProviderUsage};
use super::errors::ProviderError;
use super::formats::snowflake::{create_request, get_usage, response_to_message};
use super::retry::ProviderRetry;
use super::utils::{get_model, map_http_error_to_provider_error, ImageFormat};
use crate::config::ConfigError;
use crate::impl_provider_default;
use crate::message::Message;
use crate::model::ModelConfig;
use rmcp::model::Tool;
use url::Url;

pub const SNOWFLAKE_DEFAULT_MODEL: &str = "claude-3-7-sonnet";
pub const SNOWFLAKE_KNOWN_MODELS: &[&str] = &["claude-3-7-sonnet", "claude-3-5-sonnet"];

pub const SNOWFLAKE_DOC_URL: &str =
    "https://docs.snowflake.com/user-guide/snowflake-cortex/aisql#choosing-a-model";

#[derive(Debug, Clone, Serialize, Deserialize)]
pub enum SnowflakeAuth {
    Token(String),
}

impl SnowflakeAuth {
    pub fn token(token: String) -> Self {
        Self::Token(token)
    }
}

#[derive(Debug, serde::Serialize)]
pub struct SnowflakeProvider {
    #[serde(skip)]
    client: Client,
    host: String,
    auth: SnowflakeAuth,
    model: ModelConfig,
    image_format: ImageFormat,
}

impl_provider_default!(SnowflakeProvider);

impl SnowflakeProvider {
    pub fn from_env(model: ModelConfig) -> Result<Self> {
        let config = crate::config::Config::global();
        let mut host: Result<String, ConfigError> = config.get_param("SNOWFLAKE_HOST");
        if host.is_err() {
            host = config.get_secret("SNOWFLAKE_HOST")
        }
        if host.is_err() {
            return Err(ConfigError::NotFound(
                "Did not find SNOWFLAKE_HOST in either config file or keyring".to_string(),
            )
            .into());
        }

        let mut host = host?;

        // Convert host to lowercase
        host = host.to_lowercase();

        // Ensure host ends with snowflakecomputing.com
        if !host.ends_with("snowflakecomputing.com") {
            host = format!("{}.snowflakecomputing.com", host);
        }

        let mut token: Result<String, ConfigError> = config.get_param("SNOWFLAKE_TOKEN");

        if token.is_err() {
            token = config.get_secret("SNOWFLAKE_TOKEN")
        }

        if token.is_err() {
            return Err(ConfigError::NotFound(
                "Did not find SNOWFLAKE_TOKEN in either config file or keyring".to_string(),
            )
            .into());
        }

        let client = Client::builder()
            .timeout(Duration::from_secs(600))
            .build()?;

        // Use token-based authentication
        let api_key = token?;
        Ok(Self {
            client,
            host,
            auth: SnowflakeAuth::token(api_key),
            model,
            image_format: ImageFormat::OpenAi,
        })
    }

    async fn ensure_auth_header(&self) -> Result<String> {
        match &self.auth {
            // https://docs.snowflake.com/en/developer-guide/snowflake-rest-api/authentication#using-a-programmatic-access-token-pat
            SnowflakeAuth::Token(token) => Ok(format!("Bearer {}", token)),
        }
    }

    async fn post(&self, payload: &Value) -> Result<Value, ProviderError> {
        let base_url_str =
            if !self.host.starts_with("https://") && !self.host.starts_with("http://") {
                format!("https://{}", self.host)
            } else {
                self.host.clone()
            };
        let base_url = Url::parse(&base_url_str)
            .map_err(|e| ProviderError::RequestFailed(format!("Invalid base URL: {e}")))?;
        let path = "api/v2/cortex/inference:complete";
        let url = base_url.join(path).map_err(|e| {
            ProviderError::RequestFailed(format!("Failed to construct endpoint URL: {e}"))
        })?;

        let auth_header = self.ensure_auth_header().await?;
        let response = self
            .client
            .post(url)
            .header("Authorization", auth_header)
            .header("User-Agent", "Goose")
            .json(&payload)
            .send()
            .await?;

        let status = response.status();
        let payload_text: String = response.text().await.ok().unwrap_or_default();

        if status.is_success() {
            if let Ok(payload) = serde_json::from_str::<Value>(&payload_text) {
                if payload.get("code").is_some() {
                    let code = payload
                        .get("code")
                        .and_then(|c| c.as_str())
                        .unwrap_or("Unknown code");
                    let message = payload
                        .get("message")
                        .and_then(|m| m.as_str())
                        .unwrap_or("Unknown message");
                    return Err(ProviderError::RequestFailed(format!(
                        "{} - {}",
                        code, message
                    )));
                }
            }
        }

        let lines = payload_text.lines().collect::<Vec<_>>();

        let mut text = String::new();
        let mut tool_name = String::new();
        let mut tool_input = String::new();
        let mut tool_use_id = String::new();
        for line in lines.iter() {
            if line.is_empty() {
                continue;
            }

            let json_str = match line.strip_prefix("data: ") {
                Some(s) => s,
                None => continue,
            };

            if let Ok(json_line) = serde_json::from_str::<Value>(json_str) {
                let choices = match json_line.get("choices").and_then(|c| c.as_array()) {
                    Some(choices) => choices,
                    None => {
                        continue;
                    }
                };

                let choice = match choices.first() {
                    Some(choice) => choice,
                    None => {
                        continue;
                    }
                };

                let delta = match choice.get("delta") {
                    Some(delta) => delta,
                    None => {
                        continue;
                    }
                };

                // Track if we found text in content_list to avoid duplication
                let mut found_text_in_content_list = false;

                // Handle content_list array first
                if let Some(content_list) = delta.get("content_list").and_then(|cl| cl.as_array()) {
                    for content_item in content_list {
                        match content_item.get("type").and_then(|t| t.as_str()) {
                            Some("text") => {
                                if let Some(text_content) =
                                    content_item.get("text").and_then(|t| t.as_str())
                                {
                                    text.push_str(text_content);
                                    found_text_in_content_list = true;
                                }
                            }
                            Some("tool_use") => {
                                if let Some(tool_id) =
                                    content_item.get("tool_use_id").and_then(|id| id.as_str())
                                {
                                    tool_use_id.push_str(tool_id);
                                }
                                if let Some(name) =
                                    content_item.get("name").and_then(|n| n.as_str())
                                {
                                    tool_name.push_str(name);
                                }
                                if let Some(input) =
                                    content_item.get("input").and_then(|i| i.as_str())
                                {
                                    tool_input.push_str(input);
                                }
                            }
                            _ => {
                                // Handle content items without explicit type but with tool information
                                if let Some(name) =
                                    content_item.get("name").and_then(|n| n.as_str())
                                {
                                    tool_name.push_str(name);
                                }
                                if let Some(tool_id) =
                                    content_item.get("tool_use_id").and_then(|id| id.as_str())
                                {
                                    tool_use_id.push_str(tool_id);
                                }
                                if let Some(input) =
                                    content_item.get("input").and_then(|i| i.as_str())
                                {
                                    tool_input.push_str(input);
                                }
                            }
                        }
                    }
                }

                // Handle direct content field (for text) only if we didn't find text in content_list
                if !found_text_in_content_list {
                    if let Some(content) = delta.get("content").and_then(|c| c.as_str()) {
                        text.push_str(content);
                    }
                }
            }
        }

        // Build the appropriate response structure
        let mut content_list = Vec::new();

        // Add text content if available
        if !text.is_empty() {
            content_list.push(json!({
                "type": "text",
                "text": text
            }));
        }

        // Add tool use content only if we have complete tool information
        if !tool_use_id.is_empty() && !tool_name.is_empty() {
            // Parse tool input as JSON if it's not empty
            let parsed_input = if tool_input.is_empty() {
                json!({})
            } else {
                serde_json::from_str::<Value>(&tool_input)
                    .unwrap_or_else(|_| json!({"raw_input": tool_input}))
            };

            content_list.push(json!({
                "type": "tool_use",
                "tool_use_id": tool_use_id,
                "name": tool_name,
                "input": parsed_input
            }));
        }

        // Ensure we always have at least some content
        if content_list.is_empty() {
            content_list.push(json!({
                "type": "text",
                "text": ""
            }));
        }

        let answer_payload = json!({
            "role": "assistant",
            "content": text,
            "content_list": content_list
        });

<<<<<<< HEAD
        if status.is_success() {
            Ok(answer_payload)
        } else {
            let error_json = serde_json::from_str::<Value>(&payload_text).ok();
            Err(map_http_error_to_provider_error(status, error_json))
=======
        match status {
            StatusCode::OK => Ok(answer_payload),
            StatusCode::UNAUTHORIZED | StatusCode::FORBIDDEN => {
                // Extract a clean error message from the response if available
                let error_msg = payload_text
                    .lines()
                    .find(|line| line.contains("\"message\""))
                    .and_then(|line| {
                        let json_str = line.strip_prefix("data: ").unwrap_or(line);
                        serde_json::from_str::<Value>(json_str).ok()
                    })
                    .and_then(|json| {
                        json.get("message")
                            .and_then(|m| m.as_str())
                            .map(|s| s.to_string())
                    })
                    .unwrap_or_else(|| "Invalid credentials".to_string());

                Err(ProviderError::Authentication(format!(
                    "Authentication failed. Please check your SNOWFLAKE_TOKEN and SNOWFLAKE_HOST configuration. Error: {}",
                    error_msg
                )))
            }
            StatusCode::BAD_REQUEST => {
                // Snowflake provides a generic 'error' but also includes 'external_model_message' which is provider specific
                // We try to extract the error message from the payload and check for phrases that indicate context length exceeded
                let payload_str = payload_text.to_lowercase();
                let check_phrases = [
                    "too long",
                    "context length",
                    "context_length_exceeded",
                    "reduce the length",
                    "token count",
                    "exceeds",
                    "exceed context limit",
                    "input length",
                    "max_tokens",
                    "decrease input length",
                    "context limit",
                ];
                if check_phrases.iter().any(|c| payload_str.contains(c)) {
                    return Err(ProviderError::ContextLengthExceeded("Request exceeds maximum context length. Please reduce the number of messages or content size.".to_string()));
                }

                // Try to parse a clean error message from the response
                let error_msg = if let Ok(json) = serde_json::from_str::<Value>(&payload_text) {
                    json.get("message")
                        .and_then(|m| m.as_str())
                        .map(|s| s.to_string())
                        .or_else(|| {
                            json.get("external_model_message")
                                .and_then(|ext| ext.get("message"))
                                .and_then(|m| m.as_str())
                                .map(|s| s.to_string())
                        })
                        .unwrap_or_else(|| "Bad request".to_string())
                } else {
                    "Bad request".to_string()
                };

                tracing::debug!(
                    "Provider request failed with status: {}. Response: {}",
                    status,
                    payload_text
                );
                Err(ProviderError::RequestFailed(format!(
                    "Request failed: {}",
                    error_msg
                )))
            }
            StatusCode::TOO_MANY_REQUESTS => Err(ProviderError::RateLimitExceeded(
                "Rate limit exceeded. Please try again later.".to_string(),
            )),
            StatusCode::INTERNAL_SERVER_ERROR | StatusCode::SERVICE_UNAVAILABLE => {
                Err(ProviderError::ServerError(
                    "Snowflake service is temporarily unavailable. Please try again later."
                        .to_string(),
                ))
            }
            _ => {
                tracing::debug!(
                    "Provider request failed with status: {}. Response: {}",
                    status,
                    payload_text
                );
                Err(ProviderError::RequestFailed(format!(
                    "Request failed with status: {}",
                    status
                )))
            }
>>>>>>> 750fbb44
        }
    }
}

#[async_trait]
impl Provider for SnowflakeProvider {
    fn metadata() -> ProviderMetadata {
        ProviderMetadata::new(
            "snowflake",
            "Snowflake",
            "Access the latest models using Snowflake Cortex services.",
            SNOWFLAKE_DEFAULT_MODEL,
            SNOWFLAKE_KNOWN_MODELS.to_vec(),
            SNOWFLAKE_DOC_URL,
            vec![
                ConfigKey::new("SNOWFLAKE_HOST", true, false, None),
                ConfigKey::new("SNOWFLAKE_TOKEN", true, true, None),
            ],
        )
    }

    fn get_model_config(&self) -> ModelConfig {
        self.model.clone()
    }

    #[tracing::instrument(
        skip(self, system, messages, tools),
        fields(model_config, input, output, input_tokens, output_tokens, total_tokens)
    )]
    async fn complete(
        &self,
        system: &str,
        messages: &[Message],
        tools: &[Tool],
    ) -> Result<(Message, ProviderUsage), ProviderError> {
        let payload = create_request(&self.model, system, messages, tools)?;

<<<<<<< HEAD
        let response = self.with_retry(|| self.post(payload.clone())).await?;
=======
        let response = self.post(&payload).await?;
>>>>>>> 750fbb44

        // Parse response
        let message = response_to_message(&response)?;
        let usage = get_usage(&response)?;
        let model = get_model(&response);
        super::utils::emit_debug_trace(&self.model, &payload, &response, &usage);

        Ok((message, ProviderUsage::new(model, usage)))
    }
}<|MERGE_RESOLUTION|>--- conflicted
+++ resolved
@@ -295,104 +295,11 @@
             "content_list": content_list
         });
 
-<<<<<<< HEAD
         if status.is_success() {
             Ok(answer_payload)
         } else {
             let error_json = serde_json::from_str::<Value>(&payload_text).ok();
             Err(map_http_error_to_provider_error(status, error_json))
-=======
-        match status {
-            StatusCode::OK => Ok(answer_payload),
-            StatusCode::UNAUTHORIZED | StatusCode::FORBIDDEN => {
-                // Extract a clean error message from the response if available
-                let error_msg = payload_text
-                    .lines()
-                    .find(|line| line.contains("\"message\""))
-                    .and_then(|line| {
-                        let json_str = line.strip_prefix("data: ").unwrap_or(line);
-                        serde_json::from_str::<Value>(json_str).ok()
-                    })
-                    .and_then(|json| {
-                        json.get("message")
-                            .and_then(|m| m.as_str())
-                            .map(|s| s.to_string())
-                    })
-                    .unwrap_or_else(|| "Invalid credentials".to_string());
-
-                Err(ProviderError::Authentication(format!(
-                    "Authentication failed. Please check your SNOWFLAKE_TOKEN and SNOWFLAKE_HOST configuration. Error: {}",
-                    error_msg
-                )))
-            }
-            StatusCode::BAD_REQUEST => {
-                // Snowflake provides a generic 'error' but also includes 'external_model_message' which is provider specific
-                // We try to extract the error message from the payload and check for phrases that indicate context length exceeded
-                let payload_str = payload_text.to_lowercase();
-                let check_phrases = [
-                    "too long",
-                    "context length",
-                    "context_length_exceeded",
-                    "reduce the length",
-                    "token count",
-                    "exceeds",
-                    "exceed context limit",
-                    "input length",
-                    "max_tokens",
-                    "decrease input length",
-                    "context limit",
-                ];
-                if check_phrases.iter().any(|c| payload_str.contains(c)) {
-                    return Err(ProviderError::ContextLengthExceeded("Request exceeds maximum context length. Please reduce the number of messages or content size.".to_string()));
-                }
-
-                // Try to parse a clean error message from the response
-                let error_msg = if let Ok(json) = serde_json::from_str::<Value>(&payload_text) {
-                    json.get("message")
-                        .and_then(|m| m.as_str())
-                        .map(|s| s.to_string())
-                        .or_else(|| {
-                            json.get("external_model_message")
-                                .and_then(|ext| ext.get("message"))
-                                .and_then(|m| m.as_str())
-                                .map(|s| s.to_string())
-                        })
-                        .unwrap_or_else(|| "Bad request".to_string())
-                } else {
-                    "Bad request".to_string()
-                };
-
-                tracing::debug!(
-                    "Provider request failed with status: {}. Response: {}",
-                    status,
-                    payload_text
-                );
-                Err(ProviderError::RequestFailed(format!(
-                    "Request failed: {}",
-                    error_msg
-                )))
-            }
-            StatusCode::TOO_MANY_REQUESTS => Err(ProviderError::RateLimitExceeded(
-                "Rate limit exceeded. Please try again later.".to_string(),
-            )),
-            StatusCode::INTERNAL_SERVER_ERROR | StatusCode::SERVICE_UNAVAILABLE => {
-                Err(ProviderError::ServerError(
-                    "Snowflake service is temporarily unavailable. Please try again later."
-                        .to_string(),
-                ))
-            }
-            _ => {
-                tracing::debug!(
-                    "Provider request failed with status: {}. Response: {}",
-                    status,
-                    payload_text
-                );
-                Err(ProviderError::RequestFailed(format!(
-                    "Request failed with status: {}",
-                    status
-                )))
-            }
->>>>>>> 750fbb44
         }
     }
 }
@@ -430,11 +337,10 @@
     ) -> Result<(Message, ProviderUsage), ProviderError> {
         let payload = create_request(&self.model, system, messages, tools)?;
 
-<<<<<<< HEAD
-        let response = self.with_retry(|| self.post(payload.clone())).await?;
-=======
-        let response = self.post(&payload).await?;
->>>>>>> 750fbb44
+        let response = self.with_retry(|| async {
+            let payload_clone = payload.clone();
+            self.post(&payload_clone).await
+        }).await?;
 
         // Parse response
         let message = response_to_message(&response)?;
