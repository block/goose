--- conflicted
+++ resolved
@@ -13,11 +13,8 @@
     ollama::OllamaProvider,
     openai::OpenAiProvider,
     openrouter::OpenRouterProvider,
-<<<<<<< HEAD
+    venice::VeniceProvider,
     snowflake::SnowflakeProvider,
-=======
-    venice::VeniceProvider,
->>>>>>> 24a81957
 };
 use crate::model::ModelConfig;
 use anyhow::Result;
@@ -35,11 +32,8 @@
         OllamaProvider::metadata(),
         OpenAiProvider::metadata(),
         OpenRouterProvider::metadata(),
-<<<<<<< HEAD
+        VeniceProvider::metadata(),
         SnowflakeProvider::metadata(),
-=======
-        VeniceProvider::metadata(),
->>>>>>> 24a81957
     ]
 }
 
@@ -56,12 +50,9 @@
         "openrouter" => Ok(Arc::new(OpenRouterProvider::from_env(model)?)),
         "gcp_vertex_ai" => Ok(Arc::new(GcpVertexAIProvider::from_env(model)?)),
         "google" => Ok(Arc::new(GoogleProvider::from_env(model)?)),
-<<<<<<< HEAD
+        "venice" => Ok(Arc::new(VeniceProvider::from_env(model)?)),
         "snowflake" => Ok(Arc::new(SnowflakeProvider::from_env(model)?)),
-=======
-        "venice" => Ok(Arc::new(VeniceProvider::from_env(model)?)),
         "github_copilot" => Ok(Arc::new(GithubCopilotProvider::from_env(model)?)),
->>>>>>> 24a81957
         _ => Err(anyhow::anyhow!("Unknown provider: {}", name)),
     }
 }