use std::sync::{Arc, RwLock};

use super::{
    anthropic::AnthropicProvider,
    azure::AzureProvider,
    base::{Provider, ProviderMetadata},
    bedrock::BedrockProvider,
    claude_code::ClaudeCodeProvider,
    cursor_agent::CursorAgentProvider,
    databricks::DatabricksProvider,
    gcpvertexai::GcpVertexAIProvider,
    gemini_cli::GeminiCliProvider,
    google::GoogleProvider,
    groq::GroqProvider,
    lead_worker::LeadWorkerProvider,
    litellm::LiteLLMProvider,
    ollama::OllamaProvider,
    openai::OpenAiProvider,
    openrouter::OpenRouterProvider,
    provider_registry::ProviderRegistry,
    sagemaker_tgi::SageMakerTgiProvider,
    snowflake::SnowflakeProvider,
    venice::VeniceProvider,
    xai::XaiProvider,
};
use crate::config::custom_providers::{custom_providers_dir, register_custom_providers};
use crate::model::ModelConfig;
use anyhow::Result;
use once_cell::sync::Lazy;

#[cfg(test)]
use super::errors::ProviderError;
#[cfg(test)]
use rmcp::model::Tool;

const DEFAULT_LEAD_TURNS: usize = 3;
const DEFAULT_FAILURE_THRESHOLD: usize = 2;
const DEFAULT_FALLBACK_TURNS: usize = 2;

static REGISTRY: Lazy<RwLock<ProviderRegistry>> = Lazy::new(|| {
    let registry = ProviderRegistry::new().with_providers(|registry| {
        registry.register::<OpenAiProvider, _>(OpenAiProvider::from_env);
        registry.register::<AnthropicProvider, _>(AnthropicProvider::from_env);
        registry.register::<OllamaProvider, _>(OllamaProvider::from_env);
        registry.register::<AzureProvider, _>(AzureProvider::from_env);
        registry.register::<BedrockProvider, _>(BedrockProvider::from_env);
        registry.register::<ClaudeCodeProvider, _>(ClaudeCodeProvider::from_env);
        registry.register::<DatabricksProvider, _>(DatabricksProvider::from_env);
        registry.register::<GcpVertexAIProvider, _>(GcpVertexAIProvider::from_env);
        registry.register::<GeminiCliProvider, _>(GeminiCliProvider::from_env);
        registry.register::<GoogleProvider, _>(GoogleProvider::from_env);
        registry.register::<GroqProvider, _>(GroqProvider::from_env);
        registry.register::<LiteLLMProvider, _>(LiteLLMProvider::from_env);
        registry.register::<OpenRouterProvider, _>(OpenRouterProvider::from_env);
        registry.register::<SageMakerTgiProvider, _>(SageMakerTgiProvider::from_env);
        registry.register::<SnowflakeProvider, _>(SnowflakeProvider::from_env);
        registry.register::<VeniceProvider, _>(VeniceProvider::from_env);
        registry.register::<XaiProvider, _>(XaiProvider::from_env);

        if let Err(e) = load_custom_providers_into_registry(registry) {
            tracing::warn!("Failed to load custom providers: {}", e);
        }
    });
    RwLock::new(registry)
});

fn load_custom_providers_into_registry(registry: &mut ProviderRegistry) -> Result<()> {
    let config_dir = custom_providers_dir();
    register_custom_providers(registry, &config_dir)
}

pub fn providers() -> Vec<ProviderMetadata> {
<<<<<<< HEAD
    REGISTRY.read().unwrap().all_metadata()
}

pub fn refresh_custom_providers() -> Result<()> {
    let mut registry = REGISTRY.write().unwrap();
    registry.remove_custom_providers();

    if let Err(e) = load_custom_providers_into_registry(&mut registry) {
        tracing::warn!("Failed to refresh custom providers: {}", e);
        return Err(e);
    }

    tracing::info!("Custom providers refreshed");
    Ok(())
=======
    vec![
        AnthropicProvider::metadata(),
        AzureProvider::metadata(),
        BedrockProvider::metadata(),
        ClaudeCodeProvider::metadata(),
        CursorAgentProvider::metadata(),
        DatabricksProvider::metadata(),
        GcpVertexAIProvider::metadata(),
        GeminiCliProvider::metadata(),
        // GithubCopilotProvider::metadata(),
        GoogleProvider::metadata(),
        GroqProvider::metadata(),
        LiteLLMProvider::metadata(),
        OllamaProvider::metadata(),
        OpenAiProvider::metadata(),
        OpenRouterProvider::metadata(),
        SageMakerTgiProvider::metadata(),
        VeniceProvider::metadata(),
        SnowflakeProvider::metadata(),
        XaiProvider::metadata(),
    ]
>>>>>>> 4f4e8ace
}

pub fn create(name: &str, model: ModelConfig) -> Result<Arc<dyn Provider>> {
    let config = crate::config::Config::global();

    if let Ok(lead_model_name) = config.get_param::<String>("GOOSE_LEAD_MODEL") {
        tracing::info!("Creating lead/worker provider from environment variables");
        return create_lead_worker_from_env(name, &model, &lead_model_name);
    }

    REGISTRY.read().unwrap().create(name, model)
}

fn create_lead_worker_from_env(
    default_provider_name: &str,
    default_model: &ModelConfig,
    lead_model_name: &str,
) -> Result<Arc<dyn Provider>> {
    let config = crate::config::Config::global();

    let lead_provider_name = config
        .get_param::<String>("GOOSE_LEAD_PROVIDER")
        .unwrap_or_else(|_| default_provider_name.to_string());

    let lead_turns = config
        .get_param::<usize>("GOOSE_LEAD_TURNS")
        .unwrap_or(DEFAULT_LEAD_TURNS);
    let failure_threshold = config
        .get_param::<usize>("GOOSE_LEAD_FAILURE_THRESHOLD")
        .unwrap_or(DEFAULT_FAILURE_THRESHOLD);
    let fallback_turns = config
        .get_param::<usize>("GOOSE_LEAD_FALLBACK_TURNS")
        .unwrap_or(DEFAULT_FALLBACK_TURNS);

    let lead_model_config = ModelConfig::new_with_context_env(
        lead_model_name.to_string(),
        Some("GOOSE_LEAD_CONTEXT_LIMIT"),
    )?;

    let worker_model_config = create_worker_model_config(default_model)?;

    let lead_provider = REGISTRY
        .read()
        .unwrap()
        .create(&lead_provider_name, lead_model_config)?;
    let worker_provider = REGISTRY
        .read()
        .unwrap()
        .create(default_provider_name, worker_model_config)?;

    Ok(Arc::new(LeadWorkerProvider::new_with_settings(
        lead_provider,
        worker_provider,
        lead_turns,
        failure_threshold,
        fallback_turns,
    )))
}

<<<<<<< HEAD
fn create_worker_model_config(default_model: &ModelConfig) -> Result<ModelConfig> {
    let mut worker_config = ModelConfig::new_or_fail(&default_model.model_name)
        .with_context_limit(default_model.context_limit)
        .with_temperature(default_model.temperature)
        .with_max_tokens(default_model.max_tokens)
        .with_toolshim(default_model.toolshim)
        .with_toolshim_model(default_model.toolshim_model.clone());

    let global_config = crate::config::Config::global();

    if let Ok(limit_str) = global_config.get_param::<String>("GOOSE_WORKER_CONTEXT_LIMIT") {
        if let Ok(limit) = limit_str.parse::<usize>() {
            worker_config = worker_config.with_context_limit(Some(limit));
        }
    } else if let Ok(limit_str) = global_config.get_param::<String>("GOOSE_CONTEXT_LIMIT") {
        if let Ok(limit) = limit_str.parse::<usize>() {
            worker_config = worker_config.with_context_limit(Some(limit));
        }
=======
fn create_provider(name: &str, model: ModelConfig) -> Result<Arc<dyn Provider>> {
    // We use Arc instead of Box to be able to clone for multiple async tasks
    match name {
        "anthropic" => Ok(Arc::new(AnthropicProvider::from_env(model)?)),
        "aws_bedrock" => Ok(Arc::new(BedrockProvider::from_env(model)?)),
        "azure_openai" => Ok(Arc::new(AzureProvider::from_env(model)?)),
        "claude-code" => Ok(Arc::new(ClaudeCodeProvider::from_env(model)?)),
        "cursor-agent" => Ok(Arc::new(CursorAgentProvider::from_env(model)?)),
        "databricks" => Ok(Arc::new(DatabricksProvider::from_env(model)?)),
        "gcp_vertex_ai" => Ok(Arc::new(GcpVertexAIProvider::from_env(model)?)),
        "gemini-cli" => Ok(Arc::new(GeminiCliProvider::from_env(model)?)),
        // "github_copilot" => Ok(Arc::new(GithubCopilotProvider::from_env(model)?)),
        "google" => Ok(Arc::new(GoogleProvider::from_env(model)?)),
        "groq" => Ok(Arc::new(GroqProvider::from_env(model)?)),
        "litellm" => Ok(Arc::new(LiteLLMProvider::from_env(model)?)),
        "ollama" => Ok(Arc::new(OllamaProvider::from_env(model)?)),
        "openai" => Ok(Arc::new(OpenAiProvider::from_env(model)?)),
        "openrouter" => Ok(Arc::new(OpenRouterProvider::from_env(model)?)),
        "sagemaker_tgi" => Ok(Arc::new(SageMakerTgiProvider::from_env(model)?)),
        "snowflake" => Ok(Arc::new(SnowflakeProvider::from_env(model)?)),
        "venice" => Ok(Arc::new(VeniceProvider::from_env(model)?)),
        "xai" => Ok(Arc::new(XaiProvider::from_env(model)?)),
        _ => Err(anyhow::anyhow!("Unknown provider: {}", name)),
>>>>>>> 4f4e8ace
    }

    Ok(worker_config)
}

#[cfg(test)]
mod tests {
    use super::*;
    use crate::conversation::message::{Message, MessageContent};
    use crate::providers::base::{ProviderMetadata, ProviderUsage, Usage};
    use chrono::Utc;
    use rmcp::model::{AnnotateAble, RawTextContent, Role};
    use std::env;

    #[derive(Clone)]
    struct MockTestProvider {
        name: String,
        model_config: ModelConfig,
    }

    #[async_trait::async_trait]
    impl Provider for MockTestProvider {
        fn metadata() -> ProviderMetadata {
            ProviderMetadata::new(
                "mock_test",
                "Mock Test Provider",
                "A mock provider for testing",
                "mock-model",
                vec!["mock-model"],
                "",
                vec![],
            )
        }

        fn get_model_config(&self) -> ModelConfig {
            self.model_config.clone()
        }

        async fn complete(
            &self,
            _system: &str,
            _messages: &[Message],
            _tools: &[Tool],
        ) -> Result<(Message, ProviderUsage), ProviderError> {
            Ok((
                Message::new(
                    Role::Assistant,
                    Utc::now().timestamp(),
                    vec![MessageContent::Text(
                        RawTextContent {
                            text: format!(
                                "Response from {} with model {}",
                                self.name, self.model_config.model_name
                            ),
                        }
                        .no_annotation(),
                    )],
                ),
                ProviderUsage::new(self.model_config.model_name.clone(), Usage::default()),
            ))
        }
    }

    struct EnvVarGuard {
        vars: Vec<(String, Option<String>)>,
    }

    impl EnvVarGuard {
        fn new(vars: &[&str]) -> Self {
            let saved_vars = vars
                .iter()
                .map(|&var| (var.to_string(), env::var(var).ok()))
                .collect();

            for &var in vars {
                env::remove_var(var);
            }

            Self { vars: saved_vars }
        }

        fn set(&self, key: &str, value: &str) {
            env::set_var(key, value);
        }
    }

    impl Drop for EnvVarGuard {
        fn drop(&mut self) {
            for (key, value) in &self.vars {
                match value {
                    Some(val) => env::set_var(key, val),
                    None => env::remove_var(key),
                }
            }
        }
    }

    #[test]
    fn test_create_lead_worker_provider() {
        let _guard = EnvVarGuard::new(&[
            "GOOSE_LEAD_MODEL",
            "GOOSE_LEAD_PROVIDER",
            "GOOSE_LEAD_TURNS",
        ]);

        _guard.set("GOOSE_LEAD_MODEL", "gpt-4o");

        let gpt4mini_config = ModelConfig::new_or_fail("gpt-4o-mini");
        let result = create("openai", gpt4mini_config.clone());

        match result {
            Ok(_) => {}
            Err(error) => {
                let error_msg = error.to_string();
                assert!(error_msg.contains("OPENAI_API_KEY") || error_msg.contains("secret"));
            }
        }

        _guard.set("GOOSE_LEAD_PROVIDER", "anthropic");
        _guard.set("GOOSE_LEAD_TURNS", "5");

        let _result = create("openai", gpt4mini_config);
    }

    #[test]
    fn test_lead_model_env_vars_with_defaults() {
        let _guard = EnvVarGuard::new(&[
            "GOOSE_LEAD_MODEL",
            "GOOSE_LEAD_PROVIDER",
            "GOOSE_LEAD_TURNS",
            "GOOSE_LEAD_FAILURE_THRESHOLD",
            "GOOSE_LEAD_FALLBACK_TURNS",
        ]);

        _guard.set("GOOSE_LEAD_MODEL", "grok-3");

        let result = create("openai", ModelConfig::new_or_fail("gpt-4o-mini"));

        match result {
            Ok(_) => {}
            Err(error) => {
                let error_msg = error.to_string();
                assert!(error_msg.contains("OPENAI_API_KEY") || error_msg.contains("secret"));
            }
        }

        _guard.set("GOOSE_LEAD_TURNS", "7");
        _guard.set("GOOSE_LEAD_FAILURE_THRESHOLD", "4");
        _guard.set("GOOSE_LEAD_FALLBACK_TURNS", "3");

        let _result = create("openai", ModelConfig::new_or_fail("gpt-4o-mini"));
    }

    #[test]
    fn test_create_regular_provider_without_lead_config() {
        let _guard = EnvVarGuard::new(&[
            "GOOSE_LEAD_MODEL",
            "GOOSE_LEAD_PROVIDER",
            "GOOSE_LEAD_TURNS",
            "GOOSE_LEAD_FAILURE_THRESHOLD",
            "GOOSE_LEAD_FALLBACK_TURNS",
        ]);

        let result = create("openai", ModelConfig::new_or_fail("gpt-4o-mini"));

        match result {
            Ok(_) => {}
            Err(error) => {
                let error_msg = error.to_string();
                assert!(error_msg.contains("OPENAI_API_KEY") || error_msg.contains("secret"));
            }
        }
    }

    #[test]
    fn test_worker_model_preserves_original_context_limit() {
        let _guard = EnvVarGuard::new(&[
            "GOOSE_LEAD_MODEL",
            "GOOSE_WORKER_CONTEXT_LIMIT",
            "GOOSE_CONTEXT_LIMIT",
        ]);

        _guard.set("GOOSE_LEAD_MODEL", "gpt-4o");

        let default_model =
            ModelConfig::new_or_fail("gpt-3.5-turbo").with_context_limit(Some(16_000));

        let result = create_lead_worker_from_env("openai", &default_model, "gpt-4o");

        _guard.set("GOOSE_WORKER_CONTEXT_LIMIT", "32000");
        let _result = create_lead_worker_from_env("openai", &default_model, "gpt-4o");

        _guard.set("GOOSE_CONTEXT_LIMIT", "64000");
        let _result = create_lead_worker_from_env("openai", &default_model, "gpt-4o");

        match result {
            Ok(_) => {}
            Err(_) => {}
        }
    }
}<|MERGE_RESOLUTION|>--- conflicted
+++ resolved
@@ -39,18 +39,19 @@
 
 static REGISTRY: Lazy<RwLock<ProviderRegistry>> = Lazy::new(|| {
     let registry = ProviderRegistry::new().with_providers(|registry| {
-        registry.register::<OpenAiProvider, _>(OpenAiProvider::from_env);
         registry.register::<AnthropicProvider, _>(AnthropicProvider::from_env);
-        registry.register::<OllamaProvider, _>(OllamaProvider::from_env);
         registry.register::<AzureProvider, _>(AzureProvider::from_env);
         registry.register::<BedrockProvider, _>(BedrockProvider::from_env);
         registry.register::<ClaudeCodeProvider, _>(ClaudeCodeProvider::from_env);
+        registry.register::<CursorAgentProvider, _>(CursorAgentProvider::from_env);
         registry.register::<DatabricksProvider, _>(DatabricksProvider::from_env);
         registry.register::<GcpVertexAIProvider, _>(GcpVertexAIProvider::from_env);
         registry.register::<GeminiCliProvider, _>(GeminiCliProvider::from_env);
         registry.register::<GoogleProvider, _>(GoogleProvider::from_env);
         registry.register::<GroqProvider, _>(GroqProvider::from_env);
         registry.register::<LiteLLMProvider, _>(LiteLLMProvider::from_env);
+        registry.register::<OllamaProvider, _>(OllamaProvider::from_env);
+        registry.register::<OpenAiProvider, _>(OpenAiProvider::from_env);
         registry.register::<OpenRouterProvider, _>(OpenRouterProvider::from_env);
         registry.register::<SageMakerTgiProvider, _>(SageMakerTgiProvider::from_env);
         registry.register::<SnowflakeProvider, _>(SnowflakeProvider::from_env);
@@ -70,7 +71,6 @@
 }
 
 pub fn providers() -> Vec<ProviderMetadata> {
-<<<<<<< HEAD
     REGISTRY.read().unwrap().all_metadata()
 }
 
@@ -85,29 +85,6 @@
 
     tracing::info!("Custom providers refreshed");
     Ok(())
-=======
-    vec![
-        AnthropicProvider::metadata(),
-        AzureProvider::metadata(),
-        BedrockProvider::metadata(),
-        ClaudeCodeProvider::metadata(),
-        CursorAgentProvider::metadata(),
-        DatabricksProvider::metadata(),
-        GcpVertexAIProvider::metadata(),
-        GeminiCliProvider::metadata(),
-        // GithubCopilotProvider::metadata(),
-        GoogleProvider::metadata(),
-        GroqProvider::metadata(),
-        LiteLLMProvider::metadata(),
-        OllamaProvider::metadata(),
-        OpenAiProvider::metadata(),
-        OpenRouterProvider::metadata(),
-        SageMakerTgiProvider::metadata(),
-        VeniceProvider::metadata(),
-        SnowflakeProvider::metadata(),
-        XaiProvider::metadata(),
-    ]
->>>>>>> 4f4e8ace
 }
 
 pub fn create(name: &str, model: ModelConfig) -> Result<Arc<dyn Provider>> {
@@ -167,7 +144,6 @@
     )))
 }
 
-<<<<<<< HEAD
 fn create_worker_model_config(default_model: &ModelConfig) -> Result<ModelConfig> {
     let mut worker_config = ModelConfig::new_or_fail(&default_model.model_name)
         .with_context_limit(default_model.context_limit)
@@ -186,31 +162,6 @@
         if let Ok(limit) = limit_str.parse::<usize>() {
             worker_config = worker_config.with_context_limit(Some(limit));
         }
-=======
-fn create_provider(name: &str, model: ModelConfig) -> Result<Arc<dyn Provider>> {
-    // We use Arc instead of Box to be able to clone for multiple async tasks
-    match name {
-        "anthropic" => Ok(Arc::new(AnthropicProvider::from_env(model)?)),
-        "aws_bedrock" => Ok(Arc::new(BedrockProvider::from_env(model)?)),
-        "azure_openai" => Ok(Arc::new(AzureProvider::from_env(model)?)),
-        "claude-code" => Ok(Arc::new(ClaudeCodeProvider::from_env(model)?)),
-        "cursor-agent" => Ok(Arc::new(CursorAgentProvider::from_env(model)?)),
-        "databricks" => Ok(Arc::new(DatabricksProvider::from_env(model)?)),
-        "gcp_vertex_ai" => Ok(Arc::new(GcpVertexAIProvider::from_env(model)?)),
-        "gemini-cli" => Ok(Arc::new(GeminiCliProvider::from_env(model)?)),
-        // "github_copilot" => Ok(Arc::new(GithubCopilotProvider::from_env(model)?)),
-        "google" => Ok(Arc::new(GoogleProvider::from_env(model)?)),
-        "groq" => Ok(Arc::new(GroqProvider::from_env(model)?)),
-        "litellm" => Ok(Arc::new(LiteLLMProvider::from_env(model)?)),
-        "ollama" => Ok(Arc::new(OllamaProvider::from_env(model)?)),
-        "openai" => Ok(Arc::new(OpenAiProvider::from_env(model)?)),
-        "openrouter" => Ok(Arc::new(OpenRouterProvider::from_env(model)?)),
-        "sagemaker_tgi" => Ok(Arc::new(SageMakerTgiProvider::from_env(model)?)),
-        "snowflake" => Ok(Arc::new(SnowflakeProvider::from_env(model)?)),
-        "venice" => Ok(Arc::new(VeniceProvider::from_env(model)?)),
-        "xai" => Ok(Arc::new(XaiProvider::from_env(model)?)),
-        _ => Err(anyhow::anyhow!("Unknown provider: {}", name)),
->>>>>>> 4f4e8ace
     }
 
     Ok(worker_config)
