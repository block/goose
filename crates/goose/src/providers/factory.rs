use std::sync::{Arc, RwLock};

use super::{
    anthropic::AnthropicProvider,
    azure::AzureProvider,
    base::{Provider, ProviderMetadata},
    bedrock::BedrockProvider,
    claude_code::ClaudeCodeProvider,
    cursor_agent::CursorAgentProvider,
    databricks::DatabricksProvider,
    gcpvertexai::GcpVertexAIProvider,
    gemini_cli::GeminiCliProvider,
    githubcopilot::GithubCopilotProvider,
    google::GoogleProvider,
    groq::GroqProvider,
    lead_worker::LeadWorkerProvider,
    litellm::LiteLLMProvider,
    ollama::OllamaProvider,
    openai::OpenAiProvider,
    openrouter::OpenRouterProvider,
    provider_registry::ProviderRegistry,
    sagemaker_tgi::SageMakerTgiProvider,
    snowflake::SnowflakeProvider,
    tetrate::TetrateProvider,
    venice::VeniceProvider,
    xai::XaiProvider,
};
use crate::config::declarative_providers::register_declarative_providers;
use crate::model::ModelConfig;
use crate::providers::base::ProviderType;
use anyhow::Result;
use tokio::sync::OnceCell;

const DEFAULT_LEAD_TURNS: usize = 3;
const DEFAULT_FAILURE_THRESHOLD: usize = 2;
const DEFAULT_FALLBACK_TURNS: usize = 2;

<<<<<<< HEAD
static REGISTRY: Lazy<RwLock<ProviderRegistry>> = Lazy::new(|| {
    let registry = ProviderRegistry::new().with_providers(|registry| {
        registry.register::<AnthropicProvider, _>(AnthropicProvider::from_env, true);
        registry.register::<AzureProvider, _>(AzureProvider::from_env, false);
        registry.register::<BedrockProvider, _>(BedrockProvider::from_env, false);
        registry.register::<ClaudeCodeProvider, _>(ClaudeCodeProvider::from_env, true);
        registry.register::<CursorAgentProvider, _>(CursorAgentProvider::from_env, false);
        registry.register::<DatabricksProvider, _>(DatabricksProvider::from_env, true);
        registry.register::<GcpVertexAIProvider, _>(GcpVertexAIProvider::from_env, false);
        registry.register::<GeminiCliProvider, _>(GeminiCliProvider::from_env, false);
        registry.register::<GithubCopilotProvider, _>(GithubCopilotProvider::from_env, false);
        registry.register::<GoogleProvider, _>(GoogleProvider::from_env, true);
        //        registry.register::<GroqProvider, _>(GroqProvider::from_env, false);
        registry.register::<LiteLLMProvider, _>(LiteLLMProvider::from_env, false);
        registry.register::<OllamaProvider, _>(OllamaProvider::from_env, true);
        registry.register::<OpenAiProvider, _>(OpenAiProvider::from_env, true);
        registry.register::<OpenRouterProvider, _>(OpenRouterProvider::from_env, true);
        registry.register::<SageMakerTgiProvider, _>(SageMakerTgiProvider::from_env, false);
        registry.register::<SnowflakeProvider, _>(SnowflakeProvider::from_env, false);
        registry.register::<TetrateProvider, _>(TetrateProvider::from_env, true);
        registry.register::<VeniceProvider, _>(VeniceProvider::from_env, false);
        registry.register::<XaiProvider, _>(XaiProvider::from_env, false);

        if let Err(e) = register_declarative_providers(registry) {
            tracing::warn!("Failed to load custom providers: {}", e);
        }
=======
static REGISTRY: OnceCell<RwLock<ProviderRegistry>> = OnceCell::const_new();

async fn init_registry() -> RwLock<ProviderRegistry> {
    let mut registry = ProviderRegistry::new().with_providers(|registry| {
        registry.register::<AnthropicProvider, _>(|m| Box::pin(AnthropicProvider::from_env(m)));
        registry.register::<AzureProvider, _>(|m| Box::pin(AzureProvider::from_env(m)));
        registry.register::<BedrockProvider, _>(|m| Box::pin(BedrockProvider::from_env(m)));
        registry.register::<ClaudeCodeProvider, _>(|m| Box::pin(ClaudeCodeProvider::from_env(m)));
        registry.register::<CursorAgentProvider, _>(|m| Box::pin(CursorAgentProvider::from_env(m)));
        registry.register::<DatabricksProvider, _>(|m| Box::pin(DatabricksProvider::from_env(m)));
        registry.register::<GcpVertexAIProvider, _>(|m| Box::pin(GcpVertexAIProvider::from_env(m)));
        registry.register::<GeminiCliProvider, _>(|m| Box::pin(GeminiCliProvider::from_env(m)));
        registry
            .register::<GithubCopilotProvider, _>(|m| Box::pin(GithubCopilotProvider::from_env(m)));
        registry.register::<GoogleProvider, _>(|m| Box::pin(GoogleProvider::from_env(m)));
        registry.register::<GroqProvider, _>(|m| Box::pin(GroqProvider::from_env(m)));
        registry.register::<LiteLLMProvider, _>(|m| Box::pin(LiteLLMProvider::from_env(m)));
        registry.register::<OllamaProvider, _>(|m| Box::pin(OllamaProvider::from_env(m)));
        registry.register::<OpenAiProvider, _>(|m| Box::pin(OpenAiProvider::from_env(m)));
        registry.register::<OpenRouterProvider, _>(|m| Box::pin(OpenRouterProvider::from_env(m)));
        registry
            .register::<SageMakerTgiProvider, _>(|m| Box::pin(SageMakerTgiProvider::from_env(m)));
        registry.register::<SnowflakeProvider, _>(|m| Box::pin(SnowflakeProvider::from_env(m)));
        registry.register::<TetrateProvider, _>(|m| Box::pin(TetrateProvider::from_env(m)));
        registry.register::<VeniceProvider, _>(|m| Box::pin(VeniceProvider::from_env(m)));
        registry.register::<XaiProvider, _>(|m| Box::pin(XaiProvider::from_env(m)));
>>>>>>> 10150643
    });
    if let Err(e) = load_custom_providers_into_registry(&mut registry) {
        tracing::warn!("Failed to load custom providers: {}", e);
    }
    RwLock::new(registry)
}

<<<<<<< HEAD
pub fn providers() -> Vec<(ProviderMetadata, ProviderType)> {
    REGISTRY.read().unwrap().all_metadata_with_types()
=======
fn load_custom_providers_into_registry(registry: &mut ProviderRegistry) -> Result<()> {
    let config_dir = custom_providers_dir();
    register_custom_providers(registry, &config_dir)
}

async fn get_registry() -> &'static RwLock<ProviderRegistry> {
    REGISTRY.get_or_init(init_registry).await
>>>>>>> 10150643
}

pub async fn providers() -> Vec<ProviderMetadata> {
    get_registry().await.read().unwrap().all_metadata()
}

<<<<<<< HEAD
    if let Err(e) = register_declarative_providers(&mut registry) {
=======
pub async fn refresh_custom_providers() -> Result<()> {
    let registry = get_registry().await;
    registry.write().unwrap().remove_custom_providers();

    if let Err(e) = load_custom_providers_into_registry(&mut registry.write().unwrap()) {
>>>>>>> 10150643
        tracing::warn!("Failed to refresh custom providers: {}", e);
        return Err(e);
    }

    tracing::info!("Custom providers refreshed");
    Ok(())
}

pub async fn create(name: &str, model: ModelConfig) -> Result<Arc<dyn Provider>> {
    let config = crate::config::Config::global();

    if let Ok(lead_model_name) = config.get_param::<String>("GOOSE_LEAD_MODEL") {
        tracing::info!("Creating lead/worker provider from environment variables");
        return create_lead_worker_from_env(name, &model, &lead_model_name).await;
    }

    let registry = get_registry().await;
    let constructor = {
        let guard = registry.read().unwrap();
        guard
            .entries
            .get(name)
            .ok_or_else(|| anyhow::anyhow!("Unknown provider: {}", name))?
            .constructor
            .clone()
    };
    constructor(model).await
}

pub async fn create_with_named_model(
    provider_name: &str,
    model_name: &str,
) -> Result<Arc<dyn Provider>> {
    let config = ModelConfig::new(model_name)?;
    create(provider_name, config).await
}

async fn create_lead_worker_from_env(
    default_provider_name: &str,
    default_model: &ModelConfig,
    lead_model_name: &str,
) -> Result<Arc<dyn Provider>> {
    let config = crate::config::Config::global();

    let lead_provider_name = config
        .get_param::<String>("GOOSE_LEAD_PROVIDER")
        .unwrap_or_else(|_| default_provider_name.to_string());

    let lead_turns = config
        .get_param::<usize>("GOOSE_LEAD_TURNS")
        .unwrap_or(DEFAULT_LEAD_TURNS);
    let failure_threshold = config
        .get_param::<usize>("GOOSE_LEAD_FAILURE_THRESHOLD")
        .unwrap_or(DEFAULT_FAILURE_THRESHOLD);
    let fallback_turns = config
        .get_param::<usize>("GOOSE_LEAD_FALLBACK_TURNS")
        .unwrap_or(DEFAULT_FALLBACK_TURNS);

    let lead_model_config = ModelConfig::new_with_context_env(
        lead_model_name.to_string(),
        Some("GOOSE_LEAD_CONTEXT_LIMIT"),
    )?;

    let worker_model_config = create_worker_model_config(default_model)?;

    let registry = get_registry().await;

    let lead_constructor = {
        let guard = registry.read().unwrap();
        guard
            .entries
            .get(&lead_provider_name)
            .ok_or_else(|| anyhow::anyhow!("Unknown provider: {}", lead_provider_name))?
            .constructor
            .clone()
    };

    let worker_constructor = {
        let guard = registry.read().unwrap();
        guard
            .entries
            .get(default_provider_name)
            .ok_or_else(|| anyhow::anyhow!("Unknown provider: {}", default_provider_name))?
            .constructor
            .clone()
    };

    let lead_provider = lead_constructor(lead_model_config).await?;
    let worker_provider = worker_constructor(worker_model_config).await?;

    Ok(Arc::new(LeadWorkerProvider::new_with_settings(
        lead_provider,
        worker_provider,
        lead_turns,
        failure_threshold,
        fallback_turns,
    )))
}

fn create_worker_model_config(default_model: &ModelConfig) -> Result<ModelConfig> {
    let mut worker_config = ModelConfig::new_or_fail(&default_model.model_name)
        .with_context_limit(default_model.context_limit)
        .with_temperature(default_model.temperature)
        .with_max_tokens(default_model.max_tokens)
        .with_toolshim(default_model.toolshim)
        .with_toolshim_model(default_model.toolshim_model.clone());

    let global_config = crate::config::Config::global();

    if let Ok(limit_str) = global_config.get_param::<String>("GOOSE_WORKER_CONTEXT_LIMIT") {
        if let Ok(limit) = limit_str.parse::<usize>() {
            worker_config = worker_config.with_context_limit(Some(limit));
        }
    } else if let Ok(limit_str) = global_config.get_param::<String>("GOOSE_CONTEXT_LIMIT") {
        if let Ok(limit) = limit_str.parse::<usize>() {
            worker_config = worker_config.with_context_limit(Some(limit));
        }
    }

    Ok(worker_config)
}

#[cfg(test)]
mod tests {
    use super::*;
    use std::env;

    struct EnvVarGuard {
        vars: Vec<(String, Option<String>)>,
    }

    impl EnvVarGuard {
        fn new(vars: &[&str]) -> Self {
            let saved_vars = vars
                .iter()
                .map(|&var| (var.to_string(), env::var(var).ok()))
                .collect();

            for &var in vars {
                env::remove_var(var);
            }

            Self { vars: saved_vars }
        }

        fn set(&self, key: &str, value: &str) {
            env::set_var(key, value);
        }
    }

    impl Drop for EnvVarGuard {
        fn drop(&mut self) {
            for (key, value) in &self.vars {
                match value {
                    Some(val) => env::set_var(key, val),
                    None => env::remove_var(key),
                }
            }
        }
    }

    #[tokio::test]
    async fn test_create_lead_worker_provider() {
        let _guard = EnvVarGuard::new(&[
            "GOOSE_LEAD_MODEL",
            "GOOSE_LEAD_PROVIDER",
            "GOOSE_LEAD_TURNS",
        ]);

        _guard.set("GOOSE_LEAD_MODEL", "gpt-4o");

        let gpt4mini_config = ModelConfig::new_or_fail("gpt-4o-mini");
        let result = create("openai", gpt4mini_config.clone()).await;

        match result {
            Ok(_) => {}
            Err(error) => {
                let error_msg = error.to_string();
                assert!(error_msg.contains("OPENAI_API_KEY") || error_msg.contains("secret"));
            }
        }

        _guard.set("GOOSE_LEAD_PROVIDER", "anthropic");
        _guard.set("GOOSE_LEAD_TURNS", "5");

        let _result = create("openai", gpt4mini_config).await;
    }

    #[tokio::test]
    async fn test_lead_model_env_vars_with_defaults() {
        let _guard = EnvVarGuard::new(&[
            "GOOSE_LEAD_MODEL",
            "GOOSE_LEAD_PROVIDER",
            "GOOSE_LEAD_TURNS",
            "GOOSE_LEAD_FAILURE_THRESHOLD",
            "GOOSE_LEAD_FALLBACK_TURNS",
        ]);

        _guard.set("GOOSE_LEAD_MODEL", "grok-3");

        let result = create("openai", ModelConfig::new_or_fail("gpt-4o-mini")).await;

        match result {
            Ok(_) => {}
            Err(error) => {
                let error_msg = error.to_string();
                assert!(error_msg.contains("OPENAI_API_KEY") || error_msg.contains("secret"));
            }
        }

        _guard.set("GOOSE_LEAD_TURNS", "7");
        _guard.set("GOOSE_LEAD_FAILURE_THRESHOLD", "4");
        _guard.set("GOOSE_LEAD_FALLBACK_TURNS", "3");

        let _result = create("openai", ModelConfig::new_or_fail("gpt-4o-mini"));
    }

    #[tokio::test]
    async fn test_create_regular_provider_without_lead_config() {
        let _guard = EnvVarGuard::new(&[
            "GOOSE_LEAD_MODEL",
            "GOOSE_LEAD_PROVIDER",
            "GOOSE_LEAD_TURNS",
            "GOOSE_LEAD_FAILURE_THRESHOLD",
            "GOOSE_LEAD_FALLBACK_TURNS",
        ]);

        let result = create("openai", ModelConfig::new_or_fail("gpt-4o-mini")).await;

        match result {
            Ok(_) => {}
            Err(error) => {
                let error_msg = error.to_string();
                assert!(error_msg.contains("OPENAI_API_KEY") || error_msg.contains("secret"));
            }
        }
    }

    #[test]
    fn test_worker_model_preserves_original_context_limit() {
        let _guard = EnvVarGuard::new(&[
            "GOOSE_LEAD_MODEL",
            "GOOSE_WORKER_CONTEXT_LIMIT",
            "GOOSE_CONTEXT_LIMIT",
        ]);

        _guard.set("GOOSE_LEAD_MODEL", "gpt-4o");

        let default_model =
            ModelConfig::new_or_fail("gpt-3.5-turbo").with_context_limit(Some(16_000));

        let _result = create_lead_worker_from_env("openai", &default_model, "gpt-4o");

        _guard.set("GOOSE_WORKER_CONTEXT_LIMIT", "32000");
        let _result = create_lead_worker_from_env("openai", &default_model, "gpt-4o");

        _guard.set("GOOSE_CONTEXT_LIMIT", "64000");
        let _result = create_lead_worker_from_env("openai", &default_model, "gpt-4o");
    }
}<|MERGE_RESOLUTION|>--- conflicted
+++ resolved
@@ -35,61 +35,48 @@
 const DEFAULT_FAILURE_THRESHOLD: usize = 2;
 const DEFAULT_FALLBACK_TURNS: usize = 2;
 
-<<<<<<< HEAD
-static REGISTRY: Lazy<RwLock<ProviderRegistry>> = Lazy::new(|| {
-    let registry = ProviderRegistry::new().with_providers(|registry| {
-        registry.register::<AnthropicProvider, _>(AnthropicProvider::from_env, true);
-        registry.register::<AzureProvider, _>(AzureProvider::from_env, false);
-        registry.register::<BedrockProvider, _>(BedrockProvider::from_env, false);
-        registry.register::<ClaudeCodeProvider, _>(ClaudeCodeProvider::from_env, true);
-        registry.register::<CursorAgentProvider, _>(CursorAgentProvider::from_env, false);
-        registry.register::<DatabricksProvider, _>(DatabricksProvider::from_env, true);
-        registry.register::<GcpVertexAIProvider, _>(GcpVertexAIProvider::from_env, false);
-        registry.register::<GeminiCliProvider, _>(GeminiCliProvider::from_env, false);
-        registry.register::<GithubCopilotProvider, _>(GithubCopilotProvider::from_env, false);
-        registry.register::<GoogleProvider, _>(GoogleProvider::from_env, true);
-        //        registry.register::<GroqProvider, _>(GroqProvider::from_env, false);
-        registry.register::<LiteLLMProvider, _>(LiteLLMProvider::from_env, false);
-        registry.register::<OllamaProvider, _>(OllamaProvider::from_env, true);
-        registry.register::<OpenAiProvider, _>(OpenAiProvider::from_env, true);
-        registry.register::<OpenRouterProvider, _>(OpenRouterProvider::from_env, true);
-        registry.register::<SageMakerTgiProvider, _>(SageMakerTgiProvider::from_env, false);
-        registry.register::<SnowflakeProvider, _>(SnowflakeProvider::from_env, false);
-        registry.register::<TetrateProvider, _>(TetrateProvider::from_env, true);
-        registry.register::<VeniceProvider, _>(VeniceProvider::from_env, false);
-        registry.register::<XaiProvider, _>(XaiProvider::from_env, false);
-
-        if let Err(e) = register_declarative_providers(registry) {
-            tracing::warn!("Failed to load custom providers: {}", e);
-        }
-=======
 static REGISTRY: OnceCell<RwLock<ProviderRegistry>> = OnceCell::const_new();
 
 async fn init_registry() -> RwLock<ProviderRegistry> {
     let mut registry = ProviderRegistry::new().with_providers(|registry| {
-        registry.register::<AnthropicProvider, _>(|m| Box::pin(AnthropicProvider::from_env(m)));
-        registry.register::<AzureProvider, _>(|m| Box::pin(AzureProvider::from_env(m)));
-        registry.register::<BedrockProvider, _>(|m| Box::pin(BedrockProvider::from_env(m)));
-        registry.register::<ClaudeCodeProvider, _>(|m| Box::pin(ClaudeCodeProvider::from_env(m)));
-        registry.register::<CursorAgentProvider, _>(|m| Box::pin(CursorAgentProvider::from_env(m)));
-        registry.register::<DatabricksProvider, _>(|m| Box::pin(DatabricksProvider::from_env(m)));
-        registry.register::<GcpVertexAIProvider, _>(|m| Box::pin(GcpVertexAIProvider::from_env(m)));
-        registry.register::<GeminiCliProvider, _>(|m| Box::pin(GeminiCliProvider::from_env(m)));
-        registry
-            .register::<GithubCopilotProvider, _>(|m| Box::pin(GithubCopilotProvider::from_env(m)));
-        registry.register::<GoogleProvider, _>(|m| Box::pin(GoogleProvider::from_env(m)));
-        registry.register::<GroqProvider, _>(|m| Box::pin(GroqProvider::from_env(m)));
-        registry.register::<LiteLLMProvider, _>(|m| Box::pin(LiteLLMProvider::from_env(m)));
-        registry.register::<OllamaProvider, _>(|m| Box::pin(OllamaProvider::from_env(m)));
-        registry.register::<OpenAiProvider, _>(|m| Box::pin(OpenAiProvider::from_env(m)));
-        registry.register::<OpenRouterProvider, _>(|m| Box::pin(OpenRouterProvider::from_env(m)));
-        registry
-            .register::<SageMakerTgiProvider, _>(|m| Box::pin(SageMakerTgiProvider::from_env(m)));
-        registry.register::<SnowflakeProvider, _>(|m| Box::pin(SnowflakeProvider::from_env(m)));
-        registry.register::<TetrateProvider, _>(|m| Box::pin(TetrateProvider::from_env(m)));
-        registry.register::<VeniceProvider, _>(|m| Box::pin(VeniceProvider::from_env(m)));
-        registry.register::<XaiProvider, _>(|m| Box::pin(XaiProvider::from_env(m)));
->>>>>>> 10150643
+        registry
+            .register::<AnthropicProvider, _>(|m| Box::pin(AnthropicProvider::from_env(m)), true);
+        registry.register::<AzureProvider, _>(|m| Box::pin(AzureProvider::from_env(m)), false);
+        registry.register::<BedrockProvider, _>(|m| Box::pin(BedrockProvider::from_env(m)), false);
+        registry
+            .register::<ClaudeCodeProvider, _>(|m| Box::pin(ClaudeCodeProvider::from_env(m)), true);
+        registry.register::<CursorAgentProvider, _>(
+            |m| Box::pin(CursorAgentProvider::from_env(m)),
+            false,
+        );
+        registry
+            .register::<DatabricksProvider, _>(|m| Box::pin(DatabricksProvider::from_env(m)), true);
+        registry.register::<GcpVertexAIProvider, _>(
+            |m| Box::pin(GcpVertexAIProvider::from_env(m)),
+            false,
+        );
+        registry
+            .register::<GeminiCliProvider, _>(|m| Box::pin(GeminiCliProvider::from_env(m)), false);
+        registry.register::<GithubCopilotProvider, _>(
+            |m| Box::pin(GithubCopilotProvider::from_env(m)),
+            false,
+        );
+        registry.register::<GoogleProvider, _>(|m| Box::pin(GoogleProvider::from_env(m)), true);
+        registry.register::<GroqProvider, _>(|m| Box::pin(GroqProvider::from_env(m)), false);
+        registry.register::<LiteLLMProvider, _>(|m| Box::pin(LiteLLMProvider::from_env(m)), false);
+        registry.register::<OllamaProvider, _>(|m| Box::pin(OllamaProvider::from_env(m)), true);
+        registry.register::<OpenAiProvider, _>(|m| Box::pin(OpenAiProvider::from_env(m)), true);
+        registry
+            .register::<OpenRouterProvider, _>(|m| Box::pin(OpenRouterProvider::from_env(m)), true);
+        registry.register::<SageMakerTgiProvider, _>(
+            |m| Box::pin(SageMakerTgiProvider::from_env(m)),
+            false,
+        );
+        registry
+            .register::<SnowflakeProvider, _>(|m| Box::pin(SnowflakeProvider::from_env(m)), false);
+        registry.register::<TetrateProvider, _>(|m| Box::pin(TetrateProvider::from_env(m)), true);
+        registry.register::<VeniceProvider, _>(|m| Box::pin(VeniceProvider::from_env(m)), false);
+        registry.register::<XaiProvider, _>(|m| Box::pin(XaiProvider::from_env(m)), false);
     });
     if let Err(e) = load_custom_providers_into_registry(&mut registry) {
         tracing::warn!("Failed to load custom providers: {}", e);
@@ -97,33 +84,27 @@
     RwLock::new(registry)
 }
 
-<<<<<<< HEAD
-pub fn providers() -> Vec<(ProviderMetadata, ProviderType)> {
-    REGISTRY.read().unwrap().all_metadata_with_types()
-=======
 fn load_custom_providers_into_registry(registry: &mut ProviderRegistry) -> Result<()> {
-    let config_dir = custom_providers_dir();
-    register_custom_providers(registry, &config_dir)
+    register_declarative_providers(registry)
 }
 
 async fn get_registry() -> &'static RwLock<ProviderRegistry> {
     REGISTRY.get_or_init(init_registry).await
->>>>>>> 10150643
-}
-
-pub async fn providers() -> Vec<ProviderMetadata> {
-    get_registry().await.read().unwrap().all_metadata()
-}
-
-<<<<<<< HEAD
-    if let Err(e) = register_declarative_providers(&mut registry) {
-=======
+}
+
+pub async fn providers() -> Vec<(ProviderMetadata, ProviderType)> {
+    get_registry()
+        .await
+        .read()
+        .unwrap()
+        .all_metadata_with_types()
+}
+
 pub async fn refresh_custom_providers() -> Result<()> {
     let registry = get_registry().await;
     registry.write().unwrap().remove_custom_providers();
 
     if let Err(e) = load_custom_providers_into_registry(&mut registry.write().unwrap()) {
->>>>>>> 10150643
         tracing::warn!("Failed to refresh custom providers: {}", e);
         return Err(e);
     }
