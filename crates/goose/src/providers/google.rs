use super::errors::ProviderError;
<<<<<<< HEAD
use super::retry::ProviderRetry;
use super::utils::{emit_debug_trace, handle_response_google_compat, unescape_json_values};
=======
use crate::impl_provider_default;
>>>>>>> 750fbb44
use crate::message::Message;
use crate::model::ModelConfig;
use crate::providers::base::{ConfigKey, Provider, ProviderMetadata, ProviderUsage};
use crate::providers::formats::google::{create_request, get_usage, response_to_message};
use anyhow::Result;
use async_trait::async_trait;
use axum::http::HeaderMap;
use reqwest::Client;
use rmcp::model::Tool;
use serde_json::Value;
use std::time::Duration;
use url::Url;

pub const GOOGLE_API_HOST: &str = "https://generativelanguage.googleapis.com";
pub const GOOGLE_DEFAULT_MODEL: &str = "gemini-2.5-flash";
pub const GOOGLE_KNOWN_MODELS: &[&str] = &[
    // Gemini 2.5 models (latest generation)
    "gemini-2.5-pro",
    "gemini-2.5-pro-preview-06-05",
    "gemini-2.5-pro-preview-05-06",
    "gemini-2.5-flash",
    "gemini-2.5-flash-preview-05-20",
    "gemini-2.5-flash-lite-preview-06-17",
    "gemini-2.5-flash-preview-native-audio-dialog",
    "gemini-2.5-flash-exp-native-audio-thinking-dialog",
    "gemini-2.5-flash-preview-tts",
    "gemini-2.5-pro-preview-tts",
    // Gemini 2.0 models
    "gemini-2.0-flash",
    "gemini-2.0-flash-exp",
    "gemini-2.0-flash-preview-image-generation",
    "gemini-2.0-flash-lite",
    // Gemini 1.5 models
    "gemini-1.5-flash",
    "gemini-1.5-flash-latest",
    "gemini-1.5-flash-002",
    "gemini-1.5-flash-8b",
    "gemini-1.5-flash-8b-latest",
    "gemini-1.5-pro",
    "gemini-1.5-pro-latest",
    "gemini-1.5-pro-002",
];

pub const GOOGLE_DOC_URL: &str = "https://ai.google.dev/gemini-api/docs/models";

#[derive(Debug, serde::Serialize)]
pub struct GoogleProvider {
    #[serde(skip)]
    client: Client,
    host: String,
    model: ModelConfig,
}

impl_provider_default!(GoogleProvider);

impl GoogleProvider {
    pub fn from_env(model: ModelConfig) -> Result<Self> {
        let config = crate::config::Config::global();
        let api_key: String = config.get_secret("GOOGLE_API_KEY")?;
        let host: String = config
            .get_param("GOOGLE_HOST")
            .unwrap_or_else(|_| GOOGLE_API_HOST.to_string());

        let mut headers = HeaderMap::new();
        headers.insert("CONTENT_TYPE", "application/json".parse()?);
        headers.insert("x-goog-api-key", api_key.parse()?);

        let client = Client::builder()
            .timeout(Duration::from_secs(600))
            .default_headers(headers)
            .build()?;

        Ok(Self {
            client,
            host,
            model,
        })
    }

    async fn post(&self, payload: &Value) -> Result<Value, ProviderError> {
        let base_url = Url::parse(&self.host)
            .map_err(|e| ProviderError::RequestFailed(format!("Invalid base URL: {e}")))?;

        let url = base_url
            .join(&format!(
                "v1beta/models/{}:generateContent",
                self.model.model_name
            ))
            .map_err(|e| {
                ProviderError::RequestFailed(format!("Failed to construct endpoint URL: {e}"))
            })?;

        let response = self
            .client
            .post(url)
            .json(&payload)
            .send()
            .await?;

        handle_response_google_compat(response).await
    }
}

#[async_trait]
impl Provider for GoogleProvider {
    fn metadata() -> ProviderMetadata {
        ProviderMetadata::new(
            "google",
            "Google Gemini",
            "Gemini models from Google AI",
            GOOGLE_DEFAULT_MODEL,
            GOOGLE_KNOWN_MODELS.to_vec(),
            GOOGLE_DOC_URL,
            vec![
                ConfigKey::new("GOOGLE_API_KEY", true, true, None),
                ConfigKey::new("GOOGLE_HOST", false, false, Some(GOOGLE_API_HOST)),
            ],
        )
    }

    fn get_model_config(&self) -> ModelConfig {
        self.model.clone()
    }

    #[tracing::instrument(
        skip(self, system, messages, tools),
        fields(model_config, input, output, input_tokens, output_tokens, total_tokens)
    )]
    async fn complete(
        &self,
        system: &str,
        messages: &[Message],
        tools: &[Tool],
    ) -> Result<(Message, ProviderUsage), ProviderError> {
        let payload = create_request(&self.model, system, messages, tools)?;

        // Make request
<<<<<<< HEAD
        let response = self.with_retry(|| self.post(payload.clone())).await?;
=======
        let response = self.post(&payload).await?;
>>>>>>> 750fbb44

        // Parse response
        let message = response_to_message(unescape_json_values(&response))?;
        let usage = get_usage(&response)?;
        let model = match response.get("modelVersion") {
            Some(model_version) => model_version.as_str().unwrap_or_default().to_string(),
            None => self.model.model_name.clone(),
        };
        emit_debug_trace(&self.model, &payload, &response, &usage);
        let provider_usage = ProviderUsage::new(model, usage);
        Ok((message, provider_usage))
    }

    /// Fetch supported models from Google Generative Language API; returns Err on failure, Ok(None) if not present
    async fn fetch_supported_models(&self) -> Result<Option<Vec<String>>, ProviderError> {
        // List models via the v1beta/models endpoint
        let url = format!("{}/v1beta/models", self.host);
        let response = self.client.get(&url).send().await?;
        let json: serde_json::Value = response.json().await?;
        // If 'models' field missing, return None
        let arr = match json.get("models").and_then(|v| v.as_array()) {
            Some(arr) => arr,
            None => return Ok(None),
        };
        let mut models: Vec<String> = arr
            .iter()
            .filter_map(|m| m.get("name").and_then(|v| v.as_str()))
            .map(|name| name.split('/').next_back().unwrap_or(name).to_string())
            .collect();
        models.sort();
        Ok(Some(models))
    }
}<|MERGE_RESOLUTION|>--- conflicted
+++ resolved
@@ -1,10 +1,7 @@
 use super::errors::ProviderError;
-<<<<<<< HEAD
 use super::retry::ProviderRetry;
 use super::utils::{emit_debug_trace, handle_response_google_compat, unescape_json_values};
-=======
 use crate::impl_provider_default;
->>>>>>> 750fbb44
 use crate::message::Message;
 use crate::model::ModelConfig;
 use crate::providers::base::{ConfigKey, Provider, ProviderMetadata, ProviderUsage};
@@ -142,11 +139,10 @@
         let payload = create_request(&self.model, system, messages, tools)?;
 
         // Make request
-<<<<<<< HEAD
-        let response = self.with_retry(|| self.post(payload.clone())).await?;
-=======
-        let response = self.post(&payload).await?;
->>>>>>> 750fbb44
+        let response = self.with_retry(|| async {
+            let payload_clone = payload.clone();
+            self.post(&payload_clone).await
+        }).await?;
 
         // Parse response
         let message = response_to_message(unescape_json_values(&response))?;
