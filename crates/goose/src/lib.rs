pub mod agents;
pub mod config;
pub mod context_mgmt;
pub mod conversation;
#[cfg(test)]
mod cron_test;
pub mod execution;
<<<<<<< HEAD
pub mod goose_apps;
=======
pub mod hints;
>>>>>>> 899100a5
pub mod logging;
pub mod mcp_utils;
pub mod model;
pub mod oauth;
pub mod permission;
pub mod prompt_template;
pub mod providers;
pub mod recipe;
pub mod recipe_deeplink;
pub mod scheduler;
pub mod scheduler_factory;
pub mod scheduler_trait;
pub mod security;
pub mod session;
pub mod session_context;
pub mod token_counter;
pub mod tool_inspection;
pub mod tool_monitor;
pub mod tracing;
pub mod utils;<|MERGE_RESOLUTION|>--- conflicted
+++ resolved
@@ -5,11 +5,8 @@
 #[cfg(test)]
 mod cron_test;
 pub mod execution;
-<<<<<<< HEAD
 pub mod goose_apps;
-=======
 pub mod hints;
->>>>>>> 899100a5
 pub mod logging;
 pub mod mcp_utils;
 pub mod model;
