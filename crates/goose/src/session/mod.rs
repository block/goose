--- conflicted
+++ resolved
@@ -1,8 +1,5 @@
-<<<<<<< HEAD
 mod chat_history_search;
-=======
 mod diagnostics;
->>>>>>> 398cd1df
 pub mod extension_data;
 mod legacy;
 pub mod session_manager;
