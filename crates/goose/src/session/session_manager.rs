use crate::config::paths::Paths;
use crate::conversation::message::Message;
use crate::conversation::Conversation;
use crate::model::ModelConfig;
use crate::providers::base::{Provider, MSG_COUNT_FOR_SESSION_NAME_GENERATION};
use crate::recipe::Recipe;
use crate::session::extension_data::ExtensionData;
use anyhow::Result;
use chrono::{DateTime, Utc};
use rmcp::model::Role;
use serde::{Deserialize, Serialize};
use sqlx::sqlite::SqliteConnectOptions;
use sqlx::{Pool, Sqlite};
use std::collections::HashMap;
use std::fs;
use std::path::{Path, PathBuf};
use std::sync::Arc;
use tokio::sync::OnceCell;
use tracing::{info, warn};
use utoipa::ToSchema;

const CURRENT_SCHEMA_VERSION: i32 = 6;
pub const SESSIONS_FOLDER: &str = "sessions";
pub const DB_NAME: &str = "sessions.db";

#[derive(Debug, Clone, Copy, Serialize, Deserialize, ToSchema, PartialEq, Eq)]
#[serde(rename_all = "snake_case")]
pub enum SessionType {
    User,
    Scheduled,
    SubAgent,
    Hidden,
    Terminal,
}

impl Default for SessionType {
    fn default() -> Self {
        Self::User
    }
}

impl std::fmt::Display for SessionType {
    fn fmt(&self, f: &mut std::fmt::Formatter<'_>) -> std::fmt::Result {
        match self {
            SessionType::User => write!(f, "user"),
            SessionType::SubAgent => write!(f, "sub_agent"),
            SessionType::Hidden => write!(f, "hidden"),
            SessionType::Scheduled => write!(f, "scheduled"),
            SessionType::Terminal => write!(f, "terminal"),
        }
    }
}

impl std::str::FromStr for SessionType {
    type Err = anyhow::Error;

    fn from_str(s: &str) -> Result<Self, Self::Err> {
        match s {
            "user" => Ok(SessionType::User),
            "sub_agent" => Ok(SessionType::SubAgent),
            "hidden" => Ok(SessionType::Hidden),
            "scheduled" => Ok(SessionType::Scheduled),
            "terminal" => Ok(SessionType::Terminal),
            _ => Err(anyhow::anyhow!("Invalid session type: {}", s)),
        }
    }
}

static SESSION_STORAGE: OnceCell<Arc<SessionStorage>> = OnceCell::const_new();

#[derive(Debug, Clone, Serialize, Deserialize, ToSchema)]
pub struct Session {
    pub id: String,
    #[schema(value_type = String)]
    pub working_dir: PathBuf,
    #[serde(alias = "description")]
    pub name: String,
    #[serde(default)]
    pub user_set_name: bool,
    #[serde(default)]
    pub session_type: SessionType,
    pub created_at: DateTime<Utc>,
    pub updated_at: DateTime<Utc>,
    pub extension_data: ExtensionData,
    pub total_tokens: Option<i32>,
    pub input_tokens: Option<i32>,
    pub output_tokens: Option<i32>,
    pub accumulated_total_tokens: Option<i32>,
    pub accumulated_input_tokens: Option<i32>,
    pub accumulated_output_tokens: Option<i32>,
    pub schedule_id: Option<String>,
    pub recipe: Option<Recipe>,
    pub user_recipe_values: Option<HashMap<String, String>>,
    pub conversation: Option<Conversation>,
    pub message_count: usize,
    pub provider_name: Option<String>,
    pub model_config: Option<ModelConfig>,
}

pub struct SessionUpdateBuilder {
    session_id: String,
    name: Option<String>,
    user_set_name: Option<bool>,
    session_type: Option<SessionType>,
    working_dir: Option<PathBuf>,
    extension_data: Option<ExtensionData>,
    total_tokens: Option<Option<i32>>,
    input_tokens: Option<Option<i32>>,
    output_tokens: Option<Option<i32>>,
    accumulated_total_tokens: Option<Option<i32>>,
    accumulated_input_tokens: Option<Option<i32>>,
    accumulated_output_tokens: Option<Option<i32>>,
    schedule_id: Option<Option<String>>,
    recipe: Option<Option<Recipe>>,
    user_recipe_values: Option<Option<HashMap<String, String>>>,
    provider_name: Option<Option<String>>,
    model_config: Option<Option<ModelConfig>>,
}

#[derive(Serialize, ToSchema, Debug)]
#[serde(rename_all = "camelCase")]
pub struct SessionInsights {
    total_sessions: usize,
    total_tokens: i64,
}

impl SessionUpdateBuilder {
    fn new(session_id: String) -> Self {
        Self {
            session_id,
            name: None,
            user_set_name: None,
            session_type: None,
            working_dir: None,
            extension_data: None,
            total_tokens: None,
            input_tokens: None,
            output_tokens: None,
            accumulated_total_tokens: None,
            accumulated_input_tokens: None,
            accumulated_output_tokens: None,
            schedule_id: None,
            recipe: None,
            user_recipe_values: None,
            provider_name: None,
            model_config: None,
        }
    }

    pub fn user_provided_name(mut self, name: impl Into<String>) -> Self {
        let name = name.into().trim().to_string();
        if !name.is_empty() {
            self.name = Some(name);
            self.user_set_name = Some(true);
        }
        self
    }

    pub fn system_generated_name(mut self, name: impl Into<String>) -> Self {
        let name = name.into().trim().to_string();
        if !name.is_empty() {
            self.name = Some(name);
            self.user_set_name = Some(false);
        }
        self
    }

    pub fn session_type(mut self, session_type: SessionType) -> Self {
        self.session_type = Some(session_type);
        self
    }

    pub fn working_dir(mut self, working_dir: PathBuf) -> Self {
        self.working_dir = Some(working_dir);
        self
    }

    pub fn extension_data(mut self, data: ExtensionData) -> Self {
        self.extension_data = Some(data);
        self
    }

    pub fn total_tokens(mut self, tokens: Option<i32>) -> Self {
        self.total_tokens = Some(tokens);
        self
    }

    pub fn input_tokens(mut self, tokens: Option<i32>) -> Self {
        self.input_tokens = Some(tokens);
        self
    }

    pub fn output_tokens(mut self, tokens: Option<i32>) -> Self {
        self.output_tokens = Some(tokens);
        self
    }

    pub fn accumulated_total_tokens(mut self, tokens: Option<i32>) -> Self {
        self.accumulated_total_tokens = Some(tokens);
        self
    }

    pub fn accumulated_input_tokens(mut self, tokens: Option<i32>) -> Self {
        self.accumulated_input_tokens = Some(tokens);
        self
    }

    pub fn accumulated_output_tokens(mut self, tokens: Option<i32>) -> Self {
        self.accumulated_output_tokens = Some(tokens);
        self
    }

    pub fn schedule_id(mut self, schedule_id: Option<String>) -> Self {
        self.schedule_id = Some(schedule_id);
        self
    }

    pub fn recipe(mut self, recipe: Option<Recipe>) -> Self {
        self.recipe = Some(recipe);
        self
    }

    pub fn user_recipe_values(
        mut self,
        user_recipe_values: Option<HashMap<String, String>>,
    ) -> Self {
        self.user_recipe_values = Some(user_recipe_values);
        self
    }

    pub fn provider_name(mut self, provider_name: impl Into<String>) -> Self {
        self.provider_name = Some(Some(provider_name.into()));
        self
    }

    pub fn model_config(mut self, model_config: ModelConfig) -> Self {
        self.model_config = Some(Some(model_config));
        self
    }

    pub async fn apply(self) -> Result<()> {
        SessionManager::apply_update(self).await
    }
}

pub struct SessionManager;

impl SessionManager {
    pub async fn instance() -> Result<Arc<SessionStorage>> {
        SESSION_STORAGE
            .get_or_try_init(|| async { SessionStorage::new().await.map(Arc::new) })
            .await
            .map(Arc::clone)
    }

    pub async fn create_session(
        working_dir: PathBuf,
        name: String,
        session_type: SessionType,
    ) -> Result<Session> {
        Self::instance()
            .await?
            .create_session(working_dir, name, session_type)
            .await
    }

    pub async fn get_session(id: &str, include_messages: bool) -> Result<Session> {
        Self::instance()
            .await?
            .get_session(id, include_messages)
            .await
    }

    pub fn update_session(id: &str) -> SessionUpdateBuilder {
        SessionUpdateBuilder::new(id.to_string())
    }

    async fn apply_update(builder: SessionUpdateBuilder) -> Result<()> {
        Self::instance().await?.apply_update(builder).await
    }

    pub async fn add_message(id: &str, message: &Message) -> Result<()> {
        Self::instance().await?.add_message(id, message).await
    }

    pub async fn replace_conversation(id: &str, conversation: &Conversation) -> Result<()> {
        Self::instance()
            .await?
            .replace_conversation(id, conversation)
            .await
    }

    pub async fn list_sessions() -> Result<Vec<Session>> {
        Self::instance().await?.list_sessions().await
    }

    pub async fn list_sessions_by_types(types: &[SessionType]) -> Result<Vec<Session>> {
        Self::instance().await?.list_sessions_by_types(types).await
    }

    pub async fn delete_session(id: &str) -> Result<()> {
        Self::instance().await?.delete_session(id).await
    }

    pub async fn get_insights() -> Result<SessionInsights> {
        Self::instance().await?.get_insights().await
    }

    pub async fn export_session(id: &str) -> Result<String> {
        Self::instance().await?.export_session(id).await
    }

    pub async fn import_session(json: &str) -> Result<Session> {
        Self::instance().await?.import_session(json).await
    }

    pub async fn copy_session(session_id: &str, new_name: String) -> Result<Session> {
        Self::instance()
            .await?
            .copy_session(session_id, new_name)
            .await
    }

    pub async fn truncate_conversation(session_id: &str, timestamp: i64) -> Result<()> {
        Self::instance()
            .await?
            .truncate_conversation(session_id, timestamp)
            .await
    }

    pub async fn maybe_update_name(id: &str, provider: Arc<dyn Provider>) -> Result<()> {
        let session = Self::get_session(id, true).await?;

        if session.user_set_name {
            return Ok(());
        }

        let conversation = session
            .conversation
            .ok_or_else(|| anyhow::anyhow!("No messages found"))?;

        let user_message_count = conversation
            .messages()
            .iter()
            .filter(|m| matches!(m.role, Role::User))
            .count();

        if user_message_count <= MSG_COUNT_FOR_SESSION_NAME_GENERATION {
            let name = provider.generate_session_name(&conversation).await?;
            Self::update_session(id)
                .system_generated_name(name)
                .apply()
                .await
        } else {
            Ok(())
        }
    }

    pub async fn search_chat_history(
        query: &str,
        limit: Option<usize>,
        after_date: Option<chrono::DateTime<chrono::Utc>>,
        before_date: Option<chrono::DateTime<chrono::Utc>>,
        exclude_session_id: Option<String>,
    ) -> Result<crate::session::chat_history_search::ChatRecallResults> {
        Self::instance()
            .await?
            .search_chat_history(query, limit, after_date, before_date, exclude_session_id)
            .await
    }
}

pub struct SessionStorage {
    pool: Pool<Sqlite>,
}

pub fn ensure_session_dir() -> Result<PathBuf> {
    let session_dir = Paths::data_dir().join(SESSIONS_FOLDER);

    if !session_dir.exists() {
        fs::create_dir_all(&session_dir)?;
    }

    Ok(session_dir)
}

fn role_to_string(role: &Role) -> &'static str {
    match role {
        Role::User => "user",
        Role::Assistant => "assistant",
    }
}

impl Default for Session {
    fn default() -> Self {
        Self {
            id: String::new(),
            working_dir: std::env::current_dir().unwrap_or_else(|_| PathBuf::from(".")),
            name: String::new(),
            user_set_name: false,
            session_type: SessionType::default(),
            created_at: Default::default(),
            updated_at: Default::default(),
            extension_data: ExtensionData::default(),
            total_tokens: None,
            input_tokens: None,
            output_tokens: None,
            accumulated_total_tokens: None,
            accumulated_input_tokens: None,
            accumulated_output_tokens: None,
            schedule_id: None,
            recipe: None,
            user_recipe_values: None,
            conversation: None,
            message_count: 0,
            provider_name: None,
            model_config: None,
        }
    }
}

impl Session {
    pub fn without_messages(mut self) -> Self {
        self.conversation = None;
        self
    }
}

impl sqlx::FromRow<'_, sqlx::sqlite::SqliteRow> for Session {
    fn from_row(row: &sqlx::sqlite::SqliteRow) -> Result<Self, sqlx::Error> {
        use sqlx::Row;

        let recipe_json: Option<String> = row.try_get("recipe_json")?;
        let recipe = recipe_json.and_then(|json| serde_json::from_str(&json).ok());

        let user_recipe_values_json: Option<String> = row.try_get("user_recipe_values_json")?;
        let user_recipe_values =
            user_recipe_values_json.and_then(|json| serde_json::from_str(&json).ok());

        let model_config_json: Option<String> = row.try_get("model_config_json").ok().flatten();
        let model_config = model_config_json.and_then(|json| serde_json::from_str(&json).ok());

        let name: String = {
            let name_val: String = row.try_get("name").unwrap_or_default();
            if !name_val.is_empty() {
                name_val
            } else {
                row.try_get("description").unwrap_or_default()
            }
        };

        let user_set_name = row.try_get("user_set_name").unwrap_or(false);

        let session_type_str: String = row
            .try_get("session_type")
            .unwrap_or_else(|_| "user".to_string());
        let session_type = session_type_str.parse().unwrap_or_default();

        Ok(Session {
            id: row.try_get("id")?,
            working_dir: PathBuf::from(row.try_get::<String, _>("working_dir")?),
            name,
            user_set_name,
            session_type,
            created_at: row.try_get("created_at")?,
            updated_at: row.try_get("updated_at")?,
            extension_data: serde_json::from_str(&row.try_get::<String, _>("extension_data")?)
                .unwrap_or_default(),
            total_tokens: row.try_get("total_tokens")?,
            input_tokens: row.try_get("input_tokens")?,
            output_tokens: row.try_get("output_tokens")?,
            accumulated_total_tokens: row.try_get("accumulated_total_tokens")?,
            accumulated_input_tokens: row.try_get("accumulated_input_tokens")?,
            accumulated_output_tokens: row.try_get("accumulated_output_tokens")?,
            schedule_id: row.try_get("schedule_id")?,
            recipe,
            user_recipe_values,
            conversation: None,
            message_count: row.try_get("message_count").unwrap_or(0) as usize,
            provider_name: row.try_get("provider_name").ok().flatten(),
            model_config,
        })
    }
}

impl SessionStorage {
    async fn new() -> Result<Self> {
        let session_dir = ensure_session_dir()?;
        let db_path = session_dir.join(DB_NAME);

        let storage = if db_path.exists() {
            Self::open(&db_path).await?
        } else {
            let storage = Self::create(&db_path).await?;

            if let Err(e) = storage.import_legacy(&session_dir).await {
                warn!("Failed to import some legacy sessions: {}", e);
            }

            storage
        };

        Ok(storage)
    }

    async fn get_pool(db_path: &Path, create_if_missing: bool) -> Result<Pool<Sqlite>> {
        let options = SqliteConnectOptions::new()
            .filename(db_path)
            .create_if_missing(create_if_missing)
            .busy_timeout(std::time::Duration::from_secs(5))
            .journal_mode(sqlx::sqlite::SqliteJournalMode::Wal);

        sqlx::SqlitePool::connect_with(options).await.map_err(|e| {
            anyhow::anyhow!(
                "Failed to open SQLite database at '{}': {}",
                db_path.display(),
                e
            )
        })
    }

    async fn open(db_path: &Path) -> Result<Self> {
        let pool = Self::get_pool(db_path, false).await?;

        let storage = Self { pool };
        storage.run_migrations().await?;
        Ok(storage)
    }

    async fn create(db_path: &Path) -> Result<Self> {
        let pool = Self::get_pool(db_path, true).await?;

        sqlx::query(
            r#"
            CREATE TABLE schema_version (
                version INTEGER PRIMARY KEY,
                applied_at TIMESTAMP DEFAULT CURRENT_TIMESTAMP
            )
        "#,
        )
        .execute(&pool)
        .await?;

        sqlx::query("INSERT INTO schema_version (version) VALUES (?)")
            .bind(CURRENT_SCHEMA_VERSION)
            .execute(&pool)
            .await?;

        sqlx::query(
            r#"
            CREATE TABLE sessions (
                id TEXT PRIMARY KEY,
                name TEXT NOT NULL DEFAULT '',
                description TEXT NOT NULL DEFAULT '',
                user_set_name BOOLEAN DEFAULT FALSE,
                session_type TEXT NOT NULL DEFAULT 'user',
                working_dir TEXT NOT NULL,
                created_at TIMESTAMP DEFAULT CURRENT_TIMESTAMP,
                updated_at TIMESTAMP DEFAULT CURRENT_TIMESTAMP,
                extension_data TEXT DEFAULT '{}',
                total_tokens INTEGER,
                input_tokens INTEGER,
                output_tokens INTEGER,
                accumulated_total_tokens INTEGER,
                accumulated_input_tokens INTEGER,
                accumulated_output_tokens INTEGER,
                schedule_id TEXT,
                recipe_json TEXT,
                user_recipe_values_json TEXT,
                provider_name TEXT,
                model_config_json TEXT
            )
        "#,
        )
        .execute(&pool)
        .await?;

        sqlx::query(
            r#"
            CREATE TABLE messages (
                id INTEGER PRIMARY KEY AUTOINCREMENT,
                session_id TEXT NOT NULL REFERENCES sessions(id),
                role TEXT NOT NULL,
                content_json TEXT NOT NULL,
                created_timestamp INTEGER NOT NULL,
                timestamp TIMESTAMP DEFAULT CURRENT_TIMESTAMP,
                tokens INTEGER,
                metadata_json TEXT
            )
        "#,
        )
        .execute(&pool)
        .await?;

        sqlx::query("CREATE INDEX idx_messages_session ON messages(session_id)")
            .execute(&pool)
            .await?;
        sqlx::query("CREATE INDEX idx_messages_timestamp ON messages(timestamp)")
            .execute(&pool)
            .await?;
        sqlx::query("CREATE INDEX idx_sessions_updated ON sessions(updated_at DESC)")
            .execute(&pool)
            .await?;
        sqlx::query("CREATE INDEX idx_sessions_type ON sessions(session_type)")
            .execute(&pool)
            .await?;

        Ok(Self { pool })
    }

    async fn import_legacy(&self, session_dir: &PathBuf) -> Result<()> {
        use crate::session::legacy;

        let sessions = match legacy::list_sessions(session_dir) {
            Ok(sessions) => sessions,
            Err(_) => {
                warn!("No legacy sessions found to import");
                return Ok(());
            }
        };

        if sessions.is_empty() {
            return Ok(());
        }

        let mut imported_count = 0;
        let mut failed_count = 0;

        for (session_name, session_path) in sessions {
            match legacy::load_session(&session_name, &session_path) {
                Ok(session) => match self.import_legacy_session(&session).await {
                    Ok(_) => {
                        imported_count += 1;
                        info!("  ✓ Imported: {}", session_name);
                    }
                    Err(e) => {
                        failed_count += 1;
                        info!("  ✗ Failed to import {}: {}", session_name, e);
                    }
                },
                Err(e) => {
                    failed_count += 1;
                    info!("  ✗ Failed to load {}: {}", session_name, e);
                }
            }
        }

        info!(
            "Import complete: {} successful, {} failed",
            imported_count, failed_count
        );
        Ok(())
    }

    async fn import_legacy_session(&self, session: &Session) -> Result<()> {
        let mut tx = self.pool.begin().await?;

        let recipe_json = match &session.recipe {
            Some(recipe) => Some(serde_json::to_string(recipe)?),
            None => None,
        };

        let user_recipe_values_json = match &session.user_recipe_values {
            Some(user_recipe_values) => Some(serde_json::to_string(user_recipe_values)?),
            None => None,
        };

        let model_config_json = match &session.model_config {
            Some(model_config) => Some(serde_json::to_string(model_config)?),
            None => None,
        };

        sqlx::query(
            r#"
        INSERT INTO sessions (
            id, name, user_set_name, session_type, working_dir, created_at, updated_at, extension_data,
            total_tokens, input_tokens, output_tokens,
            accumulated_total_tokens, accumulated_input_tokens, accumulated_output_tokens,
            schedule_id, recipe_json, user_recipe_values_json,
            provider_name, model_config_json
        ) VALUES (?, ?, ?, ?, ?, ?, ?, ?, ?, ?, ?, ?, ?, ?, ?, ?, ?, ?, ?)
        "#,
        )
            .bind(&session.id)
            .bind(&session.name)
            .bind(session.user_set_name)
            .bind(session.session_type.to_string())
            .bind(session.working_dir.to_string_lossy().as_ref())
            .bind(session.created_at)
            .bind(session.updated_at)
            .bind(serde_json::to_string(&session.extension_data)?)
            .bind(session.total_tokens)
            .bind(session.input_tokens)
            .bind(session.output_tokens)
            .bind(session.accumulated_total_tokens)
            .bind(session.accumulated_input_tokens)
            .bind(session.accumulated_output_tokens)
            .bind(&session.schedule_id)
            .bind(recipe_json)
            .bind(user_recipe_values_json)
            .bind(&session.provider_name)
            .bind(model_config_json)
            .execute(&mut *tx)
            .await?;

        tx.commit().await?;

        if let Some(conversation) = &session.conversation {
            self.replace_conversation(&session.id, conversation).await?;
        }
        Ok(())
    }

    async fn run_migrations(&self) -> Result<()> {
        let current_version = self.get_schema_version().await?;

        if current_version < CURRENT_SCHEMA_VERSION {
            info!(
                "Running database migrations from v{} to v{}...",
                current_version, CURRENT_SCHEMA_VERSION
            );

            for version in (current_version + 1)..=CURRENT_SCHEMA_VERSION {
                info!("  Applying migration v{}...", version);
                self.apply_migration(version).await?;
                self.update_schema_version(version).await?;
                info!("  ✓ Migration v{} complete", version);
            }

            info!("All migrations complete");
        }

        Ok(())
    }

    async fn get_schema_version(&self) -> Result<i32> {
        let table_exists = sqlx::query_scalar::<_, bool>(
            r#"
            SELECT EXISTS (
                SELECT name FROM sqlite_master
                WHERE type='table' AND name='schema_version'
            )
        "#,
        )
        .fetch_one(&self.pool)
        .await?;

        if !table_exists {
            return Ok(0);
        }

        let version = sqlx::query_scalar::<_, i32>("SELECT MAX(version) FROM schema_version")
            .fetch_one(&self.pool)
            .await?;

        Ok(version)
    }

    async fn update_schema_version(&self, version: i32) -> Result<()> {
        sqlx::query("INSERT INTO schema_version (version) VALUES (?)")
            .bind(version)
            .execute(&self.pool)
            .await?;
        Ok(())
    }

    async fn apply_migration(&self, version: i32) -> Result<()> {
        match version {
            1 => {
                sqlx::query(
                    r#"
                    CREATE TABLE IF NOT EXISTS schema_version (
                        version INTEGER PRIMARY KEY,
                        applied_at TIMESTAMP DEFAULT CURRENT_TIMESTAMP
                    )
                "#,
                )
                .execute(&self.pool)
                .await?;
            }
            2 => {
                sqlx::query(
                    r#"
                    ALTER TABLE sessions ADD COLUMN user_recipe_values_json TEXT
                "#,
                )
                .execute(&self.pool)
                .await?;
            }
            3 => {
                sqlx::query(
                    r#"
                    ALTER TABLE messages ADD COLUMN metadata_json TEXT
                "#,
                )
                .execute(&self.pool)
                .await?;
            }
            4 => {
                sqlx::query(
                    r#"
                    ALTER TABLE sessions ADD COLUMN name TEXT DEFAULT ''
                "#,
                )
                .execute(&self.pool)
                .await?;

                sqlx::query(
                    r#"
                    ALTER TABLE sessions ADD COLUMN user_set_name BOOLEAN DEFAULT FALSE
                "#,
                )
                .execute(&self.pool)
                .await?;
            }
            5 => {
                sqlx::query(
                    r#"
                    ALTER TABLE sessions ADD COLUMN session_type TEXT NOT NULL DEFAULT 'user'
                "#,
                )
                .execute(&self.pool)
                .await?;

                sqlx::query("CREATE INDEX idx_sessions_type ON sessions(session_type)")
                    .execute(&self.pool)
                    .await?;
            }
            6 => {
                sqlx::query(
                    r#"
                    ALTER TABLE sessions ADD COLUMN provider_name TEXT
                "#,
                )
                .execute(&self.pool)
                .await?;

                sqlx::query(
                    r#"
                    ALTER TABLE sessions ADD COLUMN model_config_json TEXT
                "#,
                )
                .execute(&self.pool)
                .await?;
            }
            _ => {
                anyhow::bail!("Unknown migration version: {}", version);
            }
        }

        Ok(())
    }

    async fn create_session(
        &self,
        working_dir: PathBuf,
        name: String,
        session_type: SessionType,
    ) -> Result<Session> {
        let mut tx = self.pool.begin().await?;

        let today = chrono::Utc::now().format("%Y%m%d").to_string();
        let session = sqlx::query_as(
            r#"
                INSERT INTO sessions (id, name, user_set_name, session_type, working_dir, extension_data)
                VALUES (
                    ? || '_' || CAST(COALESCE((
                        SELECT MAX(CAST(SUBSTR(id, 10) AS INTEGER))
                        FROM sessions
                        WHERE id LIKE ? || '_%'
                    ), 0) + 1 AS TEXT),
                    ?,
                    FALSE,
                    ?,
                    ?,
                    '{}'
                )
                RETURNING *
                "#,
        )
            .bind(&today)
            .bind(&today)
            .bind(&name)
            .bind(session_type.to_string())
            .bind(working_dir.to_string_lossy().as_ref())
            .fetch_one(&mut *tx)
            .await?;

        tx.commit().await?;
        Ok(session)
    }

    async fn get_session(&self, id: &str, include_messages: bool) -> Result<Session> {
        let session_opt = sqlx::query_as::<_, Session>(
            r#"
        SELECT id, working_dir, name, description, user_set_name, session_type, created_at, updated_at, extension_data,
               total_tokens, input_tokens, output_tokens,
               accumulated_total_tokens, accumulated_input_tokens, accumulated_output_tokens,
               schedule_id, recipe_json, user_recipe_values_json,
               provider_name, model_config_json
        FROM sessions
        WHERE id = ?
    "#,
        )
            .bind(id)
            .fetch_optional(&self.pool)
            .await?;

        let mut session = if let Some(s) = session_opt {
            s
        } else {
            use crate::session::external_sessions;

            if let Some(s) = external_sessions::get_external_session(id, include_messages) {
                return Ok(s);
            }

            return Err(anyhow::anyhow!("Session not found"));
        };

        if include_messages {
            let conv = self.get_conversation(&session.id).await?;
            session.message_count = conv.messages().len();
            session.conversation = Some(conv);
        } else {
            let count =
                sqlx::query_scalar::<_, i64>("SELECT COUNT(*) FROM messages WHERE session_id = ?")
                    .bind(&session.id)
                    .fetch_one(&self.pool)
                    .await? as usize;
            session.message_count = count;
        }

        Ok(session)
    }

    #[allow(clippy::too_many_lines)]
    async fn apply_update(&self, builder: SessionUpdateBuilder) -> Result<()> {
        let mut updates = Vec::new();
        let mut query = String::from("UPDATE sessions SET ");

        macro_rules! add_update {
            ($field:expr, $name:expr) => {
                if $field.is_some() {
                    if !updates.is_empty() {
                        query.push_str(", ");
                    }
                    updates.push($name);
                    query.push_str($name);
                    query.push_str(" = ?");
                }
            };
        }

        add_update!(builder.name, "name");
        add_update!(builder.user_set_name, "user_set_name");
        add_update!(builder.session_type, "session_type");
        add_update!(builder.working_dir, "working_dir");
        add_update!(builder.extension_data, "extension_data");
        add_update!(builder.total_tokens, "total_tokens");
        add_update!(builder.input_tokens, "input_tokens");
        add_update!(builder.output_tokens, "output_tokens");
        add_update!(builder.accumulated_total_tokens, "accumulated_total_tokens");
        add_update!(builder.accumulated_input_tokens, "accumulated_input_tokens");
        add_update!(
            builder.accumulated_output_tokens,
            "accumulated_output_tokens"
        );
        add_update!(builder.schedule_id, "schedule_id");
        add_update!(builder.recipe, "recipe_json");
        add_update!(builder.user_recipe_values, "user_recipe_values_json");
        add_update!(builder.provider_name, "provider_name");
        add_update!(builder.model_config, "model_config_json");

        if updates.is_empty() {
            return Ok(());
        }

        query.push_str(", ");
        query.push_str("updated_at = datetime('now') WHERE id = ?");

        let mut q = sqlx::query(&query);

        if let Some(name) = builder.name {
            q = q.bind(name);
        }
        if let Some(user_set_name) = builder.user_set_name {
            q = q.bind(user_set_name);
        }
        if let Some(session_type) = builder.session_type {
            q = q.bind(session_type.to_string());
        }
        if let Some(wd) = builder.working_dir {
            q = q.bind(wd.to_string_lossy().to_string());
        }
        if let Some(ed) = builder.extension_data {
            q = q.bind(serde_json::to_string(&ed)?);
        }
        if let Some(tt) = builder.total_tokens {
            q = q.bind(tt);
        }
        if let Some(it) = builder.input_tokens {
            q = q.bind(it);
        }
        if let Some(ot) = builder.output_tokens {
            q = q.bind(ot);
        }
        if let Some(att) = builder.accumulated_total_tokens {
            q = q.bind(att);
        }
        if let Some(ait) = builder.accumulated_input_tokens {
            q = q.bind(ait);
        }
        if let Some(aot) = builder.accumulated_output_tokens {
            q = q.bind(aot);
        }
        if let Some(sid) = builder.schedule_id {
            q = q.bind(sid);
        }
        if let Some(recipe) = builder.recipe {
            let recipe_json = recipe.map(|r| serde_json::to_string(&r)).transpose()?;
            q = q.bind(recipe_json);
        }
        if let Some(user_recipe_values) = builder.user_recipe_values {
            let user_recipe_values_json = user_recipe_values
                .map(|urv| serde_json::to_string(&urv))
                .transpose()?;
            q = q.bind(user_recipe_values_json);
        }
        if let Some(provider_name) = builder.provider_name {
            q = q.bind(provider_name);
        }
        if let Some(model_config) = builder.model_config {
            let model_config_json = model_config
                .map(|mc| serde_json::to_string(&mc))
                .transpose()?;
            q = q.bind(model_config_json);
        }

        let mut tx = self.pool.begin().await?;
        q = q.bind(&builder.session_id);
        q.execute(&mut *tx).await?;

        tx.commit().await?;
        Ok(())
    }

    async fn get_conversation(&self, session_id: &str) -> Result<Conversation> {
        let rows = sqlx::query_as::<_, (String, String, i64, Option<String>)>(
            "SELECT role, content_json, created_timestamp, metadata_json FROM messages WHERE session_id = ? ORDER BY timestamp",
        )
            .bind(session_id)
            .fetch_all(&self.pool)
            .await?;

        let mut messages = Vec::new();
        for (idx, (role_str, content_json, created_timestamp, metadata_json)) in
            rows.into_iter().enumerate()
        {
            let role = match role_str.as_str() {
                "user" => Role::User,
                "assistant" => Role::Assistant,
                _ => continue,
            };

            let content = serde_json::from_str(&content_json)?;
            let metadata = metadata_json
                .and_then(|json| serde_json::from_str(&json).ok())
                .unwrap_or_default();

            let mut message = Message::new(role, created_timestamp, content);
            message.metadata = metadata;
            message = message.with_id(format!("msg_{}_{}", session_id, idx));
            messages.push(message);
        }

        Ok(Conversation::new_unvalidated(messages))
    }

    async fn add_message(&self, session_id: &str, message: &Message) -> Result<()> {
        let mut tx = self.pool.begin().await?;

        let metadata_json = serde_json::to_string(&message.metadata)?;

        sqlx::query(
            r#"
            INSERT INTO messages (session_id, role, content_json, created_timestamp, metadata_json)
            VALUES (?, ?, ?, ?, ?)
        "#,
        )
        .bind(session_id)
        .bind(role_to_string(&message.role))
        .bind(serde_json::to_string(&message.content)?)
        .bind(message.created)
        .bind(metadata_json)
        .execute(&mut *tx)
        .await?;

        sqlx::query("UPDATE sessions SET updated_at = datetime('now') WHERE id = ?")
            .bind(session_id)
            .execute(&mut *tx)
            .await?;

        tx.commit().await?;
        Ok(())
    }

    async fn replace_conversation(
        &self,
        session_id: &str,
        conversation: &Conversation,
    ) -> Result<()> {
        let mut tx = self.pool.begin().await?;

        sqlx::query("DELETE FROM messages WHERE session_id = ?")
            .bind(session_id)
            .execute(&mut *tx)
            .await?;

        for message in conversation.messages() {
            let metadata_json = serde_json::to_string(&message.metadata)?;

            sqlx::query(
                r#"
            INSERT INTO messages (session_id, role, content_json, created_timestamp, metadata_json)
            VALUES (?, ?, ?, ?, ?)
        "#,
            )
            .bind(session_id)
            .bind(role_to_string(&message.role))
            .bind(serde_json::to_string(&message.content)?)
            .bind(message.created)
            .bind(metadata_json)
            .execute(&mut *tx)
            .await?;
        }

        tx.commit().await?;
        Ok(())
    }

<<<<<<< HEAD
    async fn list_sessions(&self) -> Result<Vec<Session>> {
        let mut sessions = sqlx::query_as::<_, Session>(
            r#"
        SELECT s.id, s.working_dir, s.name, s.description, s.user_set_name, s.session_type, s.created_at, s.updated_at, s.extension_data,
               s.total_tokens, s.input_tokens, s.output_tokens,
               s.accumulated_total_tokens, s.accumulated_input_tokens, s.accumulated_output_tokens,
               s.schedule_id, s.recipe_json, s.user_recipe_values_json,
               s.provider_name, s.model_config_json,
               COUNT(m.id) as message_count
        FROM sessions s
        INNER JOIN messages m ON s.id = m.session_id
        WHERE s.session_type = 'user' OR s.session_type = 'scheduled'
        GROUP BY s.id
        ORDER BY s.updated_at DESC
    "#,
        )
            .fetch_all(&self.pool)
            .await?;

        use crate::session::external_sessions;
        sessions.extend(external_sessions::get_external_sessions_for_list());
        sessions.sort_by(|a, b| b.updated_at.cmp(&a.updated_at));

        Ok(sessions)
=======
    async fn list_sessions_by_types(&self, types: &[SessionType]) -> Result<Vec<Session>> {
        if types.is_empty() {
            return Ok(Vec::new());
        }

        let placeholders: String = types.iter().map(|_| "?").collect::<Vec<_>>().join(", ");
        let query = format!(
            r#"
            SELECT s.id, s.working_dir, s.name, s.description, s.user_set_name, s.session_type, s.created_at, s.updated_at, s.extension_data,
                   s.total_tokens, s.input_tokens, s.output_tokens,
                   s.accumulated_total_tokens, s.accumulated_input_tokens, s.accumulated_output_tokens,
                   s.schedule_id, s.recipe_json, s.user_recipe_values_json,
                   s.provider_name, s.model_config_json,
                   COUNT(m.id) as message_count
            FROM sessions s
            INNER JOIN messages m ON s.id = m.session_id
            WHERE s.session_type IN ({})
            GROUP BY s.id
            ORDER BY s.updated_at DESC
            "#,
            placeholders
        );

        let mut q = sqlx::query_as::<_, Session>(&query);
        for t in types {
            q = q.bind(t.to_string());
        }

        q.fetch_all(&self.pool).await.map_err(Into::into)
    }

    async fn list_sessions(&self) -> Result<Vec<Session>> {
        self.list_sessions_by_types(&[SessionType::User, SessionType::Scheduled])
            .await
>>>>>>> 5f501983
    }

    async fn delete_session(&self, session_id: &str) -> Result<()> {
        let mut tx = self.pool.begin().await?;

        let exists =
            sqlx::query_scalar::<_, bool>("SELECT EXISTS(SELECT 1 FROM sessions WHERE id = ?)")
                .bind(session_id)
                .fetch_one(&mut *tx)
                .await?;

        if !exists {
            return Err(anyhow::anyhow!("Session not found"));
        }

        sqlx::query("DELETE FROM messages WHERE session_id = ?")
            .bind(session_id)
            .execute(&mut *tx)
            .await?;

        sqlx::query("DELETE FROM sessions WHERE id = ?")
            .bind(session_id)
            .execute(&mut *tx)
            .await?;

        tx.commit().await?;
        Ok(())
    }

    async fn get_insights(&self) -> Result<SessionInsights> {
        let row = sqlx::query_as::<_, (i64, Option<i64>)>(
            r#"
            SELECT COUNT(*) as total_sessions,
                   COALESCE(SUM(COALESCE(accumulated_total_tokens, total_tokens, 0)), 0) as total_tokens
            FROM sessions
            "#,
        )
            .fetch_one(&self.pool)
            .await?;

        Ok(SessionInsights {
            total_sessions: row.0 as usize,
            total_tokens: row.1.unwrap_or(0),
        })
    }

    async fn export_session(&self, id: &str) -> Result<String> {
        let session = self.get_session(id, true).await?;
        serde_json::to_string_pretty(&session).map_err(Into::into)
    }

    async fn import_session(&self, json: &str) -> Result<Session> {
        let import: Session = serde_json::from_str(json)?;

        let session = self
            .create_session(
                import.working_dir.clone(),
                import.name.clone(),
                import.session_type,
            )
            .await?;

        let mut builder = SessionUpdateBuilder::new(session.id.clone())
            .extension_data(import.extension_data)
            .total_tokens(import.total_tokens)
            .input_tokens(import.input_tokens)
            .output_tokens(import.output_tokens)
            .accumulated_total_tokens(import.accumulated_total_tokens)
            .accumulated_input_tokens(import.accumulated_input_tokens)
            .accumulated_output_tokens(import.accumulated_output_tokens)
            .schedule_id(import.schedule_id)
            .recipe(import.recipe)
            .user_recipe_values(import.user_recipe_values);

        if import.user_set_name {
            builder = builder.user_provided_name(import.name.clone());
        }

        self.apply_update(builder).await?;

        if let Some(conversation) = import.conversation {
            self.replace_conversation(&session.id, &conversation)
                .await?;
        }

        self.get_session(&session.id, true).await
    }

    async fn copy_session(&self, session_id: &str, new_name: String) -> Result<Session> {
        let original_session = self.get_session(session_id, true).await?;

        let new_session = self
            .create_session(
                original_session.working_dir.clone(),
                new_name,
                original_session.session_type,
            )
            .await?;

        let builder = SessionUpdateBuilder::new(new_session.id.clone())
            .extension_data(original_session.extension_data)
            .schedule_id(original_session.schedule_id)
            .recipe(original_session.recipe)
            .user_recipe_values(original_session.user_recipe_values);

        self.apply_update(builder).await?;

        if let Some(conversation) = original_session.conversation {
            self.replace_conversation(&new_session.id, &conversation)
                .await?;
        }

        self.get_session(&new_session.id, true).await
    }

    async fn truncate_conversation(&self, session_id: &str, timestamp: i64) -> Result<()> {
        sqlx::query("DELETE FROM messages WHERE session_id = ? AND created_timestamp >= ?")
            .bind(session_id)
            .bind(timestamp)
            .execute(&self.pool)
            .await?;

        Ok(())
    }

    async fn search_chat_history(
        &self,
        query: &str,
        limit: Option<usize>,
        after_date: Option<chrono::DateTime<chrono::Utc>>,
        before_date: Option<chrono::DateTime<chrono::Utc>>,
        exclude_session_id: Option<String>,
    ) -> Result<crate::session::chat_history_search::ChatRecallResults> {
        use crate::session::chat_history_search::ChatHistorySearch;

        ChatHistorySearch::new(
            &self.pool,
            query,
            limit,
            after_date,
            before_date,
            exclude_session_id,
        )
        .execute()
        .await
    }
}

#[cfg(test)]
mod tests {
    use super::*;
    use crate::conversation::message::{Message, MessageContent};
    use tempfile::TempDir;

    const NUM_CONCURRENT_SESSIONS: i32 = 10;

    #[tokio::test]
    async fn test_concurrent_session_creation() {
        let temp_dir = TempDir::new().unwrap();
        let db_path = temp_dir.path().join("test_sessions.db");

        let storage = Arc::new(SessionStorage::create(&db_path).await.unwrap());

        let mut handles = vec![];

        for i in 0..NUM_CONCURRENT_SESSIONS {
            let session_storage = Arc::clone(&storage);
            let handle = tokio::spawn(async move {
                let working_dir = PathBuf::from(format!("/tmp/test_{}", i));
                let description = format!("Test session {}", i);

                let session = session_storage
                    .create_session(working_dir.clone(), description, SessionType::User)
                    .await
                    .unwrap();

                session_storage
                    .add_message(
                        &session.id,
                        &Message {
                            id: None,
                            role: Role::User,
                            created: chrono::Utc::now().timestamp_millis(),
                            content: vec![MessageContent::text("hello world")],
                            metadata: Default::default(),
                        },
                    )
                    .await
                    .unwrap();

                session_storage
                    .add_message(
                        &session.id,
                        &Message {
                            id: None,
                            role: Role::Assistant,
                            created: chrono::Utc::now().timestamp_millis(),
                            content: vec![MessageContent::text("sup world?")],
                            metadata: Default::default(),
                        },
                    )
                    .await
                    .unwrap();

                session_storage
                    .apply_update(
                        SessionUpdateBuilder::new(session.id.clone())
                            .user_provided_name(format!("Updated session {}", i))
                            .total_tokens(Some(100 * i)),
                    )
                    .await
                    .unwrap();

                let updated = session_storage
                    .get_session(&session.id, true)
                    .await
                    .unwrap();
                assert_eq!(updated.message_count, 2);
                assert_eq!(updated.total_tokens, Some(100 * i));

                session.id
            });
            handles.push(handle);
        }

        let mut results = vec![];
        for handle in handles {
            results.push(handle.await.unwrap());
        }

        assert_eq!(results.len(), NUM_CONCURRENT_SESSIONS as usize);

        let unique_ids: std::collections::HashSet<_> = results.iter().collect();
        assert_eq!(unique_ids.len(), NUM_CONCURRENT_SESSIONS as usize);

        let sessions = storage.list_sessions().await.unwrap();
        assert_eq!(sessions.len(), NUM_CONCURRENT_SESSIONS as usize);

        for session in &sessions {
            assert_eq!(session.message_count, 2);
            assert!(session.name.starts_with("Updated session"));
        }

        let insights = storage.get_insights().await.unwrap();
        assert_eq!(insights.total_sessions, NUM_CONCURRENT_SESSIONS as usize);
        let expected_tokens = 100 * NUM_CONCURRENT_SESSIONS * (NUM_CONCURRENT_SESSIONS - 1) / 2;
        assert_eq!(insights.total_tokens, expected_tokens as i64);
    }

    #[tokio::test]
    async fn test_export_import_roundtrip() {
        const DESCRIPTION: &str = "Original session";
        const TOTAL_TOKENS: i32 = 500;
        const INPUT_TOKENS: i32 = 300;
        const OUTPUT_TOKENS: i32 = 200;
        const ACCUMULATED_TOKENS: i32 = 1000;
        const USER_MESSAGE: &str = "test message";
        const ASSISTANT_MESSAGE: &str = "test response";

        let temp_dir = TempDir::new().unwrap();
        let db_path = temp_dir.path().join("test_export.db");
        let storage = Arc::new(SessionStorage::create(&db_path).await.unwrap());

        let original = storage
            .create_session(
                PathBuf::from("/tmp/test"),
                DESCRIPTION.to_string(),
                SessionType::User,
            )
            .await
            .unwrap();

        storage
            .apply_update(
                SessionUpdateBuilder::new(original.id.clone())
                    .total_tokens(Some(TOTAL_TOKENS))
                    .input_tokens(Some(INPUT_TOKENS))
                    .output_tokens(Some(OUTPUT_TOKENS))
                    .accumulated_total_tokens(Some(ACCUMULATED_TOKENS)),
            )
            .await
            .unwrap();

        storage
            .add_message(
                &original.id,
                &Message {
                    id: None,
                    role: Role::User,
                    created: chrono::Utc::now().timestamp_millis(),
                    content: vec![MessageContent::text(USER_MESSAGE)],
                    metadata: Default::default(),
                },
            )
            .await
            .unwrap();

        storage
            .add_message(
                &original.id,
                &Message {
                    id: None,
                    role: Role::Assistant,
                    created: chrono::Utc::now().timestamp_millis(),
                    content: vec![MessageContent::text(ASSISTANT_MESSAGE)],
                    metadata: Default::default(),
                },
            )
            .await
            .unwrap();

        let exported = storage.export_session(&original.id).await.unwrap();
        let imported = storage.import_session(&exported).await.unwrap();

        assert_ne!(imported.id, original.id);
        assert_eq!(imported.name, DESCRIPTION);
        assert_eq!(imported.working_dir, PathBuf::from("/tmp/test"));
        assert_eq!(imported.total_tokens, Some(TOTAL_TOKENS));
        assert_eq!(imported.input_tokens, Some(INPUT_TOKENS));
        assert_eq!(imported.output_tokens, Some(OUTPUT_TOKENS));
        assert_eq!(imported.accumulated_total_tokens, Some(ACCUMULATED_TOKENS));
        assert_eq!(imported.message_count, 2);

        let conversation = imported.conversation.unwrap();
        assert_eq!(conversation.messages().len(), 2);
        assert_eq!(conversation.messages()[0].role, Role::User);
        assert_eq!(conversation.messages()[1].role, Role::Assistant);
    }

    #[tokio::test]
    async fn test_import_session_with_description_field() {
        const OLD_FORMAT_JSON: &str = r#"{
            "id": "20240101_1",
            "description": "Old format session",
            "user_set_name": true,
            "working_dir": "/tmp/test",
            "created_at": "2024-01-01T00:00:00Z",
            "updated_at": "2024-01-01T00:00:00Z",
            "extension_data": {},
            "message_count": 0
        }"#;

        let temp_dir = TempDir::new().unwrap();
        let db_path = temp_dir.path().join("test_import.db");
        let storage = Arc::new(SessionStorage::create(&db_path).await.unwrap());

        let imported = storage.import_session(OLD_FORMAT_JSON).await.unwrap();

        assert_eq!(imported.name, "Old format session");
        assert!(imported.user_set_name);
        assert_eq!(imported.working_dir, PathBuf::from("/tmp/test"));
    }
}<|MERGE_RESOLUTION|>--- conflicted
+++ resolved
@@ -1139,32 +1139,6 @@
         Ok(())
     }
 
-<<<<<<< HEAD
-    async fn list_sessions(&self) -> Result<Vec<Session>> {
-        let mut sessions = sqlx::query_as::<_, Session>(
-            r#"
-        SELECT s.id, s.working_dir, s.name, s.description, s.user_set_name, s.session_type, s.created_at, s.updated_at, s.extension_data,
-               s.total_tokens, s.input_tokens, s.output_tokens,
-               s.accumulated_total_tokens, s.accumulated_input_tokens, s.accumulated_output_tokens,
-               s.schedule_id, s.recipe_json, s.user_recipe_values_json,
-               s.provider_name, s.model_config_json,
-               COUNT(m.id) as message_count
-        FROM sessions s
-        INNER JOIN messages m ON s.id = m.session_id
-        WHERE s.session_type = 'user' OR s.session_type = 'scheduled'
-        GROUP BY s.id
-        ORDER BY s.updated_at DESC
-    "#,
-        )
-            .fetch_all(&self.pool)
-            .await?;
-
-        use crate::session::external_sessions;
-        sessions.extend(external_sessions::get_external_sessions_for_list());
-        sessions.sort_by(|a, b| b.updated_at.cmp(&a.updated_at));
-
-        Ok(sessions)
-=======
     async fn list_sessions_by_types(&self, types: &[SessionType]) -> Result<Vec<Session>> {
         if types.is_empty() {
             return Ok(Vec::new());
@@ -1197,9 +1171,15 @@
     }
 
     async fn list_sessions(&self) -> Result<Vec<Session>> {
-        self.list_sessions_by_types(&[SessionType::User, SessionType::Scheduled])
-            .await
->>>>>>> 5f501983
+        let mut sessions = self
+            .list_sessions_by_types(&[SessionType::User, SessionType::Scheduled])
+            .await?;
+
+        use crate::session::external_sessions;
+        sessions.extend(external_sessions::get_external_sessions_for_list());
+        sessions.sort_by(|a, b| b.updated_at.cmp(&a.updated_at));
+
+        Ok(sessions)
     }
 
     async fn delete_session(&self, session_id: &str) -> Result<()> {
