--- conflicted
+++ resolved
@@ -19,13 +19,9 @@
 use tracing::{info, warn};
 use utoipa::ToSchema;
 
-<<<<<<< HEAD
 const CURRENT_SCHEMA_VERSION: i32 = 6;
-=======
-const CURRENT_SCHEMA_VERSION: i32 = 5;
 pub const SESSIONS_FOLDER: &str = "sessions";
 pub const DB_NAME: &str = "sessions.db";
->>>>>>> e8281cc9
 
 #[derive(Debug, Clone, Copy, Serialize, Deserialize, ToSchema, PartialEq, Eq)]
 #[serde(rename_all = "snake_case")]
