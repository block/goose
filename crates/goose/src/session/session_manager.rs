--- conflicted
+++ resolved
@@ -636,7 +636,15 @@
             3 => {
                 sqlx::query(
                     r#"
-<<<<<<< HEAD
+                    ALTER TABLE messages ADD COLUMN metadata_json TEXT
+                "#,
+                )
+                .execute(&self.pool)
+                .await?;
+            }
+            4 => {
+                sqlx::query(
+                    r#"
                     ALTER TABLE sessions RENAME COLUMN description TO name
                 "#,
                 )
@@ -646,9 +654,6 @@
                 sqlx::query(
                     r#"
                     ALTER TABLE sessions ADD COLUMN user_set_name BOOLEAN DEFAULT FALSE
-=======
-                    ALTER TABLE messages ADD COLUMN metadata_json TEXT
->>>>>>> 7c1f5dcb
                 "#,
                 )
                 .execute(&self.pool)
@@ -1235,10 +1240,12 @@
         assert_eq!(auto_session.name, "CLI Session");
         assert_eq!(auto_session.user_set_name, false);
 
-        storage.apply_update(
-            SessionUpdateBuilder::new(user_session.id.clone())
-                .total_tokens(Some(100))
-        ).await.unwrap();
+        storage
+            .apply_update(
+                SessionUpdateBuilder::new(user_session.id.clone()).total_tokens(Some(100)),
+            )
+            .await
+            .unwrap();
 
         let updated = storage.get_session(&user_session.id, false).await.unwrap();
         assert_eq!(updated.user_set_name, true);
