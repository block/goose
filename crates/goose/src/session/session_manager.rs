--- conflicted
+++ resolved
@@ -18,9 +18,7 @@
 use tracing::{info, warn};
 use utoipa::ToSchema;
 
-const CURRENT_SCHEMA_VERSION: i32 = 5;
-<<<<<<< HEAD
-=======
+const CURRENT_SCHEMA_VERSION: i32 = 6;
 
 #[derive(Debug, Clone, Copy, Serialize, Deserialize, ToSchema, PartialEq, Eq)]
 #[serde(rename_all = "snake_case")]
@@ -61,7 +59,6 @@
         }
     }
 }
->>>>>>> 4b0bef18
 
 static SESSION_STORAGE: OnceCell<Arc<SessionStorage>> = OnceCell::const_new();
 
@@ -650,13 +647,13 @@
             accumulated_total_tokens, accumulated_input_tokens, accumulated_output_tokens,
             accumulated_cache_read_input_tokens, accumulated_cache_write_input_tokens,
             schedule_id, recipe_json, user_recipe_values_json
-<<<<<<< HEAD
-        ) VALUES (?, ?, ?, ?, ?, ?, ?, ?, ?, ?, ?, ?, ?, ?, ?, ?, ?, ?)
+        ) VALUES (?, ?, ?, ?, ?, ?, ?, ?, ?, ?, ?, ?, ?, ?, ?, ?, ?, ?, ?)
         "#,
         )
         .bind(&session.id)
         .bind(&session.name)
         .bind(session.user_set_name)
+        .bind(session.session_type.to_string())
         .bind(session.working_dir.to_string_lossy().as_ref())
         .bind(session.created_at)
         .bind(session.updated_at)
@@ -674,30 +671,6 @@
         .bind(user_recipe_values_json)
         .execute(&self.pool)
         .await?;
-=======
-        ) VALUES (?, ?, ?, ?, ?, ?, ?, ?, ?, ?, ?, ?, ?, ?, ?, ?, ?)
-        "#,
-        )
-            .bind(&session.id)
-            .bind(&session.name)
-            .bind(session.user_set_name)
-            .bind(session.session_type.to_string())
-            .bind(session.working_dir.to_string_lossy().as_ref())
-            .bind(session.created_at)
-            .bind(session.updated_at)
-            .bind(serde_json::to_string(&session.extension_data)?)
-            .bind(session.total_tokens)
-            .bind(session.input_tokens)
-            .bind(session.output_tokens)
-            .bind(session.accumulated_total_tokens)
-            .bind(session.accumulated_input_tokens)
-            .bind(session.accumulated_output_tokens)
-            .bind(&session.schedule_id)
-            .bind(recipe_json)
-            .bind(user_recipe_values_json)
-            .execute(&self.pool)
-            .await?;
->>>>>>> 4b0bef18
 
         if let Some(conversation) = &session.conversation {
             self.replace_conversation(&session.id, conversation).await?;
@@ -810,7 +783,19 @@
             5 => {
                 sqlx::query(
                     r#"
-<<<<<<< HEAD
+                    ALTER TABLE sessions ADD COLUMN session_type TEXT NOT NULL DEFAULT 'user'
+                "#,
+                )
+                .execute(&self.pool)
+                .await?;
+
+                sqlx::query("CREATE INDEX idx_sessions_type ON sessions(session_type)")
+                    .execute(&self.pool)
+                    .await?;
+            }
+            6 => {
+                sqlx::query(
+                    r#"
                     ALTER TABLE sessions 
                     ADD COLUMN accumulated_cache_read_input_tokens INTEGER
                     "#,
@@ -826,17 +811,6 @@
                 )
                 .execute(&self.pool)
                 .await?;
-=======
-                    ALTER TABLE sessions ADD COLUMN session_type TEXT NOT NULL DEFAULT 'user'
-                "#,
-                )
-                .execute(&self.pool)
-                .await?;
-
-                sqlx::query("CREATE INDEX idx_sessions_type ON sessions(session_type)")
-                    .execute(&self.pool)
-                    .await?;
->>>>>>> 4b0bef18
             }
             _ => {
                 anyhow::bail!("Unknown migration version: {}", version);
