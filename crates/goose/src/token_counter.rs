use ahash::AHasher;
use dashmap::DashMap;
<<<<<<< HEAD
use mcp_core::Tool;
use std::hash::{Hash, Hasher};
use std::sync::Arc;
use tiktoken_rs::CoreBPE;
=======
use futures_util::stream::StreamExt;
use include_dir::{include_dir, Dir};
use mcp_core::Tool;
use std::error::Error;
use std::fs;
use std::hash::{Hash, Hasher};
use std::path::Path;
use std::sync::Arc;
use tokenizers::tokenizer::Tokenizer;
>>>>>>> 495cdfb3
use tokio::sync::OnceCell;

use crate::message::Message;

// Global tokenizer instance to avoid repeated initialization
static TOKENIZER: OnceCell<Arc<CoreBPE>> = OnceCell::const_new();

<<<<<<< HEAD
// Cache size limits to prevent unbounded growth
const MAX_TOKEN_CACHE_SIZE: usize = 10_000;

/// Async token counter with caching capabilities
pub struct AsyncTokenCounter {
    tokenizer: Arc<CoreBPE>,
=======
// Global tokenizer cache to avoid repeated downloads and loading
static TOKENIZER_CACHE: OnceCell<Arc<DashMap<String, Arc<Tokenizer>>>> = OnceCell::const_new();

// Cache size limits to prevent unbounded growth
const MAX_TOKEN_CACHE_SIZE: usize = 10_000;
const MAX_TOKENIZER_CACHE_SIZE: usize = 50;

/// Async token counter with caching capabilities
pub struct AsyncTokenCounter {
    tokenizer: Arc<Tokenizer>,
>>>>>>> 495cdfb3
    token_cache: Arc<DashMap<u64, usize>>, // content hash -> token count
}

/// Legacy synchronous token counter for backward compatibility
pub struct TokenCounter {
    tokenizer: Arc<CoreBPE>,
}

impl AsyncTokenCounter {
    /// Creates a new async token counter with caching
<<<<<<< HEAD
    pub async fn new() -> Result<Self, String> {
        let tokenizer = get_tokenizer().await?;
=======
    pub async fn new(tokenizer_name: &str) -> Result<Self, Box<dyn Error + Send + Sync>> {
        // Initialize global cache if not already done
        let cache = TOKENIZER_CACHE
            .get_or_init(|| async { Arc::new(DashMap::new()) })
            .await;

        // Check cache first - DashMap allows concurrent reads
        if let Some(tokenizer) = cache.get(tokenizer_name) {
            return Ok(Self {
                tokenizer: tokenizer.clone(),
                token_cache: Arc::new(DashMap::new()),
            });
        }

        // Try embedded first
        let tokenizer = match Self::load_from_embedded(tokenizer_name) {
            Ok(tokenizer) => Arc::new(tokenizer),
            Err(_) => {
                // Download async if not found
                Arc::new(Self::download_and_load_async(tokenizer_name).await?)
            }
        };

        // Cache the tokenizer with size management
        if cache.len() >= MAX_TOKENIZER_CACHE_SIZE {
            // Simple eviction: remove oldest entry
            if let Some(entry) = cache.iter().next() {
                let old_key = entry.key().clone();
                cache.remove(&old_key);
            }
        }
        cache.insert(tokenizer_name.to_string(), tokenizer.clone());

>>>>>>> 495cdfb3
        Ok(Self {
            tokenizer,
            token_cache: Arc::new(DashMap::new()),
        })
    }

<<<<<<< HEAD
=======
    /// Load tokenizer bytes from the embedded directory
    fn load_from_embedded(tokenizer_name: &str) -> Result<Tokenizer, Box<dyn Error + Send + Sync>> {
        let tokenizer_file_path = format!("{}/tokenizer.json", tokenizer_name);
        let file = TOKENIZER_FILES
            .get_file(&tokenizer_file_path)
            .ok_or_else(|| {
                format!(
                    "Tokenizer file not found in embedded: {}",
                    tokenizer_file_path
                )
            })?;
        let contents = file.contents();
        let tokenizer = Tokenizer::from_bytes(contents)
            .map_err(|e| format!("Failed to parse tokenizer bytes: {}", e))?;
        Ok(tokenizer)
    }

    /// Async download that doesn't block the runtime
    async fn download_and_load_async(
        tokenizer_name: &str,
    ) -> Result<Tokenizer, Box<dyn Error + Send + Sync>> {
        let local_dir = std::env::temp_dir().join(tokenizer_name);
        let local_json_path = local_dir.join("tokenizer.json");

        // Check if file exists
        if !tokio::fs::try_exists(&local_json_path)
            .await
            .unwrap_or(false)
        {
            eprintln!("Downloading tokenizer: {}", tokenizer_name);
            let repo_id = tokenizer_name.replace("--", "/");
            Self::download_tokenizer_async(&repo_id, &local_dir).await?;
        }

        // Load from disk asynchronously
        let file_content = tokio::fs::read(&local_json_path).await?;
        let tokenizer = Tokenizer::from_bytes(&file_content)
            .map_err(|e| format!("Failed to parse tokenizer: {}", e))?;

        Ok(tokenizer)
    }

    /// Robust async download with retry logic and network failure handling
    async fn download_tokenizer_async(
        repo_id: &str,
        download_dir: &std::path::Path,
    ) -> Result<(), Box<dyn Error + Send + Sync>> {
        tokio::fs::create_dir_all(download_dir).await?;

        let file_url = format!(
            "https://huggingface.co/{}/resolve/main/tokenizer.json",
            repo_id
        );
        let file_path = download_dir.join("tokenizer.json");

        // Check if partial/corrupted file exists and remove it
        if file_path.exists() {
            if let Ok(existing_bytes) = tokio::fs::read(&file_path).await {
                if Self::is_valid_tokenizer_json(&existing_bytes) {
                    return Ok(()); // File is complete and valid
                }
            }
            // Remove corrupted/incomplete file
            let _ = tokio::fs::remove_file(&file_path).await;
        }

        // Create enhanced HTTP client with timeouts
        let client = reqwest::Client::builder()
            .timeout(std::time::Duration::from_secs(60))
            .connect_timeout(std::time::Duration::from_secs(15))
            .user_agent("goose-tokenizer/1.0")
            .build()?;

        // Download with retry logic
        let response = Self::download_with_retry(&client, &file_url, 3).await?;

        // Stream download with progress reporting for large files
        let total_size = response.content_length();
        let mut stream = response.bytes_stream();
        let mut file = tokio::fs::File::create(&file_path).await?;
        let mut downloaded = 0;

        use tokio::io::AsyncWriteExt;

        while let Some(chunk_result) = stream.next().await {
            let chunk = chunk_result?;
            file.write_all(&chunk).await?;
            downloaded += chunk.len();

            // Progress reporting for large downloads
            if let Some(total) = total_size {
                if total > 1024 * 1024 && downloaded % (256 * 1024) == 0 {
                    // Report every 256KB for files >1MB
                    eprintln!(
                        "Downloaded {}/{} bytes ({:.1}%)",
                        downloaded,
                        total,
                        (downloaded as f64 / total as f64) * 100.0
                    );
                }
            }
        }

        file.flush().await?;

        // Validate downloaded file
        let final_bytes = tokio::fs::read(&file_path).await?;
        if !Self::is_valid_tokenizer_json(&final_bytes) {
            tokio::fs::remove_file(&file_path).await?;
            return Err("Downloaded tokenizer file is invalid or corrupted".into());
        }

        eprintln!(
            "Successfully downloaded tokenizer: {} ({} bytes)",
            repo_id, downloaded
        );
        Ok(())
    }

    /// Download with exponential backoff retry logic
    async fn download_with_retry(
        client: &reqwest::Client,
        url: &str,
        max_retries: u32,
    ) -> Result<reqwest::Response, Box<dyn Error + Send + Sync>> {
        let mut delay = std::time::Duration::from_millis(200);

        for attempt in 0..=max_retries {
            match client.get(url).send().await {
                Ok(response) if response.status().is_success() => {
                    return Ok(response);
                }
                Ok(response) if response.status().is_server_error() => {
                    // Retry on 5xx errors (server issues)
                    if attempt < max_retries {
                        eprintln!(
                            "Server error {} on attempt {}/{}, retrying in {:?}",
                            response.status(),
                            attempt + 1,
                            max_retries + 1,
                            delay
                        );
                        tokio::time::sleep(delay).await;
                        delay = std::cmp::min(delay * 2, std::time::Duration::from_secs(30)); // Cap at 30s
                        continue;
                    }
                    return Err(format!(
                        "Server error after {} retries: {}",
                        max_retries,
                        response.status()
                    )
                    .into());
                }
                Ok(response) => {
                    // Don't retry on 4xx errors (client errors like 404, 403)
                    return Err(format!("Client error: {} - {}", response.status(), url).into());
                }
                Err(e) if attempt < max_retries => {
                    // Retry on network errors (timeout, connection refused, DNS, etc.)
                    eprintln!(
                        "Network error on attempt {}/{}: {}, retrying in {:?}",
                        attempt + 1,
                        max_retries + 1,
                        e,
                        delay
                    );
                    tokio::time::sleep(delay).await;
                    delay = std::cmp::min(delay * 2, std::time::Duration::from_secs(30)); // Cap at 30s
                    continue;
                }
                Err(e) => {
                    return Err(
                        format!("Network error after {} retries: {}", max_retries, e).into(),
                    );
                }
            }
        }
        unreachable!()
    }

    /// Validate that the downloaded file is a valid tokenizer JSON
    fn is_valid_tokenizer_json(bytes: &[u8]) -> bool {
        // Basic validation: check if it's valid JSON and has tokenizer structure
        if let Ok(json_str) = std::str::from_utf8(bytes) {
            if let Ok(json_value) = serde_json::from_str::<serde_json::Value>(json_str) {
                // Check for basic tokenizer structure
                return json_value.get("version").is_some()
                    || json_value.get("vocab").is_some()
                    || json_value.get("model").is_some();
            }
        }
        false
    }

>>>>>>> 495cdfb3
    /// Count tokens with optimized caching
    pub fn count_tokens(&self, text: &str) -> usize {
        // Use faster AHash for better performance
        let mut hasher = AHasher::default();
        text.hash(&mut hasher);
        let hash = hasher.finish();

        // Check cache first
        if let Some(count) = self.token_cache.get(&hash) {
            return *count;
        }

        // Compute and cache result with size management
<<<<<<< HEAD
        let tokens = self.tokenizer.encode_with_special_tokens(text);
        let count = tokens.len();
=======
        let encoding = self.tokenizer.encode(text, false).unwrap_or_default();
        let count = encoding.len();
>>>>>>> 495cdfb3

        // Manage cache size to prevent unbounded growth
        if self.token_cache.len() >= MAX_TOKEN_CACHE_SIZE {
            // Simple eviction: remove a random entry
            if let Some(entry) = self.token_cache.iter().next() {
                let old_hash = *entry.key();
                self.token_cache.remove(&old_hash);
<<<<<<< HEAD
=======
            }
        }

        self.token_cache.insert(hash, count);
        count
    }

    /// Count tokens for tools with optimized string handling
    pub fn count_tokens_for_tools(&self, tools: &[Tool]) -> usize {
        // Token counts for different function components
        let func_init = 7; // Tokens for function initialization
        let prop_init = 3; // Tokens for properties initialization
        let prop_key = 3; // Tokens for each property key
        let enum_init: isize = -3; // Tokens adjustment for enum list start
        let enum_item = 3; // Tokens for each enum item
        let func_end = 12; // Tokens for function ending

        let mut func_token_count = 0;
        if !tools.is_empty() {
            for tool in tools {
                func_token_count += func_init;
                let name = &tool.name;
                let description = &tool.description.trim_end_matches('.');

                // Optimize: count components separately to avoid string allocation
                // Note: the separator (:) is likely tokenized with adjacent tokens, so we use original approach for accuracy
                let line = format!("{}:{}", name, description);
                func_token_count += self.count_tokens(&line);

                if let serde_json::Value::Object(properties) = &tool.input_schema["properties"] {
                    if !properties.is_empty() {
                        func_token_count += prop_init;
                        for (key, value) in properties {
                            func_token_count += prop_key;
                            let p_name = key;
                            let p_type = value["type"].as_str().unwrap_or("");
                            let p_desc = value["description"]
                                .as_str()
                                .unwrap_or("")
                                .trim_end_matches('.');

                            // Note: separators are tokenized with adjacent tokens, keep original for accuracy
                            let line = format!("{}:{}:{}", p_name, p_type, p_desc);
                            func_token_count += self.count_tokens(&line);

                            if let Some(enum_values) = value["enum"].as_array() {
                                func_token_count =
                                    func_token_count.saturating_add_signed(enum_init);
                                for item in enum_values {
                                    if let Some(item_str) = item.as_str() {
                                        func_token_count += enum_item;
                                        func_token_count += self.count_tokens(item_str);
                                    }
                                }
                            }
                        }
                    }
                }
            }
            func_token_count += func_end;
        }

        func_token_count
    }

    /// Count chat tokens (using cached count_tokens)
    pub fn count_chat_tokens(
        &self,
        system_prompt: &str,
        messages: &[Message],
        tools: &[Tool],
    ) -> usize {
        let tokens_per_message = 4;
        let mut num_tokens = 0;

        if !system_prompt.is_empty() {
            num_tokens += self.count_tokens(system_prompt) + tokens_per_message;
        }

        for message in messages {
            num_tokens += tokens_per_message;
            for content in &message.content {
                if let Some(content_text) = content.as_text() {
                    num_tokens += self.count_tokens(content_text);
                } else if let Some(tool_request) = content.as_tool_request() {
                    let tool_call = tool_request.tool_call.as_ref().unwrap();
                    // Note: separators are tokenized with adjacent tokens, keep original for accuracy
                    let text = format!(
                        "{}:{}:{}",
                        tool_request.id, tool_call.name, tool_call.arguments
                    );
                    num_tokens += self.count_tokens(&text);
                } else if let Some(tool_response_text) = content.as_tool_response_text() {
                    num_tokens += self.count_tokens(&tool_response_text);
                }
            }
        }

        if !tools.is_empty() {
            num_tokens += self.count_tokens_for_tools(tools);
        }

        num_tokens += 3; // Reply primer

        num_tokens
    }

    /// Count everything including resources (using cached count_tokens)
    pub fn count_everything(
        &self,
        system_prompt: &str,
        messages: &[Message],
        tools: &[Tool],
        resources: &[String],
    ) -> usize {
        let mut num_tokens = self.count_chat_tokens(system_prompt, messages, tools);

        if !resources.is_empty() {
            for resource in resources {
                num_tokens += self.count_tokens(resource);
            }
        }
        num_tokens
    }

    /// Cache management methods
    pub fn clear_cache(&self) {
        self.token_cache.clear();
    }

    pub fn cache_size(&self) -> usize {
        self.token_cache.len()
    }
}

impl TokenCounter {
    /// Creates a new `TokenCounter` using the given HuggingFace tokenizer name.
    ///
    /// * `tokenizer_name` might look like "Xenova--gpt-4o"
    ///   or "Qwen--Qwen2.5-Coder-32B-Instruct", etc.
    pub fn new(tokenizer_name: &str) -> Self {
        match Self::load_from_embedded(tokenizer_name) {
            Ok(tokenizer) => Self { tokenizer },
            Err(e) => {
                println!(
                    "Tokenizer '{}' not found in embedded dir: {}",
                    tokenizer_name, e
                );
                println!("Attempting to download tokenizer and load...");
                // Fallback to download tokenizer and load from disk
                match Self::download_and_load(tokenizer_name) {
                    Ok(counter) => counter,
                    Err(e) => panic!("Failed to initialize tokenizer: {}", e),
                }
>>>>>>> 495cdfb3
            }
        }

        self.token_cache.insert(hash, count);
        count
    }

    /// Count tokens for tools with optimized string handling
    pub fn count_tokens_for_tools(&self, tools: &[Tool]) -> usize {
        // Token counts for different function components
        let func_init = 7; // Tokens for function initialization
        let prop_init = 3; // Tokens for properties initialization
        let prop_key = 3; // Tokens for each property key
        let enum_init: isize = -3; // Tokens adjustment for enum list start
        let enum_item = 3; // Tokens for each enum item
        let func_end = 12; // Tokens for function ending

        let mut func_token_count = 0;
        if !tools.is_empty() {
            for tool in tools {
                func_token_count += func_init;
                let name = &tool.name;
                let description = &tool.description.trim_end_matches('.');

                // Note: the separator (:) is likely tokenized with adjacent tokens, so we use original approach for accuracy
                let line = format!("{}:{}", name, description);
                func_token_count += self.count_tokens(&line);

                if let serde_json::Value::Object(properties) = &tool.input_schema["properties"] {
                    if !properties.is_empty() {
                        func_token_count += prop_init;
                        for (key, value) in properties {
                            func_token_count += prop_key;
                            let p_name = key;
                            let p_type = value["type"].as_str().unwrap_or("");
                            let p_desc = value["description"]
                                .as_str()
                                .unwrap_or("")
                                .trim_end_matches('.');

                            // Note: separators are tokenized with adjacent tokens, keep original for accuracy
                            let line = format!("{}:{}:{}", p_name, p_type, p_desc);
                            func_token_count += self.count_tokens(&line);

                            if let Some(enum_values) = value["enum"].as_array() {
                                func_token_count =
                                    func_token_count.saturating_add_signed(enum_init);
                                for item in enum_values {
                                    if let Some(item_str) = item.as_str() {
                                        func_token_count += enum_item;
                                        func_token_count += self.count_tokens(item_str);
                                    }
                                }
                            }
                        }
                    }
                }
            }
            func_token_count += func_end;
        }

        func_token_count
    }

    /// Count chat tokens (using cached count_tokens)
    pub fn count_chat_tokens(
        &self,
        system_prompt: &str,
        messages: &[Message],
        tools: &[Tool],
    ) -> usize {
        let tokens_per_message = 4;
        let mut num_tokens = 0;

        if !system_prompt.is_empty() {
            num_tokens += self.count_tokens(system_prompt) + tokens_per_message;
        }

        for message in messages {
            num_tokens += tokens_per_message;
            for content in &message.content {
                if let Some(content_text) = content.as_text() {
                    num_tokens += self.count_tokens(content_text);
                } else if let Some(tool_request) = content.as_tool_request() {
                    let tool_call = tool_request.tool_call.as_ref().unwrap();
                    // Note: separators are tokenized with adjacent tokens, keep original for accuracy
                    let text = format!(
                        "{}:{}:{}",
                        tool_request.id, tool_call.name, tool_call.arguments
                    );
                    num_tokens += self.count_tokens(&text);
                } else if let Some(tool_response_text) = content.as_tool_response_text() {
                    num_tokens += self.count_tokens(&tool_response_text);
                }
            }
        }

        if !tools.is_empty() {
            num_tokens += self.count_tokens_for_tools(tools);
        }

        num_tokens += 3; // Reply primer

        num_tokens
    }

<<<<<<< HEAD
    /// Count everything including resources (using cached count_tokens)
    pub fn count_everything(
        &self,
        system_prompt: &str,
        messages: &[Message],
        tools: &[Tool],
        resources: &[String],
    ) -> usize {
        let mut num_tokens = self.count_chat_tokens(system_prompt, messages, tools);

        if !resources.is_empty() {
            for resource in resources {
                num_tokens += self.count_tokens(resource);
            }
        }
        num_tokens
    }

    /// Cache management methods
    pub fn clear_cache(&self) {
        self.token_cache.clear();
    }
=======
    /// DEPRECATED: Use AsyncTokenCounter for new code
    /// Download from Hugging Face into the local directory if not already present.
    /// This method still blocks but is kept for backward compatibility.
    fn download_tokenizer(repo_id: &str, download_dir: &Path) -> Result<(), Box<dyn Error>> {
        std::fs::create_dir_all(download_dir)?;

        let file_url = format!(
            "https://huggingface.co/{}/resolve/main/tokenizer.json",
            repo_id
        );
        let file_path = download_dir.join("tokenizer.json");

        // Use blocking reqwest client to avoid nested runtime
        let client = reqwest::blocking::Client::new();
        let response = client.get(&file_url).send()?;

        if !response.status().is_success() {
            let error_msg = format!("Failed to download tokenizer: status {}", response.status());
            return Err(Box::<dyn Error>::from(error_msg));
        }

        let bytes = response.bytes()?;
        std::fs::write(&file_path, bytes)?;
>>>>>>> 495cdfb3

    pub fn cache_size(&self) -> usize {
        self.token_cache.len()
    }
}

impl Default for TokenCounter {
    fn default() -> Self {
        Self::new()
    }
}

impl TokenCounter {
    /// Creates a new `TokenCounter` using the fixed o200k_base encoding.
    pub fn new() -> Self {
        // Use blocking version of get_tokenizer
        let tokenizer = get_tokenizer_blocking().expect("Failed to initialize tokenizer");
        Self { tokenizer }
    }

    /// Count tokens for a piece of text using our single tokenizer.
    pub fn count_tokens(&self, text: &str) -> usize {
        let tokens = self.tokenizer.encode_with_special_tokens(text);
        tokens.len()
    }

    pub fn count_tokens_for_tools(&self, tools: &[Tool]) -> usize {
        // Token counts for different function components
        let func_init = 7; // Tokens for function initialization
        let prop_init = 3; // Tokens for properties initialization
        let prop_key = 3; // Tokens for each property key
        let enum_init: isize = -3; // Tokens adjustment for enum list start
        let enum_item = 3; // Tokens for each enum item
        let func_end = 12; // Tokens for function ending

        let mut func_token_count = 0;
        if !tools.is_empty() {
            for tool in tools {
                func_token_count += func_init; // Add tokens for start of each function
                let name = &tool.name;
                let description = &tool.description.trim_end_matches('.');
                let line = format!("{}:{}", name, description);
                func_token_count += self.count_tokens(&line); // Add tokens for name and description

                if let serde_json::Value::Object(properties) = &tool.input_schema["properties"] {
                    if !properties.is_empty() {
                        func_token_count += prop_init; // Add tokens for start of properties
                        for (key, value) in properties {
                            func_token_count += prop_key; // Add tokens for each property
                            let p_name = key;
                            let p_type = value["type"].as_str().unwrap_or("");
                            let p_desc = value["description"]
                                .as_str()
                                .unwrap_or("")
                                .trim_end_matches('.');
                            let line = format!("{}:{}:{}", p_name, p_type, p_desc);
                            func_token_count += self.count_tokens(&line);
                            if let Some(enum_values) = value["enum"].as_array() {
                                func_token_count =
                                    func_token_count.saturating_add_signed(enum_init); // Add tokens if property has enum list
                                for item in enum_values {
                                    if let Some(item_str) = item.as_str() {
                                        func_token_count += enum_item;
                                        func_token_count += self.count_tokens(item_str);
                                    }
                                }
                            }
                        }
                    }
                }
            }
            func_token_count += func_end;
        }

        func_token_count
    }

    pub fn count_chat_tokens(
        &self,
        system_prompt: &str,
        messages: &[Message],
        tools: &[Tool],
    ) -> usize {
        // <|im_start|>ROLE<|im_sep|>MESSAGE<|im_end|>
        let tokens_per_message = 4;

        // Count tokens in the system prompt
        let mut num_tokens = 0;
        if !system_prompt.is_empty() {
            num_tokens += self.count_tokens(system_prompt) + tokens_per_message;
        }

        for message in messages {
            num_tokens += tokens_per_message;
            // Count tokens in the content
            for content in &message.content {
                // content can either be text response or tool request
                if let Some(content_text) = content.as_text() {
                    num_tokens += self.count_tokens(content_text);
                } else if let Some(tool_request) = content.as_tool_request() {
                    let tool_call = tool_request.tool_call.as_ref().unwrap();
                    let text = format!(
                        "{}:{}:{}",
                        tool_request.id, tool_call.name, tool_call.arguments
                    );
                    num_tokens += self.count_tokens(&text);
                } else if let Some(tool_response_text) = content.as_tool_response_text() {
                    num_tokens += self.count_tokens(&tool_response_text);
                } else {
                    // unsupported content type such as image - pass
                    continue;
                }
            }
        }

        // Count tokens for tools if provided
        if !tools.is_empty() {
            num_tokens += self.count_tokens_for_tools(tools);
        }

        // Every reply is primed with <|start|>assistant<|message|>
        num_tokens += 3;

        num_tokens
    }

    pub fn count_everything(
        &self,
        system_prompt: &str,
        messages: &[Message],
        tools: &[Tool],
        resources: &[String],
    ) -> usize {
        let mut num_tokens = self.count_chat_tokens(system_prompt, messages, tools);

        if !resources.is_empty() {
            for resource in resources {
                num_tokens += self.count_tokens(resource);
            }
        }
        num_tokens
    }
}

<<<<<<< HEAD
/// Get the global tokenizer instance (async version)
/// Fixed encoding for all tokenization - using o200k_base for GPT-4o and o1 models
async fn get_tokenizer() -> Result<Arc<CoreBPE>, String> {
    let tokenizer = TOKENIZER
        .get_or_init(|| async {
            match tiktoken_rs::o200k_base() {
                Ok(bpe) => Arc::new(bpe),
                Err(e) => panic!("Failed to initialize o200k_base tokenizer: {}", e),
            }
        })
        .await;
    Ok(tokenizer.clone())
}

/// Get the global tokenizer instance (blocking version for backward compatibility)
fn get_tokenizer_blocking() -> Result<Arc<CoreBPE>, String> {
    // For the blocking version, we need to handle the case where the tokenizer hasn't been initialized yet
    if let Some(tokenizer) = TOKENIZER.get() {
        return Ok(tokenizer.clone());
    }

    // Initialize the tokenizer synchronously
    match tiktoken_rs::o200k_base() {
        Ok(bpe) => {
            let tokenizer = Arc::new(bpe);
            // Try to set it in the OnceCell, but it's okay if another thread beat us to it
            let _ = TOKENIZER.set(tokenizer.clone());
            Ok(tokenizer)
        }
        Err(e) => Err(format!("Failed to initialize o200k_base tokenizer: {}", e)),
    }
}

/// Factory function for creating async token counters with proper error handling
pub async fn create_async_token_counter() -> Result<AsyncTokenCounter, String> {
    AsyncTokenCounter::new().await
=======
/// Factory function for creating async token counters with proper error handling
pub async fn create_async_token_counter(tokenizer_name: &str) -> Result<AsyncTokenCounter, String> {
    AsyncTokenCounter::new(tokenizer_name)
        .await
        .map_err(|e| format!("Failed to initialize tokenizer '{}': {}", tokenizer_name, e))
>>>>>>> 495cdfb3
}

#[cfg(test)]
mod tests {
    use super::*;
    use crate::message::{Message, MessageContent};
    use mcp_core::role::Role;
    use mcp_core::tool::Tool;
    use serde_json::json;

    #[test]
    fn test_token_counter_basic() {
        let counter = TokenCounter::new();

        let text = "Hello, how are you?";
        let count = counter.count_tokens(text);
        println!("Token count for '{}': {:?}", text, count);

        // With o200k_base encoding, this should give us a reasonable count
        assert!(count > 0, "Token count should be greater than 0");
    }

    #[test]
    fn test_token_counter_simple_text() {
        let counter = TokenCounter::new();

        let text = "Hey there!";
        let count = counter.count_tokens(text);
        println!("Token count for '{}': {:?}", text, count);

        // With o200k_base encoding, this should give us a reasonable count
        assert!(count > 0, "Token count should be greater than 0");
    }

    #[test]
    fn test_count_chat_tokens() {
        let counter = TokenCounter::new();

        let system_prompt =
            "You are a helpful assistant that can answer questions about the weather.";

        let messages = vec![
            Message {
                role: Role::User,
                created: 0,
                content: vec![MessageContent::text(
                    "What's the weather like in San Francisco?",
                )],
            },
            Message {
                role: Role::Assistant,
                created: 1,
                content: vec![MessageContent::text(
                    "Looks like it's 60 degrees Fahrenheit in San Francisco.",
                )],
            },
            Message {
                role: Role::User,
                created: 2,
                content: vec![MessageContent::text("How about New York?")],
            },
        ];

        let tools = vec![Tool {
            name: "get_current_weather".to_string(),
            description: "Get the current weather in a given location".to_string(),
            input_schema: json!({
                "properties": {
                    "location": {
                        "type": "string",
                        "description": "The city and state, e.g. San Francisco, CA"
                    },
                    "unit": {
                        "type": "string",
                        "description": "The unit of temperature to return",
                        "enum": ["celsius", "fahrenheit"]
                    }
                },
                "required": ["location"]
            }),
            annotations: None,
        }];

        let token_count_without_tools = counter.count_chat_tokens(system_prompt, &messages, &[]);
        println!("Total tokens without tools: {}", token_count_without_tools);

        let token_count_with_tools = counter.count_chat_tokens(system_prompt, &messages, &tools);
        println!("Total tokens with tools: {}", token_count_with_tools);

        // Basic sanity checks - with o200k_base the exact counts may differ from the old tokenizer
        assert!(
            token_count_without_tools > 0,
            "Should have some tokens without tools"
        );
        assert!(
            token_count_with_tools > token_count_without_tools,
            "Should have more tokens with tools"
        );
    }

    #[tokio::test]
    async fn test_async_token_counter() {
        let counter = create_async_token_counter().await.unwrap();

        let text = "Hello, how are you?";
        let count = counter.count_tokens(text);
        println!("Async token count for '{}': {:?}", text, count);

        assert!(count > 0, "Async token count should be greater than 0");
    }

    #[tokio::test]
    async fn test_async_token_caching() {
        let counter = create_async_token_counter().await.unwrap();

        let text = "This is a test for caching functionality";

        // First call should compute and cache
        let count1 = counter.count_tokens(text);
        assert_eq!(counter.cache_size(), 1);

        // Second call should use cache
        let count2 = counter.count_tokens(text);
        assert_eq!(count1, count2);
        assert_eq!(counter.cache_size(), 1);

        // Different text should increase cache
        let count3 = counter.count_tokens("Different text");
        assert_eq!(counter.cache_size(), 2);
        assert_ne!(count1, count3);
    }

    #[tokio::test]
    async fn test_async_count_chat_tokens() {
        let counter = create_async_token_counter().await.unwrap();

        let system_prompt =
            "You are a helpful assistant that can answer questions about the weather.";

        let messages = vec![
            Message {
                role: Role::User,
                created: 0,
                content: vec![MessageContent::text(
                    "What's the weather like in San Francisco?",
                )],
            },
            Message {
                role: Role::Assistant,
                created: 1,
                content: vec![MessageContent::text(
                    "Looks like it's 60 degrees Fahrenheit in San Francisco.",
                )],
            },
            Message {
                role: Role::User,
                created: 2,
                content: vec![MessageContent::text("How about New York?")],
            },
        ];

        let tools = vec![Tool {
            name: "get_current_weather".to_string(),
            description: "Get the current weather in a given location".to_string(),
            input_schema: json!({
                "properties": {
                    "location": {
                        "type": "string",
                        "description": "The city and state, e.g. San Francisco, CA"
                    },
                    "unit": {
                        "type": "string",
                        "description": "The unit of temperature to return",
                        "enum": ["celsius", "fahrenheit"]
                    }
                },
                "required": ["location"]
            }),
            annotations: None,
        }];

        let token_count_without_tools = counter.count_chat_tokens(system_prompt, &messages, &[]);
        println!(
            "Async total tokens without tools: {}",
            token_count_without_tools
        );

        let token_count_with_tools = counter.count_chat_tokens(system_prompt, &messages, &tools);
        println!("Async total tokens with tools: {}", token_count_with_tools);

        // Basic sanity checks
        assert!(
            token_count_without_tools > 0,
            "Should have some tokens without tools"
        );
        assert!(
            token_count_with_tools > token_count_without_tools,
            "Should have more tokens with tools"
        );
    }

    #[tokio::test]
    async fn test_async_cache_management() {
        let counter = create_async_token_counter().await.unwrap();

        // Add some items to cache
        counter.count_tokens("First text");
        counter.count_tokens("Second text");
        counter.count_tokens("Third text");

        assert_eq!(counter.cache_size(), 3);

        // Clear cache
        counter.clear_cache();
        assert_eq!(counter.cache_size(), 0);

        // Re-count should work fine
        let count = counter.count_tokens("First text");
        assert!(count > 0);
        assert_eq!(counter.cache_size(), 1);
    }

    #[tokio::test]
    async fn test_concurrent_token_counter_creation() {
        // Test concurrent creation of token counters to verify no race conditions
        let handles: Vec<_> = (0..10)
            .map(|_| tokio::spawn(async { create_async_token_counter().await.unwrap() }))
            .collect();

        let counters: Vec<_> = futures::future::join_all(handles)
            .await
            .into_iter()
            .map(|r| r.unwrap())
            .collect();

        // All should work and give same results
        let text = "Test concurrent creation";
        let expected_count = counters[0].count_tokens(text);

        for counter in &counters {
            assert_eq!(counter.count_tokens(text), expected_count);
        }
    }

    #[tokio::test]
    async fn test_cache_eviction_behavior() {
        let counter = create_async_token_counter().await.unwrap();

        // Fill cache beyond normal size to test eviction
        let mut cached_texts = Vec::new();
        for i in 0..50 {
            let text = format!("Test string number {}", i);
            counter.count_tokens(&text);
            cached_texts.push(text);
        }

        // Cache should be bounded
        assert!(counter.cache_size() <= MAX_TOKEN_CACHE_SIZE);

        // Earlier entries may have been evicted, but recent ones should still be cached
        let recent_text = &cached_texts[cached_texts.len() - 1];
        let start_size = counter.cache_size();

        // This should be a cache hit (no size increase)
        counter.count_tokens(recent_text);
        assert_eq!(counter.cache_size(), start_size);
    }

    #[tokio::test]
    async fn test_concurrent_cache_operations() {
        let counter = std::sync::Arc::new(create_async_token_counter().await.unwrap());

        // Test concurrent token counting operations
        let handles: Vec<_> = (0..20)
            .map(|i| {
                let counter_clone = counter.clone();
                tokio::spawn(async move {
                    let text = format!("Concurrent test {}", i % 5); // Some repetition for cache hits
                    counter_clone.count_tokens(&text)
                })
            })
            .collect();

        let results: Vec<_> = futures::future::join_all(handles)
            .await
            .into_iter()
            .map(|r| r.unwrap())
            .collect();

        // All results should be valid (> 0)
        for result in results {
            assert!(result > 0);
        }

        // Cache should have some entries but be bounded
        assert!(counter.cache_size() > 0);
        assert!(counter.cache_size() <= MAX_TOKEN_CACHE_SIZE);
    }

    #[test]
    fn test_tokenizer_consistency() {
        // Test that both sync and async versions give the same results
        let sync_counter = TokenCounter::new();
        let text = "This is a test for tokenizer consistency";
        let sync_count = sync_counter.count_tokens(text);

        // Test that the tokenizer is working correctly
        assert!(sync_count > 0, "Sync tokenizer should produce tokens");

        // Test with different text lengths
        let short_text = "Hi";
        let long_text = "This is a much longer text that should produce significantly more tokens than the short text";

        let short_count = sync_counter.count_tokens(short_text);
        let long_count = sync_counter.count_tokens(long_text);

        assert!(
            short_count < long_count,
            "Longer text should have more tokens"
        );
    }

    #[tokio::test]
    async fn test_async_claude_tokenizer() {
        let counter = create_async_token_counter(CLAUDE_TOKENIZER).await.unwrap();

        let text = "Hello, how are you?";
        let count = counter.count_tokens(text);
        println!("Async token count for '{}': {:?}", text, count);

        assert_eq!(count, 6, "Async Claude tokenizer token count mismatch");
    }

    #[tokio::test]
    async fn test_async_gpt_4o_tokenizer() {
        let counter = create_async_token_counter(GPT_4O_TOKENIZER).await.unwrap();

        let text = "Hey there!";
        let count = counter.count_tokens(text);
        println!("Async token count for '{}': {:?}", text, count);

        assert_eq!(count, 3, "Async GPT-4o tokenizer token count mismatch");
    }

    #[tokio::test]
    async fn test_async_token_caching() {
        let counter = create_async_token_counter(GPT_4O_TOKENIZER).await.unwrap();

        let text = "This is a test for caching functionality";

        // First call should compute and cache
        let count1 = counter.count_tokens(text);
        assert_eq!(counter.cache_size(), 1);

        // Second call should use cache
        let count2 = counter.count_tokens(text);
        assert_eq!(count1, count2);
        assert_eq!(counter.cache_size(), 1);

        // Different text should increase cache
        let count3 = counter.count_tokens("Different text");
        assert_eq!(counter.cache_size(), 2);
        assert_ne!(count1, count3);
    }

    #[tokio::test]
    async fn test_async_count_chat_tokens() {
        let counter = create_async_token_counter(GPT_4O_TOKENIZER).await.unwrap();

        let system_prompt =
            "You are a helpful assistant that can answer questions about the weather.";

        let messages = vec![
            Message {
                role: Role::User,
                created: 0,
                content: vec![MessageContent::text(
                    "What's the weather like in San Francisco?",
                )],
            },
            Message {
                role: Role::Assistant,
                created: 1,
                content: vec![MessageContent::text(
                    "Looks like it's 60 degrees Fahrenheit in San Francisco.",
                )],
            },
            Message {
                role: Role::User,
                created: 2,
                content: vec![MessageContent::text("How about New York?")],
            },
        ];

        let tools = vec![Tool {
            name: "get_current_weather".to_string(),
            description: "Get the current weather in a given location".to_string(),
            input_schema: json!({
                "properties": {
                    "location": {
                        "type": "string",
                        "description": "The city and state, e.g. San Francisco, CA"
                    },
                    "unit": {
                        "type": "string",
                        "description": "The unit of temperature to return",
                        "enum": ["celsius", "fahrenheit"]
                    }
                },
                "required": ["location"]
            }),
            annotations: None,
        }];

        let token_count_without_tools = counter.count_chat_tokens(system_prompt, &messages, &[]);
        println!(
            "Async total tokens without tools: {}",
            token_count_without_tools
        );

        let token_count_with_tools = counter.count_chat_tokens(system_prompt, &messages, &tools);
        println!("Async total tokens with tools: {}", token_count_with_tools);

        // Should match the synchronous version
        assert_eq!(token_count_without_tools, 56);
        assert_eq!(token_count_with_tools, 124);
    }

    #[tokio::test]
    async fn test_async_tokenizer_caching() {
        // Create two counters with the same tokenizer name
        let counter1 = create_async_token_counter(GPT_4O_TOKENIZER).await.unwrap();
        let counter2 = create_async_token_counter(GPT_4O_TOKENIZER).await.unwrap();

        // Both should work and give same results (tokenizer is cached globally)
        let text = "Test tokenizer caching";
        let count1 = counter1.count_tokens(text);
        let count2 = counter2.count_tokens(text);

        assert_eq!(count1, count2);
    }

    #[tokio::test]
    async fn test_async_cache_management() {
        let counter = create_async_token_counter(GPT_4O_TOKENIZER).await.unwrap();

        // Add some items to cache
        counter.count_tokens("First text");
        counter.count_tokens("Second text");
        counter.count_tokens("Third text");

        assert_eq!(counter.cache_size(), 3);

        // Clear cache
        counter.clear_cache();
        assert_eq!(counter.cache_size(), 0);

        // Re-count should work fine
        let count = counter.count_tokens("First text");
        assert!(count > 0);
        assert_eq!(counter.cache_size(), 1);
    }

    #[tokio::test]
    async fn test_concurrent_token_counter_creation() {
        // Test concurrent creation of token counters to verify no race conditions
        let handles: Vec<_> = (0..10)
            .map(|_| {
                tokio::spawn(async { create_async_token_counter(GPT_4O_TOKENIZER).await.unwrap() })
            })
            .collect();

        let counters: Vec<_> = futures::future::join_all(handles)
            .await
            .into_iter()
            .map(|r| r.unwrap())
            .collect();

        // All should work and give same results
        let text = "Test concurrent creation";
        let expected_count = counters[0].count_tokens(text);

        for counter in &counters {
            assert_eq!(counter.count_tokens(text), expected_count);
        }
    }

    #[tokio::test]
    async fn test_cache_eviction_behavior() {
        let counter = create_async_token_counter(GPT_4O_TOKENIZER).await.unwrap();

        // Fill cache beyond normal size to test eviction
        let mut cached_texts = Vec::new();
        for i in 0..50 {
            let text = format!("Test string number {}", i);
            counter.count_tokens(&text);
            cached_texts.push(text);
        }

        // Cache should be bounded
        assert!(counter.cache_size() <= MAX_TOKEN_CACHE_SIZE);

        // Earlier entries may have been evicted, but recent ones should still be cached
        let recent_text = &cached_texts[cached_texts.len() - 1];
        let start_size = counter.cache_size();

        // This should be a cache hit (no size increase)
        counter.count_tokens(recent_text);
        assert_eq!(counter.cache_size(), start_size);
    }

    #[tokio::test]
    async fn test_async_error_handling() {
        // Test with invalid tokenizer name
        let result = create_async_token_counter("invalid/nonexistent-tokenizer").await;
        assert!(result.is_err(), "Should fail with invalid tokenizer name");
    }

    #[tokio::test]
    async fn test_concurrent_cache_operations() {
        let counter =
            std::sync::Arc::new(create_async_token_counter(GPT_4O_TOKENIZER).await.unwrap());

        // Test concurrent token counting operations
        let handles: Vec<_> = (0..20)
            .map(|i| {
                let counter_clone = counter.clone();
                tokio::spawn(async move {
                    let text = format!("Concurrent test {}", i % 5); // Some repetition for cache hits
                    counter_clone.count_tokens(&text)
                })
            })
            .collect();

        let results: Vec<_> = futures::future::join_all(handles)
            .await
            .into_iter()
            .map(|r| r.unwrap())
            .collect();

        // All results should be valid (> 0)
        for result in results {
            assert!(result > 0);
        }

        // Cache should have some entries but be bounded
        assert!(counter.cache_size() > 0);
        assert!(counter.cache_size() <= MAX_TOKEN_CACHE_SIZE);
    }

    #[test]
    fn test_tokenizer_json_validation() {
        // Test valid tokenizer JSON
        let valid_json = r#"{"version": "1.0", "model": {"type": "BPE"}}"#;
        assert!(AsyncTokenCounter::is_valid_tokenizer_json(
            valid_json.as_bytes()
        ));

        let valid_json2 = r#"{"vocab": {"hello": 1, "world": 2}}"#;
        assert!(AsyncTokenCounter::is_valid_tokenizer_json(
            valid_json2.as_bytes()
        ));

        // Test invalid JSON
        let invalid_json = r#"{"incomplete": true"#;
        assert!(!AsyncTokenCounter::is_valid_tokenizer_json(
            invalid_json.as_bytes()
        ));

        // Test valid JSON but not tokenizer structure
        let wrong_structure = r#"{"random": "data", "not": "tokenizer"}"#;
        assert!(!AsyncTokenCounter::is_valid_tokenizer_json(
            wrong_structure.as_bytes()
        ));

        // Test binary data
        let binary_data = [0xFF, 0xFE, 0x00, 0x01];
        assert!(!AsyncTokenCounter::is_valid_tokenizer_json(&binary_data));

        // Test empty data
        assert!(!AsyncTokenCounter::is_valid_tokenizer_json(&[]));
    }

    #[tokio::test]
    async fn test_download_with_retry_logic() {
        // This test would require mocking HTTP responses
        // For now, we test the retry logic structure by verifying the function exists
        // In a full test suite, you'd use wiremock or similar to simulate failures

        // Test that the function exists and has the right signature
        let client = reqwest::Client::new();

        // Test with a known bad URL to verify error handling
        let result =
            AsyncTokenCounter::download_with_retry(&client, "https://httpbin.org/status/404", 1)
                .await;

        assert!(result.is_err(), "Should fail with 404 error");

        let error_msg = result.unwrap_err().to_string();
        assert!(
            error_msg.contains("Client error: 404"),
            "Should contain client error message"
        );
    }

    #[tokio::test]
    async fn test_network_resilience_with_timeout() {
        // Test timeout handling with a slow endpoint
        let client = reqwest::Client::builder()
            .timeout(std::time::Duration::from_millis(100)) // Very short timeout
            .build()
            .unwrap();

        // Use httpbin delay endpoint that takes longer than our timeout
        let result = AsyncTokenCounter::download_with_retry(
            &client,
            "https://httpbin.org/delay/1", // 1 second delay, but 100ms timeout
            1,
        )
        .await;

        assert!(result.is_err(), "Should timeout and fail");
    }

    #[tokio::test]
    async fn test_successful_download_retry() {
        // Test successful download after simulated retry
        let client = reqwest::Client::new();

        // Use a reliable endpoint that should succeed
        let result =
            AsyncTokenCounter::download_with_retry(&client, "https://httpbin.org/status/200", 2)
                .await;

        assert!(result.is_ok(), "Should succeed with 200 status");
    }
}<|MERGE_RESOLUTION|>--- conflicted
+++ resolved
@@ -1,21 +1,9 @@
 use ahash::AHasher;
 use dashmap::DashMap;
-<<<<<<< HEAD
 use mcp_core::Tool;
 use std::hash::{Hash, Hasher};
 use std::sync::Arc;
 use tiktoken_rs::CoreBPE;
-=======
-use futures_util::stream::StreamExt;
-use include_dir::{include_dir, Dir};
-use mcp_core::Tool;
-use std::error::Error;
-use std::fs;
-use std::hash::{Hash, Hasher};
-use std::path::Path;
-use std::sync::Arc;
-use tokenizers::tokenizer::Tokenizer;
->>>>>>> 495cdfb3
 use tokio::sync::OnceCell;
 
 use crate::message::Message;
@@ -23,25 +11,12 @@
 // Global tokenizer instance to avoid repeated initialization
 static TOKENIZER: OnceCell<Arc<CoreBPE>> = OnceCell::const_new();
 
-<<<<<<< HEAD
 // Cache size limits to prevent unbounded growth
 const MAX_TOKEN_CACHE_SIZE: usize = 10_000;
 
 /// Async token counter with caching capabilities
 pub struct AsyncTokenCounter {
     tokenizer: Arc<CoreBPE>,
-=======
-// Global tokenizer cache to avoid repeated downloads and loading
-static TOKENIZER_CACHE: OnceCell<Arc<DashMap<String, Arc<Tokenizer>>>> = OnceCell::const_new();
-
-// Cache size limits to prevent unbounded growth
-const MAX_TOKEN_CACHE_SIZE: usize = 10_000;
-const MAX_TOKENIZER_CACHE_SIZE: usize = 50;
-
-/// Async token counter with caching capabilities
-pub struct AsyncTokenCounter {
-    tokenizer: Arc<Tokenizer>,
->>>>>>> 495cdfb3
     token_cache: Arc<DashMap<u64, usize>>, // content hash -> token count
 }
 
@@ -52,247 +27,14 @@
 
 impl AsyncTokenCounter {
     /// Creates a new async token counter with caching
-<<<<<<< HEAD
     pub async fn new() -> Result<Self, String> {
         let tokenizer = get_tokenizer().await?;
-=======
-    pub async fn new(tokenizer_name: &str) -> Result<Self, Box<dyn Error + Send + Sync>> {
-        // Initialize global cache if not already done
-        let cache = TOKENIZER_CACHE
-            .get_or_init(|| async { Arc::new(DashMap::new()) })
-            .await;
-
-        // Check cache first - DashMap allows concurrent reads
-        if let Some(tokenizer) = cache.get(tokenizer_name) {
-            return Ok(Self {
-                tokenizer: tokenizer.clone(),
-                token_cache: Arc::new(DashMap::new()),
-            });
-        }
-
-        // Try embedded first
-        let tokenizer = match Self::load_from_embedded(tokenizer_name) {
-            Ok(tokenizer) => Arc::new(tokenizer),
-            Err(_) => {
-                // Download async if not found
-                Arc::new(Self::download_and_load_async(tokenizer_name).await?)
-            }
-        };
-
-        // Cache the tokenizer with size management
-        if cache.len() >= MAX_TOKENIZER_CACHE_SIZE {
-            // Simple eviction: remove oldest entry
-            if let Some(entry) = cache.iter().next() {
-                let old_key = entry.key().clone();
-                cache.remove(&old_key);
-            }
-        }
-        cache.insert(tokenizer_name.to_string(), tokenizer.clone());
-
->>>>>>> 495cdfb3
         Ok(Self {
             tokenizer,
             token_cache: Arc::new(DashMap::new()),
         })
     }
 
-<<<<<<< HEAD
-=======
-    /// Load tokenizer bytes from the embedded directory
-    fn load_from_embedded(tokenizer_name: &str) -> Result<Tokenizer, Box<dyn Error + Send + Sync>> {
-        let tokenizer_file_path = format!("{}/tokenizer.json", tokenizer_name);
-        let file = TOKENIZER_FILES
-            .get_file(&tokenizer_file_path)
-            .ok_or_else(|| {
-                format!(
-                    "Tokenizer file not found in embedded: {}",
-                    tokenizer_file_path
-                )
-            })?;
-        let contents = file.contents();
-        let tokenizer = Tokenizer::from_bytes(contents)
-            .map_err(|e| format!("Failed to parse tokenizer bytes: {}", e))?;
-        Ok(tokenizer)
-    }
-
-    /// Async download that doesn't block the runtime
-    async fn download_and_load_async(
-        tokenizer_name: &str,
-    ) -> Result<Tokenizer, Box<dyn Error + Send + Sync>> {
-        let local_dir = std::env::temp_dir().join(tokenizer_name);
-        let local_json_path = local_dir.join("tokenizer.json");
-
-        // Check if file exists
-        if !tokio::fs::try_exists(&local_json_path)
-            .await
-            .unwrap_or(false)
-        {
-            eprintln!("Downloading tokenizer: {}", tokenizer_name);
-            let repo_id = tokenizer_name.replace("--", "/");
-            Self::download_tokenizer_async(&repo_id, &local_dir).await?;
-        }
-
-        // Load from disk asynchronously
-        let file_content = tokio::fs::read(&local_json_path).await?;
-        let tokenizer = Tokenizer::from_bytes(&file_content)
-            .map_err(|e| format!("Failed to parse tokenizer: {}", e))?;
-
-        Ok(tokenizer)
-    }
-
-    /// Robust async download with retry logic and network failure handling
-    async fn download_tokenizer_async(
-        repo_id: &str,
-        download_dir: &std::path::Path,
-    ) -> Result<(), Box<dyn Error + Send + Sync>> {
-        tokio::fs::create_dir_all(download_dir).await?;
-
-        let file_url = format!(
-            "https://huggingface.co/{}/resolve/main/tokenizer.json",
-            repo_id
-        );
-        let file_path = download_dir.join("tokenizer.json");
-
-        // Check if partial/corrupted file exists and remove it
-        if file_path.exists() {
-            if let Ok(existing_bytes) = tokio::fs::read(&file_path).await {
-                if Self::is_valid_tokenizer_json(&existing_bytes) {
-                    return Ok(()); // File is complete and valid
-                }
-            }
-            // Remove corrupted/incomplete file
-            let _ = tokio::fs::remove_file(&file_path).await;
-        }
-
-        // Create enhanced HTTP client with timeouts
-        let client = reqwest::Client::builder()
-            .timeout(std::time::Duration::from_secs(60))
-            .connect_timeout(std::time::Duration::from_secs(15))
-            .user_agent("goose-tokenizer/1.0")
-            .build()?;
-
-        // Download with retry logic
-        let response = Self::download_with_retry(&client, &file_url, 3).await?;
-
-        // Stream download with progress reporting for large files
-        let total_size = response.content_length();
-        let mut stream = response.bytes_stream();
-        let mut file = tokio::fs::File::create(&file_path).await?;
-        let mut downloaded = 0;
-
-        use tokio::io::AsyncWriteExt;
-
-        while let Some(chunk_result) = stream.next().await {
-            let chunk = chunk_result?;
-            file.write_all(&chunk).await?;
-            downloaded += chunk.len();
-
-            // Progress reporting for large downloads
-            if let Some(total) = total_size {
-                if total > 1024 * 1024 && downloaded % (256 * 1024) == 0 {
-                    // Report every 256KB for files >1MB
-                    eprintln!(
-                        "Downloaded {}/{} bytes ({:.1}%)",
-                        downloaded,
-                        total,
-                        (downloaded as f64 / total as f64) * 100.0
-                    );
-                }
-            }
-        }
-
-        file.flush().await?;
-
-        // Validate downloaded file
-        let final_bytes = tokio::fs::read(&file_path).await?;
-        if !Self::is_valid_tokenizer_json(&final_bytes) {
-            tokio::fs::remove_file(&file_path).await?;
-            return Err("Downloaded tokenizer file is invalid or corrupted".into());
-        }
-
-        eprintln!(
-            "Successfully downloaded tokenizer: {} ({} bytes)",
-            repo_id, downloaded
-        );
-        Ok(())
-    }
-
-    /// Download with exponential backoff retry logic
-    async fn download_with_retry(
-        client: &reqwest::Client,
-        url: &str,
-        max_retries: u32,
-    ) -> Result<reqwest::Response, Box<dyn Error + Send + Sync>> {
-        let mut delay = std::time::Duration::from_millis(200);
-
-        for attempt in 0..=max_retries {
-            match client.get(url).send().await {
-                Ok(response) if response.status().is_success() => {
-                    return Ok(response);
-                }
-                Ok(response) if response.status().is_server_error() => {
-                    // Retry on 5xx errors (server issues)
-                    if attempt < max_retries {
-                        eprintln!(
-                            "Server error {} on attempt {}/{}, retrying in {:?}",
-                            response.status(),
-                            attempt + 1,
-                            max_retries + 1,
-                            delay
-                        );
-                        tokio::time::sleep(delay).await;
-                        delay = std::cmp::min(delay * 2, std::time::Duration::from_secs(30)); // Cap at 30s
-                        continue;
-                    }
-                    return Err(format!(
-                        "Server error after {} retries: {}",
-                        max_retries,
-                        response.status()
-                    )
-                    .into());
-                }
-                Ok(response) => {
-                    // Don't retry on 4xx errors (client errors like 404, 403)
-                    return Err(format!("Client error: {} - {}", response.status(), url).into());
-                }
-                Err(e) if attempt < max_retries => {
-                    // Retry on network errors (timeout, connection refused, DNS, etc.)
-                    eprintln!(
-                        "Network error on attempt {}/{}: {}, retrying in {:?}",
-                        attempt + 1,
-                        max_retries + 1,
-                        e,
-                        delay
-                    );
-                    tokio::time::sleep(delay).await;
-                    delay = std::cmp::min(delay * 2, std::time::Duration::from_secs(30)); // Cap at 30s
-                    continue;
-                }
-                Err(e) => {
-                    return Err(
-                        format!("Network error after {} retries: {}", max_retries, e).into(),
-                    );
-                }
-            }
-        }
-        unreachable!()
-    }
-
-    /// Validate that the downloaded file is a valid tokenizer JSON
-    fn is_valid_tokenizer_json(bytes: &[u8]) -> bool {
-        // Basic validation: check if it's valid JSON and has tokenizer structure
-        if let Ok(json_str) = std::str::from_utf8(bytes) {
-            if let Ok(json_value) = serde_json::from_str::<serde_json::Value>(json_str) {
-                // Check for basic tokenizer structure
-                return json_value.get("version").is_some()
-                    || json_value.get("vocab").is_some()
-                    || json_value.get("model").is_some();
-            }
-        }
-        false
-    }
-
->>>>>>> 495cdfb3
     /// Count tokens with optimized caching
     pub fn count_tokens(&self, text: &str) -> usize {
         // Use faster AHash for better performance
@@ -306,13 +48,8 @@
         }
 
         // Compute and cache result with size management
-<<<<<<< HEAD
         let tokens = self.tokenizer.encode_with_special_tokens(text);
         let count = tokens.len();
-=======
-        let encoding = self.tokenizer.encode(text, false).unwrap_or_default();
-        let count = encoding.len();
->>>>>>> 495cdfb3
 
         // Manage cache size to prevent unbounded growth
         if self.token_cache.len() >= MAX_TOKEN_CACHE_SIZE {
@@ -320,8 +57,6 @@
             if let Some(entry) = self.token_cache.iter().next() {
                 let old_hash = *entry.key();
                 self.token_cache.remove(&old_hash);
-<<<<<<< HEAD
-=======
             }
         }
 
@@ -346,7 +81,6 @@
                 let name = &tool.name;
                 let description = &tool.description.trim_end_matches('.');
 
-                // Optimize: count components separately to avoid string allocation
                 // Note: the separator (:) is likely tokenized with adjacent tokens, so we use original approach for accuracy
                 let line = format!("{}:{}", name, description);
                 func_token_count += self.count_tokens(&line);
@@ -451,186 +185,6 @@
     pub fn clear_cache(&self) {
         self.token_cache.clear();
     }
-
-    pub fn cache_size(&self) -> usize {
-        self.token_cache.len()
-    }
-}
-
-impl TokenCounter {
-    /// Creates a new `TokenCounter` using the given HuggingFace tokenizer name.
-    ///
-    /// * `tokenizer_name` might look like "Xenova--gpt-4o"
-    ///   or "Qwen--Qwen2.5-Coder-32B-Instruct", etc.
-    pub fn new(tokenizer_name: &str) -> Self {
-        match Self::load_from_embedded(tokenizer_name) {
-            Ok(tokenizer) => Self { tokenizer },
-            Err(e) => {
-                println!(
-                    "Tokenizer '{}' not found in embedded dir: {}",
-                    tokenizer_name, e
-                );
-                println!("Attempting to download tokenizer and load...");
-                // Fallback to download tokenizer and load from disk
-                match Self::download_and_load(tokenizer_name) {
-                    Ok(counter) => counter,
-                    Err(e) => panic!("Failed to initialize tokenizer: {}", e),
-                }
->>>>>>> 495cdfb3
-            }
-        }
-
-        self.token_cache.insert(hash, count);
-        count
-    }
-
-    /// Count tokens for tools with optimized string handling
-    pub fn count_tokens_for_tools(&self, tools: &[Tool]) -> usize {
-        // Token counts for different function components
-        let func_init = 7; // Tokens for function initialization
-        let prop_init = 3; // Tokens for properties initialization
-        let prop_key = 3; // Tokens for each property key
-        let enum_init: isize = -3; // Tokens adjustment for enum list start
-        let enum_item = 3; // Tokens for each enum item
-        let func_end = 12; // Tokens for function ending
-
-        let mut func_token_count = 0;
-        if !tools.is_empty() {
-            for tool in tools {
-                func_token_count += func_init;
-                let name = &tool.name;
-                let description = &tool.description.trim_end_matches('.');
-
-                // Note: the separator (:) is likely tokenized with adjacent tokens, so we use original approach for accuracy
-                let line = format!("{}:{}", name, description);
-                func_token_count += self.count_tokens(&line);
-
-                if let serde_json::Value::Object(properties) = &tool.input_schema["properties"] {
-                    if !properties.is_empty() {
-                        func_token_count += prop_init;
-                        for (key, value) in properties {
-                            func_token_count += prop_key;
-                            let p_name = key;
-                            let p_type = value["type"].as_str().unwrap_or("");
-                            let p_desc = value["description"]
-                                .as_str()
-                                .unwrap_or("")
-                                .trim_end_matches('.');
-
-                            // Note: separators are tokenized with adjacent tokens, keep original for accuracy
-                            let line = format!("{}:{}:{}", p_name, p_type, p_desc);
-                            func_token_count += self.count_tokens(&line);
-
-                            if let Some(enum_values) = value["enum"].as_array() {
-                                func_token_count =
-                                    func_token_count.saturating_add_signed(enum_init);
-                                for item in enum_values {
-                                    if let Some(item_str) = item.as_str() {
-                                        func_token_count += enum_item;
-                                        func_token_count += self.count_tokens(item_str);
-                                    }
-                                }
-                            }
-                        }
-                    }
-                }
-            }
-            func_token_count += func_end;
-        }
-
-        func_token_count
-    }
-
-    /// Count chat tokens (using cached count_tokens)
-    pub fn count_chat_tokens(
-        &self,
-        system_prompt: &str,
-        messages: &[Message],
-        tools: &[Tool],
-    ) -> usize {
-        let tokens_per_message = 4;
-        let mut num_tokens = 0;
-
-        if !system_prompt.is_empty() {
-            num_tokens += self.count_tokens(system_prompt) + tokens_per_message;
-        }
-
-        for message in messages {
-            num_tokens += tokens_per_message;
-            for content in &message.content {
-                if let Some(content_text) = content.as_text() {
-                    num_tokens += self.count_tokens(content_text);
-                } else if let Some(tool_request) = content.as_tool_request() {
-                    let tool_call = tool_request.tool_call.as_ref().unwrap();
-                    // Note: separators are tokenized with adjacent tokens, keep original for accuracy
-                    let text = format!(
-                        "{}:{}:{}",
-                        tool_request.id, tool_call.name, tool_call.arguments
-                    );
-                    num_tokens += self.count_tokens(&text);
-                } else if let Some(tool_response_text) = content.as_tool_response_text() {
-                    num_tokens += self.count_tokens(&tool_response_text);
-                }
-            }
-        }
-
-        if !tools.is_empty() {
-            num_tokens += self.count_tokens_for_tools(tools);
-        }
-
-        num_tokens += 3; // Reply primer
-
-        num_tokens
-    }
-
-<<<<<<< HEAD
-    /// Count everything including resources (using cached count_tokens)
-    pub fn count_everything(
-        &self,
-        system_prompt: &str,
-        messages: &[Message],
-        tools: &[Tool],
-        resources: &[String],
-    ) -> usize {
-        let mut num_tokens = self.count_chat_tokens(system_prompt, messages, tools);
-
-        if !resources.is_empty() {
-            for resource in resources {
-                num_tokens += self.count_tokens(resource);
-            }
-        }
-        num_tokens
-    }
-
-    /// Cache management methods
-    pub fn clear_cache(&self) {
-        self.token_cache.clear();
-    }
-=======
-    /// DEPRECATED: Use AsyncTokenCounter for new code
-    /// Download from Hugging Face into the local directory if not already present.
-    /// This method still blocks but is kept for backward compatibility.
-    fn download_tokenizer(repo_id: &str, download_dir: &Path) -> Result<(), Box<dyn Error>> {
-        std::fs::create_dir_all(download_dir)?;
-
-        let file_url = format!(
-            "https://huggingface.co/{}/resolve/main/tokenizer.json",
-            repo_id
-        );
-        let file_path = download_dir.join("tokenizer.json");
-
-        // Use blocking reqwest client to avoid nested runtime
-        let client = reqwest::blocking::Client::new();
-        let response = client.get(&file_url).send()?;
-
-        if !response.status().is_success() {
-            let error_msg = format!("Failed to download tokenizer: status {}", response.status());
-            return Err(Box::<dyn Error>::from(error_msg));
-        }
-
-        let bytes = response.bytes()?;
-        std::fs::write(&file_path, bytes)?;
->>>>>>> 495cdfb3
 
     pub fn cache_size(&self) -> usize {
         self.token_cache.len()
@@ -775,7 +329,6 @@
     }
 }
 
-<<<<<<< HEAD
 /// Get the global tokenizer instance (async version)
 /// Fixed encoding for all tokenization - using o200k_base for GPT-4o and o1 models
 async fn get_tokenizer() -> Result<Arc<CoreBPE>, String> {
@@ -812,13 +365,6 @@
 /// Factory function for creating async token counters with proper error handling
 pub async fn create_async_token_counter() -> Result<AsyncTokenCounter, String> {
     AsyncTokenCounter::new().await
-=======
-/// Factory function for creating async token counters with proper error handling
-pub async fn create_async_token_counter(tokenizer_name: &str) -> Result<AsyncTokenCounter, String> {
-    AsyncTokenCounter::new(tokenizer_name)
-        .await
-        .map_err(|e| format!("Failed to initialize tokenizer '{}': {}", tokenizer_name, e))
->>>>>>> 495cdfb3
 }
 
 #[cfg(test)]
@@ -1140,320 +686,4 @@
             "Longer text should have more tokens"
         );
     }
-
-    #[tokio::test]
-    async fn test_async_claude_tokenizer() {
-        let counter = create_async_token_counter(CLAUDE_TOKENIZER).await.unwrap();
-
-        let text = "Hello, how are you?";
-        let count = counter.count_tokens(text);
-        println!("Async token count for '{}': {:?}", text, count);
-
-        assert_eq!(count, 6, "Async Claude tokenizer token count mismatch");
-    }
-
-    #[tokio::test]
-    async fn test_async_gpt_4o_tokenizer() {
-        let counter = create_async_token_counter(GPT_4O_TOKENIZER).await.unwrap();
-
-        let text = "Hey there!";
-        let count = counter.count_tokens(text);
-        println!("Async token count for '{}': {:?}", text, count);
-
-        assert_eq!(count, 3, "Async GPT-4o tokenizer token count mismatch");
-    }
-
-    #[tokio::test]
-    async fn test_async_token_caching() {
-        let counter = create_async_token_counter(GPT_4O_TOKENIZER).await.unwrap();
-
-        let text = "This is a test for caching functionality";
-
-        // First call should compute and cache
-        let count1 = counter.count_tokens(text);
-        assert_eq!(counter.cache_size(), 1);
-
-        // Second call should use cache
-        let count2 = counter.count_tokens(text);
-        assert_eq!(count1, count2);
-        assert_eq!(counter.cache_size(), 1);
-
-        // Different text should increase cache
-        let count3 = counter.count_tokens("Different text");
-        assert_eq!(counter.cache_size(), 2);
-        assert_ne!(count1, count3);
-    }
-
-    #[tokio::test]
-    async fn test_async_count_chat_tokens() {
-        let counter = create_async_token_counter(GPT_4O_TOKENIZER).await.unwrap();
-
-        let system_prompt =
-            "You are a helpful assistant that can answer questions about the weather.";
-
-        let messages = vec![
-            Message {
-                role: Role::User,
-                created: 0,
-                content: vec![MessageContent::text(
-                    "What's the weather like in San Francisco?",
-                )],
-            },
-            Message {
-                role: Role::Assistant,
-                created: 1,
-                content: vec![MessageContent::text(
-                    "Looks like it's 60 degrees Fahrenheit in San Francisco.",
-                )],
-            },
-            Message {
-                role: Role::User,
-                created: 2,
-                content: vec![MessageContent::text("How about New York?")],
-            },
-        ];
-
-        let tools = vec![Tool {
-            name: "get_current_weather".to_string(),
-            description: "Get the current weather in a given location".to_string(),
-            input_schema: json!({
-                "properties": {
-                    "location": {
-                        "type": "string",
-                        "description": "The city and state, e.g. San Francisco, CA"
-                    },
-                    "unit": {
-                        "type": "string",
-                        "description": "The unit of temperature to return",
-                        "enum": ["celsius", "fahrenheit"]
-                    }
-                },
-                "required": ["location"]
-            }),
-            annotations: None,
-        }];
-
-        let token_count_without_tools = counter.count_chat_tokens(system_prompt, &messages, &[]);
-        println!(
-            "Async total tokens without tools: {}",
-            token_count_without_tools
-        );
-
-        let token_count_with_tools = counter.count_chat_tokens(system_prompt, &messages, &tools);
-        println!("Async total tokens with tools: {}", token_count_with_tools);
-
-        // Should match the synchronous version
-        assert_eq!(token_count_without_tools, 56);
-        assert_eq!(token_count_with_tools, 124);
-    }
-
-    #[tokio::test]
-    async fn test_async_tokenizer_caching() {
-        // Create two counters with the same tokenizer name
-        let counter1 = create_async_token_counter(GPT_4O_TOKENIZER).await.unwrap();
-        let counter2 = create_async_token_counter(GPT_4O_TOKENIZER).await.unwrap();
-
-        // Both should work and give same results (tokenizer is cached globally)
-        let text = "Test tokenizer caching";
-        let count1 = counter1.count_tokens(text);
-        let count2 = counter2.count_tokens(text);
-
-        assert_eq!(count1, count2);
-    }
-
-    #[tokio::test]
-    async fn test_async_cache_management() {
-        let counter = create_async_token_counter(GPT_4O_TOKENIZER).await.unwrap();
-
-        // Add some items to cache
-        counter.count_tokens("First text");
-        counter.count_tokens("Second text");
-        counter.count_tokens("Third text");
-
-        assert_eq!(counter.cache_size(), 3);
-
-        // Clear cache
-        counter.clear_cache();
-        assert_eq!(counter.cache_size(), 0);
-
-        // Re-count should work fine
-        let count = counter.count_tokens("First text");
-        assert!(count > 0);
-        assert_eq!(counter.cache_size(), 1);
-    }
-
-    #[tokio::test]
-    async fn test_concurrent_token_counter_creation() {
-        // Test concurrent creation of token counters to verify no race conditions
-        let handles: Vec<_> = (0..10)
-            .map(|_| {
-                tokio::spawn(async { create_async_token_counter(GPT_4O_TOKENIZER).await.unwrap() })
-            })
-            .collect();
-
-        let counters: Vec<_> = futures::future::join_all(handles)
-            .await
-            .into_iter()
-            .map(|r| r.unwrap())
-            .collect();
-
-        // All should work and give same results
-        let text = "Test concurrent creation";
-        let expected_count = counters[0].count_tokens(text);
-
-        for counter in &counters {
-            assert_eq!(counter.count_tokens(text), expected_count);
-        }
-    }
-
-    #[tokio::test]
-    async fn test_cache_eviction_behavior() {
-        let counter = create_async_token_counter(GPT_4O_TOKENIZER).await.unwrap();
-
-        // Fill cache beyond normal size to test eviction
-        let mut cached_texts = Vec::new();
-        for i in 0..50 {
-            let text = format!("Test string number {}", i);
-            counter.count_tokens(&text);
-            cached_texts.push(text);
-        }
-
-        // Cache should be bounded
-        assert!(counter.cache_size() <= MAX_TOKEN_CACHE_SIZE);
-
-        // Earlier entries may have been evicted, but recent ones should still be cached
-        let recent_text = &cached_texts[cached_texts.len() - 1];
-        let start_size = counter.cache_size();
-
-        // This should be a cache hit (no size increase)
-        counter.count_tokens(recent_text);
-        assert_eq!(counter.cache_size(), start_size);
-    }
-
-    #[tokio::test]
-    async fn test_async_error_handling() {
-        // Test with invalid tokenizer name
-        let result = create_async_token_counter("invalid/nonexistent-tokenizer").await;
-        assert!(result.is_err(), "Should fail with invalid tokenizer name");
-    }
-
-    #[tokio::test]
-    async fn test_concurrent_cache_operations() {
-        let counter =
-            std::sync::Arc::new(create_async_token_counter(GPT_4O_TOKENIZER).await.unwrap());
-
-        // Test concurrent token counting operations
-        let handles: Vec<_> = (0..20)
-            .map(|i| {
-                let counter_clone = counter.clone();
-                tokio::spawn(async move {
-                    let text = format!("Concurrent test {}", i % 5); // Some repetition for cache hits
-                    counter_clone.count_tokens(&text)
-                })
-            })
-            .collect();
-
-        let results: Vec<_> = futures::future::join_all(handles)
-            .await
-            .into_iter()
-            .map(|r| r.unwrap())
-            .collect();
-
-        // All results should be valid (> 0)
-        for result in results {
-            assert!(result > 0);
-        }
-
-        // Cache should have some entries but be bounded
-        assert!(counter.cache_size() > 0);
-        assert!(counter.cache_size() <= MAX_TOKEN_CACHE_SIZE);
-    }
-
-    #[test]
-    fn test_tokenizer_json_validation() {
-        // Test valid tokenizer JSON
-        let valid_json = r#"{"version": "1.0", "model": {"type": "BPE"}}"#;
-        assert!(AsyncTokenCounter::is_valid_tokenizer_json(
-            valid_json.as_bytes()
-        ));
-
-        let valid_json2 = r#"{"vocab": {"hello": 1, "world": 2}}"#;
-        assert!(AsyncTokenCounter::is_valid_tokenizer_json(
-            valid_json2.as_bytes()
-        ));
-
-        // Test invalid JSON
-        let invalid_json = r#"{"incomplete": true"#;
-        assert!(!AsyncTokenCounter::is_valid_tokenizer_json(
-            invalid_json.as_bytes()
-        ));
-
-        // Test valid JSON but not tokenizer structure
-        let wrong_structure = r#"{"random": "data", "not": "tokenizer"}"#;
-        assert!(!AsyncTokenCounter::is_valid_tokenizer_json(
-            wrong_structure.as_bytes()
-        ));
-
-        // Test binary data
-        let binary_data = [0xFF, 0xFE, 0x00, 0x01];
-        assert!(!AsyncTokenCounter::is_valid_tokenizer_json(&binary_data));
-
-        // Test empty data
-        assert!(!AsyncTokenCounter::is_valid_tokenizer_json(&[]));
-    }
-
-    #[tokio::test]
-    async fn test_download_with_retry_logic() {
-        // This test would require mocking HTTP responses
-        // For now, we test the retry logic structure by verifying the function exists
-        // In a full test suite, you'd use wiremock or similar to simulate failures
-
-        // Test that the function exists and has the right signature
-        let client = reqwest::Client::new();
-
-        // Test with a known bad URL to verify error handling
-        let result =
-            AsyncTokenCounter::download_with_retry(&client, "https://httpbin.org/status/404", 1)
-                .await;
-
-        assert!(result.is_err(), "Should fail with 404 error");
-
-        let error_msg = result.unwrap_err().to_string();
-        assert!(
-            error_msg.contains("Client error: 404"),
-            "Should contain client error message"
-        );
-    }
-
-    #[tokio::test]
-    async fn test_network_resilience_with_timeout() {
-        // Test timeout handling with a slow endpoint
-        let client = reqwest::Client::builder()
-            .timeout(std::time::Duration::from_millis(100)) // Very short timeout
-            .build()
-            .unwrap();
-
-        // Use httpbin delay endpoint that takes longer than our timeout
-        let result = AsyncTokenCounter::download_with_retry(
-            &client,
-            "https://httpbin.org/delay/1", // 1 second delay, but 100ms timeout
-            1,
-        )
-        .await;
-
-        assert!(result.is_err(), "Should timeout and fail");
-    }
-
-    #[tokio::test]
-    async fn test_successful_download_retry() {
-        // Test successful download after simulated retry
-        let client = reqwest::Client::new();
-
-        // Use a reliable endpoint that should succeed
-        let result =
-            AsyncTokenCounter::download_with_retry(&client, "https://httpbin.org/status/200", 2)
-                .await;
-
-        assert!(result.is_ok(), "Should succeed with 200 status");
-    }
 }