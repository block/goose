/// Messages which represent the content sent back and forth to LLM provider
///
/// We use these messages in the agent code, and interfaces which interact with
/// the agent. That let's us reuse message histories across different interfaces.
///
/// The content of the messages uses MCP types to avoid additional conversions
/// when interacting with MCP servers.
use chrono::Utc;
use mcp_core::handler::ToolResult;
use mcp_core::tool::ToolCall;
use rmcp::model::ResourceContents;
use rmcp::model::Role;
use rmcp::model::{
    AnnotateAble, Content, ImageContent, PromptMessage, PromptMessageContent, PromptMessageRole,
    RawContent, RawImageContent, RawTextContent, TextContent,
};
use serde::{Deserialize, Serialize};
use serde_json::Value;
use std::collections::HashSet;
use std::fmt;
use utoipa::ToSchema;

mod tool_result_serde;

#[derive(Debug, Clone, PartialEq, Serialize, Deserialize)]
#[serde(rename_all = "camelCase")]
#[derive(ToSchema)]
pub struct ToolRequest {
    pub id: String,
    #[serde(with = "tool_result_serde")]
    #[schema(value_type = Object)]
    pub tool_call: ToolResult<ToolCall>,
}

impl ToolRequest {
    pub fn to_readable_string(&self) -> String {
        match &self.tool_call {
            Ok(tool_call) => {
                format!(
                    "Tool: {}, Args: {}",
                    tool_call.name,
                    serde_json::to_string_pretty(&tool_call.arguments)
                        .unwrap_or_else(|_| "<<invalid json>>".to_string())
                )
            }
            Err(e) => format!("Invalid tool call: {}", e),
        }
    }
}

#[derive(Debug, Clone, PartialEq, Serialize, Deserialize)]
#[serde(rename_all = "camelCase")]
#[derive(ToSchema)]
pub struct ToolResponse {
    pub id: String,
    #[serde(with = "tool_result_serde")]
    #[schema(value_type = Object)]
    pub tool_result: ToolResult<Vec<Content>>,
}

#[derive(Debug, Clone, PartialEq, Serialize, Deserialize)]
#[serde(rename_all = "camelCase")]
#[derive(ToSchema)]
pub struct ToolConfirmationRequest {
    pub id: String,
    pub tool_name: String,
    pub arguments: Value,
    pub prompt: Option<String>,
}

#[derive(Debug, Clone, PartialEq, Serialize, Deserialize, ToSchema)]
pub struct ThinkingContent {
    pub thinking: String,
    pub signature: String,
}

#[derive(Debug, Clone, PartialEq, Serialize, Deserialize, ToSchema)]
pub struct RedactedThinkingContent {
    pub data: String,
}

#[derive(Debug, Clone, PartialEq, Serialize, Deserialize, ToSchema)]
#[serde(rename_all = "camelCase")]
pub struct FrontendToolRequest {
    pub id: String,
    #[serde(with = "tool_result_serde")]
    #[schema(value_type = Object)]
    pub tool_call: ToolResult<ToolCall>,
}

#[derive(Debug, Clone, PartialEq, Serialize, Deserialize, ToSchema)]
pub struct ContextLengthExceeded {
    pub msg: String,
}

#[derive(Debug, Clone, PartialEq, Serialize, Deserialize, ToSchema)]
pub struct SummarizationRequested {
    pub msg: String,
}

#[derive(Debug, Clone, PartialEq, Serialize, Deserialize, ToSchema)]
/// Content passed inside a message, which can be both simple content and tool content
#[serde(tag = "type", rename_all = "camelCase")]
pub enum MessageContent {
    Text(TextContent),
    Image(ImageContent),
    ToolRequest(ToolRequest),
    ToolResponse(ToolResponse),
    ToolConfirmationRequest(ToolConfirmationRequest),
    FrontendToolRequest(FrontendToolRequest),
    Thinking(ThinkingContent),
    RedactedThinking(RedactedThinkingContent),
    ContextLengthExceeded(ContextLengthExceeded),
    SummarizationRequested(SummarizationRequested),
}

impl fmt::Display for MessageContent {
    fn fmt(&self, f: &mut fmt::Formatter<'_>) -> fmt::Result {
        match self {
            MessageContent::Text(t) => write!(f, "{}", t.text),
            MessageContent::Image(i) => write!(f, "[Image: {}]", i.mime_type),
            MessageContent::ToolRequest(r) => {
                write!(f, "[ToolRequest: {}]", r.to_readable_string())
            }
            MessageContent::ToolResponse(r) => write!(
                f,
                "[ToolResponse: {}]",
                match &r.tool_result {
                    Ok(contents) => format!("{} content item(s)", contents.len()),
                    Err(e) => format!("Error: {e}"),
                }
            ),
            MessageContent::ToolConfirmationRequest(r) => {
                write!(f, "[ToolConfirmationRequest: {}]", r.tool_name)
            }
            MessageContent::FrontendToolRequest(r) => match &r.tool_call {
                Ok(tool_call) => write!(f, "[FrontendToolRequest: {}]", tool_call.name),
                Err(e) => write!(f, "[FrontendToolRequest: Error: {}]", e),
            },
            MessageContent::Thinking(t) => write!(f, "[Thinking: {}]", t.thinking),
            MessageContent::RedactedThinking(_r) => write!(f, "[RedactedThinking]"),
            MessageContent::ContextLengthExceeded(r) => {
                write!(f, "[ContextLengthExceeded: {}]", r.msg)
            }
            MessageContent::SummarizationRequested(r) => {
                write!(f, "[SummarizationRequested: {}]", r.msg)
            }
        }
    }
}

impl MessageContent {
    pub fn text<S: Into<String>>(text: S) -> Self {
        MessageContent::Text(RawTextContent { text: text.into() }.no_annotation())
    }

    pub fn image<S: Into<String>, T: Into<String>>(data: S, mime_type: T) -> Self {
        MessageContent::Image(
            RawImageContent {
                data: data.into(),
                mime_type: mime_type.into(),
            }
            .no_annotation(),
        )
    }

    pub fn tool_request<S: Into<String>>(id: S, tool_call: ToolResult<ToolCall>) -> Self {
        MessageContent::ToolRequest(ToolRequest {
            id: id.into(),
            tool_call,
        })
    }

    pub fn tool_response<S: Into<String>>(id: S, tool_result: ToolResult<Vec<Content>>) -> Self {
        MessageContent::ToolResponse(ToolResponse {
            id: id.into(),
            tool_result,
        })
    }

    pub fn tool_confirmation_request<S: Into<String>>(
        id: S,
        tool_name: String,
        arguments: Value,
        prompt: Option<String>,
    ) -> Self {
        MessageContent::ToolConfirmationRequest(ToolConfirmationRequest {
            id: id.into(),
            tool_name,
            arguments,
            prompt,
        })
    }

    pub fn thinking<S1: Into<String>, S2: Into<String>>(thinking: S1, signature: S2) -> Self {
        MessageContent::Thinking(ThinkingContent {
            thinking: thinking.into(),
            signature: signature.into(),
        })
    }

    pub fn redacted_thinking<S: Into<String>>(data: S) -> Self {
        MessageContent::RedactedThinking(RedactedThinkingContent { data: data.into() })
    }

    pub fn frontend_tool_request<S: Into<String>>(id: S, tool_call: ToolResult<ToolCall>) -> Self {
        MessageContent::FrontendToolRequest(FrontendToolRequest {
            id: id.into(),
            tool_call,
        })
    }

    pub fn context_length_exceeded<S: Into<String>>(msg: S) -> Self {
        MessageContent::ContextLengthExceeded(ContextLengthExceeded { msg: msg.into() })
    }

    pub fn summarization_requested<S: Into<String>>(msg: S) -> Self {
        MessageContent::SummarizationRequested(SummarizationRequested { msg: msg.into() })
    }

    // Add this new method to check for summarization requested content
    pub fn as_summarization_requested(&self) -> Option<&SummarizationRequested> {
        if let MessageContent::SummarizationRequested(ref summarization_requested) = self {
            Some(summarization_requested)
        } else {
            None
        }
    }

    pub fn as_tool_request(&self) -> Option<&ToolRequest> {
        if let MessageContent::ToolRequest(ref tool_request) = self {
            Some(tool_request)
        } else {
            None
        }
    }

    pub fn as_tool_response(&self) -> Option<&ToolResponse> {
        if let MessageContent::ToolResponse(ref tool_response) = self {
            Some(tool_response)
        } else {
            None
        }
    }

    pub fn as_tool_confirmation_request(&self) -> Option<&ToolConfirmationRequest> {
        if let MessageContent::ToolConfirmationRequest(ref tool_confirmation_request) = self {
            Some(tool_confirmation_request)
        } else {
            None
        }
    }

    pub fn as_tool_response_text(&self) -> Option<String> {
        if let Some(tool_response) = self.as_tool_response() {
            if let Ok(contents) = &tool_response.tool_result {
                let texts: Vec<String> = contents
                    .iter()
                    .filter_map(|content| content.as_text().map(|t| t.text.to_string()))
                    .collect();
                if !texts.is_empty() {
                    return Some(texts.join("\n"));
                }
            }
        }
        None
    }

    /// Get the text content if this is a TextContent variant
    pub fn as_text(&self) -> Option<&str> {
        match self {
            MessageContent::Text(text) => Some(&text.text),
            _ => None,
        }
    }

    /// Get the thinking content if this is a ThinkingContent variant
    pub fn as_thinking(&self) -> Option<&ThinkingContent> {
        match self {
            MessageContent::Thinking(thinking) => Some(thinking),
            _ => None,
        }
    }

    /// Get the redacted thinking content if this is a RedactedThinkingContent variant
    pub fn as_redacted_thinking(&self) -> Option<&RedactedThinkingContent> {
        match self {
            MessageContent::RedactedThinking(redacted) => Some(redacted),
            _ => None,
        }
    }
}

impl From<Content> for MessageContent {
    fn from(content: Content) -> Self {
        match content.raw {
            RawContent::Text(text) => {
                MessageContent::Text(text.optional_annotate(content.annotations))
            }
            RawContent::Image(image) => {
                MessageContent::Image(image.optional_annotate(content.annotations))
            }
            RawContent::Resource(resource) => {
                let text = match &resource.resource {
                    ResourceContents::TextResourceContents { text, .. } => text.clone(),
                    ResourceContents::BlobResourceContents { blob, .. } => {
                        format!("[Binary content: {}]", blob.clone())
                    }
                };
                MessageContent::text(text)
            }
            RawContent::Audio(_) => {
                MessageContent::text("[Audio content: not supported]".to_string())
            }
        }
    }
}

impl From<PromptMessage> for Message {
    fn from(prompt_message: PromptMessage) -> Self {
        // Create a new message with the appropriate role
        let message = match prompt_message.role {
            PromptMessageRole::User => Message::user(),
            PromptMessageRole::Assistant => Message::assistant(),
        };

        // Convert and add the content
        let content = match prompt_message.content {
            PromptMessageContent::Text { text } => MessageContent::text(text),
            PromptMessageContent::Image { image } => {
                MessageContent::image(image.data.clone(), image.mime_type.clone())
            }
            PromptMessageContent::Resource { resource } => {
                // For resources, convert to text content with the resource text
                match &resource.resource {
                    ResourceContents::TextResourceContents { text, .. } => {
                        MessageContent::text(text.clone())
                    }
                    ResourceContents::BlobResourceContents { blob, .. } => {
                        MessageContent::text(format!("[Binary content: {}]", blob.clone()))
                    }
                }
            }
        };

        message.with_content(content)
    }
}

#[derive(ToSchema, Clone, PartialEq, Serialize, Deserialize)]
/// A message to or from an LLM
#[serde(rename_all = "camelCase")]
pub struct Message {
    pub id: Option<String>,
    pub role: Role,
    #[serde(default = "default_created")]
    pub created: i64,
    pub content: Vec<MessageContent>,
}

impl fmt::Debug for Message {
    fn fmt(&self, f: &mut fmt::Formatter<'_>) -> fmt::Result {
        let joined_content: String = self
            .content
            .iter()
            .map(|c| format!("{c}"))
            .collect::<Vec<_>>()
            .join(" ");

        write!(f, "{:?}: {}", self.role, joined_content)
    }
}

<<<<<<< HEAD
=======
pub fn push_message(messages: &mut Vec<Message>, message: Message) {
    if let Some(last) = messages
        .last_mut()
        .filter(|m| m.id.is_some() && m.id == message.id)
    {
        match (last.content.last_mut(), message.content.last()) {
            (Some(MessageContent::Text(ref mut last)), Some(MessageContent::Text(new)))
                if message.content.len() == 1 =>
            {
                last.text.push_str(&new.text);
            }
            (_, _) => {
                last.content.extend(message.content);
            }
        }
    } else {
        messages.push(message);
    }
}

fn default_created() -> i64 {
    0 // old messages do not have timestamps.
}

>>>>>>> 6b93260f
impl Message {
    pub fn new(role: Role, created: i64, content: Vec<MessageContent>) -> Self {
        Message {
            id: None,
            role,
            created,
            content,
        }
    }
    pub fn debug(&self) -> String {
        format!("{:?}", self)
    }

    /// Create a new user message with the current timestamp
    pub fn user() -> Self {
        Message {
            id: None,
            role: Role::User,
            created: Utc::now().timestamp(),
            content: Vec::new(),
        }
    }

    /// Create a new assistant message with the current timestamp
    pub fn assistant() -> Self {
        Message {
            id: None,
            role: Role::Assistant,
            created: Utc::now().timestamp(),
            content: Vec::new(),
        }
    }

    pub fn with_id<S: Into<String>>(mut self, id: S) -> Self {
        self.id = Some(id.into());
        self
    }

    /// Add any MessageContent to the message
    pub fn with_content(mut self, content: MessageContent) -> Self {
        self.content.push(content);
        self
    }

    /// Add text content to the message
    pub fn with_text<S: Into<String>>(self, text: S) -> Self {
        self.with_content(MessageContent::text(text))
    }

    /// Add image content to the message
    pub fn with_image<S: Into<String>, T: Into<String>>(self, data: S, mime_type: T) -> Self {
        self.with_content(MessageContent::image(data, mime_type))
    }

    /// Add a tool request to the message
    pub fn with_tool_request<S: Into<String>>(
        self,
        id: S,
        tool_call: ToolResult<ToolCall>,
    ) -> Self {
        self.with_content(MessageContent::tool_request(id, tool_call))
    }

    /// Add a tool response to the message
    pub fn with_tool_response<S: Into<String>>(
        self,
        id: S,
        result: ToolResult<Vec<Content>>,
    ) -> Self {
        self.with_content(MessageContent::tool_response(id, result))
    }

    /// Add a tool confirmation request to the message
    pub fn with_tool_confirmation_request<S: Into<String>>(
        self,
        id: S,
        tool_name: String,
        arguments: Value,
        prompt: Option<String>,
    ) -> Self {
        self.with_content(MessageContent::tool_confirmation_request(
            id, tool_name, arguments, prompt,
        ))
    }

    pub fn with_frontend_tool_request<S: Into<String>>(
        self,
        id: S,
        tool_call: ToolResult<ToolCall>,
    ) -> Self {
        self.with_content(MessageContent::frontend_tool_request(id, tool_call))
    }

    /// Add thinking content to the message
    pub fn with_thinking<S1: Into<String>, S2: Into<String>>(
        self,
        thinking: S1,
        signature: S2,
    ) -> Self {
        self.with_content(MessageContent::thinking(thinking, signature))
    }

    /// Add redacted thinking content to the message
    pub fn with_redacted_thinking<S: Into<String>>(self, data: S) -> Self {
        self.with_content(MessageContent::redacted_thinking(data))
    }

    /// Add context length exceeded content to the message
    pub fn with_context_length_exceeded<S: Into<String>>(self, msg: S) -> Self {
        self.with_content(MessageContent::context_length_exceeded(msg))
    }

    /// Get the concatenated text content of the message, separated by newlines
    pub fn as_concat_text(&self) -> String {
        self.content
            .iter()
            .filter_map(|c| c.as_text())
            .collect::<Vec<_>>()
            .join("\n")
    }

    /// Check if the message is a tool call
    pub fn is_tool_call(&self) -> bool {
        self.content
            .iter()
            .any(|c| matches!(c, MessageContent::ToolRequest(_)))
    }

    /// Check if the message is a tool response
    pub fn is_tool_response(&self) -> bool {
        self.content
            .iter()
            .any(|c| matches!(c, MessageContent::ToolResponse(_)))
    }

    /// Retrieves all tool `id` from the message
    pub fn get_tool_ids(&self) -> HashSet<&str> {
        self.content
            .iter()
            .filter_map(|content| match content {
                MessageContent::ToolRequest(req) => Some(req.id.as_str()),
                MessageContent::ToolResponse(res) => Some(res.id.as_str()),
                _ => None,
            })
            .collect()
    }

    /// Retrieves all tool `id` from ToolRequest messages
    pub fn get_tool_request_ids(&self) -> HashSet<&str> {
        self.content
            .iter()
            .filter_map(|content| {
                if let MessageContent::ToolRequest(req) = content {
                    Some(req.id.as_str())
                } else {
                    None
                }
            })
            .collect()
    }

    /// Retrieves all tool `id` from ToolResponse messages
    pub fn get_tool_response_ids(&self) -> HashSet<&str> {
        self.content
            .iter()
            .filter_map(|content| {
                if let MessageContent::ToolResponse(res) = content {
                    Some(res.id.as_str())
                } else {
                    None
                }
            })
            .collect()
    }

    /// Check if the message has only TextContent
    pub fn has_only_text_content(&self) -> bool {
        self.content
            .iter()
            .all(|c| matches!(c, MessageContent::Text(_)))
    }

    /// Add summarization requested to the message
    pub fn with_summarization_requested<S: Into<String>>(self, msg: S) -> Self {
        self.with_content(MessageContent::summarization_requested(msg))
    }
}

#[cfg(test)]
mod tests {
    use super::*;
    use mcp_core::handler::ToolError;
    use rmcp::model::{PromptMessage, PromptMessageContent, RawEmbeddedResource, ResourceContents};
    use serde_json::{json, Value};

    #[test]
    fn test_message_serialization() {
        let message = Message::assistant()
            .with_text("Hello, I'll help you with that.")
            .with_tool_request(
                "tool123",
                Ok(ToolCall::new("test_tool", json!({"param": "value"}))),
            );

        let json_str = serde_json::to_string_pretty(&message).unwrap();
        println!("Serialized message: {}", json_str);

        // Parse back to Value to check structure
        let value: Value = serde_json::from_str(&json_str).unwrap();

        // Check top-level fields
        assert_eq!(value["role"], "assistant");
        assert!(value["created"].is_i64());
        assert!(value["content"].is_array());

        // Check content items
        let content = &value["content"];

        // First item should be text
        assert_eq!(content[0]["type"], "text");
        assert_eq!(content[0]["text"], "Hello, I'll help you with that.");

        // Second item should be toolRequest
        assert_eq!(content[1]["type"], "toolRequest");
        assert_eq!(content[1]["id"], "tool123");

        // Check tool_call serialization
        assert_eq!(content[1]["toolCall"]["status"], "success");
        assert_eq!(content[1]["toolCall"]["value"]["name"], "test_tool");
        assert_eq!(
            content[1]["toolCall"]["value"]["arguments"]["param"],
            "value"
        );
    }

    #[test]
    fn test_error_serialization() {
        let message = Message::assistant().with_tool_request(
            "tool123",
            Err(ToolError::ExecutionError(
                "Something went wrong".to_string(),
            )),
        );

        let json_str = serde_json::to_string_pretty(&message).unwrap();
        println!("Serialized error: {}", json_str);

        // Parse back to Value to check structure
        let value: Value = serde_json::from_str(&json_str).unwrap();

        // Check tool_call serialization with error
        let tool_call = &value["content"][0]["toolCall"];
        assert_eq!(tool_call["status"], "error");
        assert_eq!(tool_call["error"], "Execution failed: Something went wrong");
    }

    #[test]
    fn test_deserialization() {
        // Create a JSON string with our new format
        let json_str = r#"{
            "role": "assistant",
            "created": 1740171566,
            "content": [
                {
                    "type": "text",
                    "text": "I'll help you with that."
                },
                {
                    "type": "toolRequest",
                    "id": "tool123",
                    "toolCall": {
                        "status": "success",
                        "value": {
                            "name": "test_tool",
                            "arguments": {"param": "value"}
                        }
                    }
                }
            ]
        }"#;

        let message: Message = serde_json::from_str(json_str).unwrap();

        assert_eq!(message.role, Role::Assistant);
        assert_eq!(message.created, 1740171566);
        assert_eq!(message.content.len(), 2);

        // Check first content item
        if let MessageContent::Text(text) = &message.content[0] {
            assert_eq!(text.text, "I'll help you with that.");
        } else {
            panic!("Expected Text content");
        }

        // Check second content item
        if let MessageContent::ToolRequest(req) = &message.content[1] {
            assert_eq!(req.id, "tool123");
            if let Ok(tool_call) = &req.tool_call {
                assert_eq!(tool_call.name, "test_tool");
                assert_eq!(tool_call.arguments, json!({"param": "value"}));
            } else {
                panic!("Expected successful tool call");
            }
        } else {
            panic!("Expected ToolRequest content");
        }
    }

    #[test]
    fn test_from_prompt_message_text() {
        let prompt_content = PromptMessageContent::Text {
            text: "Hello, world!".to_string(),
        };

        let prompt_message = PromptMessage {
            role: PromptMessageRole::User,
            content: prompt_content,
        };

        let message = Message::from(prompt_message);

        if let MessageContent::Text(text_content) = &message.content[0] {
            assert_eq!(text_content.text, "Hello, world!");
        } else {
            panic!("Expected MessageContent::Text");
        }
    }

    #[test]
    fn test_from_prompt_message_image() {
        let prompt_content = PromptMessageContent::Image {
            image: RawImageContent {
                data: "base64data".to_string(),
                mime_type: "image/jpeg".to_string(),
            }
            .no_annotation(),
        };

        let prompt_message = PromptMessage {
            role: PromptMessageRole::User,
            content: prompt_content,
        };

        let message = Message::from(prompt_message);

        if let MessageContent::Image(image_content) = &message.content[0] {
            assert_eq!(image_content.data, "base64data");
            assert_eq!(image_content.mime_type, "image/jpeg");
        } else {
            panic!("Expected MessageContent::Image");
        }
    }

    #[test]
    fn test_from_prompt_message_text_resource() {
        let resource = ResourceContents::TextResourceContents {
            uri: "file:///test.txt".to_string(),
            mime_type: Some("text/plain".to_string()),
            text: "Resource content".to_string(),
        };

        let prompt_content = PromptMessageContent::Resource {
            resource: RawEmbeddedResource { resource }.no_annotation(),
        };

        let prompt_message = PromptMessage {
            role: PromptMessageRole::User,
            content: prompt_content,
        };

        let message = Message::from(prompt_message);

        if let MessageContent::Text(text_content) = &message.content[0] {
            assert_eq!(text_content.text, "Resource content");
        } else {
            panic!("Expected MessageContent::Text");
        }
    }

    #[test]
    fn test_from_prompt_message_blob_resource() {
        let resource = ResourceContents::BlobResourceContents {
            uri: "file:///test.bin".to_string(),
            mime_type: Some("application/octet-stream".to_string()),
            blob: "binary_data".to_string(),
        };

        let prompt_content = PromptMessageContent::Resource {
            resource: RawEmbeddedResource { resource }.no_annotation(),
        };

        let prompt_message = PromptMessage {
            role: PromptMessageRole::User,
            content: prompt_content,
        };

        let message = Message::from(prompt_message);

        if let MessageContent::Text(text_content) = &message.content[0] {
            assert_eq!(text_content.text, "[Binary content: binary_data]");
        } else {
            panic!("Expected MessageContent::Text");
        }
    }

    #[test]
    fn test_from_prompt_message() {
        // Test user message conversion
        let prompt_message = PromptMessage {
            role: PromptMessageRole::User,
            content: PromptMessageContent::Text {
                text: "Hello, world!".to_string(),
            },
        };

        let message = Message::from(prompt_message);
        assert_eq!(message.role, Role::User);
        assert_eq!(message.content.len(), 1);
        assert_eq!(message.as_concat_text(), "Hello, world!");

        // Test assistant message conversion
        let prompt_message = PromptMessage {
            role: PromptMessageRole::Assistant,
            content: PromptMessageContent::Text {
                text: "I can help with that.".to_string(),
            },
        };

        let message = Message::from(prompt_message);
        assert_eq!(message.role, Role::Assistant);
        assert_eq!(message.content.len(), 1);
        assert_eq!(message.as_concat_text(), "I can help with that.");
    }

    #[test]
    fn test_message_with_text() {
        let message = Message::user().with_text("Hello");
        assert_eq!(message.as_concat_text(), "Hello");
    }

    #[test]
    fn test_message_with_tool_request() {
        let tool_call = Ok(ToolCall {
            name: "test_tool".to_string(),
            arguments: serde_json::json!({}),
        });

        let message = Message::assistant().with_tool_request("req1", tool_call);
        assert!(message.is_tool_call());
        assert!(!message.is_tool_response());

        let ids = message.get_tool_ids();
        assert_eq!(ids.len(), 1);
        assert!(ids.contains("req1"));
    }
}<|MERGE_RESOLUTION|>--- conflicted
+++ resolved
@@ -371,33 +371,10 @@
     }
 }
 
-<<<<<<< HEAD
-=======
-pub fn push_message(messages: &mut Vec<Message>, message: Message) {
-    if let Some(last) = messages
-        .last_mut()
-        .filter(|m| m.id.is_some() && m.id == message.id)
-    {
-        match (last.content.last_mut(), message.content.last()) {
-            (Some(MessageContent::Text(ref mut last)), Some(MessageContent::Text(new)))
-                if message.content.len() == 1 =>
-            {
-                last.text.push_str(&new.text);
-            }
-            (_, _) => {
-                last.content.extend(message.content);
-            }
-        }
-    } else {
-        messages.push(message);
-    }
-}
-
 fn default_created() -> i64 {
     0 // old messages do not have timestamps.
 }
 
->>>>>>> 6b93260f
 impl Message {
     pub fn new(role: Role, created: i64, content: Vec<MessageContent>) -> Self {
         Message {
