use std::collections::HashSet;

/// Messages which represent the content sent back and forth to LLM provider
///
/// We use these messages in the agent code, and interfaces which interact with
/// the agent. That let's us reuse message histories across different interfaces.
///
/// The content of the messages uses MCP types to avoid additional conversions
/// when interacting with MCP servers.
use chrono::Utc;
use mcp_core::content::{Content, ImageContent, TextContent};
use mcp_core::handler::ToolResult;
use mcp_core::prompt::PromptMessageContent;
use mcp_core::resource::ResourceContents;
use mcp_core::role::Role;
use mcp_core::tool::ToolCall;
use serde_json::Value;

<<<<<<< HEAD
/// Convert PromptMessageContent to MessageContent
///
/// This function allows converting from the prompt message content type
/// to the message content type used in the agent.
pub fn prompt_content_to_message_content(content: PromptMessageContent) -> MessageContent {
    match content {
        PromptMessageContent::Text { text } => MessageContent::text(text),
        PromptMessageContent::Image { image } => MessageContent::image(image.data, image.mime_type),
        PromptMessageContent::Resource { resource } => {
            // For resources, convert to text content with the resource text
            match resource.resource {
                ResourceContents::TextResourceContents { text, .. } => MessageContent::text(text),
                ResourceContents::BlobResourceContents { blob, .. } => {
                    MessageContent::text(format!("[Binary content: {}]", blob))
                }
            }
        }
    }
}
=======
mod tool_result_serde;
>>>>>>> cc787637

#[derive(Debug, Clone, PartialEq, serde::Serialize, serde::Deserialize)]
#[serde(rename_all = "camelCase")]
pub struct ToolRequest {
    pub id: String,
    #[serde(with = "tool_result_serde")]
    pub tool_call: ToolResult<ToolCall>,
}

#[derive(Debug, Clone, PartialEq, serde::Serialize, serde::Deserialize)]
#[serde(rename_all = "camelCase")]
pub struct ToolResponse {
    pub id: String,
    #[serde(with = "tool_result_serde")]
    pub tool_result: ToolResult<Vec<Content>>,
}

#[derive(Debug, Clone, PartialEq, serde::Serialize, serde::Deserialize)]
#[serde(rename_all = "camelCase")]
pub struct ToolConfirmationRequest {
    pub id: String,
    pub tool_name: String,
    pub arguments: Value,
    pub prompt: Option<String>,
}

#[derive(Debug, Clone, PartialEq, serde::Serialize, serde::Deserialize)]
/// Content passed inside a message, which can be both simple content and tool content
#[serde(tag = "type", rename_all = "camelCase")]
pub enum MessageContent {
    Text(TextContent),
    Image(ImageContent),
    ToolRequest(ToolRequest),
    ToolResponse(ToolResponse),
    ToolConfirmationRequest(ToolConfirmationRequest),
}

impl MessageContent {
    pub fn text<S: Into<String>>(text: S) -> Self {
        MessageContent::Text(TextContent {
            text: text.into(),
            annotations: None,
        })
    }

    pub fn image<S: Into<String>, T: Into<String>>(data: S, mime_type: T) -> Self {
        MessageContent::Image(ImageContent {
            data: data.into(),
            mime_type: mime_type.into(),
            annotations: None,
        })
    }

    pub fn tool_request<S: Into<String>>(id: S, tool_call: ToolResult<ToolCall>) -> Self {
        MessageContent::ToolRequest(ToolRequest {
            id: id.into(),
            tool_call,
        })
    }

    pub fn tool_response<S: Into<String>>(id: S, tool_result: ToolResult<Vec<Content>>) -> Self {
        MessageContent::ToolResponse(ToolResponse {
            id: id.into(),
            tool_result,
        })
    }

    pub fn tool_confirmation_request<S: Into<String>>(
        id: S,
        tool_name: String,
        arguments: Value,
        prompt: Option<String>,
    ) -> Self {
        MessageContent::ToolConfirmationRequest(ToolConfirmationRequest {
            id: id.into(),
            tool_name,
            arguments,
            prompt,
        })
    }
    pub fn as_tool_request(&self) -> Option<&ToolRequest> {
        if let MessageContent::ToolRequest(ref tool_request) = self {
            Some(tool_request)
        } else {
            None
        }
    }

    pub fn as_tool_response(&self) -> Option<&ToolResponse> {
        if let MessageContent::ToolResponse(ref tool_response) = self {
            Some(tool_response)
        } else {
            None
        }
    }

    pub fn as_tool_confirmation_request(&self) -> Option<&ToolConfirmationRequest> {
        if let MessageContent::ToolConfirmationRequest(ref tool_confirmation_request) = self {
            Some(tool_confirmation_request)
        } else {
            None
        }
    }

    pub fn as_tool_response_text(&self) -> Option<String> {
        if let Some(tool_response) = self.as_tool_response() {
            if let Ok(contents) = &tool_response.tool_result {
                let texts: Vec<String> = contents
                    .iter()
                    .filter_map(|content| content.as_text().map(String::from))
                    .collect();
                if !texts.is_empty() {
                    return Some(texts.join("\n"));
                }
            }
        }
        None
    }

    /// Get the text content if this is a TextContent variant
    pub fn as_text(&self) -> Option<&str> {
        match self {
            MessageContent::Text(text) => Some(&text.text),
            _ => None,
        }
    }
}

impl From<Content> for MessageContent {
    fn from(content: Content) -> Self {
        match content {
            Content::Text(text) => MessageContent::Text(text),
            Content::Image(image) => MessageContent::Image(image),
            Content::Resource(resource) => MessageContent::Text(TextContent {
                text: resource.get_text(),
                annotations: None,
            }),
        }
    }
}

#[derive(Debug, Clone, PartialEq, serde::Serialize, serde::Deserialize)]
/// A message to or from an LLM
#[serde(rename_all = "camelCase")]
pub struct Message {
    pub role: Role,
    pub created: i64,
    pub content: Vec<MessageContent>,
}

impl Message {
    /// Create a new user message with the current timestamp
    pub fn user() -> Self {
        Message {
            role: Role::User,
            created: Utc::now().timestamp(),
            content: Vec::new(),
        }
    }

    /// Create a new assistant message with the current timestamp
    pub fn assistant() -> Self {
        Message {
            role: Role::Assistant,
            created: Utc::now().timestamp(),
            content: Vec::new(),
        }
    }

    /// Add any MessageContent to the message
    pub fn with_content(mut self, content: MessageContent) -> Self {
        self.content.push(content);
        self
    }

    /// Add text content to the message
    pub fn with_text<S: Into<String>>(self, text: S) -> Self {
        self.with_content(MessageContent::text(text))
    }

    /// Add image content to the message
    pub fn with_image<S: Into<String>, T: Into<String>>(self, data: S, mime_type: T) -> Self {
        self.with_content(MessageContent::image(data, mime_type))
    }

    /// Add a tool request to the message
    pub fn with_tool_request<S: Into<String>>(
        self,
        id: S,
        tool_call: ToolResult<ToolCall>,
    ) -> Self {
        self.with_content(MessageContent::tool_request(id, tool_call))
    }

    /// Add a tool response to the message
    pub fn with_tool_response<S: Into<String>>(
        self,
        id: S,
        result: ToolResult<Vec<Content>>,
    ) -> Self {
        self.with_content(MessageContent::tool_response(id, result))
    }

    /// Add a tool confirmation request to the message
    pub fn with_tool_confirmation_request<S: Into<String>>(
        self,
        id: S,
        tool_name: String,
        arguments: Value,
        prompt: Option<String>,
    ) -> Self {
        self.with_content(MessageContent::tool_confirmation_request(
            id, tool_name, arguments, prompt,
        ))
    }

    /// Get the concatenated text content of the message, separated by newlines
    pub fn as_concat_text(&self) -> String {
        self.content
            .iter()
            .filter_map(|c| c.as_text())
            .collect::<Vec<_>>()
            .join("\n")
    }

    /// Check if the message is a tool call
    pub fn is_tool_call(&self) -> bool {
        self.content
            .iter()
            .any(|c| matches!(c, MessageContent::ToolRequest(_)))
    }

    /// Check if the message is a tool response
    pub fn is_tool_response(&self) -> bool {
        self.content
            .iter()
            .any(|c| matches!(c, MessageContent::ToolResponse(_)))
    }

    /// Retrieves all tool `id` from the message
    pub fn get_tool_ids(&self) -> HashSet<&str> {
        self.content
            .iter()
            .filter_map(|content| match content {
                MessageContent::ToolRequest(req) => Some(req.id.as_str()),
                MessageContent::ToolResponse(res) => Some(res.id.as_str()),
                _ => None,
            })
            .collect()
    }

    /// Retrieves all tool `id` from ToolRequest messages
    pub fn get_tool_request_ids(&self) -> HashSet<&str> {
        self.content
            .iter()
            .filter_map(|content| {
                if let MessageContent::ToolRequest(req) = content {
                    Some(req.id.as_str())
                } else {
                    None
                }
            })
            .collect()
    }

    /// Retrieves all tool `id` from ToolResponse messages
    pub fn get_tool_response_ids(&self) -> HashSet<&str> {
        self.content
            .iter()
            .filter_map(|content| {
                if let MessageContent::ToolResponse(res) = content {
                    Some(res.id.as_str())
                } else {
                    None
                }
            })
            .collect()
    }

    /// Check if the message has only TextContent
    pub fn has_only_text_content(&self) -> bool {
        self.content
            .iter()
            .all(|c| matches!(c, MessageContent::Text(_)))
    }
}

#[cfg(test)]
mod tests {
    use super::*;
<<<<<<< HEAD
    use mcp_core::content::EmbeddedResource;
    use mcp_core::prompt::PromptMessageContent;
    use mcp_core::resource::ResourceContents;

    #[test]
    fn test_prompt_content_to_message_content_text() {
        let prompt_content = PromptMessageContent::Text {
            text: "Hello, world!".to_string(),
        };

        let message_content = prompt_content_to_message_content(prompt_content);

        if let MessageContent::Text(text_content) = message_content {
            assert_eq!(text_content.text, "Hello, world!");
        } else {
            panic!("Expected MessageContent::Text");
        }
    }

    #[test]
    fn test_prompt_content_to_message_content_image() {
        let prompt_content = PromptMessageContent::Image {
            image: ImageContent {
                data: "base64data".to_string(),
                mime_type: "image/jpeg".to_string(),
                annotations: None,
            },
        };

        let message_content = prompt_content_to_message_content(prompt_content);

        if let MessageContent::Image(image_content) = message_content {
            assert_eq!(image_content.data, "base64data");
            assert_eq!(image_content.mime_type, "image/jpeg");
        } else {
            panic!("Expected MessageContent::Image");
        }
    }

    #[test]
    fn test_prompt_content_to_message_content_text_resource() {
        let resource = ResourceContents::TextResourceContents {
            uri: "file:///test.txt".to_string(),
            mime_type: Some("text/plain".to_string()),
            text: "Resource content".to_string(),
        };

        let prompt_content = PromptMessageContent::Resource {
            resource: EmbeddedResource {
                resource,
                annotations: None,
            },
        };

        let message_content = prompt_content_to_message_content(prompt_content);

        if let MessageContent::Text(text_content) = message_content {
            assert_eq!(text_content.text, "Resource content");
        } else {
            panic!("Expected MessageContent::Text");
        }
    }

    #[test]
    fn test_prompt_content_to_message_content_blob_resource() {
        let resource = ResourceContents::BlobResourceContents {
            uri: "file:///test.bin".to_string(),
            mime_type: Some("application/octet-stream".to_string()),
            blob: "binary_data".to_string(),
        };

        let prompt_content = PromptMessageContent::Resource {
            resource: EmbeddedResource {
                resource,
                annotations: None,
            },
        };

        let message_content = prompt_content_to_message_content(prompt_content);

        if let MessageContent::Text(text_content) = message_content {
            assert_eq!(text_content.text, "[Binary content: binary_data]");
        } else {
            panic!("Expected MessageContent::Text");
        }
    }

    #[test]
    fn test_message_with_text() {
        let message = Message::user().with_text("Hello");
        assert_eq!(message.as_concat_text(), "Hello");
    }

    #[test]
    fn test_message_with_tool_request() {
        let tool_call = Ok(ToolCall {
            name: "test_tool".to_string(),
            arguments: serde_json::json!({}),
        });

        let message = Message::assistant().with_tool_request("req1", tool_call);
        assert!(message.is_tool_call());
        assert!(!message.is_tool_response());

        let ids = message.get_tool_ids();
        assert_eq!(ids.len(), 1);
        assert!(ids.contains("req1"));
    }
=======
    use mcp_core::handler::ToolError;
    use serde_json::{json, Value};

    #[test]
    fn test_message_serialization() {
        let message = Message::assistant()
            .with_text("Hello, I'll help you with that.")
            .with_tool_request(
                "tool123",
                Ok(ToolCall::new("test_tool", json!({"param": "value"}))),
            );

        let json_str = serde_json::to_string_pretty(&message).unwrap();
        println!("Serialized message: {}", json_str);

        // Parse back to Value to check structure
        let value: Value = serde_json::from_str(&json_str).unwrap();

        // Check top-level fields
        assert_eq!(value["role"], "assistant");
        assert!(value["created"].is_i64());
        assert!(value["content"].is_array());

        // Check content items
        let content = &value["content"];

        // First item should be text
        assert_eq!(content[0]["type"], "text");
        assert_eq!(content[0]["text"], "Hello, I'll help you with that.");

        // Second item should be toolRequest
        assert_eq!(content[1]["type"], "toolRequest");
        assert_eq!(content[1]["id"], "tool123");

        // Check tool_call serialization
        assert_eq!(content[1]["toolCall"]["status"], "success");
        assert_eq!(content[1]["toolCall"]["value"]["name"], "test_tool");
        assert_eq!(
            content[1]["toolCall"]["value"]["arguments"]["param"],
            "value"
        );
    }

    #[test]
    fn test_error_serialization() {
        let message = Message::assistant().with_tool_request(
            "tool123",
            Err(ToolError::ExecutionError(
                "Something went wrong".to_string(),
            )),
        );

        let json_str = serde_json::to_string_pretty(&message).unwrap();
        println!("Serialized error: {}", json_str);

        // Parse back to Value to check structure
        let value: Value = serde_json::from_str(&json_str).unwrap();

        // Check tool_call serialization with error
        let tool_call = &value["content"][0]["toolCall"];
        assert_eq!(tool_call["status"], "error");
        assert_eq!(tool_call["error"], "Execution failed: Something went wrong");
    }

    #[test]
    fn test_deserialization() {
        // Create a JSON string with our new format
        let json_str = r#"{
            "role": "assistant",
            "created": 1740171566,
            "content": [
                {
                    "type": "text",
                    "text": "I'll help you with that."
                },
                {
                    "type": "toolRequest",
                    "id": "tool123",
                    "toolCall": {
                        "status": "success",
                        "value": {
                            "name": "test_tool",
                            "arguments": {"param": "value"}
                        }
                    }
                }
            ]
        }"#;

        let message: Message = serde_json::from_str(json_str).unwrap();

        assert_eq!(message.role, Role::Assistant);
        assert_eq!(message.created, 1740171566);
        assert_eq!(message.content.len(), 2);

        // Check first content item
        if let MessageContent::Text(text) = &message.content[0] {
            assert_eq!(text.text, "I'll help you with that.");
        } else {
            panic!("Expected Text content");
        }

        // Check second content item
        if let MessageContent::ToolRequest(req) = &message.content[1] {
            assert_eq!(req.id, "tool123");
            if let Ok(tool_call) = &req.tool_call {
                assert_eq!(tool_call.name, "test_tool");
                assert_eq!(tool_call.arguments, json!({"param": "value"}));
            } else {
                panic!("Expected successful tool call");
            }
        } else {
            panic!("Expected ToolRequest content");
        }
    }
>>>>>>> cc787637
}<|MERGE_RESOLUTION|>--- conflicted
+++ resolved
@@ -16,7 +16,148 @@
 use mcp_core::tool::ToolCall;
 use serde_json::Value;
 
-<<<<<<< HEAD
+mod tool_result_serde;
+
+#[derive(Debug, Clone, PartialEq, serde::Serialize, serde::Deserialize)]
+#[serde(rename_all = "camelCase")]
+pub struct ToolRequest {
+    pub id: String,
+    #[serde(with = "tool_result_serde")]
+    pub tool_call: ToolResult<ToolCall>,
+}
+
+#[derive(Debug, Clone, PartialEq, serde::Serialize, serde::Deserialize)]
+#[serde(rename_all = "camelCase")]
+pub struct ToolResponse {
+    pub id: String,
+    #[serde(with = "tool_result_serde")]
+    pub tool_result: ToolResult<Vec<Content>>,
+}
+
+#[derive(Debug, Clone, PartialEq, serde::Serialize, serde::Deserialize)]
+#[serde(rename_all = "camelCase")]
+pub struct ToolConfirmationRequest {
+    pub id: String,
+    pub tool_name: String,
+    pub arguments: Value,
+    pub prompt: Option<String>,
+}
+
+#[derive(Debug, Clone, PartialEq, serde::Serialize, serde::Deserialize)]
+/// Content passed inside a message, which can be both simple content and tool content
+#[serde(tag = "type", rename_all = "camelCase")]
+pub enum MessageContent {
+    Text(TextContent),
+    Image(ImageContent),
+    ToolRequest(ToolRequest),
+    ToolResponse(ToolResponse),
+    ToolConfirmationRequest(ToolConfirmationRequest),
+}
+
+impl MessageContent {
+    pub fn text<S: Into<String>>(text: S) -> Self {
+        MessageContent::Text(TextContent {
+            text: text.into(),
+            annotations: None,
+        })
+    }
+
+    pub fn image<S: Into<String>, T: Into<String>>(data: S, mime_type: T) -> Self {
+        MessageContent::Image(ImageContent {
+            data: data.into(),
+            mime_type: mime_type.into(),
+            annotations: None,
+        })
+    }
+
+    pub fn tool_request<S: Into<String>>(id: S, tool_call: ToolResult<ToolCall>) -> Self {
+        MessageContent::ToolRequest(ToolRequest {
+            id: id.into(),
+            tool_call,
+        })
+    }
+
+    pub fn tool_response<S: Into<String>>(id: S, tool_result: ToolResult<Vec<Content>>) -> Self {
+        MessageContent::ToolResponse(ToolResponse {
+            id: id.into(),
+            tool_result,
+        })
+    }
+
+    pub fn tool_confirmation_request<S: Into<String>>(
+        id: S,
+        tool_name: String,
+        arguments: Value,
+        prompt: Option<String>,
+    ) -> Self {
+        MessageContent::ToolConfirmationRequest(ToolConfirmationRequest {
+            id: id.into(),
+            tool_name,
+            arguments,
+            prompt,
+        })
+    }
+    pub fn as_tool_request(&self) -> Option<&ToolRequest> {
+        if let MessageContent::ToolRequest(ref tool_request) = self {
+            Some(tool_request)
+        } else {
+            None
+        }
+    }
+
+    pub fn as_tool_response(&self) -> Option<&ToolResponse> {
+        if let MessageContent::ToolResponse(ref tool_response) = self {
+            Some(tool_response)
+        } else {
+            None
+        }
+    }
+
+    pub fn as_tool_confirmation_request(&self) -> Option<&ToolConfirmationRequest> {
+        if let MessageContent::ToolConfirmationRequest(ref tool_confirmation_request) = self {
+            Some(tool_confirmation_request)
+        } else {
+            None
+        }
+    }
+
+    pub fn as_tool_response_text(&self) -> Option<String> {
+        if let Some(tool_response) = self.as_tool_response() {
+            if let Ok(contents) = &tool_response.tool_result {
+                let texts: Vec<String> = contents
+                    .iter()
+                    .filter_map(|content| content.as_text().map(String::from))
+                    .collect();
+                if !texts.is_empty() {
+                    return Some(texts.join("\n"));
+                }
+            }
+        }
+        None
+    }
+
+    /// Get the text content if this is a TextContent variant
+    pub fn as_text(&self) -> Option<&str> {
+        match self {
+            MessageContent::Text(text) => Some(&text.text),
+            _ => None,
+        }
+    }
+}
+
+impl From<Content> for MessageContent {
+    fn from(content: Content) -> Self {
+        match content {
+            Content::Text(text) => MessageContent::Text(text),
+            Content::Image(image) => MessageContent::Image(image),
+            Content::Resource(resource) => MessageContent::Text(TextContent {
+                text: resource.get_text(),
+                annotations: None,
+            }),
+        }
+    }
+}
+
 /// Convert PromptMessageContent to MessageContent
 ///
 /// This function allows converting from the prompt message content type
@@ -36,149 +177,6 @@
         }
     }
 }
-=======
-mod tool_result_serde;
->>>>>>> cc787637
-
-#[derive(Debug, Clone, PartialEq, serde::Serialize, serde::Deserialize)]
-#[serde(rename_all = "camelCase")]
-pub struct ToolRequest {
-    pub id: String,
-    #[serde(with = "tool_result_serde")]
-    pub tool_call: ToolResult<ToolCall>,
-}
-
-#[derive(Debug, Clone, PartialEq, serde::Serialize, serde::Deserialize)]
-#[serde(rename_all = "camelCase")]
-pub struct ToolResponse {
-    pub id: String,
-    #[serde(with = "tool_result_serde")]
-    pub tool_result: ToolResult<Vec<Content>>,
-}
-
-#[derive(Debug, Clone, PartialEq, serde::Serialize, serde::Deserialize)]
-#[serde(rename_all = "camelCase")]
-pub struct ToolConfirmationRequest {
-    pub id: String,
-    pub tool_name: String,
-    pub arguments: Value,
-    pub prompt: Option<String>,
-}
-
-#[derive(Debug, Clone, PartialEq, serde::Serialize, serde::Deserialize)]
-/// Content passed inside a message, which can be both simple content and tool content
-#[serde(tag = "type", rename_all = "camelCase")]
-pub enum MessageContent {
-    Text(TextContent),
-    Image(ImageContent),
-    ToolRequest(ToolRequest),
-    ToolResponse(ToolResponse),
-    ToolConfirmationRequest(ToolConfirmationRequest),
-}
-
-impl MessageContent {
-    pub fn text<S: Into<String>>(text: S) -> Self {
-        MessageContent::Text(TextContent {
-            text: text.into(),
-            annotations: None,
-        })
-    }
-
-    pub fn image<S: Into<String>, T: Into<String>>(data: S, mime_type: T) -> Self {
-        MessageContent::Image(ImageContent {
-            data: data.into(),
-            mime_type: mime_type.into(),
-            annotations: None,
-        })
-    }
-
-    pub fn tool_request<S: Into<String>>(id: S, tool_call: ToolResult<ToolCall>) -> Self {
-        MessageContent::ToolRequest(ToolRequest {
-            id: id.into(),
-            tool_call,
-        })
-    }
-
-    pub fn tool_response<S: Into<String>>(id: S, tool_result: ToolResult<Vec<Content>>) -> Self {
-        MessageContent::ToolResponse(ToolResponse {
-            id: id.into(),
-            tool_result,
-        })
-    }
-
-    pub fn tool_confirmation_request<S: Into<String>>(
-        id: S,
-        tool_name: String,
-        arguments: Value,
-        prompt: Option<String>,
-    ) -> Self {
-        MessageContent::ToolConfirmationRequest(ToolConfirmationRequest {
-            id: id.into(),
-            tool_name,
-            arguments,
-            prompt,
-        })
-    }
-    pub fn as_tool_request(&self) -> Option<&ToolRequest> {
-        if let MessageContent::ToolRequest(ref tool_request) = self {
-            Some(tool_request)
-        } else {
-            None
-        }
-    }
-
-    pub fn as_tool_response(&self) -> Option<&ToolResponse> {
-        if let MessageContent::ToolResponse(ref tool_response) = self {
-            Some(tool_response)
-        } else {
-            None
-        }
-    }
-
-    pub fn as_tool_confirmation_request(&self) -> Option<&ToolConfirmationRequest> {
-        if let MessageContent::ToolConfirmationRequest(ref tool_confirmation_request) = self {
-            Some(tool_confirmation_request)
-        } else {
-            None
-        }
-    }
-
-    pub fn as_tool_response_text(&self) -> Option<String> {
-        if let Some(tool_response) = self.as_tool_response() {
-            if let Ok(contents) = &tool_response.tool_result {
-                let texts: Vec<String> = contents
-                    .iter()
-                    .filter_map(|content| content.as_text().map(String::from))
-                    .collect();
-                if !texts.is_empty() {
-                    return Some(texts.join("\n"));
-                }
-            }
-        }
-        None
-    }
-
-    /// Get the text content if this is a TextContent variant
-    pub fn as_text(&self) -> Option<&str> {
-        match self {
-            MessageContent::Text(text) => Some(&text.text),
-            _ => None,
-        }
-    }
-}
-
-impl From<Content> for MessageContent {
-    fn from(content: Content) -> Self {
-        match content {
-            Content::Text(text) => MessageContent::Text(text),
-            Content::Image(image) => MessageContent::Image(image),
-            Content::Resource(resource) => MessageContent::Text(TextContent {
-                text: resource.get_text(),
-                annotations: None,
-            }),
-        }
-    }
-}
 
 #[derive(Debug, Clone, PartialEq, serde::Serialize, serde::Deserialize)]
 /// A message to or from an LLM
@@ -329,117 +327,10 @@
 #[cfg(test)]
 mod tests {
     use super::*;
-<<<<<<< HEAD
     use mcp_core::content::EmbeddedResource;
+    use mcp_core::handler::ToolError;
     use mcp_core::prompt::PromptMessageContent;
     use mcp_core::resource::ResourceContents;
-
-    #[test]
-    fn test_prompt_content_to_message_content_text() {
-        let prompt_content = PromptMessageContent::Text {
-            text: "Hello, world!".to_string(),
-        };
-
-        let message_content = prompt_content_to_message_content(prompt_content);
-
-        if let MessageContent::Text(text_content) = message_content {
-            assert_eq!(text_content.text, "Hello, world!");
-        } else {
-            panic!("Expected MessageContent::Text");
-        }
-    }
-
-    #[test]
-    fn test_prompt_content_to_message_content_image() {
-        let prompt_content = PromptMessageContent::Image {
-            image: ImageContent {
-                data: "base64data".to_string(),
-                mime_type: "image/jpeg".to_string(),
-                annotations: None,
-            },
-        };
-
-        let message_content = prompt_content_to_message_content(prompt_content);
-
-        if let MessageContent::Image(image_content) = message_content {
-            assert_eq!(image_content.data, "base64data");
-            assert_eq!(image_content.mime_type, "image/jpeg");
-        } else {
-            panic!("Expected MessageContent::Image");
-        }
-    }
-
-    #[test]
-    fn test_prompt_content_to_message_content_text_resource() {
-        let resource = ResourceContents::TextResourceContents {
-            uri: "file:///test.txt".to_string(),
-            mime_type: Some("text/plain".to_string()),
-            text: "Resource content".to_string(),
-        };
-
-        let prompt_content = PromptMessageContent::Resource {
-            resource: EmbeddedResource {
-                resource,
-                annotations: None,
-            },
-        };
-
-        let message_content = prompt_content_to_message_content(prompt_content);
-
-        if let MessageContent::Text(text_content) = message_content {
-            assert_eq!(text_content.text, "Resource content");
-        } else {
-            panic!("Expected MessageContent::Text");
-        }
-    }
-
-    #[test]
-    fn test_prompt_content_to_message_content_blob_resource() {
-        let resource = ResourceContents::BlobResourceContents {
-            uri: "file:///test.bin".to_string(),
-            mime_type: Some("application/octet-stream".to_string()),
-            blob: "binary_data".to_string(),
-        };
-
-        let prompt_content = PromptMessageContent::Resource {
-            resource: EmbeddedResource {
-                resource,
-                annotations: None,
-            },
-        };
-
-        let message_content = prompt_content_to_message_content(prompt_content);
-
-        if let MessageContent::Text(text_content) = message_content {
-            assert_eq!(text_content.text, "[Binary content: binary_data]");
-        } else {
-            panic!("Expected MessageContent::Text");
-        }
-    }
-
-    #[test]
-    fn test_message_with_text() {
-        let message = Message::user().with_text("Hello");
-        assert_eq!(message.as_concat_text(), "Hello");
-    }
-
-    #[test]
-    fn test_message_with_tool_request() {
-        let tool_call = Ok(ToolCall {
-            name: "test_tool".to_string(),
-            arguments: serde_json::json!({}),
-        });
-
-        let message = Message::assistant().with_tool_request("req1", tool_call);
-        assert!(message.is_tool_call());
-        assert!(!message.is_tool_response());
-
-        let ids = message.get_tool_ids();
-        assert_eq!(ids.len(), 1);
-        assert!(ids.contains("req1"));
-    }
-=======
-    use mcp_core::handler::ToolError;
     use serde_json::{json, Value};
 
     #[test]
@@ -554,5 +445,109 @@
             panic!("Expected ToolRequest content");
         }
     }
->>>>>>> cc787637
+
+    #[test]
+    fn test_prompt_content_to_message_content_text() {
+        let prompt_content = PromptMessageContent::Text {
+            text: "Hello, world!".to_string(),
+        };
+
+        let message_content = prompt_content_to_message_content(prompt_content);
+
+        if let MessageContent::Text(text_content) = message_content {
+            assert_eq!(text_content.text, "Hello, world!");
+        } else {
+            panic!("Expected MessageContent::Text");
+        }
+    }
+
+    #[test]
+    fn test_prompt_content_to_message_content_image() {
+        let prompt_content = PromptMessageContent::Image {
+            image: ImageContent {
+                data: "base64data".to_string(),
+                mime_type: "image/jpeg".to_string(),
+                annotations: None,
+            },
+        };
+
+        let message_content = prompt_content_to_message_content(prompt_content);
+
+        if let MessageContent::Image(image_content) = message_content {
+            assert_eq!(image_content.data, "base64data");
+            assert_eq!(image_content.mime_type, "image/jpeg");
+        } else {
+            panic!("Expected MessageContent::Image");
+        }
+    }
+
+    #[test]
+    fn test_prompt_content_to_message_content_text_resource() {
+        let resource = ResourceContents::TextResourceContents {
+            uri: "file:///test.txt".to_string(),
+            mime_type: Some("text/plain".to_string()),
+            text: "Resource content".to_string(),
+        };
+
+        let prompt_content = PromptMessageContent::Resource {
+            resource: EmbeddedResource {
+                resource,
+                annotations: None,
+            },
+        };
+
+        let message_content = prompt_content_to_message_content(prompt_content);
+
+        if let MessageContent::Text(text_content) = message_content {
+            assert_eq!(text_content.text, "Resource content");
+        } else {
+            panic!("Expected MessageContent::Text");
+        }
+    }
+
+    #[test]
+    fn test_prompt_content_to_message_content_blob_resource() {
+        let resource = ResourceContents::BlobResourceContents {
+            uri: "file:///test.bin".to_string(),
+            mime_type: Some("application/octet-stream".to_string()),
+            blob: "binary_data".to_string(),
+        };
+
+        let prompt_content = PromptMessageContent::Resource {
+            resource: EmbeddedResource {
+                resource,
+                annotations: None,
+            },
+        };
+
+        let message_content = prompt_content_to_message_content(prompt_content);
+
+        if let MessageContent::Text(text_content) = message_content {
+            assert_eq!(text_content.text, "[Binary content: binary_data]");
+        } else {
+            panic!("Expected MessageContent::Text");
+        }
+    }
+
+    #[test]
+    fn test_message_with_text() {
+        let message = Message::user().with_text("Hello");
+        assert_eq!(message.as_concat_text(), "Hello");
+    }
+
+    #[test]
+    fn test_message_with_tool_request() {
+        let tool_call = Ok(ToolCall {
+            name: "test_tool".to_string(),
+            arguments: serde_json::json!({}),
+        });
+
+        let message = Message::assistant().with_tool_request("req1", tool_call);
+        assert!(message.is_tool_call());
+        assert!(!message.is_tool_response());
+
+        let ids = message.get_tool_ids();
+        assert_eq!(ids.len(), 1);
+        assert!(ids.contains("req1"));
+    }
 }