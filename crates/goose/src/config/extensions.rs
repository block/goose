--- conflicted
+++ resolved
@@ -4,11 +4,7 @@
 use serde::{Deserialize, Serialize};
 use serde_json::Value;
 use std::collections::HashMap;
-<<<<<<< HEAD
-use tracing;
-=======
 use tracing::warn;
->>>>>>> b07b3bce
 use utoipa::ToSchema;
 
 pub const DEFAULT_EXTENSION: &str = "developer";
@@ -32,13 +28,77 @@
 }
 
 fn get_extensions_map() -> HashMap<String, ExtensionEntry> {
-    let config = Config::global();
-    config
-        .get_param(EXTENSIONS_CONFIG_KEY)
-        .unwrap_or_else(|_| HashMap::new())
+    let raw: Value = Config::global()
+        .get_param::<Value>(EXTENSIONS_CONFIG_KEY)
+        .unwrap_or_else(|err| {
+            warn!(
+                "Failed to load {}: {err}. Falling back to empty object.",
+                EXTENSIONS_CONFIG_KEY
+            );
+            Value::Object(serde_json::Map::new())
+        });
+
+    let mut extensions_map: HashMap<String, ExtensionEntry> = match raw {
+        Value::Object(obj) => {
+            let mut m = HashMap::with_capacity(obj.len());
+            for (k, mut v) in obj {
+                if let Value::Object(ref mut inner) = v {
+                    match inner.get("description") {
+                        Some(Value::Null) | None => {
+                            inner.insert("description".to_string(), Value::String(String::new()));
+                        }
+                        _ => {}
+                    }
+                }
+                match serde_json::from_value::<ExtensionEntry>(v.clone()) {
+                    Ok(entry) => {
+                        m.insert(k, entry);
+                    }
+                    Err(err) => {
+                        let bad_json = serde_json::to_string(&v).unwrap_or_else(|e| {
+                            format!("<failed to serialize malformed value: {e}>")
+                        });
+                        warn!(
+                            extension = %k,
+                            error = %err,
+                            bad_json = %bad_json,
+                            "Skipping malformed extension"
+                        );
+                    }
+                }
+            }
+            m
+        }
+        other => {
+            warn!(
+                "Expected object for {}, got {}. Using empty map.",
+                EXTENSIONS_CONFIG_KEY, other
+            );
+            HashMap::new()
+        }
+    };
+
+    if !extensions_map.is_empty() {
+        for (name, def) in PLATFORM_EXTENSIONS.iter() {
+            if !extensions_map.contains_key(*name) {
+                extensions_map.insert(
+                    name.to_string(),
+                    ExtensionEntry {
+                        config: ExtensionConfig::Platform {
+                            name: def.name.to_string(),
+                            description: def.description.to_string(),
+                            bundled: Some(true),
+                            available_tools: Vec::new(),
+                        },
+                        enabled: true,
+                    },
+                );
+            }
+        }
+    }
+    extensions_map
 }
 
-<<<<<<< HEAD
 fn save_extensions_map(extensions: HashMap<String, ExtensionEntry>) {
     let config = Config::global();
     match serde_json::to_value(extensions) {
@@ -50,82 +110,6 @@
         Err(e) => {
             tracing::debug!("Failed to serialize extensions: {}", e);
         }
-=======
-impl ExtensionConfigManager {
-    fn get_extensions_map() -> Result<HashMap<String, ExtensionEntry>> {
-        let raw: Value = Config::global()
-            .get_param::<Value>(EXTENSIONS_CONFIG_KEY)
-            .unwrap_or_else(|err| {
-                warn!(
-                    "Failed to load {}: {err}. Falling back to empty object.",
-                    EXTENSIONS_CONFIG_KEY
-                );
-                Value::Object(serde_json::Map::new())
-            });
-
-        let mut extensions_map: HashMap<String, ExtensionEntry> = match raw {
-            Value::Object(obj) => {
-                let mut m = HashMap::with_capacity(obj.len());
-                for (k, mut v) in obj {
-                    if let Value::Object(ref mut inner) = v {
-                        match inner.get("description") {
-                            Some(Value::Null) | None => {
-                                inner.insert(
-                                    "description".to_string(),
-                                    Value::String(String::new()),
-                                );
-                            }
-                            _ => {}
-                        }
-                    }
-                    match serde_json::from_value::<ExtensionEntry>(v.clone()) {
-                        Ok(entry) => {
-                            m.insert(k, entry);
-                        }
-                        Err(err) => {
-                            let bad_json = serde_json::to_string(&v).unwrap_or_else(|e| {
-                                format!("<failed to serialize malformed value: {e}>")
-                            });
-                            warn!(
-                                extension = %k,
-                                error = %err,
-                                bad_json = %bad_json,
-                                "Skipping malformed extension"
-                            );
-                        }
-                    }
-                }
-                m
-            }
-            other => {
-                warn!(
-                    "Expected object for {}, got {}. Using empty map.",
-                    EXTENSIONS_CONFIG_KEY, other
-                );
-                HashMap::new()
-            }
-        };
-
-        if !extensions_map.is_empty() {
-            for (name, def) in PLATFORM_EXTENSIONS.iter() {
-                if !extensions_map.contains_key(*name) {
-                    extensions_map.insert(
-                        name.to_string(),
-                        ExtensionEntry {
-                            config: ExtensionConfig::Platform {
-                                name: def.name.to_string(),
-                                description: def.description.to_string(),
-                                bundled: Some(true),
-                                available_tools: Vec::new(),
-                            },
-                            enabled: true,
-                        },
-                    );
-                }
-            }
-        }
-        Ok(extensions_map)
->>>>>>> b07b3bce
     }
 }
 
