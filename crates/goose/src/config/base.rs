--- conflicted
+++ resolved
@@ -608,18 +608,10 @@
     /// Returns a ConfigError if:
     /// - There is an error reading or writing the config file
     /// - There is an error serializing the value
-<<<<<<< HEAD
-    pub fn set_param(&self, key: &str, value: Value) -> Result<(), ConfigError> {
-        let _guard = self.guard.lock().unwrap();
-        let mut values = self.load()?;
-
-        values.insert(serde_yaml::to_value(key)?, serde_yaml::to_value(value)?);
-=======
     pub fn set_param<V: Serialize>(&self, key: &str, value: V) -> Result<(), ConfigError> {
         let _guard = self.guard.lock().unwrap();
         let mut values = self.load_values()?;
-        values.insert(key.to_string(), serde_json::to_value(&value)?);
->>>>>>> c39775ea
+        values.insert(serde_yaml::to_value(key)?, serde_yaml::to_value(value)?);
         self.save_values(values)
     }
 
@@ -699,13 +691,8 @@
         // Lock before reading to prevent race condition.
         let _guard = self.guard.lock().unwrap();
 
-<<<<<<< HEAD
         let mut values = self.all_secrets()?;
-        values.insert(key.to_string(), value);
-=======
-        let mut values = self.load_secrets()?;
         values.insert(key.to_string(), serde_json::to_value(value)?);
->>>>>>> c39775ea
 
         match &self.secrets {
             SecretStorage::Keyring { service } => {
