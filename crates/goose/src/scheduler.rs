use std::collections::HashMap;
use std::fs;
use std::io;
use std::path::{Path, PathBuf};
use std::sync::Arc;

use anyhow::{anyhow, Result};
use async_trait::async_trait;
use chrono::{DateTime, Local, Utc};
use serde::{Deserialize, Serialize};
use tokio::sync::Mutex;
use tokio_cron_scheduler::{job::JobId, Job, JobScheduler as TokioJobScheduler};
use tokio_util::sync::CancellationToken;

use crate::agents::AgentEvent;
use crate::agents::{Agent, SessionConfig};
use crate::config::paths::Paths;
use crate::config::Config;
use crate::conversation::message::Message;
use crate::conversation::Conversation;
use crate::providers::create;
use crate::recipe::Recipe;
use crate::scheduler_trait::SchedulerTrait;
use crate::session::session_manager::SessionType;
use crate::session::{Session, SessionManager};

type RunningTasksMap = HashMap<String, CancellationToken>;
type JobsMap = HashMap<String, (JobId, ScheduledJob)>;

pub fn get_default_scheduler_storage_path() -> Result<PathBuf, io::Error> {
    let data_dir = Paths::data_dir();
    fs::create_dir_all(&data_dir)?;
    Ok(data_dir.join("schedules.json"))
}

pub fn get_default_scheduled_recipes_dir() -> Result<PathBuf, SchedulerError> {
    let data_dir = Paths::data_dir();
    let recipes_dir = data_dir.join("scheduled_recipes");
    fs::create_dir_all(&recipes_dir).map_err(SchedulerError::StorageError)?;
    Ok(recipes_dir)
}

#[derive(Debug)]
pub enum SchedulerError {
    JobIdExists(String),
    JobNotFound(String),
    StorageError(io::Error),
    RecipeLoadError(String),
    AgentSetupError(String),
    PersistError(String),
    CronParseError(String),
    SchedulerInternalError(String),
    AnyhowError(anyhow::Error),
}

impl std::fmt::Display for SchedulerError {
    fn fmt(&self, f: &mut std::fmt::Formatter<'_>) -> std::fmt::Result {
        match self {
            SchedulerError::JobIdExists(id) => write!(f, "Job ID '{}' already exists.", id),
            SchedulerError::JobNotFound(id) => write!(f, "Job ID '{}' not found.", id),
            SchedulerError::StorageError(e) => write!(f, "Storage error: {}", e),
            SchedulerError::RecipeLoadError(e) => write!(f, "Recipe load error: {}", e),
            SchedulerError::AgentSetupError(e) => write!(f, "Agent setup error: {}", e),
            SchedulerError::PersistError(e) => write!(f, "Failed to persist schedules: {}", e),
            SchedulerError::CronParseError(e) => write!(f, "Invalid cron string: {}", e),
            SchedulerError::SchedulerInternalError(e) => {
                write!(f, "Scheduler internal error: {}", e)
            }
            SchedulerError::AnyhowError(e) => write!(f, "Scheduler operation failed: {}", e),
        }
    }
}

impl std::error::Error for SchedulerError {
    fn source(&self) -> Option<&(dyn std::error::Error + 'static)> {
        match self {
            SchedulerError::StorageError(e) => Some(e),
            SchedulerError::AnyhowError(e) => Some(e.as_ref()),
            _ => None,
        }
    }
}

impl From<io::Error> for SchedulerError {
    fn from(err: io::Error) -> Self {
        SchedulerError::StorageError(err)
    }
}

impl From<serde_json::Error> for SchedulerError {
    fn from(err: serde_json::Error) -> Self {
        SchedulerError::PersistError(err.to_string())
    }
}

impl From<anyhow::Error> for SchedulerError {
    fn from(err: anyhow::Error) -> Self {
        SchedulerError::AnyhowError(err)
    }
}

#[derive(Clone, Serialize, Deserialize, Debug, utoipa::ToSchema)]
pub struct ScheduledJob {
    pub id: String,
    pub source: String,
    pub cron: String,
    pub last_run: Option<DateTime<Utc>>,
    #[serde(default)]
    pub currently_running: bool,
    #[serde(default)]
    pub paused: bool,
    #[serde(default)]
    pub current_session_id: Option<String>,
    #[serde(default)]
    pub process_start_time: Option<DateTime<Utc>>,
}

async fn persist_jobs(
    storage_path: &Path,
    jobs: &Arc<Mutex<JobsMap>>,
) -> Result<(), SchedulerError> {
    let jobs_guard = jobs.lock().await;
    let list: Vec<ScheduledJob> = jobs_guard.values().map(|(_, j)| j.clone()).collect();
    if let Some(parent) = storage_path.parent() {
        fs::create_dir_all(parent)?;
    }
    let data = serde_json::to_string_pretty(&list)?;
    fs::write(storage_path, data)?;
    Ok(())
}

pub struct Scheduler {
    tokio_scheduler: TokioJobScheduler,
    jobs: Arc<Mutex<JobsMap>>,
    storage_path: PathBuf,
    running_tasks: Arc<Mutex<RunningTasksMap>>,
}

impl Scheduler {
    pub async fn new(storage_path: PathBuf) -> Result<Arc<Self>, SchedulerError> {
        let internal_scheduler = TokioJobScheduler::new()
            .await
            .map_err(|e| SchedulerError::SchedulerInternalError(e.to_string()))?;

        let jobs = Arc::new(Mutex::new(HashMap::new()));
        let running_tasks = Arc::new(Mutex::new(HashMap::new()));

        let arc_self = Arc::new(Self {
            tokio_scheduler: internal_scheduler,
            jobs,
            storage_path,
            running_tasks,
        });

        arc_self.load_jobs_from_storage().await;
        arc_self
            .tokio_scheduler
            .start()
            .await
            .map_err(|e| SchedulerError::SchedulerInternalError(e.to_string()))?;

        Ok(arc_self)
    }

    fn create_cron_task(&self, job: ScheduledJob) -> Result<Job, SchedulerError> {
        let job_for_task = job.clone();
        let jobs_arc = self.jobs.clone();
        let storage_path = self.storage_path.clone();
        let running_tasks_arc = self.running_tasks.clone();

        let cron_parts: Vec<&str> = job.cron.split_whitespace().collect();
        let cron = match cron_parts.len() {
            5 => {
                tracing::warn!(
                    "Job '{}' has legacy 5-field cron '{}', converting to 6-field",
                    job.id,
                    job.cron
                );
                format!("0 {}", job.cron)
            }
            6 => job.cron.clone(),
            _ => {
                return Err(SchedulerError::CronParseError(format!(
                    "Invalid cron expression '{}': expected 5 or 6 fields, got {}",
                    job.cron,
                    cron_parts.len()
                )))
            }
        };

        let local_tz = Local::now().timezone();

        Job::new_async_tz(&cron, local_tz, move |_uuid, _l| {
            tracing::info!("Cron task triggered for job '{}'", job_for_task.id);
            let task_job_id = job_for_task.id.clone();
            let current_jobs_arc = jobs_arc.clone();
            let local_storage_path = storage_path.clone();
            let job_to_execute = job_for_task.clone();
            let running_tasks = running_tasks_arc.clone();

            Box::pin(async move {
                let should_execute = {
                    let jobs_guard = current_jobs_arc.lock().await;
                    jobs_guard
                        .get(&task_job_id)
                        .map(|(_, j)| !j.paused)
                        .unwrap_or(false)
                };

                if !should_execute {
                    return;
                }

                let current_time = Utc::now();
                {
                    let mut jobs_guard = current_jobs_arc.lock().await;
                    if let Some((_, job)) = jobs_guard.get_mut(&task_job_id) {
                        job.last_run = Some(current_time);
                        job.currently_running = true;
                        job.process_start_time = Some(current_time);
                    }
                }

                if let Err(e) = persist_jobs(&local_storage_path, &current_jobs_arc).await {
                    tracing::error!("Failed to persist job status: {}", e);
                }

                let cancel_token = CancellationToken::new();
                {
                    let mut tasks = running_tasks.lock().await;
                    tasks.insert(task_job_id.clone(), cancel_token.clone());
                }

                let result = execute_job(
                    job_to_execute,
                    current_jobs_arc.clone(),
                    task_job_id.clone(),
                    cancel_token.clone(),
                )
                .await;

                {
                    let mut tasks = running_tasks.lock().await;
                    tasks.remove(&task_job_id);
                }

                {
                    let mut jobs_guard = current_jobs_arc.lock().await;
                    if let Some((_, job)) = jobs_guard.get_mut(&task_job_id) {
                        job.currently_running = false;
                        job.current_session_id = None;
                        job.process_start_time = None;
                    }
                }

                if let Err(e) = persist_jobs(&local_storage_path, &current_jobs_arc).await {
                    tracing::error!("Failed to persist job completion: {}", e);
                }

                match result {
                    Ok(_) => tracing::info!("Job '{}' completed", task_job_id),
                    Err(e) => tracing::error!("Job '{}' failed: {}", task_job_id, e),
                }
            })
        })
        .map_err(|e| SchedulerError::CronParseError(e.to_string()))
    }

    pub async fn add_scheduled_job(
        &self,
        original_job_spec: ScheduledJob,
    ) -> Result<(), SchedulerError> {
        {
            let jobs_guard = self.jobs.lock().await;
            if jobs_guard.contains_key(&original_job_spec.id) {
                return Err(SchedulerError::JobIdExists(original_job_spec.id.clone()));
            }
        }

        let original_recipe_path = Path::new(&original_job_spec.source);
        if !original_recipe_path.is_file() {
            return Err(SchedulerError::RecipeLoadError(format!(
                "Recipe file not found: {}",
                original_job_spec.source
            )));
        }

        let scheduled_recipes_dir = get_default_scheduled_recipes_dir()?;
        let original_extension = original_recipe_path
            .extension()
            .and_then(|ext| ext.to_str())
            .unwrap_or("yaml");

        let destination_filename = format!("{}.{}", original_job_spec.id, original_extension);
        let destination_recipe_path = scheduled_recipes_dir.join(destination_filename);

        fs::copy(original_recipe_path, &destination_recipe_path)?;

        let mut stored_job = original_job_spec;
        stored_job.source = destination_recipe_path.to_string_lossy().into_owned();
        stored_job.current_session_id = None;
        stored_job.process_start_time = None;

        let cron_task = self.create_cron_task(stored_job.clone())?;

        let job_uuid = self
            .tokio_scheduler
            .add(cron_task)
            .await
            .map_err(|e| SchedulerError::SchedulerInternalError(e.to_string()))?;

        {
            let mut jobs_guard = self.jobs.lock().await;
            jobs_guard.insert(stored_job.id.clone(), (job_uuid, stored_job));
        }

        persist_jobs(&self.storage_path, &self.jobs).await?;
        Ok(())
    }

    async fn load_jobs_from_storage(self: &Arc<Self>) {
        if !self.storage_path.exists() {
            return;
        }
        let data = match fs::read_to_string(&self.storage_path) {
            Ok(data) => data,
            Err(e) => {
                tracing::error!(
                    "Failed to read schedules.json: {}. Starting with empty schedule list.",
                    e
                );
                return;
            }
        };
        if data.trim().is_empty() {
            return;
        }

        let list: Vec<ScheduledJob> = match serde_json::from_str(&data) {
            Ok(jobs) => jobs,
            Err(e) => {
                tracing::error!(
                    "Failed to parse schedules.json: {}. Starting with empty schedule list.",
                    e
                );
                return;
            }
        };

        for job_to_load in list {
            if !Path::new(&job_to_load.source).exists() {
                tracing::warn!(
                    "Recipe file {} not found, skipping job '{}'",
                    job_to_load.source,
                    job_to_load.id
                );
                continue;
            }

            let cron_task = match self.create_cron_task(job_to_load.clone()) {
                Ok(task) => task,
                Err(e) => {
                    tracing::error!(
                        "Failed to create cron task for job '{}': {}. Skipping.",
                        job_to_load.id,
                        e
                    );
                    continue;
                }
            };

            let job_uuid = match self.tokio_scheduler.add(cron_task).await {
                Ok(uuid) => uuid,
                Err(e) => {
                    tracing::error!(
                        "Failed to add job '{}' to scheduler: {}. Skipping.",
                        job_to_load.id,
                        e
                    );
                    continue;
                }
            };

            let mut jobs_guard = self.jobs.lock().await;
            jobs_guard.insert(job_to_load.id.clone(), (job_uuid, job_to_load));
        }
    }

    pub async fn list_scheduled_jobs(&self) -> Vec<ScheduledJob> {
        self.jobs
            .lock()
            .await
            .values()
            .map(|(_, j)| j.clone())
            .collect()
    }

    pub async fn remove_scheduled_job(&self, id: &str) -> Result<(), SchedulerError> {
        let (job_uuid, recipe_path) = {
            let mut jobs_guard = self.jobs.lock().await;
            match jobs_guard.remove(id) {
                Some((uuid, job)) => (uuid, job.source.clone()),
                None => return Err(SchedulerError::JobNotFound(id.to_string())),
            }
        };

        self.tokio_scheduler
            .remove(&job_uuid)
            .await
            .map_err(|e| SchedulerError::SchedulerInternalError(e.to_string()))?;

        let path = Path::new(&recipe_path);
        if path.exists() {
            fs::remove_file(path)?;
        }

        persist_jobs(&self.storage_path, &self.jobs).await?;
        Ok(())
    }

    pub async fn sessions(
        &self,
        sched_id: &str,
        limit: usize,
    ) -> Result<Vec<(String, Session)>, SchedulerError> {
        let all_sessions = SessionManager::list_sessions()
            .await
            .map_err(|e| SchedulerError::StorageError(io::Error::other(e)))?;

        let mut schedule_sessions: Vec<(String, Session)> = all_sessions
            .into_iter()
            .filter(|s| s.schedule_id.as_deref() == Some(sched_id))
            .map(|s| (s.id.clone(), s))
            .collect();

        schedule_sessions.sort_by(|a, b| b.1.created_at.cmp(&a.1.created_at));
        schedule_sessions.truncate(limit);

        Ok(schedule_sessions)
    }

    pub async fn run_now(&self, sched_id: &str) -> Result<String, SchedulerError> {
        let job_to_run = {
            let mut jobs_guard = self.jobs.lock().await;
            match jobs_guard.get_mut(sched_id) {
                Some((_, job)) => {
                    if job.currently_running {
                        return Err(SchedulerError::AnyhowError(anyhow!(
                            "Job '{}' is already running",
                            sched_id
                        )));
                    }
                    job.currently_running = true;
                    job.process_start_time = Some(Utc::now());
                    job.clone()
                }
                None => return Err(SchedulerError::JobNotFound(sched_id.to_string())),
            }
        };

        persist_jobs(&self.storage_path, &self.jobs).await?;

        let cancel_token = CancellationToken::new();
        {
            let mut tasks = self.running_tasks.lock().await;
            tasks.insert(sched_id.to_string(), cancel_token.clone());
        }

        let result = execute_job(
            job_to_run,
            self.jobs.clone(),
            sched_id.to_string(),
            cancel_token.clone(),
        )
        .await;

        {
            let mut tasks = self.running_tasks.lock().await;
            tasks.remove(sched_id);
        }

        {
            let mut jobs_guard = self.jobs.lock().await;
            if let Some((_, job)) = jobs_guard.get_mut(sched_id) {
                job.currently_running = false;
                job.current_session_id = None;
                job.process_start_time = None;
                job.last_run = Some(Utc::now());
            }
        }

        persist_jobs(&self.storage_path, &self.jobs).await?;

        match result {
            Ok(session_id) => Ok(session_id),
            Err(e) => Err(SchedulerError::AnyhowError(anyhow!(
                "Job '{}' failed: {}",
                sched_id,
                e
            ))),
        }
    }

    pub async fn pause_schedule(&self, sched_id: &str) -> Result<(), SchedulerError> {
        {
            let mut jobs_guard = self.jobs.lock().await;
            match jobs_guard.get_mut(sched_id) {
                Some((_, job)) => {
                    if job.currently_running {
                        return Err(SchedulerError::AnyhowError(anyhow!(
                            "Cannot pause running schedule '{}'",
                            sched_id
                        )));
                    }
                    job.paused = true;
                }
                None => return Err(SchedulerError::JobNotFound(sched_id.to_string())),
            }
        }

        persist_jobs(&self.storage_path, &self.jobs).await
    }

    pub async fn unpause_schedule(&self, sched_id: &str) -> Result<(), SchedulerError> {
        {
            let mut jobs_guard = self.jobs.lock().await;
            match jobs_guard.get_mut(sched_id) {
                Some((_, job)) => job.paused = false,
                None => return Err(SchedulerError::JobNotFound(sched_id.to_string())),
            }
        }

        persist_jobs(&self.storage_path, &self.jobs).await
    }

    pub async fn update_schedule(
        &self,
        sched_id: &str,
        new_cron: String,
    ) -> Result<(), SchedulerError> {
        let (old_uuid, updated_job) = {
            let mut jobs_guard = self.jobs.lock().await;
            match jobs_guard.get_mut(sched_id) {
                Some((uuid, job)) => {
                    if job.currently_running {
                        return Err(SchedulerError::AnyhowError(anyhow!(
                            "Cannot update running schedule '{}'",
                            sched_id
                        )));
                    }
                    if new_cron == job.cron {
                        return Ok(());
                    }
                    job.cron = new_cron.clone();
                    (*uuid, job.clone())
                }
                None => return Err(SchedulerError::JobNotFound(sched_id.to_string())),
            }
        };

        self.tokio_scheduler
            .remove(&old_uuid)
            .await
            .map_err(|e| SchedulerError::SchedulerInternalError(e.to_string()))?;

        let cron_task = self.create_cron_task(updated_job)?;
        let new_uuid = self
            .tokio_scheduler
            .add(cron_task)
            .await
            .map_err(|e| SchedulerError::SchedulerInternalError(e.to_string()))?;

        {
            let mut jobs_guard = self.jobs.lock().await;
            if let Some((uuid, _)) = jobs_guard.get_mut(sched_id) {
                *uuid = new_uuid;
            }
        }

        persist_jobs(&self.storage_path, &self.jobs).await
    }

    pub async fn kill_running_job(&self, sched_id: &str) -> Result<(), SchedulerError> {
        {
            let jobs_guard = self.jobs.lock().await;
            match jobs_guard.get(sched_id) {
                Some((_, job)) if !job.currently_running => {
                    return Err(SchedulerError::AnyhowError(anyhow!(
                        "Schedule '{}' is not running",
                        sched_id
                    )));
                }
                None => return Err(SchedulerError::JobNotFound(sched_id.to_string())),
                _ => {}
            }
        }

        {
            let tasks = self.running_tasks.lock().await;
            if let Some(token) = tasks.get(sched_id) {
                token.cancel();
            }
        }

        Ok(())
    }

    pub async fn get_running_job_info(
        &self,
        sched_id: &str,
    ) -> Result<Option<(String, DateTime<Utc>)>, SchedulerError> {
        let jobs_guard = self.jobs.lock().await;
        match jobs_guard.get(sched_id) {
            Some((_, job)) if job.currently_running => {
                match (&job.current_session_id, &job.process_start_time) {
                    (Some(sid), Some(start)) => Ok(Some((sid.clone(), *start))),
                    _ => Ok(None),
                }
            }
            Some(_) => Ok(None),
            None => Err(SchedulerError::JobNotFound(sched_id.to_string())),
        }
    }
}

async fn execute_job(
    job: ScheduledJob,
    jobs: Arc<Mutex<JobsMap>>,
    job_id: String,
    cancel_token: CancellationToken,
) -> Result<String> {
    if job.source.is_empty() {
        return Ok(job.id.to_string());
    }

    let recipe_path = Path::new(&job.source);
    let recipe_content = fs::read_to_string(recipe_path)?;

    let recipe: Recipe = {
        let extension = recipe_path
            .extension()
            .and_then(|s| s.to_str())
            .unwrap_or("yaml")
            .to_lowercase();

        match extension.as_str() {
            "json" | "jsonl" => serde_json::from_str(&recipe_content)?,
            _ => serde_yaml::from_str(&recipe_content)?,
        }
    };

    let agent = Agent::new();

    let config = Config::global();
    let provider_name = config.get_goose_provider()?;
    let model_name = config.get_goose_model()?;
    let model_config = crate::model::ModelConfig::new(&model_name)?;

    let agent_provider = create(&provider_name, model_config).await?;

    if let Some(ref extensions) = recipe.extensions {
        for ext in extensions {
            agent.add_extension(ext.clone()).await?;
        }
    }

<<<<<<< HEAD
    tracing::info!("Agent configured with provider for job '{}'", job.id);

    let current_dir = match std::env::current_dir() {
        Ok(cd) => cd,
        Err(e) => {
            return Err(JobExecutionError {
                job_id: job.id.clone(),
                error: format!("Failed to get current directory for job execution: {}", e),
            });
        }
    };
=======
    agent.update_provider(agent_provider).await?;
>>>>>>> e8281cc9

    let session = SessionManager::create_session(
        std::env::current_dir()?,
        format!("Scheduled job: {}", job.id),
        SessionType::Scheduled,
    )
    .await?;

<<<<<<< HEAD
    if let Err(e) = agent.update_provider(agent_provider, &session.id).await {
        return Err(JobExecutionError {
            job_id: job.id.clone(),
            error: format!("Failed to set provider on agent: {}", e),
        });
    }

    if let (Some(jobs_arc), Some(job_id_str)) = (jobs_arc.as_ref(), job_id.as_ref()) {
        let mut jobs_guard = jobs_arc.lock().await;
        if let Some((_, job_def)) = jobs_guard.get_mut(job_id_str) {
            job_def.current_session_id = Some(session.id.clone());
        }
=======
    let mut jobs_guard = jobs.lock().await;
    if let Some((_, job_def)) = jobs_guard.get_mut(job_id.as_str()) {
        job_def.current_session_id = Some(session.id.clone());
>>>>>>> e8281cc9
    }

    let prompt_text = recipe
        .prompt
        .as_ref()
        .or(recipe.instructions.as_ref())
        .unwrap();

    let user_message = Message::user().with_text(prompt_text);
    let mut conversation = Conversation::new_unvalidated(vec![user_message.clone()]);

    let session_config = SessionConfig {
        id: session.id.clone(),
        schedule_id: Some(job.id.clone()),
        max_turns: None,
        retry_config: None,
    };

    let session_id = session_config.id.clone();
    let stream = crate::session_context::with_session_id(Some(session_id.clone()), async {
        agent
            .reply(user_message, session_config, Some(cancel_token))
            .await
    })
    .await?;

    use futures::StreamExt;
    let mut stream = std::pin::pin!(stream);

    while let Some(message_result) = stream.next().await {
        tokio::task::yield_now().await;

        match message_result {
            Ok(AgentEvent::Message(msg)) => {
                conversation.push(msg);
            }
            Ok(AgentEvent::HistoryReplaced(updated)) => {
                conversation = updated;
            }
            Ok(_) => {}
            Err(e) => {
                tracing::error!("Error in agent stream: {}", e);
                break;
            }
        }
    }

    SessionManager::update_session(&session.id)
        .schedule_id(Some(job.id.clone()))
        .recipe(Some(recipe))
        .apply()
        .await?;
    Ok(session.id)
}

#[async_trait]
impl SchedulerTrait for Scheduler {
    async fn add_scheduled_job(&self, job: ScheduledJob) -> Result<(), SchedulerError> {
        self.add_scheduled_job(job).await
    }

    async fn list_scheduled_jobs(&self) -> Vec<ScheduledJob> {
        self.list_scheduled_jobs().await
    }

    async fn remove_scheduled_job(&self, id: &str) -> Result<(), SchedulerError> {
        self.remove_scheduled_job(id).await
    }

    async fn pause_schedule(&self, id: &str) -> Result<(), SchedulerError> {
        self.pause_schedule(id).await
    }

    async fn unpause_schedule(&self, id: &str) -> Result<(), SchedulerError> {
        self.unpause_schedule(id).await
    }

    async fn run_now(&self, id: &str) -> Result<String, SchedulerError> {
        self.run_now(id).await
    }

    async fn sessions(
        &self,
        sched_id: &str,
        limit: usize,
    ) -> Result<Vec<(String, Session)>, SchedulerError> {
        self.sessions(sched_id, limit).await
    }

    async fn update_schedule(
        &self,
        sched_id: &str,
        new_cron: String,
    ) -> Result<(), SchedulerError> {
        self.update_schedule(sched_id, new_cron).await
    }

    async fn kill_running_job(&self, sched_id: &str) -> Result<(), SchedulerError> {
        self.kill_running_job(sched_id).await
    }

    async fn get_running_job_info(
        &self,
        sched_id: &str,
    ) -> Result<Option<(String, DateTime<Utc>)>, SchedulerError> {
        self.get_running_job_info(sched_id).await
    }
}

#[cfg(test)]
mod tests {
    use super::*;
    use tempfile::tempdir;
    use tokio::time::{sleep, Duration};

    fn create_test_recipe(dir: &Path, name: &str) -> PathBuf {
        let recipe_path = dir.join(format!("{}.yaml", name));
        fs::write(&recipe_path, "prompt: test\n").unwrap();
        recipe_path
    }

    #[tokio::test]
    async fn test_job_runs_on_schedule() {
        let temp_dir = tempdir().unwrap();
        let storage_path = temp_dir.path().join("schedules.json");
        let recipe_path = create_test_recipe(temp_dir.path(), "scheduled_job");
        let scheduler = Scheduler::new(storage_path).await.unwrap();

        let job = ScheduledJob {
            id: "scheduled_job".to_string(),
            source: recipe_path.to_string_lossy().to_string(),
            cron: "* * * * * *".to_string(),
            last_run: None,
            currently_running: false,
            paused: false,
            current_session_id: None,
            process_start_time: None,
        };

        scheduler.add_scheduled_job(job).await.unwrap();
        sleep(Duration::from_millis(1500)).await;

        let jobs = scheduler.list_scheduled_jobs().await;
        assert!(jobs[0].last_run.is_some(), "Job should have run");
    }

    #[tokio::test]
    async fn test_paused_job_does_not_run() {
        let temp_dir = tempdir().unwrap();
        let storage_path = temp_dir.path().join("schedules.json");
        let recipe_path = create_test_recipe(temp_dir.path(), "paused_job");
        let scheduler = Scheduler::new(storage_path).await.unwrap();

        let job = ScheduledJob {
            id: "paused_job".to_string(),
            source: recipe_path.to_string_lossy().to_string(),
            cron: "* * * * * *".to_string(),
            last_run: None,
            currently_running: false,
            paused: false,
            current_session_id: None,
            process_start_time: None,
        };

        scheduler.add_scheduled_job(job).await.unwrap();
        scheduler.pause_schedule("paused_job").await.unwrap();
        sleep(Duration::from_millis(1500)).await;

        let jobs = scheduler.list_scheduled_jobs().await;
        assert!(jobs[0].last_run.is_none(), "Paused job should not run");
    }
}<|MERGE_RESOLUTION|>--- conflicted
+++ resolved
@@ -664,22 +664,6 @@
         }
     }
 
-<<<<<<< HEAD
-    tracing::info!("Agent configured with provider for job '{}'", job.id);
-
-    let current_dir = match std::env::current_dir() {
-        Ok(cd) => cd,
-        Err(e) => {
-            return Err(JobExecutionError {
-                job_id: job.id.clone(),
-                error: format!("Failed to get current directory for job execution: {}", e),
-            });
-        }
-    };
-=======
-    agent.update_provider(agent_provider).await?;
->>>>>>> e8281cc9
-
     let session = SessionManager::create_session(
         std::env::current_dir()?,
         format!("Scheduled job: {}", job.id),
@@ -687,24 +671,11 @@
     )
     .await?;
 
-<<<<<<< HEAD
-    if let Err(e) = agent.update_provider(agent_provider, &session.id).await {
-        return Err(JobExecutionError {
-            job_id: job.id.clone(),
-            error: format!("Failed to set provider on agent: {}", e),
-        });
-    }
-
-    if let (Some(jobs_arc), Some(job_id_str)) = (jobs_arc.as_ref(), job_id.as_ref()) {
-        let mut jobs_guard = jobs_arc.lock().await;
-        if let Some((_, job_def)) = jobs_guard.get_mut(job_id_str) {
-            job_def.current_session_id = Some(session.id.clone());
-        }
-=======
+    agent.update_provider(agent_provider, &session.id).await?;
+
     let mut jobs_guard = jobs.lock().await;
     if let Some((_, job_def)) = jobs_guard.get_mut(job_id.as_str()) {
         job_def.current_session_id = Some(session.id.clone());
->>>>>>> e8281cc9
     }
 
     let prompt_text = recipe
