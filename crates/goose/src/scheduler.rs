--- conflicted
+++ resolved
@@ -1298,12 +1298,7 @@
                             accumulated_total_tokens: None,
                             accumulated_input_tokens: None,
                             accumulated_output_tokens: None,
-<<<<<<< HEAD
-                            todo_content: None,
-                            enabled_extensions: None,
-=======
                             extension_data: crate::session::ExtensionData::new(),
->>>>>>> da731704
                         };
                         if let Err(e_fb) = crate::session::storage::save_messages_with_metadata(
                             &session_file_path,
