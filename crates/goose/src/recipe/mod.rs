use std::fmt;

use crate::agents::extension::ExtensionConfig;
use serde::{Deserialize, Serialize};

fn default_version() -> String {
    "1.0.0".to_string()
}

/// A Recipe represents a personalized, user-generated agent configuration that defines
/// specific behaviors and capabilities within the Goose system.
///
/// # Fields
///
/// ## Required Fields
/// * `version` - Semantic version of the Recipe file format (defaults to "1.0.0")
/// * `title` - Short, descriptive name of the Recipe
/// * `description` - Detailed description explaining the Recipe's purpose and functionality
/// * `Instructions` - Instructions that defines the Recipe's behavior
///
/// ## Optional Fields
/// * `prompt` - the initial prompt to the session to start with
/// * `extensions` - List of extension configurations required by the Recipe
/// * `context` - Supplementary context information for the Recipe
/// * `activities` - Activity labels that appear when loading the Recipe
/// * `author` - Information about the Recipe's creator and metadata
/// * `parameters` - Additional parameters for the Recipe
///
/// # Example
///
///
/// use goose::recipe::Recipe;
///
/// // Using the builder pattern
/// let recipe = Recipe::builder()
///     .title("Example Agent")
///     .description("An example Recipe configuration")
///     .instructions("Act as a helpful assistant")
///     .build()
///     .expect("Missing required fields");
///
/// // Or using struct initialization
/// let recipe = Recipe {
///     version: "1.0.0".to_string(),
///     title: "Example Agent".to_string(),
///     description: "An example Recipe configuration".to_string(),
///     instructions: Some("Act as a helpful assistant".to_string()),
///     prompt: None,
///     extensions: None,
///     context: None,
///     activities: None,
///     author: None,
///     settings: None,
///     parameters: None,
/// };
<<<<<<< HEAD
/// ```

=======
///
>>>>>>> 1a73708a
#[derive(Serialize, Deserialize, Debug)]
pub struct Recipe {
    // Required fields
    #[serde(default = "default_version")]
    pub version: String, // version of the file format, sem ver

    pub title: String, // short title of the recipe

    pub description: String, // a longer description of the recipe

    // Optional fields
    // Note: at least one of instructions or prompt need to be set
    #[serde(skip_serializing_if = "Option::is_none")]
    pub instructions: Option<String>, // the instructions for the model

    #[serde(skip_serializing_if = "Option::is_none")]
    pub prompt: Option<String>, // the prompt to start the session with

    #[serde(skip_serializing_if = "Option::is_none")]
    pub extensions: Option<Vec<ExtensionConfig>>, // a list of extensions to enable

    #[serde(skip_serializing_if = "Option::is_none")]
    pub context: Option<Vec<String>>, // any additional context

    #[serde(skip_serializing_if = "Option::is_none")]
    pub settings: Option<Settings>, // settings for the recipe

    #[serde(skip_serializing_if = "Option::is_none")]
    pub activities: Option<Vec<String>>, // the activity pills that show up when loading the

    #[serde(skip_serializing_if = "Option::is_none")]
    pub author: Option<Author>, // any additional author information

    #[serde(skip_serializing_if = "Option::is_none")]
    pub parameters: Option<Vec<RecipeParameter>>, // any additional parameters for the recipe
}

#[derive(Serialize, Deserialize, Debug)]
pub struct Author {
    #[serde(skip_serializing_if = "Option::is_none")]
    pub contact: Option<String>, // creator/contact information of the recipe

    #[serde(skip_serializing_if = "Option::is_none")]
    pub metadata: Option<String>, // any additional metadata for the author
}

#[derive(Serialize, Deserialize, Debug)]
pub struct Settings {
    #[serde(skip_serializing_if = "Option::is_none")]
    pub goose_provider: Option<String>,

    #[serde(skip_serializing_if = "Option::is_none")]
    pub goose_model: Option<String>,

    #[serde(skip_serializing_if = "Option::is_none")]
    pub temperature: Option<f32>,
}

#[derive(Serialize, Deserialize, Debug)]
#[serde(rename_all = "snake_case")]
pub enum RecipeParameterRequirement {
    Required,
    Optional,
    UserPrompt,
}

impl fmt::Display for RecipeParameterRequirement {
    fn fmt(&self, f: &mut fmt::Formatter<'_>) -> fmt::Result {
        write!(
            f,
            "{}",
            serde_json::to_string(self).unwrap().trim_matches('"')
        )
    }
}

#[derive(Serialize, Deserialize, Debug)]
#[serde(rename_all = "snake_case")]
pub enum RecipeParameterInputType {
    String,
    Number,
    Boolean,
    Date,
    File,
}

impl fmt::Display for RecipeParameterInputType {
    fn fmt(&self, f: &mut fmt::Formatter<'_>) -> fmt::Result {
        write!(
            f,
            "{}",
            serde_json::to_string(self).unwrap().trim_matches('"')
        )
    }
}

#[derive(Serialize, Deserialize, Debug)]
pub struct RecipeParameter {
    pub key: String,
    pub input_type: RecipeParameterInputType,
    pub requirement: RecipeParameterRequirement,
    pub description: String,
    #[serde(skip_serializing_if = "Option::is_none")]
    pub default: Option<String>,
}

/// Builder for creating Recipe instances
pub struct RecipeBuilder {
    // Required fields with default values
    version: String,
    title: Option<String>,
    description: Option<String>,
    instructions: Option<String>,

    // Optional fields
    prompt: Option<String>,
    extensions: Option<Vec<ExtensionConfig>>,
    context: Option<Vec<String>>,
    settings: Option<Settings>,
    activities: Option<Vec<String>>,
    author: Option<Author>,
    parameters: Option<Vec<RecipeParameter>>,
}

impl Recipe {
    /// Creates a new RecipeBuilder to construct a Recipe instance
    ///
    /// # Example
    ///
    ///
    /// use goose::recipe::Recipe;
    ///
    /// let recipe = Recipe::builder()
    ///     .title("My Recipe")
    ///     .description("A helpful assistant")
    ///     .instructions("Act as a helpful assistant")
    ///     .build()
    ///     .expect("Failed to build Recipe: missing required fields");
    ///
    pub fn builder() -> RecipeBuilder {
        RecipeBuilder {
            version: default_version(),
            title: None,
            description: None,
            instructions: None,
            prompt: None,
            extensions: None,
            context: None,
            settings: None,
            activities: None,
            author: None,
            parameters: None,
        }
    }
}

impl RecipeBuilder {
    /// Sets the version of the Recipe
    pub fn version(mut self, version: impl Into<String>) -> Self {
        self.version = version.into();
        self
    }

    /// Sets the title of the Recipe (required)
    pub fn title(mut self, title: impl Into<String>) -> Self {
        self.title = Some(title.into());
        self
    }

    /// Sets the description of the Recipe (required)
    pub fn description(mut self, description: impl Into<String>) -> Self {
        self.description = Some(description.into());
        self
    }

    /// Sets the instructions for the Recipe (required)
    pub fn instructions(mut self, instructions: impl Into<String>) -> Self {
        self.instructions = Some(instructions.into());
        self
    }

    pub fn prompt(mut self, prompt: impl Into<String>) -> Self {
        self.prompt = Some(prompt.into());
        self
    }

    /// Sets the extensions for the Recipe
    pub fn extensions(mut self, extensions: Vec<ExtensionConfig>) -> Self {
        self.extensions = Some(extensions);
        self
    }

    /// Sets the context for the Recipe
    pub fn context(mut self, context: Vec<String>) -> Self {
        self.context = Some(context);
        self
    }

    pub fn settings(mut self, settings: Settings) -> Self {
        self.settings = Some(settings);
        self
    }

    /// Sets the activities for the Recipe
    pub fn activities(mut self, activities: Vec<String>) -> Self {
        self.activities = Some(activities);
        self
    }

    /// Sets the author information for the Recipe
    pub fn author(mut self, author: Author) -> Self {
        self.author = Some(author);
        self
    }

    /// Sets the parameters for the Recipe
    pub fn parameters(mut self, parameters: Vec<RecipeParameter>) -> Self {
        self.parameters = Some(parameters);
        self
    }

    /// Builds the Recipe instance
    ///
    /// Returns an error if any required fields are missing
    pub fn build(self) -> Result<Recipe, &'static str> {
        let title = self.title.ok_or("Title is required")?;
        let description = self.description.ok_or("Description is required")?;

        if self.instructions.is_none() && self.prompt.is_none() {
            return Err("At least one of 'prompt' or 'instructions' is required");
        }

        Ok(Recipe {
            version: self.version,
            title,
            description,
            instructions: self.instructions,
            prompt: self.prompt,
            extensions: self.extensions,
            context: self.context,
            settings: self.settings,
            activities: self.activities,
            author: self.author,
            parameters: self.parameters,
        })
    }
}<|MERGE_RESOLUTION|>--- conflicted
+++ resolved
@@ -53,12 +53,7 @@
 ///     settings: None,
 ///     parameters: None,
 /// };
-<<<<<<< HEAD
-/// ```
-
-=======
-///
->>>>>>> 1a73708a
+///
 #[derive(Serialize, Deserialize, Debug)]
 pub struct Recipe {
     // Required fields
