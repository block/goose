--- conflicted
+++ resolved
@@ -114,11 +114,8 @@
 libc = "0.2.177"
 ignore = "0.4.25"
 which = "8.0.0"
-<<<<<<< HEAD
-=======
 boa_engine = "0.21.0"
 boa_gc = "0.21"
->>>>>>> 02f56a0a
 
 [target.'cfg(target_os = "windows")'.dependencies]
 winapi = { version = "0.3", features = ["wincred"] }
