[package]
name = "goose"
version.workspace = true
edition.workspace = true
authors.workspace = true
license.workspace = true
repository.workspace = true
description.workspace = true

[lints]
workspace = true

[build-dependencies]
tokio = { version = "1.43", features = ["full"] }
reqwest = { version = "0.12.9", features = ["json", "rustls-tls-native-roots"], default-features = false }

[dependencies]
lru = "0.12"
rmcp = { workspace = true, features = [
    "client",
    "reqwest",
    "transport-child-process",
    "transport-sse-client",
    "transport-sse-client-reqwest",
    "transport-streamable-http-client",
    "transport-streamable-http-client-reqwest",
] }
anyhow = "1.0"
thiserror = "1.0"
futures = "0.3"
dirs = "5.0"
reqwest = { version = "0.12.9", features = [
    "rustls-tls-native-roots",
    "json",
    "cookies",
    "gzip",
    "brotli",
    "deflate",
    "zstd",
    "charset",
    "http2",
    "stream",
    "blocking"
], default-features = false }
tokio = { version = "1.43", features = ["full"] }
serde = { version = "1.0", features = ["derive"] }
serde_json = "1.0"
serde_urlencoded = "0.7"
jsonschema = "0.30.0"
uuid = { version = "1.0", features = ["v4"] }
regex = "1.11.1"
async-trait = "0.1.89"
async-stream = "0.3"
minijinja = { version = "2.12.0", features = ["loader"] }
include_dir = "0.7.4"
tiktoken-rs = "0.6.0"
chrono = { version = "0.4.38", features = ["serde"] }
indoc = "2.0.5"
nanoid = "0.4"
sha2 = "0.10"
base64 = "0.21"
url = "2.5"
axum = "0.8.1"
webbrowser = {workspace = true}
lazy_static = "1.5.0"
tracing = "0.1"
tracing-subscriber = "0.3"
tracing-opentelemetry = "0.28"
opentelemetry = "0.27"
opentelemetry-appender-tracing = "0.27"
opentelemetry_sdk = { version = "0.27", features = ["rt-tokio", "metrics"] }
opentelemetry-otlp = { version = "0.27", features = ["grpc-tonic", "http-proto", "reqwest-client"] }
tonic = "0.12"
keyring = { version = "3.6.2", features = ["apple-native", "windows-native", "sync-secret-service", "vendored"] }
serde_yaml = "0.9.34"
once_cell = "1.20.2"
etcetera = { workspace = true }
rand = "0.8.5"
utoipa = { version = "4.1", features = ["chrono"] }
tokio-cron-scheduler = "0.14.0"
urlencoding = "2.1"
sqlx = { version = "0.8", features = ["runtime-tokio-rustls", "sqlite", "chrono", "json"] }

# For Bedrock provider
aws-config = { version = "=1.8.12", features = ["behavior-version-latest"] }
aws-smithy-types = "=1.3.5"
aws-sdk-bedrockruntime = "=1.120.0"

# For SageMaker TGI provider
aws-sdk-sagemakerruntime = "1.62.0"

# For GCP Vertex AI provider auth
jsonwebtoken = "9.3.1"

blake3 = "1.5"
fs2 = "0.4.3"
tokio-stream = "0.1.17"
tempfile = "3.15.0"
dashmap = "6.1"
ahash = "0.8"
tokio-util = "0.7.15"
unicode-normalization = "0.1"
zip = "0.6"
sys-info = "0.9"

oauth2 = "5.0.0"
schemars = { version = "1.0.4", default-features = false, features = ["derive"] }
insta = "1.43.2"
paste = "1.0.0"
posthog-rs = "0.3.7"
shellexpand = "3.1.1"
indexmap = "2.12.0"
<<<<<<< HEAD
ignore = { workspace = true }
which = { workspace = true} 

=======
ignore = "0.4.25"
which = "8.0.0"
boa_engine = "0.21.0"
boa_gc = "0.21"
>>>>>>> c1b980f6

[target.'cfg(target_os = "windows")'.dependencies]
winapi = { version = "0.3", features = ["wincred"] }

[dev-dependencies]
criterion = "0.5"
serial_test = "3.2.0"
mockall = "0.13.1"
wiremock = "0.6.0"
tokio = { version = "1.43", features = ["full"] }
temp-env = "0.3.6"
dotenvy = "0.15.7"
ctor = "0.2.9"
test-case = "3.3"

[[example]]
name = "agent"
path = "examples/agent.rs"

[[example]]
name = "databricks_oauth"
path = "examples/databricks_oauth.rs"<|MERGE_RESOLUTION|>--- conflicted
+++ resolved
@@ -110,16 +110,10 @@
 posthog-rs = "0.3.7"
 shellexpand = "3.1.1"
 indexmap = "2.12.0"
-<<<<<<< HEAD
 ignore = { workspace = true }
-which = { workspace = true} 
-
-=======
-ignore = "0.4.25"
-which = "8.0.0"
+which = { workspace = true}
 boa_engine = "0.21.0"
 boa_gc = "0.21"
->>>>>>> c1b980f6
 
 [target.'cfg(target_os = "windows")'.dependencies]
 winapi = { version = "0.3", features = ["wincred"] }
