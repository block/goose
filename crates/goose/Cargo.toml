[package]
name = "goose"
version.workspace = true
edition.workspace = true
authors.workspace = true
license.workspace = true
repository.workspace = true
description.workspace = true

[lints]
workspace = true

[build-dependencies]
tokio = { version = "1.43", features = ["full"] }
reqwest = { version = "0.12.9", features = ["json", "rustls-tls-native-roots"], default-features = false }

[dependencies]
mcp-client = { path = "../mcp-client" }
mcp-core = { path = "../mcp-core" }
anyhow = "1.0"
thiserror = "1.0"
futures = "0.3"
dirs = "5.0"
reqwest = { version = "0.12.9", features = [
        "rustls-tls-native-roots",
        "json",
        "cookies",
        "gzip",
        "brotli",
        "deflate",
        "zstd",
        "charset",
        "http2",
        "stream",
        "blocking"
    ], default-features = false }
tokio = { version = "1.43", features = ["full"] }
serde = { version = "1.0", features = ["derive"] }
serde_json = "1.0"
serde_urlencoded = "0.7"
uuid = { version = "1.0", features = ["v4"] }
regex = "1.11.1"
async-trait = "0.1"
async-stream = "0.3"
minijinja = "2.8.0"
tokenizers = "0.20.3"
include_dir = "0.7.4"
chrono = { version = "0.4.38", features = ["serde"] }
indoc = "2.0.5"
nanoid = "0.4"
sha2 = "0.10"
base64 = "0.21"
url = "2.5"
axum = "0.8.1"
webbrowser = "0.8"
dotenv = "0.15"
lazy_static = "1.5"
tracing = "0.1"
tracing-subscriber = "0.3"
wiremock = "0.6.0"
keyring = { version = "3.6.1", features = ["apple-native", "windows-native", "sync-secret-service", "vendored"] }
ctor = "0.2.7"
paste = "1.0"
serde_yaml = "0.9.34"
once_cell = "1.20.2"
etcetera = "0.8.0"
rand = "0.8.5"
utoipa = { version = "4.1", features = ["chrono"] }
tokio-cron-scheduler = "0.14.0"

# For Bedrock provider
aws-config = { version = "1.5.16", features = ["behavior-version-latest"] }
aws-smithy-types = "1.2.13"
aws-sdk-bedrockruntime = "1.74.0"

# For SageMaker TGI provider
aws-sdk-sagemakerruntime = "1.62.0"

# For GCP Vertex AI provider auth
jsonwebtoken = "9.3.1"

blake3 = "1.5"
fs2 = "0.4.3"
futures-util = "0.3.31"
tokio-stream = "0.1.17"
<<<<<<< HEAD
tokio-util = "0.7.15"
=======
dashmap = "6.1"
ahash = "0.8"
>>>>>>> e2fa395e

# Vector database for tool selection
lancedb = "0.13"
arrow = "52.2"

[target.'cfg(target_os = "windows")'.dependencies]
winapi = { version = "0.3", features = ["wincred"] }

[dev-dependencies]
criterion = "0.5"
tempfile = "3.15.0"
serial_test = "3.2.0"
mockall = "0.13.1"
wiremock = "0.6.0"
tokio = { version = "1.43", features = ["full"] }
temp-env = "0.3.6"

[[example]]
name = "agent"
path = "examples/agent.rs"

[[example]]
name = "databricks_oauth"
path = "examples/databricks_oauth.rs"

[[example]]
name = "async_token_counter_demo"
path = "examples/async_token_counter_demo.rs"

[[bench]]
name = "tokenization_benchmark"
harness = false<|MERGE_RESOLUTION|>--- conflicted
+++ resolved
@@ -83,12 +83,9 @@
 fs2 = "0.4.3"
 futures-util = "0.3.31"
 tokio-stream = "0.1.17"
-<<<<<<< HEAD
-tokio-util = "0.7.15"
-=======
 dashmap = "6.1"
 ahash = "0.8"
->>>>>>> e2fa395e
+tokio-util = "0.7.15"
 
 # Vector database for tool selection
 lancedb = "0.13"
