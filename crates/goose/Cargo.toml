[package]
name = "goose"
version.workspace = true
edition.workspace = true
authors.workspace = true
license.workspace = true
repository.workspace = true
description.workspace = true

[lints]
workspace = true

[build-dependencies]
tokio = { version = "1.43", features = ["full"] }
reqwest = { version = "0.12.9", features = ["json", "rustls-tls-native-roots"], default-features = false }

[dependencies]
lru = "0.12"
rmcp = { workspace = true, features = [
    "client",
    "reqwest",
    "transport-child-process",
    "transport-sse-client",
    "transport-sse-client-reqwest",
    "transport-streamable-http-client",
    "transport-streamable-http-client-reqwest",
] }
anyhow = "1.0"
thiserror = "1.0"
futures = "0.3"
dirs = "5.0"
reqwest = { version = "0.12.9", features = [
    "rustls-tls-native-roots",
    "json",
    "cookies",
    "gzip",
    "brotli",
    "deflate",
    "zstd",
    "charset",
    "http2",
    "stream",
    "blocking"
], default-features = false }
tokio = { version = "1.43", features = ["full"] }
serde = { version = "1.0", features = ["derive"] }
serde_json = "1.0"
serde_urlencoded = "0.7"
jsonschema = "0.30.0"
uuid = { version = "1.0", features = ["v4"] }
regex = "1.11.1"
async-trait = "0.1"
async-stream = "0.3"
minijinja = { version = "2.10.2", features = ["loader"] }
include_dir = "0.7.4"
tiktoken-rs = "0.6.0"
chrono = { version = "0.4.38", features = ["serde"] }
indoc = "2.0.5"
nanoid = "0.4"
sha2 = "0.10"
base64 = "0.21"
url = "2.5"
axum = "0.8.1"
webbrowser = "0.8"
lazy_static = "1.5.0"
tracing = "0.1"
tracing-subscriber = "0.3"
tracing-opentelemetry = "0.28"
opentelemetry = "0.27"
opentelemetry-appender-tracing = "0.27"
opentelemetry_sdk = { version = "0.27", features = ["rt-tokio", "metrics"] }
opentelemetry-otlp = { version = "0.27", features = ["grpc-tonic", "http-proto", "reqwest-client"] }
tonic = "0.12"
keyring = { version = "3.6.2", features = ["apple-native", "windows-native", "sync-secret-service", "vendored"] }
serde_yaml = "0.9.34"
once_cell = "1.20.2"
etcetera = "0.8.0"
rand = "0.8.5"
utoipa = { version = "4.1", features = ["chrono"] }
tokio-cron-scheduler = "0.14.0"
urlencoding = "2.1"
sqlx = { version = "0.7", features = ["runtime-tokio-rustls", "sqlite", "chrono", "json"] }

# For Bedrock provider
aws-config = { version = "1.5.16", features = ["behavior-version-latest"] }
aws-smithy-types = "1.2.13"
aws-sdk-bedrockruntime = "1.106.0"

# For SageMaker TGI provider
aws-sdk-sagemakerruntime = "1.62.0"

# For GCP Vertex AI provider auth
jsonwebtoken = "9.3.1"

blake3 = "1.5"
fs2 = "0.4.3"
tokio-stream = "0.1.17"
tempfile = "3.15.0"
dashmap = "6.1"
ahash = "0.8"
tokio-util = "0.7.15"
unicode-normalization = "0.1"
sys-info = "0.9"

oauth2 = "5.0.0"
sysinfo = "0.37.2"
zip = "0.6"
schemars = { version = "1.0.4", default-features = false, features = ["derive"] }
insta = "1.43.2"
paste = "1.0.0"
shellexpand = "3.1.1"
indexmap = "2.12.0"
<<<<<<< HEAD
libc = "0.2.177"
=======
ignore = "0.4.25"
which = "8.0.0"
>>>>>>> bb80d762


[target.'cfg(target_os = "windows")'.dependencies]
winapi = { version = "0.3", features = ["wincred"] }

[dev-dependencies]
criterion = "0.5"
serial_test = "3.2.0"
mockall = "0.13.1"
wiremock = "0.6.0"
tokio = { version = "1.43", features = ["full"] }
temp-env = "0.3.6"
dotenvy = "0.15.7"
ctor = "0.2.9"
test-case = "3.3"

[[example]]
name = "agent"
path = "examples/agent.rs"

[[example]]
name = "databricks_oauth"
path = "examples/databricks_oauth.rs"<|MERGE_RESOLUTION|>--- conflicted
+++ resolved
@@ -110,13 +110,9 @@
 paste = "1.0.0"
 shellexpand = "3.1.1"
 indexmap = "2.12.0"
-<<<<<<< HEAD
 libc = "0.2.177"
-=======
 ignore = "0.4.25"
 which = "8.0.0"
->>>>>>> bb80d762
-
 
 [target.'cfg(target_os = "windows")'.dependencies]
 winapi = { version = "0.3", features = ["wincred"] }
