--- conflicted
+++ resolved
@@ -83,12 +83,8 @@
 # For Bedrock provider
 aws-config = { version = "1.5.16", features = ["behavior-version-latest"] }
 aws-smithy-types = "1.2.13"
-<<<<<<< HEAD
-aws-sdk-bedrockruntime = "1.74.0"
+aws-sdk-bedrockruntime = "1.106.0"
 aws-sdk-bedrock = "1.114.0"
-=======
-aws-sdk-bedrockruntime = "1.106.0"
->>>>>>> 94cf5c85
 
 # For SageMaker TGI provider
 aws-sdk-sagemakerruntime = "1.62.0"
