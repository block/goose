--- conflicted
+++ resolved
@@ -101,13 +101,10 @@
 unicode-normalization = "0.1"
 
 oauth2 = "5.0.0"
-<<<<<<< HEAD
 sysinfo = "0.37.2"
 zip = "6.0.0"
 which = "8.0.0"
-=======
 schemars = { version = "1.0.4", default-features = false, features = ["derive"] }
->>>>>>> ef9e68f2
 
 [target.'cfg(target_os = "windows")'.dependencies]
 winapi = { version = "0.3", features = ["wincred"] }
