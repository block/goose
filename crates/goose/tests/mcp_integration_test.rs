--- conflicted
+++ resolved
@@ -156,13 +156,7 @@
 
     let extension_manager = ExtensionManager::new();
 
-<<<<<<< HEAD
-    let result = extension_manager.add_extension(extension_config).await;
-    assert!(result.is_ok(), "Failed to add extension: {:?}", result);
-
     #[allow(clippy::redundant_closure_call)]
-=======
->>>>>>> f5877a99
     let result = (async || -> Result<(), Box<dyn std::error::Error>> {
         extension_manager.add_extension(extension_config).await?;
 
