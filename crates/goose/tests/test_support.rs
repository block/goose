--- conflicted
+++ resolved
@@ -396,11 +396,8 @@
         conversation: None,
         message_count,
         user_recipe_values: None,
-<<<<<<< HEAD
+        session_type: Default::default(),
+        provider_name: None,
         model_config: None,
-        provider_name: None,
-=======
-        session_type: Default::default(),
->>>>>>> 687a007d
     }
 }