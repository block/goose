#![cfg(test)]

use std::collections::{HashMap, HashSet};
use std::path::PathBuf;
use std::sync::Arc;

use async_trait::async_trait;
use chrono::{DateTime, Utc};
use tempfile::TempDir;
use tokio::sync::Mutex;

use goose::agents::Agent;
use goose::scheduler::{ScheduledJob, SchedulerError};
use goose::scheduler_trait::SchedulerTrait;
use goose::session::Session;

#[derive(Debug, Clone)]
pub enum MockBehavior {
    Success,
    NotFound(String),
    AlreadyExists(String),
    InternalError(String),
    JobCurrentlyRunning(String),
}

#[derive(Clone)]
pub struct ConfigurableMockScheduler {
    jobs: Arc<Mutex<HashMap<String, ScheduledJob>>>,
    running_jobs: Arc<Mutex<HashSet<String>>>,
    call_log: Arc<Mutex<Vec<String>>>,
    behaviors: Arc<Mutex<HashMap<String, MockBehavior>>>,
<<<<<<< HEAD
    sessions_data: Arc<Mutex<HashMap<String, Vec<(String, Session)>>>>,
=======
    #[allow(clippy::type_complexity)]
    sessions_data: Arc<Mutex<HashMap<String, Vec<(String, SessionMetadata)>>>>,
>>>>>>> 3fd807eb
}

#[allow(dead_code)]
impl Default for ConfigurableMockScheduler {
    fn default() -> Self {
        Self::new()
    }
}

impl ConfigurableMockScheduler {
    pub fn new() -> Self {
        Self {
            jobs: Arc::new(Mutex::new(HashMap::new())),
            running_jobs: Arc::new(Mutex::new(HashSet::new())),
            call_log: Arc::new(Mutex::new(Vec::new())),
            behaviors: Arc::new(Mutex::new(HashMap::new())),
            sessions_data: Arc::new(Mutex::new(HashMap::new())),
        }
    }

<<<<<<< HEAD
    pub async fn with_behavior(self, method: &str, behavior: MockBehavior) -> Self {
        self.behaviors
            .lock()
            .await
            .insert(method.to_string(), behavior);
        self
    }

    pub async fn with_existing_job(self, job: ScheduledJob) -> Self {
        self.jobs.lock().await.insert(job.id.clone(), job);
        self
    }

    pub async fn with_running_job(self, job_id: &str) -> Self {
        self.running_jobs.lock().await.insert(job_id.to_string());
        self
    }

    pub async fn with_sessions_data(self, job_id: &str, sessions: Vec<(String, Session)>) -> Self {
        self.sessions_data
            .lock()
            .await
            .insert(job_id.to_string(), sessions);
        self
    }

=======
>>>>>>> 3fd807eb
    pub async fn get_calls(&self) -> Vec<String> {
        self.call_log.lock().await.clone()
    }

    async fn log_call(&self, method: &str) {
        self.call_log.lock().await.push(method.to_string());
    }

    async fn get_behavior(&self, method: &str) -> MockBehavior {
        self.behaviors
            .lock()
            .await
            .get(method)
            .cloned()
            .unwrap_or(MockBehavior::Success)
    }
}

#[async_trait]
impl SchedulerTrait for ConfigurableMockScheduler {
    async fn add_scheduled_job(&self, job: ScheduledJob) -> Result<(), SchedulerError> {
        self.log_call("add_scheduled_job").await;

        match self.get_behavior("add_scheduled_job").await {
            MockBehavior::Success => {
                let mut jobs = self.jobs.lock().await;
                if jobs.contains_key(&job.id) {
                    return Err(SchedulerError::JobIdExists(job.id));
                }
                jobs.insert(job.id.clone(), job);
                Ok(())
            }
            MockBehavior::AlreadyExists(id) => Err(SchedulerError::JobIdExists(id)),
            MockBehavior::InternalError(msg) => Err(SchedulerError::SchedulerInternalError(msg)),
            _ => Ok(()),
        }
    }

    async fn list_scheduled_jobs(&self) -> Result<Vec<ScheduledJob>, SchedulerError> {
        self.log_call("list_scheduled_jobs").await;

        match self.get_behavior("list_scheduled_jobs").await {
            MockBehavior::Success => {
                let jobs = self.jobs.lock().await;
                Ok(jobs.values().cloned().collect())
            }
            MockBehavior::InternalError(msg) => Err(SchedulerError::SchedulerInternalError(msg)),
            _ => Ok(vec![]),
        }
    }

    async fn remove_scheduled_job(&self, id: &str) -> Result<(), SchedulerError> {
        self.log_call("remove_scheduled_job").await;

        match self.get_behavior("remove_scheduled_job").await {
            MockBehavior::Success => {
                let mut jobs = self.jobs.lock().await;
                if jobs.remove(id).is_some() {
                    Ok(())
                } else {
                    Err(SchedulerError::JobNotFound(id.to_string()))
                }
            }
            MockBehavior::NotFound(job_id) => Err(SchedulerError::JobNotFound(job_id)),
            MockBehavior::InternalError(msg) => Err(SchedulerError::SchedulerInternalError(msg)),
            _ => Ok(()),
        }
    }

    async fn pause_schedule(&self, id: &str) -> Result<(), SchedulerError> {
        self.log_call("pause_schedule").await;

        match self.get_behavior("pause_schedule").await {
            MockBehavior::Success => {
                let jobs = self.jobs.lock().await;
                if jobs.contains_key(id) {
                    Ok(())
                } else {
                    Err(SchedulerError::JobNotFound(id.to_string()))
                }
            }
            MockBehavior::NotFound(job_id) => Err(SchedulerError::JobNotFound(job_id)),
            MockBehavior::JobCurrentlyRunning(job_id) => {
                Err(SchedulerError::AnyhowError(anyhow::anyhow!(
                    "Cannot pause schedule '{}' while it's currently running",
                    job_id
                )))
            }
            MockBehavior::InternalError(msg) => Err(SchedulerError::SchedulerInternalError(msg)),
            _ => Ok(()),
        }
    }

    async fn unpause_schedule(&self, id: &str) -> Result<(), SchedulerError> {
        self.log_call("unpause_schedule").await;

        match self.get_behavior("unpause_schedule").await {
            MockBehavior::Success => {
                let jobs = self.jobs.lock().await;
                if jobs.contains_key(id) {
                    Ok(())
                } else {
                    Err(SchedulerError::JobNotFound(id.to_string()))
                }
            }
            MockBehavior::NotFound(job_id) => Err(SchedulerError::JobNotFound(job_id)),
            MockBehavior::InternalError(msg) => Err(SchedulerError::SchedulerInternalError(msg)),
            _ => Ok(()),
        }
    }

    async fn run_now(&self, id: &str) -> Result<String, SchedulerError> {
        self.log_call("run_now").await;

        match self.get_behavior("run_now").await {
            MockBehavior::Success => {
                let jobs = self.jobs.lock().await;
                if jobs.contains_key(id) {
                    Ok(format!("{}_session_{}", id, chrono::Utc::now().timestamp()))
                } else {
                    Err(SchedulerError::JobNotFound(id.to_string()))
                }
            }
            MockBehavior::NotFound(job_id) => Err(SchedulerError::JobNotFound(job_id)),
            MockBehavior::InternalError(msg) => Err(SchedulerError::SchedulerInternalError(msg)),
            _ => Ok("mock_session_123".to_string()),
        }
    }

    async fn sessions(
        &self,
        sched_id: &str,
        limit: usize,
    ) -> Result<Vec<(String, Session)>, SchedulerError> {
        self.log_call("sessions").await;

        match self.get_behavior("sessions").await {
            MockBehavior::Success => {
                let sessions_data = self.sessions_data.lock().await;
                let sessions = sessions_data.get(sched_id).cloned().unwrap_or_default();
                Ok(sessions.into_iter().take(limit).collect())
            }
            MockBehavior::NotFound(job_id) => Err(SchedulerError::JobNotFound(job_id)),
            MockBehavior::InternalError(msg) => Err(SchedulerError::SchedulerInternalError(msg)),
            _ => Ok(vec![]),
        }
    }

    async fn update_schedule(
        &self,
        sched_id: &str,
        _new_cron: String,
    ) -> Result<(), SchedulerError> {
        self.log_call("update_schedule").await;

        match self.get_behavior("update_schedule").await {
            MockBehavior::Success => {
                let jobs = self.jobs.lock().await;
                if jobs.contains_key(sched_id) {
                    Ok(())
                } else {
                    Err(SchedulerError::JobNotFound(sched_id.to_string()))
                }
            }
            MockBehavior::NotFound(job_id) => Err(SchedulerError::JobNotFound(job_id)),
            MockBehavior::InternalError(msg) => Err(SchedulerError::SchedulerInternalError(msg)),
            _ => Ok(()),
        }
    }

    async fn kill_running_job(&self, sched_id: &str) -> Result<(), SchedulerError> {
        self.log_call("kill_running_job").await;

        match self.get_behavior("kill_running_job").await {
            MockBehavior::Success => {
                let running_jobs = self.running_jobs.lock().await;
                if running_jobs.contains(sched_id) {
                    Ok(())
                } else {
                    Err(SchedulerError::AnyhowError(anyhow::anyhow!(
                        "Schedule '{}' is not currently running",
                        sched_id
                    )))
                }
            }
            MockBehavior::NotFound(job_id) => Err(SchedulerError::JobNotFound(job_id)),
            MockBehavior::InternalError(msg) => Err(SchedulerError::SchedulerInternalError(msg)),
            _ => Ok(()),
        }
    }

    async fn get_running_job_info(
        &self,
        sched_id: &str,
    ) -> Result<Option<(String, DateTime<Utc>)>, SchedulerError> {
        self.log_call("get_running_job_info").await;

        match self.get_behavior("get_running_job_info").await {
            MockBehavior::Success => {
                let running_jobs = self.running_jobs.lock().await;
                if running_jobs.contains(sched_id) {
                    Ok(Some((format!("{}_session", sched_id), Utc::now())))
                } else {
                    Ok(None)
                }
            }
            MockBehavior::NotFound(job_id) => Err(SchedulerError::JobNotFound(job_id)),
            MockBehavior::InternalError(msg) => Err(SchedulerError::SchedulerInternalError(msg)),
            _ => Ok(None),
        }
    }
}

// Helper for creating temp recipe files
pub struct TempRecipe {
    pub path: PathBuf,
    _temp_dir: TempDir, // Keep alive
}

pub fn create_temp_recipe(valid: bool, format: &str) -> TempRecipe {
    let temp_dir = tempfile::tempdir().unwrap();
    let filename = format!("test_recipe.{}", format);
    let path = temp_dir.path().join(filename);

    let content = if valid {
        match format {
            "json" => {
                r#"{
    "version": "1.0.0",
    "title": "Test Recipe",
    "description": "A test recipe",
    "prompt": "Hello world"
}"#
            }
            "yaml" | "yml" => {
                r#"version: "1.0.0"
title: "Test Recipe"
description: "A test recipe"
prompt: "Hello world"
"#
            }
            _ => panic!("Unsupported format: {}", format),
        }
    } else {
        match format {
            "json" => r#"{"invalid": json syntax"#,
            "yaml" | "yml" => "invalid:\n  - yaml: syntax: error",
            _ => "invalid content",
        }
    };

    std::fs::write(&path, content).unwrap();
    TempRecipe {
        path,
        _temp_dir: temp_dir,
    }
}

// Test builder for easy setup
pub struct ScheduleToolTestBuilder {
    scheduler: Arc<ConfigurableMockScheduler>,
}

impl Default for ScheduleToolTestBuilder {
    fn default() -> Self {
        Self::new()
    }
}

impl ScheduleToolTestBuilder {
    pub fn new() -> Self {
        Self {
            scheduler: Arc::new(ConfigurableMockScheduler::new()),
        }
    }

    pub async fn with_scheduler_behavior(self, method: &str, behavior: MockBehavior) -> Self {
        {
            let mut behaviors = self.scheduler.behaviors.lock().await;
            behaviors.insert(method.to_string(), behavior);
        }
        self
    }

    pub async fn with_existing_job(self, job_id: &str, cron: &str) -> Self {
        let job = ScheduledJob {
            id: job_id.to_string(),
            source: "/tmp/test.json".to_string(),
            cron: cron.to_string(),
            last_run: None,
            currently_running: false,
            paused: false,
            current_session_id: None,
            process_start_time: None,
            execution_mode: Some("background".to_string()),
        };
        {
            let mut jobs = self.scheduler.jobs.lock().await;
            jobs.insert(job.id.clone(), job);
        }
        self
    }

    pub async fn with_running_job(self, job_id: &str) -> Self {
        {
            let mut running_jobs = self.scheduler.running_jobs.lock().await;
            running_jobs.insert(job_id.to_string());
        }
        self
    }

    pub async fn with_sessions_data(self, job_id: &str, sessions: Vec<(String, Session)>) -> Self {
        {
            let mut sessions_data = self.scheduler.sessions_data.lock().await;
            sessions_data.insert(job_id.to_string(), sessions);
        }
        self
    }

    pub async fn build(self) -> (Agent, Arc<ConfigurableMockScheduler>) {
        let agent = Agent::new();
        agent.set_scheduler(self.scheduler.clone()).await;
        (agent, self.scheduler)
    }
}

// Helper function to create test session metadata
pub fn create_test_session_metadata(message_count: usize, working_dir: &str) -> Session {
    Session {
        id: "".to_string(),
        working_dir: PathBuf::from(working_dir),
        description: "Test session".to_string(),
        created_at: "".to_string(),
        schedule_id: Some("test_job".to_string()),
        recipe: None,
        total_tokens: Some(100),
        input_tokens: Some(50),
        output_tokens: Some(50),
        accumulated_total_tokens: Some(100),
        accumulated_input_tokens: Some(50),
        accumulated_output_tokens: Some(50),
        extension_data: Default::default(),
        updated_at: "".to_string(),
        conversation: None,
        message_count: 0,
    }
}<|MERGE_RESOLUTION|>--- conflicted
+++ resolved
@@ -29,12 +29,8 @@
     running_jobs: Arc<Mutex<HashSet<String>>>,
     call_log: Arc<Mutex<Vec<String>>>,
     behaviors: Arc<Mutex<HashMap<String, MockBehavior>>>,
-<<<<<<< HEAD
+    #[allow(clippy::type_complexity)]
     sessions_data: Arc<Mutex<HashMap<String, Vec<(String, Session)>>>>,
-=======
-    #[allow(clippy::type_complexity)]
-    sessions_data: Arc<Mutex<HashMap<String, Vec<(String, SessionMetadata)>>>>,
->>>>>>> 3fd807eb
 }
 
 #[allow(dead_code)]
@@ -55,7 +51,6 @@
         }
     }
 
-<<<<<<< HEAD
     pub async fn with_behavior(self, method: &str, behavior: MockBehavior) -> Self {
         self.behaviors
             .lock()
@@ -82,8 +77,6 @@
         self
     }
 
-=======
->>>>>>> 3fd807eb
     pub async fn get_calls(&self) -> Vec<String> {
         self.call_log.lock().await.clone()
     }
