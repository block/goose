#![cfg(test)]

use std::collections::{HashMap, HashSet};
use std::path::PathBuf;
use std::sync::Arc;

use async_trait::async_trait;
use chrono::{DateTime, Utc};
use tempfile::TempDir;
use tokio::sync::Mutex;

use goose::agents::Agent;
use goose::scheduler::{ScheduledJob, SchedulerError};
use goose::scheduler_trait::SchedulerTrait;
use goose::session::storage::SessionMetadata;

#[derive(Debug, Clone)]
pub enum MockBehavior {
    Success,
    NotFound(String),
    AlreadyExists(String),
    InternalError(String),
    JobCurrentlyRunning(String),
}

#[derive(Clone)]
pub struct ConfigurableMockScheduler {
    jobs: Arc<Mutex<HashMap<String, ScheduledJob>>>,
    running_jobs: Arc<Mutex<HashSet<String>>>,
    call_log: Arc<Mutex<Vec<String>>>,
    behaviors: Arc<Mutex<HashMap<String, MockBehavior>>>,
    sessions_data: Arc<Mutex<HashMap<String, Vec<(String, SessionMetadata)>>>>,
}

#[allow(dead_code)]
impl ConfigurableMockScheduler {
    pub fn new() -> Self {
        Self {
            jobs: Arc::new(Mutex::new(HashMap::new())),
            running_jobs: Arc::new(Mutex::new(HashSet::new())),
            call_log: Arc::new(Mutex::new(Vec::new())),
            behaviors: Arc::new(Mutex::new(HashMap::new())),
            sessions_data: Arc::new(Mutex::new(HashMap::new())),
        }
    }

    pub async fn with_behavior(self, method: &str, behavior: MockBehavior) -> Self {
        self.behaviors
            .lock()
            .await
            .insert(method.to_string(), behavior);
        self
    }

    pub async fn with_existing_job(self, job: ScheduledJob) -> Self {
        self.jobs.lock().await.insert(job.id.clone(), job);
        self
    }

    pub async fn with_running_job(self, job_id: &str) -> Self {
        self.running_jobs.lock().await.insert(job_id.to_string());
        self
    }

    pub async fn with_sessions_data(
        self,
        job_id: &str,
        sessions: Vec<(String, SessionMetadata)>,
    ) -> Self {
        self.sessions_data
            .lock()
            .await
            .insert(job_id.to_string(), sessions);
        self
    }

    pub async fn get_calls(&self) -> Vec<String> {
        self.call_log.lock().await.clone()
    }

    async fn log_call(&self, method: &str) {
        self.call_log.lock().await.push(method.to_string());
    }

    async fn get_behavior(&self, method: &str) -> MockBehavior {
        self.behaviors
            .lock()
            .await
            .get(method)
            .cloned()
            .unwrap_or(MockBehavior::Success)
    }
}

#[async_trait]
impl SchedulerTrait for ConfigurableMockScheduler {
    async fn add_scheduled_job(&self, job: ScheduledJob) -> Result<(), SchedulerError> {
        self.log_call("add_scheduled_job").await;

        match self.get_behavior("add_scheduled_job").await {
            MockBehavior::Success => {
                let mut jobs = self.jobs.lock().await;
                if jobs.contains_key(&job.id) {
                    return Err(SchedulerError::JobIdExists(job.id));
                }
                jobs.insert(job.id.clone(), job);
                Ok(())
            }
            MockBehavior::AlreadyExists(id) => Err(SchedulerError::JobIdExists(id)),
            MockBehavior::InternalError(msg) => Err(SchedulerError::SchedulerInternalError(msg)),
            _ => Ok(()),
        }
    }

    async fn list_scheduled_jobs(&self) -> Result<Vec<ScheduledJob>, SchedulerError> {
        self.log_call("list_scheduled_jobs").await;

        match self.get_behavior("list_scheduled_jobs").await {
            MockBehavior::Success => {
                let jobs = self.jobs.lock().await;
                Ok(jobs.values().cloned().collect())
            }
            MockBehavior::InternalError(msg) => Err(SchedulerError::SchedulerInternalError(msg)),
            _ => Ok(vec![]),
        }
    }

    async fn remove_scheduled_job(&self, id: &str) -> Result<(), SchedulerError> {
        self.log_call("remove_scheduled_job").await;

        match self.get_behavior("remove_scheduled_job").await {
            MockBehavior::Success => {
                let mut jobs = self.jobs.lock().await;
                if jobs.remove(id).is_some() {
                    Ok(())
                } else {
                    Err(SchedulerError::JobNotFound(id.to_string()))
                }
            }
            MockBehavior::NotFound(job_id) => Err(SchedulerError::JobNotFound(job_id)),
            MockBehavior::InternalError(msg) => Err(SchedulerError::SchedulerInternalError(msg)),
            _ => Ok(()),
        }
    }

    async fn pause_schedule(&self, id: &str) -> Result<(), SchedulerError> {
        self.log_call("pause_schedule").await;

        match self.get_behavior("pause_schedule").await {
            MockBehavior::Success => {
                let jobs = self.jobs.lock().await;
                if jobs.contains_key(id) {
                    Ok(())
                } else {
                    Err(SchedulerError::JobNotFound(id.to_string()))
                }
            }
            MockBehavior::NotFound(job_id) => Err(SchedulerError::JobNotFound(job_id)),
            MockBehavior::JobCurrentlyRunning(job_id) => {
                Err(SchedulerError::AnyhowError(anyhow::anyhow!(
                    "Cannot pause schedule '{}' while it's currently running",
                    job_id
                )))
            }
            MockBehavior::InternalError(msg) => Err(SchedulerError::SchedulerInternalError(msg)),
            _ => Ok(()),
        }
    }

    async fn unpause_schedule(&self, id: &str) -> Result<(), SchedulerError> {
        self.log_call("unpause_schedule").await;

        match self.get_behavior("unpause_schedule").await {
            MockBehavior::Success => {
                let jobs = self.jobs.lock().await;
                if jobs.contains_key(id) {
                    Ok(())
                } else {
                    Err(SchedulerError::JobNotFound(id.to_string()))
                }
            }
            MockBehavior::NotFound(job_id) => Err(SchedulerError::JobNotFound(job_id)),
            MockBehavior::InternalError(msg) => Err(SchedulerError::SchedulerInternalError(msg)),
            _ => Ok(()),
        }
    }

    async fn run_now(&self, id: &str) -> Result<String, SchedulerError> {
        self.log_call("run_now").await;

        match self.get_behavior("run_now").await {
            MockBehavior::Success => {
                let jobs = self.jobs.lock().await;
                if jobs.contains_key(id) {
                    Ok(format!("{}_session_{}", id, chrono::Utc::now().timestamp()))
                } else {
                    Err(SchedulerError::JobNotFound(id.to_string()))
                }
            }
            MockBehavior::NotFound(job_id) => Err(SchedulerError::JobNotFound(job_id)),
            MockBehavior::InternalError(msg) => Err(SchedulerError::SchedulerInternalError(msg)),
            _ => Ok("mock_session_123".to_string()),
        }
    }

    async fn sessions(
        &self,
        sched_id: &str,
        limit: usize,
    ) -> Result<Vec<(String, SessionMetadata)>, SchedulerError> {
        self.log_call("sessions").await;

        match self.get_behavior("sessions").await {
            MockBehavior::Success => {
                let sessions_data = self.sessions_data.lock().await;
                let sessions = sessions_data.get(sched_id).cloned().unwrap_or_default();
                Ok(sessions.into_iter().take(limit).collect())
            }
            MockBehavior::NotFound(job_id) => Err(SchedulerError::JobNotFound(job_id)),
            MockBehavior::InternalError(msg) => Err(SchedulerError::SchedulerInternalError(msg)),
            _ => Ok(vec![]),
        }
    }

    async fn update_schedule(
        &self,
        sched_id: &str,
        _new_cron: String,
    ) -> Result<(), SchedulerError> {
        self.log_call("update_schedule").await;

        match self.get_behavior("update_schedule").await {
            MockBehavior::Success => {
                let jobs = self.jobs.lock().await;
                if jobs.contains_key(sched_id) {
                    Ok(())
                } else {
                    Err(SchedulerError::JobNotFound(sched_id.to_string()))
                }
            }
            MockBehavior::NotFound(job_id) => Err(SchedulerError::JobNotFound(job_id)),
            MockBehavior::InternalError(msg) => Err(SchedulerError::SchedulerInternalError(msg)),
            _ => Ok(()),
        }
    }

    async fn kill_running_job(&self, sched_id: &str) -> Result<(), SchedulerError> {
        self.log_call("kill_running_job").await;

        match self.get_behavior("kill_running_job").await {
            MockBehavior::Success => {
                let running_jobs = self.running_jobs.lock().await;
                if running_jobs.contains(sched_id) {
                    Ok(())
                } else {
                    Err(SchedulerError::AnyhowError(anyhow::anyhow!(
                        "Schedule '{}' is not currently running",
                        sched_id
                    )))
                }
            }
            MockBehavior::NotFound(job_id) => Err(SchedulerError::JobNotFound(job_id)),
            MockBehavior::InternalError(msg) => Err(SchedulerError::SchedulerInternalError(msg)),
            _ => Ok(()),
        }
    }

    async fn get_running_job_info(
        &self,
        sched_id: &str,
    ) -> Result<Option<(String, DateTime<Utc>)>, SchedulerError> {
        self.log_call("get_running_job_info").await;

        match self.get_behavior("get_running_job_info").await {
            MockBehavior::Success => {
                let running_jobs = self.running_jobs.lock().await;
                if running_jobs.contains(sched_id) {
                    Ok(Some((format!("{}_session", sched_id), Utc::now())))
                } else {
                    Ok(None)
                }
            }
            MockBehavior::NotFound(job_id) => Err(SchedulerError::JobNotFound(job_id)),
            MockBehavior::InternalError(msg) => Err(SchedulerError::SchedulerInternalError(msg)),
            _ => Ok(None),
        }
    }
}

// Helper for creating temp recipe files
pub struct TempRecipe {
    pub path: PathBuf,
    _temp_dir: TempDir, // Keep alive
}

pub fn create_temp_recipe(valid: bool, format: &str) -> TempRecipe {
    let temp_dir = tempfile::tempdir().unwrap();
    let filename = format!("test_recipe.{}", format);
    let path = temp_dir.path().join(filename);

    let content = if valid {
        match format {
            "json" => {
                r#"{
    "version": "1.0.0",
    "title": "Test Recipe",
    "description": "A test recipe",
    "prompt": "Hello world"
}"#
            }
            "yaml" | "yml" => {
                r#"version: "1.0.0"
title: "Test Recipe"
description: "A test recipe"
prompt: "Hello world"
"#
            }
            _ => panic!("Unsupported format: {}", format),
        }
    } else {
        match format {
            "json" => r#"{"invalid": json syntax"#,
            "yaml" | "yml" => "invalid:\n  - yaml: syntax: error",
            _ => "invalid content",
        }
    };

    std::fs::write(&path, content).unwrap();
    TempRecipe {
        path,
        _temp_dir: temp_dir,
    }
}

// Test builder for easy setup
pub struct ScheduleToolTestBuilder {
    scheduler: Arc<ConfigurableMockScheduler>,
}

impl ScheduleToolTestBuilder {
    pub fn new() -> Self {
        Self {
            scheduler: Arc::new(ConfigurableMockScheduler::new()),
        }
    }

    pub async fn with_scheduler_behavior(self, method: &str, behavior: MockBehavior) -> Self {
        {
            let mut behaviors = self.scheduler.behaviors.lock().await;
            behaviors.insert(method.to_string(), behavior);
        }
        self
    }

    pub async fn with_existing_job(self, job_id: &str, cron: &str) -> Self {
        let job = ScheduledJob {
            id: job_id.to_string(),
            source: "/tmp/test.json".to_string(),
            cron: cron.to_string(),
            last_run: None,
            currently_running: false,
            paused: false,
            current_session_id: None,
            process_start_time: None,
            execution_mode: Some("background".to_string()),
        };
        {
            let mut jobs = self.scheduler.jobs.lock().await;
            jobs.insert(job.id.clone(), job);
        }
        self
    }

    pub async fn with_running_job(self, job_id: &str) -> Self {
        {
            let mut running_jobs = self.scheduler.running_jobs.lock().await;
            running_jobs.insert(job_id.to_string());
        }
        self
    }

    pub async fn with_sessions_data(
        self,
        job_id: &str,
        sessions: Vec<(String, SessionMetadata)>,
    ) -> Self {
        {
            let mut sessions_data = self.scheduler.sessions_data.lock().await;
            sessions_data.insert(job_id.to_string(), sessions);
        }
        self
    }

    pub async fn build(self) -> (Agent, Arc<ConfigurableMockScheduler>) {
        let agent = Agent::new();
        agent.set_scheduler(self.scheduler.clone()).await;
        (agent, self.scheduler)
    }
}

// Helper function to create test session metadata
pub fn create_test_session_metadata(message_count: usize, working_dir: &str) -> SessionMetadata {
    SessionMetadata {
        message_count,
        working_dir: PathBuf::from(working_dir),
        description: "Test session".to_string(),
        schedule_id: Some("test_job".to_string()),
        total_tokens: Some(100),
        input_tokens: Some(50),
        output_tokens: Some(50),
        accumulated_total_tokens: Some(100),
        accumulated_input_tokens: Some(50),
        accumulated_output_tokens: Some(50),
<<<<<<< HEAD
        todo_content: None,
        enabled_extensions: None,
=======
        extension_data: Default::default(),
>>>>>>> da731704
    }
}<|MERGE_RESOLUTION|>--- conflicted
+++ resolved
@@ -411,11 +411,6 @@
         accumulated_total_tokens: Some(100),
         accumulated_input_tokens: Some(50),
         accumulated_output_tokens: Some(50),
-<<<<<<< HEAD
-        todo_content: None,
-        enabled_extensions: None,
-=======
         extension_data: Default::default(),
->>>>>>> da731704
     }
 }