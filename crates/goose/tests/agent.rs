// src/lib.rs or tests/truncate_agent_tests.rs

use std::sync::Arc;

use anyhow::Result;
use futures::StreamExt;
use goose::agents::{Agent, AgentEvent};
use goose::message::Message;
use goose::model::ModelConfig;
use goose::providers::base::Provider;
use goose::providers::{
    anthropic::AnthropicProvider, azure::AzureProvider, bedrock::BedrockProvider,
    databricks::DatabricksProvider, gcpvertexai::GcpVertexAIProvider, google::GoogleProvider,
    groq::GroqProvider, ollama::OllamaProvider, openai::OpenAiProvider,
    openrouter::OpenRouterProvider, xai::XaiProvider,
};

#[derive(Debug, PartialEq)]
enum ProviderType {
    Azure,
    OpenAi,
    Anthropic,
    Bedrock,
    Databricks,
    GcpVertexAI,
    Google,
    Groq,
    Ollama,
    OpenRouter,
    Xai,
}

impl ProviderType {
    fn required_env(&self) -> &'static [&'static str] {
        match self {
            ProviderType::Azure => &[
                "AZURE_OPENAI_API_KEY",
                "AZURE_OPENAI_ENDPOINT",
                "AZURE_OPENAI_DEPLOYMENT_NAME",
            ],
            ProviderType::OpenAi => &["OPENAI_API_KEY"],
            ProviderType::Anthropic => &["ANTHROPIC_API_KEY"],
            ProviderType::Bedrock => &["AWS_PROFILE"],
            ProviderType::Databricks => &["DATABRICKS_HOST"],
            ProviderType::Google => &["GOOGLE_API_KEY"],
            ProviderType::Groq => &["GROQ_API_KEY"],
            ProviderType::Ollama => &[],
            ProviderType::OpenRouter => &["OPENROUTER_API_KEY"],
            ProviderType::GcpVertexAI => &["GCP_PROJECT_ID", "GCP_LOCATION"],
            ProviderType::Xai => &["XAI_API_KEY"],
        }
    }

    fn pre_check(&self) -> Result<()> {
        match self {
            ProviderType::Ollama => {
                // Check if the `ollama ls` CLI command works
                use std::process::Command;
                let output = Command::new("ollama").arg("ls").output();
                if let Ok(output) = output {
                    if output.status.success() {
                        return Ok(()); // CLI is running
                    }
                }
                println!("Skipping Ollama tests - `ollama ls` command not found or failed");
                Err(anyhow::anyhow!("Ollama CLI is not running"))
            }
            _ => Ok(()), // Other providers don't need special pre-checks
        }
    }

    fn create_provider(&self, model_config: ModelConfig) -> Result<Arc<dyn Provider>> {
        Ok(match self {
            ProviderType::Azure => Arc::new(AzureProvider::from_env(model_config)?),
            ProviderType::OpenAi => Arc::new(OpenAiProvider::from_env(model_config)?),
            ProviderType::Anthropic => Arc::new(AnthropicProvider::from_env(model_config)?),
            ProviderType::Bedrock => Arc::new(BedrockProvider::from_env(model_config)?),
            ProviderType::Databricks => Arc::new(DatabricksProvider::from_env(model_config)?),
            ProviderType::GcpVertexAI => Arc::new(GcpVertexAIProvider::from_env(model_config)?),
            ProviderType::Google => Arc::new(GoogleProvider::from_env(model_config)?),
            ProviderType::Groq => Arc::new(GroqProvider::from_env(model_config)?),
            ProviderType::Ollama => Arc::new(OllamaProvider::from_env(model_config)?),
            ProviderType::OpenRouter => Arc::new(OpenRouterProvider::from_env(model_config)?),
            ProviderType::Xai => Arc::new(XaiProvider::from_env(model_config)?),
        })
    }
}

pub fn check_required_env_vars(required_vars: &[&str]) -> Result<()> {
    let missing_vars: Vec<&str> = required_vars
        .iter()
        .filter(|&&var| std::env::var(var).is_err())
        .cloned()
        .collect();

    if !missing_vars.is_empty() {
        println!(
            "Skipping tests. Missing environment variables: {:?}",
            missing_vars
        );
        return Err(anyhow::anyhow!("Required environment variables not set"));
    }
    Ok(())
}

async fn run_truncate_test(
    provider_type: ProviderType,
    model: &str,
    context_window: usize,
) -> Result<()> {
    let model_config = ModelConfig::new(model.to_string())
        .with_context_limit(Some(context_window))
        .with_temperature(Some(0.0));
    let provider = provider_type.create_provider(model_config)?;

    let agent = Agent::new();
    agent.update_provider(provider).await?;
    let repeat_count = context_window + 10_000;
    let large_message_content = "hello ".repeat(repeat_count);
    let messages = vec![
        Message::user().with_text("hi there. what is 2 + 2?"),
        Message::assistant().with_text("hey! I think it's 4."),
        Message::user().with_text(&large_message_content),
        Message::assistant().with_text("heyy!!"),
        Message::user().with_text("what's the meaning of life?"),
        Message::assistant().with_text("the meaning of life is 42"),
        Message::user().with_text(
            "did I ask you what's 2+2 in this message history? just respond with 'yes' or 'no'",
        ),
    ];

    let reply_stream = agent.reply(&messages, None).await?;
    tokio::pin!(reply_stream);

    let mut responses = Vec::new();
    while let Some(response_result) = reply_stream.next().await {
        match response_result {
            Ok(AgentEvent::Message(response)) => responses.push(response),
            Ok(AgentEvent::McpNotification(n)) => {
                println!("MCP Notification: {n:?}");
            }
            Ok(AgentEvent::ModelChange { .. }) => {
                // Model change events are informational, just continue
            }

            Err(e) => {
                println!("Error: {:?}", e);
                return Err(e);
            }
        }
    }

    println!("Responses: {responses:?}\n");
    assert_eq!(responses.len(), 1);

    // Ollama and OpenRouter truncate by default even when the context window is exceeded
    // We don't have control over the truncation behavior in these providers
    if provider_type == ProviderType::Ollama || provider_type == ProviderType::OpenRouter {
        println!("WARNING: Skipping test for {:?} because it truncates by default when the context window is exceeded", provider_type);
        return Ok(());
    }

    assert_eq!(responses[0].content.len(), 1);

    match responses[0].content[0] {
        goose::message::MessageContent::Text(ref text_content) => {
            assert!(text_content.text.to_lowercase().contains("no"));
            assert!(!text_content.text.to_lowercase().contains("yes"));
        }
        goose::message::MessageContent::ContextLengthExceeded(_) => {
            // This is an acceptable outcome for providers that don't truncate themselves
            // and correctly report that the context length was exceeded.
            println!(
                "Received ContextLengthExceeded as expected for {:?}",
                provider_type
            );
        }
        _ => {
            panic!(
                "Unexpected message content type: {:?}",
                responses[0].content[0]
            );
        }
    }

    Ok(())
}

#[cfg(test)]
mod tests {
    use super::*;

    #[derive(Debug)]
    struct TestConfig {
        provider_type: ProviderType,
        model: &'static str,
        context_window: usize,
    }

    async fn run_test_with_config(config: TestConfig) -> Result<()> {
        println!("Starting test for {config:?}");

        // Check for required environment variables
        if check_required_env_vars(config.provider_type.required_env()).is_err() {
            return Ok(()); // Skip test if env vars are missing
        }

        // Run provider-specific pre-checks
        if config.provider_type.pre_check().is_err() {
            return Ok(()); // Skip test if pre-check fails
        }

        // Run the truncate test
        run_truncate_test(config.provider_type, config.model, config.context_window).await
    }

    #[tokio::test]
    async fn test_agent_with_openai() -> Result<()> {
        run_test_with_config(TestConfig {
            provider_type: ProviderType::OpenAi,
            model: "o3-mini-low",
            context_window: 200_000,
        })
        .await
    }

    #[tokio::test]
    async fn test_agent_with_azure() -> Result<()> {
        run_test_with_config(TestConfig {
            provider_type: ProviderType::Azure,
            model: "gpt-4o-mini",
            context_window: 128_000,
        })
        .await
    }

    #[tokio::test]
    async fn test_agent_with_anthropic() -> Result<()> {
        run_test_with_config(TestConfig {
            provider_type: ProviderType::Anthropic,
            model: "claude-3-5-haiku-latest",
            context_window: 200_000,
        })
        .await
    }

    #[tokio::test]
    async fn test_agent_with_bedrock() -> Result<()> {
        run_test_with_config(TestConfig {
            provider_type: ProviderType::Bedrock,
            model: "anthropic.claude-3-5-sonnet-20241022-v2:0",
            context_window: 200_000,
        })
        .await
    }

    #[tokio::test]
    async fn test_agent_with_databricks() -> Result<()> {
        run_test_with_config(TestConfig {
            provider_type: ProviderType::Databricks,
            model: "databricks-meta-llama-3-3-70b-instruct",
            context_window: 128_000,
        })
        .await
    }

    #[tokio::test]
    async fn test_agent_with_databricks_bedrock() -> Result<()> {
        run_test_with_config(TestConfig {
            provider_type: ProviderType::Databricks,
            model: "claude-3-5-sonnet-2",
            context_window: 200_000,
        })
        .await
    }

    #[tokio::test]
    async fn test_agent_with_databricks_openai() -> Result<()> {
        run_test_with_config(TestConfig {
            provider_type: ProviderType::Databricks,
            model: "gpt-4o-mini",
            context_window: 128_000,
        })
        .await
    }

    #[tokio::test]
    async fn test_agent_with_google() -> Result<()> {
        run_test_with_config(TestConfig {
            provider_type: ProviderType::Google,
            model: "gemini-2.0-flash-exp",
            context_window: 1_200_000,
        })
        .await
    }

    #[tokio::test]
    async fn test_agent_with_groq() -> Result<()> {
        run_test_with_config(TestConfig {
            provider_type: ProviderType::Groq,
            model: "gemma2-9b-it",
            context_window: 9_000,
        })
        .await
    }

    #[tokio::test]
    async fn test_agent_with_openrouter() -> Result<()> {
        run_test_with_config(TestConfig {
            provider_type: ProviderType::OpenRouter,
            model: "deepseek/deepseek-r1",
            context_window: 130_000,
        })
        .await
    }

    #[tokio::test]
    async fn test_agent_with_ollama() -> Result<()> {
        run_test_with_config(TestConfig {
            provider_type: ProviderType::Ollama,
            model: "llama3.2",
            context_window: 128_000,
        })
        .await
    }

    #[tokio::test]
    async fn test_agent_with_gcpvertexai() -> Result<()> {
        run_test_with_config(TestConfig {
            provider_type: ProviderType::GcpVertexAI,
            model: "claude-3-5-sonnet-v2@20241022",
            context_window: 200_000,
        })
        .await
    }

    #[tokio::test]
    async fn test_agent_with_xai() -> Result<()> {
        run_test_with_config(TestConfig {
            provider_type: ProviderType::Xai,
            model: "grok-3",
            context_window: 9_000,
        })
        .await
    }
}

#[cfg(test)]
mod schedule_tool_tests {
    use super::*;
    use async_trait::async_trait;
    use chrono::{DateTime, Utc};
    use goose::agents::platform_tools::PLATFORM_MANAGE_SCHEDULE_TOOL_NAME;
    use goose::scheduler::{ScheduledJob, SchedulerError};
    use goose::scheduler_trait::SchedulerTrait;
    use goose::session::storage::SessionMetadata;
    use std::sync::Arc;

    // Mock scheduler for testing
    struct MockScheduler {
        jobs: tokio::sync::Mutex<Vec<ScheduledJob>>,
    }

    impl MockScheduler {
        fn new() -> Self {
            Self {
                jobs: tokio::sync::Mutex::new(Vec::new()),
            }
        }
    }

    #[async_trait]
    impl SchedulerTrait for MockScheduler {
        async fn add_scheduled_job(&self, job: ScheduledJob) -> Result<(), SchedulerError> {
            let mut jobs = self.jobs.lock().await;
            jobs.push(job);
            Ok(())
        }

        async fn list_scheduled_jobs(&self) -> Result<Vec<ScheduledJob>, SchedulerError> {
            let jobs = self.jobs.lock().await;
            Ok(jobs.clone())
        }

        async fn remove_scheduled_job(&self, id: &str) -> Result<(), SchedulerError> {
            let mut jobs = self.jobs.lock().await;
            if let Some(pos) = jobs.iter().position(|job| job.id == id) {
                jobs.remove(pos);
                Ok(())
            } else {
                Err(SchedulerError::JobNotFound(id.to_string()))
            }
        }

        async fn pause_schedule(&self, _id: &str) -> Result<(), SchedulerError> {
            Ok(())
        }

        async fn unpause_schedule(&self, _id: &str) -> Result<(), SchedulerError> {
            Ok(())
        }

        async fn run_now(&self, _id: &str) -> Result<String, SchedulerError> {
            Ok("test_session_123".to_string())
        }

        async fn sessions(
            &self,
            _sched_id: &str,
            _limit: usize,
        ) -> Result<Vec<(String, SessionMetadata)>, SchedulerError> {
            Ok(vec![])
        }

        async fn update_schedule(
            &self,
            _sched_id: &str,
            _new_cron: String,
        ) -> Result<(), SchedulerError> {
            Ok(())
        }

        async fn kill_running_job(&self, _sched_id: &str) -> Result<(), SchedulerError> {
            Ok(())
        }

        async fn get_running_job_info(
            &self,
            _sched_id: &str,
        ) -> Result<Option<(String, DateTime<Utc>)>, SchedulerError> {
            Ok(None)
        }
    }

    #[tokio::test]
    async fn test_schedule_management_tool_list() {
        let agent = Agent::new();
        let mock_scheduler = Arc::new(MockScheduler::new());
        agent.set_scheduler(mock_scheduler.clone()).await;

        // Test that the schedule management tool is available in the tools list
        let tools = agent.list_tools(None).await;
        let schedule_tool = tools
            .iter()
            .find(|tool| tool.name == PLATFORM_MANAGE_SCHEDULE_TOOL_NAME);
        assert!(schedule_tool.is_some());

        let tool = schedule_tool.unwrap();
        assert!(tool
            .description
            .contains("Manage scheduled recipe execution"));
    }

    #[tokio::test]
    async fn test_schedule_management_tool_no_scheduler() {
        let agent = Agent::new();
        // Don't set scheduler - test that the tool still appears in the list
        // but would fail if actually called (which we can't test directly through public API)

        let tools = agent.list_tools(None).await;
        let schedule_tool = tools
            .iter()
            .find(|tool| tool.name == PLATFORM_MANAGE_SCHEDULE_TOOL_NAME);
        assert!(schedule_tool.is_some());
    }

    #[tokio::test]
    async fn test_schedule_management_tool_in_platform_tools() {
        let agent = Agent::new();
        let tools = agent.list_tools(Some("platform".to_string())).await;

        // Check that the schedule management tool is included in platform tools
        let schedule_tool = tools
            .iter()
            .find(|tool| tool.name == PLATFORM_MANAGE_SCHEDULE_TOOL_NAME);
        assert!(schedule_tool.is_some());

        let tool = schedule_tool.unwrap();
        assert!(tool
            .description
            .contains("Manage scheduled recipe execution"));

        // Verify the tool has the expected actions in its schema
        if let Some(properties) = tool.input_schema.get("properties") {
            if let Some(action_prop) = properties.get("action") {
                if let Some(enum_values) = action_prop.get("enum") {
                    let actions: Vec<String> = enum_values
                        .as_array()
                        .unwrap()
                        .iter()
                        .map(|v| v.as_str().unwrap().to_string())
                        .collect();

                    // Check that our session_content action is included
                    assert!(actions.contains(&"session_content".to_string()));
                    assert!(actions.contains(&"list".to_string()));
                    assert!(actions.contains(&"create".to_string()));
                    assert!(actions.contains(&"sessions".to_string()));
                }
            }
        }
    }

    #[tokio::test]
    async fn test_schedule_management_tool_schema_validation() {
        let agent = Agent::new();
        let tools = agent.list_tools(None).await;
        let schedule_tool = tools
            .iter()
            .find(|tool| tool.name == PLATFORM_MANAGE_SCHEDULE_TOOL_NAME);
        assert!(schedule_tool.is_some());

        let tool = schedule_tool.unwrap();

        // Verify the tool schema has the session_id parameter for session_content action
        if let Some(properties) = tool.input_schema.get("properties") {
            assert!(properties.get("session_id").is_some());

            if let Some(session_id_prop) = properties.get("session_id") {
                assert_eq!(
                    session_id_prop.get("type").unwrap().as_str().unwrap(),
                    "string"
                );
                assert!(session_id_prop
                    .get("description")
                    .unwrap()
                    .as_str()
                    .unwrap()
                    .contains("Session identifier for session_content action"));
            }
        }
    }
}

#[cfg(test)]
<<<<<<< HEAD
mod max_turns_tests {
    use super::*;
    use async_trait::async_trait;
    use goose::message::MessageContent;
    use goose::model::ModelConfig;
    use goose::providers::base::{Provider, ProviderMetadata, ProviderUsage, Usage};
    use goose::providers::errors::ProviderError;
    use goose::session::storage::Identifier;
    use mcp_core::tool::{Tool, ToolCall};
    use std::path::PathBuf;

    struct MockToolProvider {}

    impl MockToolProvider {
        fn new() -> Self {
            Self {}
        }
    }

    #[async_trait]
    impl Provider for MockToolProvider {
        async fn complete(
            &self,
            _system_prompt: &str,
            _messages: &[Message],
            _tools: &[Tool],
        ) -> Result<(Message, ProviderUsage), ProviderError> {
            let tool_call = ToolCall::new("test_tool", serde_json::json!({"param": "value"}));
            let message = Message::assistant().with_tool_request("call_123", Ok(tool_call));

            let usage = ProviderUsage::new(
                "mock-model".to_string(),
                Usage::new(Some(10), Some(5), Some(15)),
            );

            Ok((message, usage))
        }

        fn get_model_config(&self) -> ModelConfig {
            ModelConfig::new("mock-model".to_string())
        }

        fn metadata() -> ProviderMetadata {
            ProviderMetadata {
                name: "mock".to_string(),
                display_name: "Mock Provider".to_string(),
                description: "Mock provider for testing".to_string(),
                default_model: "mock-model".to_string(),
                known_models: vec![],
                model_doc_link: "".to_string(),
                config_keys: vec![],
            }
        }
    }

    #[tokio::test]
    async fn test_max_turns_limit() -> Result<()> {
        let agent = Agent::new();
        let provider = Arc::new(MockToolProvider::new());
        agent.update_provider(provider).await?;
        // The mock provider will call a non-existent tool, which will fail and allow the loop to continue

        // Create session config with max_turns = 1
        let session_config = goose::agents::SessionConfig {
            id: Identifier::Name("test_session".to_string()),
            working_dir: PathBuf::from("/tmp"),
            schedule_id: None,
            execution_mode: None,
            max_turns: Some(1),
        };
        let messages = vec![Message::user().with_text("Hello")];

        let reply_stream = agent.reply(&messages, Some(session_config)).await?;
=======
mod final_output_tool_tests {
    use super::*;
    use goose::agents::final_output_tool::FINAL_OUTPUT_TOOL_NAME;
    use goose::recipe::Response;

    #[tokio::test]
    async fn test_final_output_assistant_message_in_reply() -> Result<()> {
        use async_trait::async_trait;
        use goose::model::ModelConfig;
        use goose::providers::base::{Provider, ProviderUsage, Usage};
        use goose::providers::errors::ProviderError;
        use mcp_core::tool::Tool;

        #[derive(Clone)]
        struct MockProvider {
            model_config: ModelConfig,
        }

        #[async_trait]
        impl Provider for MockProvider {
            fn metadata() -> goose::providers::base::ProviderMetadata {
                goose::providers::base::ProviderMetadata::empty()
            }

            fn get_model_config(&self) -> ModelConfig {
                self.model_config.clone()
            }

            async fn complete(
                &self,
                _system: &str,
                _messages: &[Message],
                _tools: &[Tool],
            ) -> anyhow::Result<(Message, ProviderUsage), ProviderError> {
                Ok((
                    Message::assistant().with_text("Task completed."),
                    ProviderUsage::new("mock".to_string(), Usage::default()),
                ))
            }
        }

        let agent = Agent::new();

        let model_config = ModelConfig::new("test-model".to_string());
        let mock_provider = Arc::new(MockProvider { model_config });
        agent.update_provider(mock_provider).await?;

        let response = Response {
            json_schema: Some(serde_json::json!({
                "type": "object",
                "properties": {
                    "result": {"type": "string"}
                },
                "required": ["result"]
            })),
        };
        agent.add_final_output_tool(response).await;

        // Simulate a final output tool call occurring.
        let tool_call = mcp_core::tool::ToolCall::new(
            FINAL_OUTPUT_TOOL_NAME,
            serde_json::json!({
                "result": "Test output"
            }),
        );
        let (_, result) = agent
            .dispatch_tool_call(tool_call, "request_id".to_string())
            .await;

        assert!(result.is_ok(), "Tool call should succeed");
        let final_result = result.unwrap().result.await;
        assert!(final_result.is_ok(), "Tool execution should succeed");

        let content = final_result.unwrap();
        let text = content.first().unwrap().as_text().unwrap();
        assert!(
            text.contains("Final output successfully collected."),
            "Tool result missing expected content: {}",
            text
        );

        // Simulate the reply stream continuing after the final output tool call.
        let reply_stream = agent.reply(&vec![], None).await?;
>>>>>>> 0a00b0f5
        tokio::pin!(reply_stream);

        let mut responses = Vec::new();
        while let Some(response_result) = reply_stream.next().await {
            match response_result {
<<<<<<< HEAD
                Ok(AgentEvent::Message(response)) => {
                    if let Some(MessageContent::ToolConfirmationRequest(ref req)) =
                        response.content.first()
                    {
                        agent.handle_confirmation(
                            req.id.clone(),
                            goose::permission::PermissionConfirmation {
                                principal_type: goose::permission::permission_confirmation::PrincipalType::Tool,
                                permission: goose::permission::Permission::AllowOnce,
                            }
                        ).await;
                    }
                    responses.push(response);
                }
                Ok(AgentEvent::McpNotification(_)) => {}
                Ok(AgentEvent::ModelChange { .. }) => {}
                Err(e) => {
                    return Err(e);
                }
            }
        }

        assert!(
            responses.len() >= 1,
            "Expected at least 1 response, got {}",
            responses.len()
        );

        // Look for the max turns message as the last response
        let last_response = responses.last().unwrap();
        let last_content = last_response.content.first().unwrap();
        if let MessageContent::Text(text_content) = last_content {
            assert!(text_content.text.contains(
                "I've reached the maximum number of actions I can do without user input"
            ));
        } else {
            panic!("Expected text content in last message");
        }
=======
                Ok(AgentEvent::Message(response)) => responses.push(response),
                Ok(_) => {}
                Err(e) => return Err(e),
            }
        }

        assert!(!responses.is_empty(), "Should have received responses");
        let last_message = responses.last().unwrap();

        // Check that the last message is an assistant message with our final output
        assert_eq!(last_message.role, mcp_core::role::Role::Assistant);
        let message_text = last_message.as_concat_text();
        assert_eq!(message_text, r#"{"result":"Test output"}"#);

>>>>>>> 0a00b0f5
        Ok(())
    }
}<|MERGE_RESOLUTION|>--- conflicted
+++ resolved
@@ -533,7 +533,113 @@
 }
 
 #[cfg(test)]
-<<<<<<< HEAD
+mod final_output_tool_tests {
+    use super::*;
+    use goose::agents::final_output_tool::FINAL_OUTPUT_TOOL_NAME;
+    use goose::recipe::Response;
+
+    #[tokio::test]
+    async fn test_final_output_assistant_message_in_reply() -> Result<()> {
+        use async_trait::async_trait;
+        use goose::model::ModelConfig;
+        use goose::providers::base::{Provider, ProviderUsage, Usage};
+        use goose::providers::errors::ProviderError;
+        use mcp_core::tool::Tool;
+
+        #[derive(Clone)]
+        struct MockProvider {
+            model_config: ModelConfig,
+        }
+
+        #[async_trait]
+        impl Provider for MockProvider {
+            fn metadata() -> goose::providers::base::ProviderMetadata {
+                goose::providers::base::ProviderMetadata::empty()
+            }
+
+            fn get_model_config(&self) -> ModelConfig {
+                self.model_config.clone()
+            }
+
+            async fn complete(
+                &self,
+                _system: &str,
+                _messages: &[Message],
+                _tools: &[Tool],
+            ) -> anyhow::Result<(Message, ProviderUsage), ProviderError> {
+                Ok((
+                    Message::assistant().with_text("Task completed."),
+                    ProviderUsage::new("mock".to_string(), Usage::default()),
+                ))
+            }
+        }
+
+        let agent = Agent::new();
+
+        let model_config = ModelConfig::new("test-model".to_string());
+        let mock_provider = Arc::new(MockProvider { model_config });
+        agent.update_provider(mock_provider).await?;
+
+        let response = Response {
+            json_schema: Some(serde_json::json!({
+                "type": "object",
+                "properties": {
+                    "result": {"type": "string"}
+                },
+                "required": ["result"]
+            })),
+        };
+        agent.add_final_output_tool(response).await;
+
+        // Simulate a final output tool call occurring.
+        let tool_call = mcp_core::tool::ToolCall::new(
+            FINAL_OUTPUT_TOOL_NAME,
+            serde_json::json!({
+                "result": "Test output"
+            }),
+        );
+        let (_, result) = agent
+            .dispatch_tool_call(tool_call, "request_id".to_string())
+            .await;
+
+        assert!(result.is_ok(), "Tool call should succeed");
+        let final_result = result.unwrap().result.await;
+        assert!(final_result.is_ok(), "Tool execution should succeed");
+
+        let content = final_result.unwrap();
+        let text = content.first().unwrap().as_text().unwrap();
+        assert!(
+            text.contains("Final output successfully collected."),
+            "Tool result missing expected content: {}",
+            text
+        );
+
+        // Simulate the reply stream continuing after the final output tool call.
+        let reply_stream = agent.reply(&vec![], None).await?;
+        tokio::pin!(reply_stream);
+
+        let mut responses = Vec::new();
+        while let Some(response_result) = reply_stream.next().await {
+            match response_result {
+                Ok(AgentEvent::Message(response)) => responses.push(response),
+                Ok(_) => {}
+                Err(e) => return Err(e),
+            }
+        }
+
+        assert!(!responses.is_empty(), "Should have received responses");
+        let last_message = responses.last().unwrap();
+
+        // Check that the last message is an assistant message with our final output
+        assert_eq!(last_message.role, mcp_core::role::Role::Assistant);
+        let message_text = last_message.as_concat_text();
+        assert_eq!(message_text, r#"{"result":"Test output"}"#);
+
+        Ok(())
+    }
+}
+
+#[cfg(test)]
 mod max_turns_tests {
     use super::*;
     use async_trait::async_trait;
@@ -607,97 +713,11 @@
         let messages = vec![Message::user().with_text("Hello")];
 
         let reply_stream = agent.reply(&messages, Some(session_config)).await?;
-=======
-mod final_output_tool_tests {
-    use super::*;
-    use goose::agents::final_output_tool::FINAL_OUTPUT_TOOL_NAME;
-    use goose::recipe::Response;
-
-    #[tokio::test]
-    async fn test_final_output_assistant_message_in_reply() -> Result<()> {
-        use async_trait::async_trait;
-        use goose::model::ModelConfig;
-        use goose::providers::base::{Provider, ProviderUsage, Usage};
-        use goose::providers::errors::ProviderError;
-        use mcp_core::tool::Tool;
-
-        #[derive(Clone)]
-        struct MockProvider {
-            model_config: ModelConfig,
-        }
-
-        #[async_trait]
-        impl Provider for MockProvider {
-            fn metadata() -> goose::providers::base::ProviderMetadata {
-                goose::providers::base::ProviderMetadata::empty()
-            }
-
-            fn get_model_config(&self) -> ModelConfig {
-                self.model_config.clone()
-            }
-
-            async fn complete(
-                &self,
-                _system: &str,
-                _messages: &[Message],
-                _tools: &[Tool],
-            ) -> anyhow::Result<(Message, ProviderUsage), ProviderError> {
-                Ok((
-                    Message::assistant().with_text("Task completed."),
-                    ProviderUsage::new("mock".to_string(), Usage::default()),
-                ))
-            }
-        }
-
-        let agent = Agent::new();
-
-        let model_config = ModelConfig::new("test-model".to_string());
-        let mock_provider = Arc::new(MockProvider { model_config });
-        agent.update_provider(mock_provider).await?;
-
-        let response = Response {
-            json_schema: Some(serde_json::json!({
-                "type": "object",
-                "properties": {
-                    "result": {"type": "string"}
-                },
-                "required": ["result"]
-            })),
-        };
-        agent.add_final_output_tool(response).await;
-
-        // Simulate a final output tool call occurring.
-        let tool_call = mcp_core::tool::ToolCall::new(
-            FINAL_OUTPUT_TOOL_NAME,
-            serde_json::json!({
-                "result": "Test output"
-            }),
-        );
-        let (_, result) = agent
-            .dispatch_tool_call(tool_call, "request_id".to_string())
-            .await;
-
-        assert!(result.is_ok(), "Tool call should succeed");
-        let final_result = result.unwrap().result.await;
-        assert!(final_result.is_ok(), "Tool execution should succeed");
-
-        let content = final_result.unwrap();
-        let text = content.first().unwrap().as_text().unwrap();
-        assert!(
-            text.contains("Final output successfully collected."),
-            "Tool result missing expected content: {}",
-            text
-        );
-
-        // Simulate the reply stream continuing after the final output tool call.
-        let reply_stream = agent.reply(&vec![], None).await?;
->>>>>>> 0a00b0f5
         tokio::pin!(reply_stream);
 
         let mut responses = Vec::new();
         while let Some(response_result) = reply_stream.next().await {
             match response_result {
-<<<<<<< HEAD
                 Ok(AgentEvent::Message(response)) => {
                     if let Some(MessageContent::ToolConfirmationRequest(ref req)) =
                         response.content.first()
@@ -736,22 +756,6 @@
         } else {
             panic!("Expected text content in last message");
         }
-=======
-                Ok(AgentEvent::Message(response)) => responses.push(response),
-                Ok(_) => {}
-                Err(e) => return Err(e),
-            }
-        }
-
-        assert!(!responses.is_empty(), "Should have received responses");
-        let last_message = responses.last().unwrap();
-
-        // Check that the last message is an assistant message with our final output
-        assert_eq!(last_message.role, mcp_core::role::Role::Assistant);
-        let message_text = last_message.as_concat_text();
-        assert_eq!(message_text, r#"{"result":"Test output"}"#);
-
->>>>>>> 0a00b0f5
         Ok(())
     }
 }