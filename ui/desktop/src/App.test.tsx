--- conflicted
+++ resolved
@@ -104,8 +104,6 @@
       recipeConfig: null,
     },
     setChat: vi.fn(),
-<<<<<<< HEAD
-=======
     resetChat: vi.fn(),
     hasActiveSession: false,
     setRecipeConfig: vi.fn(),
@@ -116,7 +114,6 @@
     setDraft: vi.fn(),
     clearDraft: vi.fn(),
     contextKey: 'hub',
->>>>>>> 867752a7
   }),
 }));
 
@@ -282,16 +279,11 @@
       expect(mockElectron.reactReady).toHaveBeenCalled();
     });
 
-<<<<<<< HEAD
-    // Check that reactReady was called, which indicates the app initialized
-    expect(mockElectron.reactReady).toHaveBeenCalled();
-=======
     // Should stay at "/" since provider is configured
     await waitFor(() => {
       // In some environments, the hash might be empty or just "#"
       expect(window.location.hash).toMatch(/^(#\/?|)$/);
     });
->>>>>>> 867752a7
   });
 
   it('should handle config recovery gracefully', async () => {
