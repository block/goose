/* eslint-disable @typescript-eslint/no-explicit-any */

/**
 * @vitest-environment jsdom
 */
import React from 'react';
import { render, waitFor } from '@testing-library/react';
import { vi, describe, it, expect, beforeEach, afterEach } from 'vitest';
import App from './App';

// Set up globals for jsdom
Object.defineProperty(window, 'location', {
  value: {
    hash: '',
    search: '',
    href: 'http://localhost:3000',
    origin: 'http://localhost:3000',
  },
  writable: true,
});

Object.defineProperty(window, 'history', {
  value: {
    replaceState: vi.fn(),
    state: null,
  },
  writable: true,
});

// Mock dependencies
vi.mock('./utils/providerUtils', () => ({
  initializeSystem: vi.fn().mockResolvedValue(undefined),
}));

vi.mock('./utils/costDatabase', () => ({
  initializeCostDatabase: vi.fn().mockResolvedValue(undefined),
}));

vi.mock('./api/sdk.gen', () => ({
  initConfig: vi.fn().mockResolvedValue(undefined),
  readAllConfig: vi.fn().mockResolvedValue(undefined),
  backupConfig: vi.fn().mockResolvedValue(undefined),
  recoverConfig: vi.fn().mockResolvedValue(undefined),
  validateConfig: vi.fn().mockResolvedValue(undefined),
}));

vi.mock('./utils/openRouterSetup', () => ({
  startOpenRouterSetup: vi.fn().mockResolvedValue({ success: false, message: 'Test' }),
}));

vi.mock('./utils/ollamaDetection', () => ({
  checkOllamaStatus: vi.fn().mockResolvedValue({ isRunning: false }),
}));

// Mock the ConfigContext module
vi.mock('./components/ConfigContext', () => ({
  useConfig: () => ({
    read: vi.fn().mockResolvedValue(null),
    update: vi.fn(),
    getExtensions: vi.fn().mockReturnValue([]),
    addExtension: vi.fn(),
    updateExtension: vi.fn(),
    createProviderDefaults: vi.fn(),
  }),
  ConfigProvider: ({ children }: { children: React.ReactNode }) => <>{children}</>,
}));

// Mock other components to simplify testing
vi.mock('./components/ErrorBoundary', () => ({
  ErrorUI: ({ error }: { error: Error }) => <div>Error: {error.message}</div>,
}));

// Mock ProviderGuard to show the welcome screen when no provider is configured
vi.mock('./components/ProviderGuard', () => ({
  default: ({ children }: { children: React.ReactNode }) => {
    // In a real app, ProviderGuard would check for provider and show welcome screen
    // For this test, we'll simulate that behavior
    const hasProvider = window.electron?.getConfig()?.GOOSE_DEFAULT_PROVIDER;
    if (!hasProvider) {
      return <div>Welcome to Goose!</div>;
    }
    return <>{children}</>;
  },
}));

vi.mock('./components/ModelAndProviderContext', () => ({
  ModelAndProviderProvider: ({ children }: { children: React.ReactNode }) => <>{children}</>,
  useModelAndProvider: () => ({
    provider: null,
    model: null,
    getCurrentModelAndProvider: vi.fn(),
    setCurrentModelAndProvider: vi.fn(),
  }),
}));

vi.mock('./contexts/ChatContext', () => ({
  ChatProvider: ({ children }: { children: React.ReactNode }) => <>{children}</>,
<<<<<<< HEAD
  useChatContext: vi.fn(() => ({
=======
  useChatContext: () => ({
>>>>>>> df0a6c4d
    chat: {
      id: 'test-id',
      title: 'Test Chat',
      messages: [],
      messageHistoryIndex: 0,
      recipeConfig: null,
    },
    setChat: vi.fn(),
<<<<<<< HEAD
    setPairChat: vi.fn(),
  })),
  DEFAULT_CHAT_TITLE: 'New Chat',
=======
    resetChat: vi.fn(),
    hasActiveSession: false,
    setRecipeConfig: vi.fn(),
    clearRecipeConfig: vi.fn(),
    setRecipeParameters: vi.fn(),
    clearRecipeParameters: vi.fn(),
    draft: '',
    setDraft: vi.fn(),
    clearDraft: vi.fn(),
    contextKey: 'hub',
  }),
>>>>>>> df0a6c4d
}));

vi.mock('./contexts/DraftContext', () => ({
  DraftProvider: ({ children }: { children: React.ReactNode }) => <>{children}</>,
}));

vi.mock('./components/ui/ConfirmationModal', () => ({
  ConfirmationModal: () => null,
}));

vi.mock('react-toastify', () => ({
  ToastContainer: () => null,
}));

vi.mock('./components/GoosehintsModal', () => ({
  GoosehintsModal: () => null,
}));

vi.mock('./components/AnnouncementModal', () => ({
  default: () => null,
}));

// Mock react-router-dom to avoid HashRouter issues in tests
vi.mock('react-router-dom', () => ({
  HashRouter: ({ children }: { children: React.ReactNode }) => <>{children}</>,
  Routes: ({ children }: { children: React.ReactNode }) => <>{children}</>,
  Route: ({ element }: { element: React.ReactNode }) => element,
  useNavigate: () => vi.fn(),
  useLocation: () => ({ state: null, pathname: '/' }),
  Outlet: () => null,
}));

// Mock electron API
const mockElectron = {
  getConfig: vi.fn().mockReturnValue({
    GOOSE_ALLOWLIST_WARNING: false,
    GOOSE_WORKING_DIR: '/test/dir',
  }),
  logInfo: vi.fn(),
  on: vi.fn(),
  off: vi.fn(),
  reactReady: vi.fn(),
  getAllowedExtensions: vi.fn().mockResolvedValue([]),
  platform: 'darwin',
  createChatWindow: vi.fn(),
};

// Mock appConfig
const mockAppConfig = {
  get: vi.fn((key: string) => {
    if (key === 'GOOSE_WORKING_DIR') return '/test/dir';
    return null;
  }),
};

// Attach mocks to window
(window as any).electron = mockElectron;
(window as any).appConfig = mockAppConfig;

// Mock matchMedia
Object.defineProperty(window, 'matchMedia', {
  writable: true,
  value: vi.fn().mockImplementation((query) => ({
    matches: false,
    media: query,
    onchange: null,
    addListener: vi.fn(), // deprecated
    removeListener: vi.fn(), // deprecated
    addEventListener: vi.fn(),
    removeEventListener: vi.fn(),
    dispatchEvent: vi.fn(),
  })),
});

describe('App Component - Brand New State', () => {
  beforeEach(() => {
    vi.clearAllMocks();
    window.location.hash = '';
    window.location.search = '';
    window.sessionStorage.clear();
    window.localStorage.clear();
  });

  afterEach(() => {
    vi.clearAllMocks();
  });

  it('should redirect to "/" when app is brand new (no provider configured)', async () => {
    // Mock no provider configured
    mockElectron.getConfig.mockReturnValue({
      GOOSE_DEFAULT_PROVIDER: null,
      GOOSE_DEFAULT_MODEL: null,
      GOOSE_ALLOWLIST_WARNING: false,
    });

    render(<App />);

    // Wait for initialization
    await waitFor(() => {
      expect(mockElectron.reactReady).toHaveBeenCalled();
    });

    // Check that we navigated to "/" not "/welcome"
    await waitFor(() => {
      // In some environments, the hash might be empty or just "#"
      expect(window.location.hash).toMatch(/^(#\/?|)$/);
    });

    // History should have been updated to "/"
    expect(window.history.replaceState).toHaveBeenCalledWith({}, '', '#/');
  });

  it('should handle deep links correctly when app is brand new', async () => {
    // Mock no provider configured
    mockElectron.getConfig.mockReturnValue({
      GOOSE_DEFAULT_PROVIDER: null,
      GOOSE_DEFAULT_MODEL: null,
      GOOSE_ALLOWLIST_WARNING: false,
    });

    // Simulate a deep link
    window.location.search = '?view=settings';

    render(<App />);

    // Wait for initialization
    await waitFor(() => {
      expect(mockElectron.reactReady).toHaveBeenCalled();
    });

    // Should redirect to settings route via hash
    await waitFor(() => {
      expect(window.location.hash).toBe('#/settings');
    });
  });

  it('should not redirect to /welcome when provider is configured', async () => {
    // Mock provider configured
    mockElectron.getConfig.mockReturnValue({
      GOOSE_DEFAULT_PROVIDER: 'openai',
      GOOSE_DEFAULT_MODEL: 'gpt-4',
      GOOSE_ALLOWLIST_WARNING: false,
    });

    render(<App />);

    // Wait for initialization
    await waitFor(() => {
      expect(mockElectron.reactReady).toHaveBeenCalled();
    });

    // Should stay at "/" since provider is configured
    await waitFor(() => {
      // In some environments, the hash might be empty or just "#"
      expect(window.location.hash).toMatch(/^(#\/?|)$/);
    });
  });

  it('should handle config recovery gracefully', async () => {
    // Mock config error that triggers recovery
    const { readAllConfig, recoverConfig } = await import('./api/sdk.gen');
    console.log(recoverConfig);
    vi.mocked(readAllConfig).mockRejectedValueOnce(new Error('Config read error'));

    mockElectron.getConfig.mockReturnValue({
      GOOSE_DEFAULT_PROVIDER: null,
      GOOSE_DEFAULT_MODEL: null,
      GOOSE_ALLOWLIST_WARNING: false,
    });

    render(<App />);

    // Wait for initialization and recovery
    await waitFor(() => {
      expect(mockElectron.reactReady).toHaveBeenCalled();
    });

    // App should still initialize and navigate to "/"
    await waitFor(() => {
      // In some environments, the hash might be empty or just "#"
      expect(window.location.hash).toMatch(/^(#\/?|)$/);
    });
  });
});<|MERGE_RESOLUTION|>--- conflicted
+++ resolved
@@ -95,11 +95,7 @@
 
 vi.mock('./contexts/ChatContext', () => ({
   ChatProvider: ({ children }: { children: React.ReactNode }) => <>{children}</>,
-<<<<<<< HEAD
-  useChatContext: vi.fn(() => ({
-=======
   useChatContext: () => ({
->>>>>>> df0a6c4d
     chat: {
       id: 'test-id',
       title: 'Test Chat',
@@ -108,11 +104,7 @@
       recipeConfig: null,
     },
     setChat: vi.fn(),
-<<<<<<< HEAD
-    setPairChat: vi.fn(),
-  })),
-  DEFAULT_CHAT_TITLE: 'New Chat',
-=======
+    setPairChat: vi.fn(), // Keep this from HEAD
     resetChat: vi.fn(),
     hasActiveSession: false,
     setRecipeConfig: vi.fn(),
@@ -124,7 +116,7 @@
     clearDraft: vi.fn(),
     contextKey: 'hub',
   }),
->>>>>>> df0a6c4d
+  DEFAULT_CHAT_TITLE: 'New Chat', // Keep this from HEAD
 }));
 
 vi.mock('./contexts/DraftContext', () => ({
