--- conflicted
+++ resolved
@@ -358,16 +358,9 @@
   if (!result.canceled && result.filePaths.length > 0) {
     addRecentDir(result.filePaths[0]);
     const currentWindow = BrowserWindow.getFocusedWindow();
-    const newWindow = await createChat(app, undefined, result.filePaths[0]);
+    await createChat(app, undefined, result.filePaths[0]);
     if (replaceWindow) {
-<<<<<<< HEAD
-      const focusedWindow = BrowserWindow.getFocusedWindow();
-      if (focusedWindow) {
-        focusedWindow.close();
-      }
-=======
       currentWindow.close();
->>>>>>> 7575962f
     }
   }
   return result;
@@ -414,7 +407,7 @@
 });
 
 // Handle directory chooser
-ipcMain.handle('directory-chooser', (_, replace: boolean = false) => {
+ipcMain.handle('directory-chooser', (_event, replace: boolean = false) => {
   return openDirectoryDialog(replace);
 });
 
@@ -566,31 +559,13 @@
 
   const fileMenu = menu?.items.find((item) => item.label === 'File');
 
-<<<<<<< HEAD
   if (fileMenu?.submenu) {
     // open goose to specific dir and set that as its working space
-=======
-  // open goose to specific dir and set that as its working space
-  fileMenu.submenu.append(
-    new MenuItem({
-      label: 'Open Directory...',
-      accelerator: 'CmdOrCtrl+O',
-      click: () => openDirectoryDialog(),
-    })
-  );
-
-  // Add Recent Files submenu
-  const recentFilesSubmenu = buildRecentFilesMenu();
-  if (recentFilesSubmenu.length > 0) {
-    fileMenu.submenu.append(new MenuItem({ type: 'separator' }));
->>>>>>> 7575962f
     fileMenu.submenu.append(
       new MenuItem({
         label: 'Open Directory...',
         accelerator: 'CmdOrCtrl+O',
-        click() {
-          openDirectoryDialog();
-        },
+        click: () => openDirectoryDialog(),
       })
     );
 
@@ -664,15 +639,7 @@
     createChat(app, query, dir, version, resumeSessionId, botConfig);
   });
 
-<<<<<<< HEAD
-  ipcMain.on('directory-chooser', (_event, replace: boolean = false) => {
-    openDirectoryDialog(replace);
-  });
-
   ipcMain.on('notify', (_event, data) => {
-=======
-  ipcMain.on('notify', (event, data) => {
->>>>>>> 7575962f
     console.log('NOTIFY', data);
     new Notification({ title: data.title, body: data.body }).show();
   });
