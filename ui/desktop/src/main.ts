import type { OpenDialogOptions, OpenDialogReturnValue } from 'electron';
import {
  app,
  App,
  BrowserWindow,
  dialog,
  globalShortcut,
  ipcMain,
  Menu,
  MenuItem,
  Notification,
  powerSaveBlocker,
  session,
  shell,
  Tray,
} from 'electron';
import { pathToFileURL, format as formatUrl, URLSearchParams } from 'node:url';
import { Buffer } from 'node:buffer';
import fs from 'node:fs/promises';
import fsSync from 'node:fs';
import started from 'electron-squirrel-startup';
import path from 'node:path';
import os from 'node:os';
import { spawn } from 'child_process';
import 'dotenv/config';
import { checkServerStatus, startGoosed } from './goosed';
import { expandTilde, getBinaryPath } from './utils/pathUtils';
import log from './utils/logger';
import { ensureWinShims } from './utils/winShims';
import { addRecentDir, loadRecentDirs } from './utils/recentDirs';
import {
  EnvToggles,
  loadSettings,
  saveSettings,
  SchedulingEngine,
  updateEnvironmentVariables,
  updateSchedulingEngineEnvironment,
} from './utils/settings';
import * as crypto from 'crypto';
// import electron from "electron";
import * as yaml from 'yaml';
import windowStateKeeper from 'electron-window-state';
import {
  getUpdateAvailable,
  registerUpdateIpcHandlers,
  setTrayRef,
  setupAutoUpdater,
  updateTrayMenu,
} from './utils/autoUpdater';
import { UPDATES_ENABLED } from './updates';
import { Recipe } from './recipe';
import './utils/recipeHash';
<<<<<<< HEAD
import { launchGooseApp } from './goose_apps';
import { GooseApp } from './api';
=======
import { decodeRecipe } from './api';
import { Client, createClient, createConfig } from './api/client';
>>>>>>> dc292883

async function decodeRecipeMain(client: Client, deeplink: string): Promise<Recipe | null> {
  try {
    return (
      await decodeRecipe({
        client,
        throwOnError: true,
        body: { deeplink },
      })
    ).data.recipe;
  } catch (e) {
    console.error('Failed to decode recipe:', e);
  }
  return null;
}

// Updater functions (moved here to keep updates.ts minimal for release replacement)
function shouldSetupUpdater(): boolean {
  // Setup updater if either the flag is enabled OR dev updates are enabled
  return UPDATES_ENABLED || process.env.ENABLE_DEV_UPDATES === 'true';
}

// Define temp directory for pasted images
const gooseTempDir = path.join(app.getPath('temp'), 'goose-pasted-images');

// Function to ensure the temporary directory exists
async function ensureTempDirExists(): Promise<string> {
  try {
    // Check if the path already exists
    try {
      const stats = await fs.stat(gooseTempDir);

      // If it exists but is not a directory, remove it and recreate
      if (!stats.isDirectory()) {
        await fs.unlink(gooseTempDir);
        await fs.mkdir(gooseTempDir, { recursive: true });
      }

      // Startup cleanup: remove old files and any symlinks
      const files = await fs.readdir(gooseTempDir);
      const now = Date.now();
      const MAX_AGE = 24 * 60 * 60 * 1000; // 24 hours in milliseconds

      for (const file of files) {
        const filePath = path.join(gooseTempDir, file);
        try {
          const fileStats = await fs.lstat(filePath);

          // Always remove symlinks
          if (fileStats.isSymbolicLink()) {
            console.warn(
              `[Main] Found symlink in temp directory during startup: ${filePath}. Removing it.`
            );
            await fs.unlink(filePath);
            continue;
          }

          // Remove old files (older than 24 hours)
          if (fileStats.isFile()) {
            const fileAge = now - fileStats.mtime.getTime();
            if (fileAge > MAX_AGE) {
              console.log(
                `[Main] Removing old temp file during startup: ${filePath} (age: ${Math.round(fileAge / (60 * 60 * 1000))} hours)`
              );
              await fs.unlink(filePath);
            }
          }
        } catch (fileError) {
          // If we can't stat the file, try to remove it anyway
          console.warn(`[Main] Could not stat file ${filePath}, attempting to remove:`, fileError);
          try {
            await fs.unlink(filePath);
          } catch (unlinkError) {
            console.error(`[Main] Failed to remove problematic file ${filePath}:`, unlinkError);
          }
        }
      }
    } catch (error) {
      if (error && typeof error === 'object' && 'code' in error && error.code === 'ENOENT') {
        // Directory doesn't exist, create it
        await fs.mkdir(gooseTempDir, { recursive: true });
      } else {
        throw error;
      }
    }

    // Set proper permissions on the directory (0755 = rwxr-xr-x)
    await fs.chmod(gooseTempDir, 0o755);

    console.log('[Main] Temporary directory for pasted images ensured:', gooseTempDir);
  } catch (error) {
    console.error('[Main] Failed to create temp directory:', gooseTempDir, error);
    throw error; // Propagate error
  }
  return gooseTempDir;
}

if (started) app.quit();

// In development mode, force registration as the default protocol client
// In production, register normally
if (MAIN_WINDOW_VITE_DEV_SERVER_URL) {
  // Development mode - force registration
  console.log('[Main] Development mode: Forcing protocol registration for goose://');
  app.setAsDefaultProtocolClient('goose');

  if (process.platform === 'darwin') {
    try {
      // Reset the default handler to ensure dev version takes precedence
      spawn('open', ['-a', process.execPath, '--args', '--reset-protocol-handler', 'goose'], {
        detached: true,
        stdio: 'ignore',
      });
    } catch {
      console.warn('[Main] Could not reset protocol handler');
    }
  }
} else {
  // Production mode - normal registration
  app.setAsDefaultProtocolClient('goose');
}

// Only apply single instance lock on Windows where it's needed for deep links
let gotTheLock = true;
if (process.platform === 'win32') {
  gotTheLock = app.requestSingleInstanceLock();

  if (!gotTheLock) {
    app.quit();
  } else {
    app.on('second-instance', (_event, commandLine) => {
      const protocolUrl = commandLine.find((arg) => arg.startsWith('goose://'));
      if (protocolUrl) {
        const parsedUrl = new URL(protocolUrl);
        // If it's a bot/recipe URL, handle it directly by creating a new window
        if (parsedUrl.hostname === 'bot' || parsedUrl.hostname === 'recipe') {
          app.whenReady().then(async () => {
            const recentDirs = loadRecentDirs();
            const openDir = recentDirs.length > 0 ? recentDirs[0] : null;

            const recipeDeeplink = parseRecipeDeeplink(protocolUrl);
            const scheduledJobId = parsedUrl.searchParams.get('scheduledJob');

            createChat(
              app,
              undefined,
              openDir || undefined,
              undefined,
              undefined,
              undefined,
              undefined,
              recipeDeeplink || undefined,
              scheduledJobId || undefined
            );
          });
          return; // Skip the rest of the handler
        }

        // For non-bot URLs, continue with normal handling
        handleProtocolUrl(protocolUrl);
      }

      // Only focus existing windows for non-bot/recipe URLs
      const existingWindows = BrowserWindow.getAllWindows();
      if (existingWindows.length > 0) {
        const mainWindow = existingWindows[0];
        if (mainWindow.isMinimized()) {
          mainWindow.restore();
        }
        mainWindow.focus();
      }
    });
  }

  // Handle protocol URLs on Windows startup
  const protocolUrl = process.argv.find((arg) => arg.startsWith('goose://'));
  if (protocolUrl) {
    app.whenReady().then(() => {
      handleProtocolUrl(protocolUrl);
    });
  }
}

let firstOpenWindow: BrowserWindow;
let pendingDeepLink: string | null = null;

async function handleProtocolUrl(url: string) {
  if (!url) return;

  pendingDeepLink = url;

  const parsedUrl = new URL(url);
  const recentDirs = loadRecentDirs();
  const openDir = recentDirs.length > 0 ? recentDirs[0] : null;

  if (parsedUrl.hostname === 'bot' || parsedUrl.hostname === 'recipe') {
    // For bot/recipe URLs, get existing window or create new one
    const existingWindows = BrowserWindow.getAllWindows();
    const targetWindow =
      existingWindows.length > 0
        ? existingWindows[0]
        : await createChat(app, undefined, openDir || undefined);
    await processProtocolUrl(parsedUrl, targetWindow);
  } else {
    // For other URL types, reuse existing window if available
    const existingWindows = BrowserWindow.getAllWindows();
    if (existingWindows.length > 0) {
      firstOpenWindow = existingWindows[0];
      if (firstOpenWindow.isMinimized()) {
        firstOpenWindow.restore();
      }
      firstOpenWindow.focus();
    } else {
      firstOpenWindow = await createChat(app, undefined, openDir || undefined);
    }

    if (firstOpenWindow) {
      const webContents = firstOpenWindow.webContents;
      if (webContents.isLoadingMainFrame()) {
        webContents.once('did-finish-load', async () => {
          await processProtocolUrl(parsedUrl, firstOpenWindow);
        });
      } else {
        await processProtocolUrl(parsedUrl, firstOpenWindow);
      }
    }
  }
}

async function processProtocolUrl(parsedUrl: URL, window: BrowserWindow) {
  const recentDirs = loadRecentDirs();
  const openDir = recentDirs.length > 0 ? recentDirs[0] : null;

  if (parsedUrl.hostname === 'extension') {
    window.webContents.send('add-extension', pendingDeepLink);
  } else if (parsedUrl.hostname === 'sessions') {
    window.webContents.send('open-shared-session', pendingDeepLink);
  } else if (parsedUrl.hostname === 'bot' || parsedUrl.hostname === 'recipe') {
    const recipeDeeplink = parsedUrl.searchParams.get('config');
    const scheduledJobId = parsedUrl.searchParams.get('scheduledJob');

    // Create a new window and ignore the passed-in window
    createChat(
      app,
      undefined,
      openDir || undefined,
      undefined,
      undefined,
      undefined,
      undefined,
      recipeDeeplink || undefined,
      scheduledJobId || undefined
    );
  }
  pendingDeepLink = null;
}

let windowDeeplinkURL: string | null = null;

app.on('open-url', async (_event, url) => {
  if (process.platform !== 'win32') {
    const parsedUrl = new URL(url);
    const recentDirs = loadRecentDirs();
    const openDir = recentDirs.length > 0 ? recentDirs[0] : null;

    // Handle bot/recipe URLs by directly creating a new window
    console.log('[Main] Received open-url event:', url);
    if (parsedUrl.hostname === 'bot' || parsedUrl.hostname === 'recipe') {
      console.log('[Main] Detected bot/recipe URL, creating new chat window');
      let recipeDeeplink = parseRecipeDeeplink(url);
      if (recipeDeeplink) {
        windowDeeplinkURL = url;
      }
      const scheduledJobId = parsedUrl.searchParams.get('scheduledJob');

      // Create a new window directly
      await createChat(
        app,
        undefined,
        openDir || undefined,
        undefined,
        undefined,
        undefined,
        undefined,
        recipeDeeplink || undefined,
        scheduledJobId || undefined
      );
      return; // Skip the rest of the handler
    }

    // For non-bot URLs, continue with normal handling
    pendingDeepLink = url;

    const existingWindows = BrowserWindow.getAllWindows();
    if (existingWindows.length > 0) {
      firstOpenWindow = existingWindows[0];
      if (firstOpenWindow.isMinimized()) firstOpenWindow.restore();
      firstOpenWindow.focus();
    } else {
      firstOpenWindow = await createChat(app, undefined, openDir || undefined);
    }

    if (parsedUrl.hostname === 'extension') {
      firstOpenWindow.webContents.send('add-extension', pendingDeepLink);
    } else if (parsedUrl.hostname === 'sessions') {
      firstOpenWindow.webContents.send('open-shared-session', pendingDeepLink);
    }
  }
});

// Handle macOS drag-and-drop onto dock icon
app.on('will-finish-launching', () => {
  if (process.platform === 'darwin') {
    app.setAboutPanelOptions({
      applicationName: 'Goose',
      applicationVersion: app.getVersion(),
    });
  }
});

// Handle drag-and-drop onto dock icon
app.on('open-file', async (event, filePath) => {
  event.preventDefault();
  await handleFileOpen(filePath);
});

// Handle multiple files/folders (macOS only)
if (process.platform === 'darwin') {
  // Use type assertion for non-standard Electron event
  // eslint-disable-next-line @typescript-eslint/no-explicit-any
  app.on('open-files' as any, async (event: any, filePaths: string[]) => {
    event.preventDefault();
    for (const filePath of filePaths) {
      await handleFileOpen(filePath);
    }
  });
}

async function handleFileOpen(filePath: string) {
  try {
    if (!filePath || typeof filePath !== 'string') {
      return;
    }

    const stats = fsSync.lstatSync(filePath);
    let targetDir = filePath;

    // If it's a file, use its parent directory
    if (stats.isFile()) {
      targetDir = path.dirname(filePath);
    }

    // Add to recent directories
    addRecentDir(targetDir);

    // Create new window for the directory
    const newWindow = await createChat(app, undefined, targetDir);

    // Focus the new window
    if (newWindow) {
      newWindow.show();
      newWindow.focus();
      newWindow.moveTop();
    }
  } catch {
    console.error('Failed to handle file open');

    // Show user-friendly error notification
    new Notification({
      title: 'Goose',
      body: `Could not open directory: ${path.basename(filePath)}`,
    }).show();
  }
}

declare var MAIN_WINDOW_VITE_DEV_SERVER_URL: string;
declare var MAIN_WINDOW_VITE_NAME: string;

// State for environment variable toggles
let envToggles: EnvToggles = loadSettings().envToggles;

// Parse command line arguments
const parseArgs = () => {
  let dirPath = null;

  // Remove first two elements in dev mode (electron and script path)
  const args = !dirPath && app.isPackaged ? process.argv : process.argv.slice(2);
  for (let i = 0; i < args.length; i++) {
    if (args[i] === '--dir' && i + 1 < args.length) {
      dirPath = args[i + 1];
      break;
    }
  }

  return { dirPath };
};

interface BundledConfig {
  defaultProvider?: string;
  defaultModel?: string;
  predefinedModels?: string;
  baseUrlShare?: string;
  version?: string;
}

const getBundledConfig = (): BundledConfig => {
  //{env-macro-start}//
  //needed when goose is bundled for a specific provider
  //{env-macro-end}//
  return {
    defaultProvider: process.env.GOOSE_DEFAULT_PROVIDER,
    defaultModel: process.env.GOOSE_DEFAULT_MODEL,
    predefinedModels: process.env.GOOSE_PREDEFINED_MODELS,
    baseUrlShare: process.env.GOOSE_BASE_URL_SHARE,
    version: process.env.GOOSE_VERSION,
  };
};

const { defaultProvider, defaultModel, predefinedModels, baseUrlShare, version } =
  getBundledConfig();

const SERVER_SECRET = process.env.GOOSE_EXTERNAL_BACKEND
  ? 'test'
  : crypto.randomBytes(32).toString('hex');

let appConfig = {
  GOOSE_DEFAULT_PROVIDER: defaultProvider,
  GOOSE_DEFAULT_MODEL: defaultModel,
  GOOSE_PREDEFINED_MODELS: predefinedModels,
  GOOSE_API_HOST: 'http://127.0.0.1',
  GOOSE_PORT: 0,
  GOOSE_WORKING_DIR: '',
  // If GOOSE_ALLOWLIST_WARNING env var is not set, defaults to false (strict blocking mode)
  GOOSE_ALLOWLIST_WARNING: process.env.GOOSE_ALLOWLIST_WARNING === 'true',
};

const windowMap = new Map<number, BrowserWindow>();

const goosedClients = new Map<number, Client>();

// Track power save blockers per window
const windowPowerSaveBlockers = new Map<number, number>(); // windowId -> blockerId

const createChat = async (
  app: App,
  _query?: string,
  dir?: string,
  _version?: string,
  resumeSessionId?: string,
  recipe?: Recipe, // Recipe configuration when already loaded, takes precedence over deeplink
  viewType?: string,
  recipeDeeplink?: string, // Raw deeplink used as a fallback when recipe is not loaded. Required on new windows as we need to wait for the window to load before decoding.
  scheduledJobId?: string // Scheduled job ID if applicable
) => {
  // Initialize variables for process and configuration
  let port = 0;
  let workingDir = '';
  let goosedProcess: import('child_process').ChildProcess | null = null;

  if (viewType === 'recipeEditor') {
    // For recipeEditor, get the port from existing windows' config
    const existingWindows = BrowserWindow.getAllWindows();
    if (existingWindows.length > 0) {
      // Get the config from localStorage through an existing window
      try {
        const config = await existingWindows[0].webContents.executeJavaScript(
          `window.electron.getConfig()`
        );
        if (config) {
          port = config.GOOSE_PORT;
          workingDir = config.GOOSE_WORKING_DIR;
        }
      } catch (e) {
        console.error('Failed to get config from localStorage:', e);
      }
    }
    if (port === 0) {
      console.error('No existing Goose process found for recipeEditor');
      throw new Error('Cannot create recipeEditor window: No existing Goose process found');
    }
  } else {
    // Apply current environment settings before creating chat
    updateEnvironmentVariables(envToggles);

    // Apply scheduling engine setting
    const settings = loadSettings();
    updateSchedulingEngineEnvironment(settings.schedulingEngine);

    // Start new Goosed process for regular windows
    // Pass through scheduling engine environment variables
    const envVars = {
      GOOSE_SCHEDULER_TYPE: process.env.GOOSE_SCHEDULER_TYPE,
    };
    const [newPort, newWorkingDir, newGoosedProcess] = await startGoosed(
      app,
      SERVER_SECRET,
      dir,
      envVars
    );
    port = newPort;
    workingDir = newWorkingDir;
    goosedProcess = newGoosedProcess;
  }

  // Create window config with loading state for recipe deeplinks
  let isLoadingRecipe = false;
  if (!recipe && recipeDeeplink) {
    isLoadingRecipe = true;
    console.log('[Main] Creating window with recipe loading state for deeplink:', recipeDeeplink);
  }

  // Load and manage window state
  const mainWindowState = windowStateKeeper({
    defaultWidth: 940, // large enough to show the sidebar on launch
    defaultHeight: 800,
  });

  const mainWindow = new BrowserWindow({
    titleBarStyle: process.platform === 'darwin' ? 'hidden' : 'default',
    trafficLightPosition: process.platform === 'darwin' ? { x: 20, y: 16 } : undefined,
    vibrancy: process.platform === 'darwin' ? 'window' : undefined,
    frame: process.platform !== 'darwin',
    x: mainWindowState.x,
    y: mainWindowState.y,
    width: mainWindowState.width,
    height: mainWindowState.height,
    minWidth: 450,
    resizable: true,
    useContentSize: true,
    icon: path.join(__dirname, '../images/icon'),
    webPreferences: {
      spellcheck: true,
      preload: path.join(__dirname, 'preload.js'),
      // Enable features needed for Web Speech API
      webSecurity: true,
      nodeIntegration: false,
      contextIsolation: true,
      additionalArguments: [
        JSON.stringify({
          ...appConfig,
          GOOSE_PORT: port,
          GOOSE_WORKING_DIR: workingDir,
          REQUEST_DIR: dir,
          GOOSE_BASE_URL_SHARE: baseUrlShare,
          GOOSE_VERSION: version,
          recipe: recipe,
        }),
      ],
      partition: 'persist:goose', // Add this line to ensure persistence
    },
  });

  const goosedClient = createClient(
    createConfig({
      baseUrl: `http://127.0.0.1:${port}`,
      headers: {
        'Content-Type': 'application/json',
        'X-Secret-Key': SERVER_SECRET,
      },
    })
  );
  goosedClients.set(mainWindow.id, goosedClient);

  // Let windowStateKeeper manage the window
  mainWindowState.manage(mainWindow);

  // Enable spellcheck / right and ctrl + click on mispelled word
  //
  // NOTE: We could use webContents.session.availableSpellCheckerLanguages to include
  // all languages in the list of spell checked words, but it diminishes the times you
  // get red squigglies back for mispelled english words. Given the rest of Goose only
  // renders in english right now, this feels like the correct set of language codes
  // for the moment.
  //
  mainWindow.webContents.session.setSpellCheckerLanguages(['en-US', 'en-GB']);
  mainWindow.webContents.on('context-menu', (_event, params) => {
    const menu = new Menu();

    // Add each spelling suggestion
    for (const suggestion of params.dictionarySuggestions) {
      menu.append(
        new MenuItem({
          label: suggestion,
          click: () => mainWindow.webContents.replaceMisspelling(suggestion),
        })
      );
    }

    // Allow users to add the misspelled word to the dictionary
    if (params.misspelledWord) {
      menu.append(
        new MenuItem({
          label: 'Add to dictionary',
          click: () =>
            mainWindow.webContents.session.addWordToSpellCheckerDictionary(params.misspelledWord),
        })
      );
    }

    menu.popup();
  });

  // Handle new window creation for links
  mainWindow.webContents.setWindowOpenHandler(({ url }) => {
    // Open all links in external browser
    if (url.startsWith('http:') || url.startsWith('https:')) {
      shell.openExternal(url);
      return { action: 'deny' };
    }
    return { action: 'allow' };
  });

  // Handle new-window events (alternative approach for external links)
  // Use type assertion for non-standard Electron event
  // eslint-disable-next-line @typescript-eslint/no-explicit-any
  mainWindow.webContents.on('new-window' as any, function (event: any, url: string) {
    event.preventDefault();
    shell.openExternal(url);
  });

  const windowId = mainWindow.id;
  const url = MAIN_WINDOW_VITE_DEV_SERVER_URL
    ? new URL(MAIN_WINDOW_VITE_DEV_SERVER_URL)
    : pathToFileURL(path.join(__dirname, `../renderer/${MAIN_WINDOW_VITE_NAME}/index.html`));

  let appPath = '/';
  const routeMap: Record<string, string> = {
    chat: '/',
    pair: '/pair',
    settings: '/settings',
    sessions: '/sessions',
    schedules: '/schedules',
    recipes: '/recipes',
    permission: '/permission',
    ConfigureProviders: '/configure-providers',
    sharedSession: '/shared-session',
    recipeEditor: '/recipe-editor',
    welcome: '/welcome',
  };

  if (viewType) {
    appPath = routeMap[viewType] || '/';
  }
  if (appPath === '/' && (recipe !== undefined || recipeDeeplink !== undefined)) {
    appPath = '/pair';
  }

  let searchParams = new URLSearchParams();
  if (resumeSessionId) {
    searchParams.set('resumeSessionId', resumeSessionId);
    if (appPath === '/') {
      appPath = '/pair';
    }
  }

  // Goose's react app uses HashRouter, so the path + search params follow a #/
  url.hash = `${appPath}?${searchParams.toString()}`;
  let formattedUrl = formatUrl(url);
  log.info('Opening URL: ', formattedUrl);
  mainWindow.loadURL(formattedUrl);

  // Set up local keyboard shortcuts that only work when the window is focused
  mainWindow.webContents.on('before-input-event', (event, input) => {
    if (input.key === 'r' && input.meta) {
      mainWindow.reload();
      event.preventDefault();
    }

    if (input.key === 'i' && input.alt && input.meta) {
      mainWindow.webContents.openDevTools();
      event.preventDefault();
    }
  });

  mainWindow.on('app-command', (e, cmd) => {
    if (cmd === 'browser-backward') {
      mainWindow.webContents.send('mouse-back-button-clicked');
      e.preventDefault();
    }
  });

  // Handle mouse back button (button 3)
  // Use type assertion for non-standard Electron event
  // eslint-disable-next-line @typescript-eslint/no-explicit-any
  mainWindow.webContents.on('mouse-up' as any, function (_event: any, mouseButton: number) {
    // MouseButton 3 is the back button.
    if (mouseButton === 3) {
      mainWindow.webContents.send('mouse-back-button-clicked');
    }
  });

  windowMap.set(windowId, mainWindow);

  // Handle recipe decoding in the background after window is created
  if (isLoadingRecipe && recipeDeeplink) {
    console.log('[Main] Starting background recipe decoding for:', recipeDeeplink);

    // Decode recipe asynchronously after window is created
    decodeRecipeMain(goosedClient, recipeDeeplink)
      .then((decodedRecipe) => {
        if (decodedRecipe) {
          console.log('[Main] Recipe decoded successfully, updating window config');

          // Handle scheduled job parameters if present
          if (scheduledJobId) {
            decodedRecipe.scheduledJobId = scheduledJobId;
            decodedRecipe.isScheduledExecution = true;
          }

          // Send the decoded recipe to the renderer process
          mainWindow.webContents.send('recipe-decoded', decodedRecipe);
        } else {
          console.error('[Main] Failed to decode recipe from deeplink');
          // Send error to renderer
          mainWindow.webContents.send('recipe-decode-error', 'Failed to decode recipe');
        }
      })
      .catch((error) => {
        console.error('[Main] Error decoding recipe:', error);
        // Send error to renderer
        mainWindow.webContents.send('recipe-decode-error', error.message || 'Unknown error');
      });
  }

  // Handle window closure
  mainWindow.on('closed', () => {
    windowMap.delete(windowId);

    if (windowPowerSaveBlockers.has(windowId)) {
      const blockerId = windowPowerSaveBlockers.get(windowId)!;
      try {
        powerSaveBlocker.stop(blockerId);
        console.log(
          `[Main] Stopped power save blocker ${blockerId} for closing window ${windowId}`
        );
      } catch (error) {
        console.error(
          `[Main] Failed to stop power save blocker ${blockerId} for window ${windowId}:`,
          error
        );
      }
      windowPowerSaveBlockers.delete(windowId);
    }

    if (goosedProcess && typeof goosedProcess === 'object' && 'kill' in goosedProcess) {
      goosedProcess.kill();
    }
  });
  return mainWindow;
};

// Track tray instance
let tray: Tray | null = null;

const destroyTray = () => {
  if (tray) {
    tray.destroy();
    tray = null;
  }
};

const createTray = () => {
  // If tray already exists, destroy it first
  destroyTray();

  const isDev = process.env.NODE_ENV === 'development';
  let iconPath: string;

  if (isDev) {
    iconPath = path.join(process.cwd(), 'src', 'images', 'iconTemplate.png');
  } else {
    iconPath = path.join(process.resourcesPath, 'images', 'iconTemplate.png');
  }

  tray = new Tray(iconPath);

  // Set tray reference for auto-updater
  setTrayRef(tray);

  // Initially build menu based on update status
  updateTrayMenu(getUpdateAvailable());

  // On Windows, clicking the tray icon should show the window
  if (process.platform === 'win32') {
    tray.on('click', showWindow);
  }
};

const showWindow = async () => {
  const windows = BrowserWindow.getAllWindows();

  if (windows.length === 0) {
    log.info('No windows are open, creating a new one...');
    const recentDirs = loadRecentDirs();
    const openDir = recentDirs.length > 0 ? recentDirs[0] : null;
    await createChat(app, undefined, openDir || undefined);
    return;
  }

  // Define the initial offset values
  const initialOffsetX = 30;
  const initialOffsetY = 30;

  // Iterate over all windows
  windows.forEach((win, index) => {
    const currentBounds = win.getBounds();
    const newX = currentBounds.x + initialOffsetX * index;
    const newY = currentBounds.y + initialOffsetY * index;

    win.setBounds({
      x: newX,
      y: newY,
      width: currentBounds.width,
      height: currentBounds.height,
    });

    if (!win.isVisible()) {
      win.show();
    }

    win.focus();
  });
};

const buildRecentFilesMenu = () => {
  const recentDirs = loadRecentDirs();
  return recentDirs.map((dir) => ({
    label: dir,
    click: () => {
      createChat(app, undefined, dir);
    },
  }));
};

const openDirectoryDialog = async (): Promise<OpenDialogReturnValue> => {
  // Get the current working directory from the focused window
  let defaultPath: string | undefined;
  const currentWindow = BrowserWindow.getFocusedWindow();

  if (currentWindow) {
    try {
      const currentWorkingDir = await currentWindow.webContents.executeJavaScript(
        `window.appConfig ? window.appConfig.get('GOOSE_WORKING_DIR') : null`
      );

      if (currentWorkingDir && typeof currentWorkingDir === 'string') {
        // Verify the directory exists before using it as default
        try {
          const stats = fsSync.lstatSync(currentWorkingDir);
          if (stats.isDirectory()) {
            defaultPath = currentWorkingDir;
          }
        } catch (error) {
          if (error && typeof error === 'object' && 'code' in error) {
            const fsError = error as { code?: string; message?: string };
            if (
              fsError.code === 'ENOENT' ||
              fsError.code === 'EACCES' ||
              fsError.code === 'EPERM'
            ) {
              console.warn(
                `Current working directory not accessible (${fsError.code}): ${currentWorkingDir}, falling back to home directory`
              );
              defaultPath = os.homedir();
            } else {
              console.warn(
                `Unexpected filesystem error (${fsError.code}) for directory ${currentWorkingDir}:`,
                fsError.message
              );
              defaultPath = os.homedir();
            }
          } else {
            console.warn(`Unexpected error checking directory ${currentWorkingDir}:`, error);
            defaultPath = os.homedir();
          }
        }
      }
    } catch (error) {
      console.warn('Failed to get current working directory from window:', error);
    }
  }

  if (!defaultPath) {
    defaultPath = os.homedir();
  }

  const result = (await dialog.showOpenDialog({
    properties: ['openFile', 'openDirectory', 'createDirectory'],
    defaultPath: defaultPath,
  })) as unknown as OpenDialogReturnValue;

  if (!result.canceled && result.filePaths.length > 0) {
    const selectedPath = result.filePaths[0];

    // If a file was selected, use its parent directory
    let dirToAdd = selectedPath;
    try {
      const stats = fsSync.lstatSync(selectedPath);

      // Reject symlinks for security
      if (stats.isSymbolicLink()) {
        console.warn(`Selected path is a symlink, using parent directory for security`);
        dirToAdd = path.dirname(selectedPath);
      } else if (stats.isFile()) {
        dirToAdd = path.dirname(selectedPath);
      }
    } catch {
      console.warn(`Could not stat selected path, using parent directory`);
      dirToAdd = path.dirname(selectedPath); // Fallback to parent directory
    }

    addRecentDir(dirToAdd);

    let recipeDeeplink: string | undefined = undefined;
    if (windowDeeplinkURL) {
      recipeDeeplink = parseRecipeDeeplink(windowDeeplinkURL);
    }
    // Create a new window with the selected directory
    await createChat(
      app,
      undefined,
      dirToAdd,
      undefined,
      undefined,
      undefined,
      undefined,
      recipeDeeplink
    );
  }
  return result;
};

function parseRecipeDeeplink(url: string): string | undefined {
  const parsedUrl = new URL(url);
  let recipeDeeplink = parsedUrl.searchParams.get('config');
  if (recipeDeeplink && !url.includes(recipeDeeplink)) {
    // URLSearchParams decodes + as space, which can break encoded configs
    // Parse raw query to preserve "+" characters in values like config
    const search = parsedUrl.search || '';
    // parse recipe deeplink from search params
    const configMatch = search.match(/(?:[?&])config=([^&]*)/);
    // get recipe deeplink from config match
    let recipeDeeplinkTmp = configMatch ? configMatch[1] : null;
    if (recipeDeeplinkTmp) {
      try {
        recipeDeeplink = decodeURIComponent(recipeDeeplinkTmp);
      } catch {
        // Leave as-is if decoding fails
        return undefined;
      }
    }
  }
  if (recipeDeeplink) {
    return recipeDeeplink;
  }
  return undefined;
}

// Global error handler
const handleFatalError = (error: Error) => {
  const windows = BrowserWindow.getAllWindows();
  windows.forEach((win) => {
    win.webContents.send('fatal-error', error.message || 'An unexpected error occurred');
  });
};

process.on('uncaughtException', (error) => {
  console.error('Uncaught Exception:', error);
  handleFatalError(error);
});

process.on('unhandledRejection', (error) => {
  console.error('Unhandled Rejection:', error);
  handleFatalError(error instanceof Error ? error : new Error(String(error)));
});

ipcMain.on('react-ready', () => {
  log.info('React ready event received');

  if (pendingDeepLink) {
    log.info('Processing pending deep link:', pendingDeepLink);
    handleProtocolUrl(pendingDeepLink);
  } else {
    log.info('No pending deep link to process');
  }

  // We don't need to handle pending deep links here anymore
  // since we're handling them in the window creation flow
  log.info('React ready - window is prepared for deep links');
});

// Handle external URL opening
ipcMain.handle('open-external', async (_event, url: string) => {
  try {
    await shell.openExternal(url);
    return true;
  } catch (error) {
    console.error('Error opening external URL:', error);
    throw error;
  }
});

// Handle directory chooser
ipcMain.handle('directory-chooser', (_event) => {
  return openDirectoryDialog();
});

// Handle scheduling engine settings
ipcMain.handle('get-settings', () => {
  try {
    return loadSettings();
  } catch (error) {
    console.error('Error getting settings:', error);
    return null;
  }
});

ipcMain.handle('get-secret-key', () => {
  return SERVER_SECRET;
});

ipcMain.handle('get-goosed-host-port', async (event) => {
  const windowId = BrowserWindow.fromWebContents(event.sender)?.id;
  if (!windowId) {
    return null;
  }
  const client = goosedClients.get(windowId);
  if (!client) {
    return null;
  }
  await checkServerStatus(client);
  return client.getConfig().baseUrl || null;
});

ipcMain.handle('set-scheduling-engine', async (_event, engine: string) => {
  try {
    const settings = loadSettings();
    settings.schedulingEngine = engine as SchedulingEngine;
    saveSettings(settings);

    // Update the environment variable immediately
    updateSchedulingEngineEnvironment(settings.schedulingEngine);

    return true;
  } catch (error) {
    console.error('Error setting scheduling engine:', error);
    return false;
  }
});

// Handle menu bar icon visibility
ipcMain.handle('set-menu-bar-icon', async (_event, show: boolean) => {
  try {
    const settings = loadSettings();
    settings.showMenuBarIcon = show;
    saveSettings(settings);

    if (show) {
      createTray();
    } else {
      destroyTray();
    }
    return true;
  } catch (error) {
    console.error('Error setting menu bar icon:', error);
    return false;
  }
});

ipcMain.handle('get-menu-bar-icon-state', () => {
  try {
    const settings = loadSettings();
    return settings.showMenuBarIcon ?? true;
  } catch (error) {
    console.error('Error getting menu bar icon state:', error);
    return true;
  }
});

// Handle dock icon visibility (macOS only)
ipcMain.handle('set-dock-icon', async (_event, show: boolean) => {
  try {
    if (process.platform !== 'darwin') return false;

    const settings = loadSettings();
    settings.showDockIcon = show;
    saveSettings(settings);

    if (show) {
      app.dock?.show();
    } else {
      // Only hide the dock if we have a menu bar icon to maintain accessibility
      if (settings.showMenuBarIcon) {
        app.dock?.hide();
        setTimeout(() => {
          focusWindow();
        }, 50);
      }
    }
    return true;
  } catch (error) {
    console.error('Error setting dock icon:', error);
    return false;
  }
});

ipcMain.handle('get-dock-icon-state', () => {
  try {
    if (process.platform !== 'darwin') return true;
    const settings = loadSettings();
    return settings.showDockIcon ?? true;
  } catch (error) {
    console.error('Error getting dock icon state:', error);
    return true;
  }
});

// Handle opening system notifications preferences
ipcMain.handle('open-notifications-settings', async () => {
  try {
    if (process.platform === 'darwin') {
      spawn('open', ['x-apple.systempreferences:com.apple.preference.notifications']);
      return true;
    } else if (process.platform === 'win32') {
      // Windows: Open notification settings in Settings app
      spawn('ms-settings:notifications', { shell: true });
      return true;
    } else if (process.platform === 'linux') {
      // Linux: Try different desktop environments
      // GNOME
      try {
        spawn('gnome-control-center', ['notifications']);
        return true;
      } catch {
        console.log('GNOME control center not found, trying other options');
      }

      // KDE Plasma
      try {
        spawn('systemsettings5', ['kcm_notifications']);
        return true;
      } catch {
        console.log('KDE systemsettings5 not found, trying other options');
      }

      // XFCE
      try {
        spawn('xfce4-settings-manager', ['--socket-id=notifications']);
        return true;
      } catch {
        console.log('XFCE settings manager not found, trying other options');
      }

      // Fallback: Try to open general settings
      try {
        spawn('gnome-control-center');
        return true;
      } catch {
        console.warn('Could not find a suitable settings application for Linux');
        return false;
      }
    } else {
      console.warn(
        `Opening notification settings is not supported on platform: ${process.platform}`
      );
      return false;
    }
  } catch (error) {
    console.error('Error opening notification settings:', error);
    return false;
  }
});

// Handle wakelock setting
ipcMain.handle('set-wakelock', async (_event, enable: boolean) => {
  try {
    const settings = loadSettings();
    settings.enableWakelock = enable;
    saveSettings(settings);

    // Stop all existing power save blockers when disabling the setting
    if (!enable) {
      for (const [windowId, blockerId] of windowPowerSaveBlockers.entries()) {
        try {
          powerSaveBlocker.stop(blockerId);
          console.log(
            `[Main] Stopped power save blocker ${blockerId} for window ${windowId} due to wakelock setting disabled`
          );
        } catch (error) {
          console.error(
            `[Main] Failed to stop power save blocker ${blockerId} for window ${windowId}:`,
            error
          );
        }
      }
      windowPowerSaveBlockers.clear();
    }

    return true;
  } catch (error) {
    console.error('Error setting wakelock:', error);
    return false;
  }
});

ipcMain.handle('get-wakelock-state', () => {
  try {
    const settings = loadSettings();
    return settings.enableWakelock ?? false;
  } catch (error) {
    console.error('Error getting wakelock state:', error);
    return false;
  }
});

// Add file/directory selection handler
ipcMain.handle('select-file-or-directory', async (_event, defaultPath?: string) => {
  const dialogOptions: OpenDialogOptions = {
    properties: process.platform === 'darwin' ? ['openFile', 'openDirectory'] : ['openFile'],
  };

  // Set default path if provided
  if (defaultPath) {
    // Expand tilde to home directory
    const expandedPath = expandTilde(defaultPath);

    // Check if the path exists
    try {
      const stats = await fs.stat(expandedPath);
      if (stats.isDirectory()) {
        dialogOptions.defaultPath = expandedPath;
      } else {
        dialogOptions.defaultPath = path.dirname(expandedPath);
      }
      // eslint-disable-next-line @typescript-eslint/no-unused-vars
    } catch (error) {
      // If path doesn't exist, fall back to home directory and log error
      console.error(`Default path does not exist: ${expandedPath}, falling back to home directory`);
      dialogOptions.defaultPath = os.homedir();
    }
  }

  const result = (await dialog.showOpenDialog(dialogOptions)) as unknown as OpenDialogReturnValue;

  if (!result.canceled && result.filePaths.length > 0) {
    return result.filePaths[0];
  }
  return null;
});

// IPC handler to save data URL to a temporary file
ipcMain.handle('save-data-url-to-temp', async (_event, dataUrl: string, uniqueId: string) => {
  console.log(`[Main] Received save-data-url-to-temp for ID: ${uniqueId}`);
  try {
    // Input validation for uniqueId - only allow alphanumeric characters and hyphens
    if (!uniqueId || !/^[a-zA-Z0-9-]+$/.test(uniqueId) || uniqueId.length > 50) {
      console.error('[Main] Invalid uniqueId format received.');
      return { id: uniqueId, error: 'Invalid uniqueId format' };
    }

    // Input validation for dataUrl
    if (!dataUrl || typeof dataUrl !== 'string' || dataUrl.length > 10 * 1024 * 1024) {
      // 10MB limit
      console.error('[Main] Invalid or too large data URL received.');
      return { id: uniqueId, error: 'Invalid or too large data URL' };
    }

    const tempDir = await ensureTempDirExists();
    const matches = dataUrl.match(/^data:(image\/(png|jpeg|jpg|gif|webp));base64,(.*)$/);

    if (!matches || matches.length < 4) {
      console.error('[Main] Invalid data URL format received.');
      return { id: uniqueId, error: 'Invalid data URL format or unsupported image type' };
    }

    const imageExtension = matches[2]; // e.g., "png", "jpeg"
    const base64Data = matches[3];

    // Validate base64 data
    if (!base64Data || !/^[A-Za-z0-9+/]*={0,2}$/.test(base64Data)) {
      console.error('[Main] Invalid base64 data received.');
      return { id: uniqueId, error: 'Invalid base64 data' };
    }

    const buffer = Buffer.from(base64Data, 'base64');

    // Validate image size (max 5MB)
    if (buffer.length > 5 * 1024 * 1024) {
      console.error('[Main] Image too large.');
      return { id: uniqueId, error: 'Image too large (max 5MB)' };
    }

    const randomString = crypto.randomBytes(8).toString('hex');
    const fileName = `pasted-${uniqueId}-${randomString}.${imageExtension}`;
    const filePath = path.join(tempDir, fileName);

    // Ensure the resolved path is still within the temp directory
    const resolvedPath = path.resolve(filePath);
    const resolvedTempDir = path.resolve(tempDir);
    if (!resolvedPath.startsWith(resolvedTempDir + path.sep)) {
      console.error('[Main] Attempted path traversal detected.');
      return { id: uniqueId, error: 'Invalid file path' };
    }

    await fs.writeFile(filePath, buffer);
    console.log(`[Main] Saved image for ID ${uniqueId} to: ${filePath}`);
    return { id: uniqueId, filePath: filePath };
  } catch (error) {
    console.error(`[Main] Failed to save image to temp for ID ${uniqueId}:`, error);
    return { id: uniqueId, error: error instanceof Error ? error.message : 'Failed to save image' };
  }
});

// IPC handler to serve temporary image files
ipcMain.handle('get-temp-image', async (_event, filePath: string) => {
  console.log(`[Main] Received get-temp-image for path: ${filePath}`);

  // Input validation
  if (!filePath || typeof filePath !== 'string') {
    console.warn('[Main] Invalid file path provided for image serving');
    return null;
  }

  // Ensure the path is within the designated temp directory
  const resolvedPath = path.resolve(filePath);
  const resolvedTempDir = path.resolve(gooseTempDir);

  if (!resolvedPath.startsWith(resolvedTempDir + path.sep)) {
    console.warn(`[Main] Attempted to access file outside designated temp directory: ${filePath}`);
    return null;
  }

  try {
    // Check if it's a regular file first, before trying realpath
    const stats = await fs.lstat(filePath);
    if (!stats.isFile()) {
      console.warn(`[Main] Not a regular file, refusing to serve: ${filePath}`);
      return null;
    }

    // Get the real paths for both the temp directory and the file to handle symlinks properly
    let realTempDir: string;
    let actualPath = filePath;

    try {
      realTempDir = await fs.realpath(gooseTempDir);
      const realPath = await fs.realpath(filePath);

      // Double-check that the real path is still within our real temp directory
      if (!realPath.startsWith(realTempDir + path.sep)) {
        console.warn(
          `[Main] Real path is outside designated temp directory: ${realPath} not in ${realTempDir}`
        );
        return null;
      }
      actualPath = realPath;
    } catch (realpathError) {
      // If realpath fails, use the original path validation
      console.log(
        `[Main] realpath failed for ${filePath}, using original path validation:`,
        realpathError instanceof Error ? realpathError.message : String(realpathError)
      );
    }

    // Read the file and return as base64 data URL
    const fileBuffer = await fs.readFile(actualPath);
    const fileExtension = path.extname(actualPath).toLowerCase().substring(1);

    // Validate file extension
    const allowedExtensions = ['png', 'jpg', 'jpeg', 'gif', 'webp'];
    if (!allowedExtensions.includes(fileExtension)) {
      console.warn(`[Main] Unsupported file extension: ${fileExtension}`);
      return null;
    }

    const mimeType = fileExtension === 'jpg' ? 'image/jpeg' : `image/${fileExtension}`;
    const base64Data = fileBuffer.toString('base64');
    const dataUrl = `data:${mimeType};base64,${base64Data}`;

    console.log(`[Main] Served temp image: ${filePath}`);
    return dataUrl;
  } catch (error) {
    console.error(`[Main] Failed to serve temp image: ${filePath}`, error);
    return null;
  }
});
ipcMain.on('delete-temp-file', async (_event, filePath: string) => {
  console.log(`[Main] Received delete-temp-file for path: ${filePath}`);

  // Input validation
  if (!filePath || typeof filePath !== 'string') {
    console.warn('[Main] Invalid file path provided for deletion');
    return;
  }

  // Ensure the path is within the designated temp directory
  const resolvedPath = path.resolve(filePath);
  const resolvedTempDir = path.resolve(gooseTempDir);

  if (!resolvedPath.startsWith(resolvedTempDir + path.sep)) {
    console.warn(`[Main] Attempted to delete file outside designated temp directory: ${filePath}`);
    return;
  }

  try {
    // Check if it's a regular file first, before trying realpath
    const stats = await fs.lstat(filePath);
    if (!stats.isFile()) {
      console.warn(`[Main] Not a regular file, refusing to delete: ${filePath}`);
      return;
    }

    // Get the real paths for both the temp directory and the file to handle symlinks properly
    let actualPath = filePath;

    try {
      const realTempDir = await fs.realpath(gooseTempDir);
      const realPath = await fs.realpath(filePath);

      // Double-check that the real path is still within our real temp directory
      if (!realPath.startsWith(realTempDir + path.sep)) {
        console.warn(
          `[Main] Real path is outside designated temp directory: ${realPath} not in ${realTempDir}`
        );
        return;
      }
      actualPath = realPath;
    } catch (realpathError) {
      // If realpath fails, use the original path validation
      console.log(
        `[Main] realpath failed for ${filePath}, using original path validation:`,
        realpathError instanceof Error ? realpathError.message : String(realpathError)
      );
    }

    await fs.unlink(actualPath);
    console.log(`[Main] Deleted temp file: ${filePath}`);
  } catch (error) {
    if (error && typeof error === 'object' && 'code' in error && error.code !== 'ENOENT') {
      // ENOENT means file doesn't exist, which is fine
      console.error(`[Main] Failed to delete temp file: ${filePath}`, error);
    } else {
      console.log(`[Main] Temp file already deleted or not found: ${filePath}`);
    }
  }
});

ipcMain.handle('check-ollama', async () => {
  try {
    return new Promise((resolve) => {
      // Run `ps` and filter for "ollama"
      const ps = spawn('ps', ['aux']);
      const grep = spawn('grep', ['-iw', '[o]llama']);

      let output = '';
      let errorOutput = '';

      // Pipe ps output to grep
      ps.stdout.pipe(grep.stdin);

      grep.stdout.on('data', (data) => {
        output += data.toString();
      });

      grep.stderr.on('data', (data) => {
        errorOutput += data.toString();
      });

      grep.on('close', (code) => {
        if (code !== null && code !== 0 && code !== 1) {
          // grep returns 1 when no matches found
          console.error('Error executing grep command:', errorOutput);
          return resolve(false);
        }

        console.log('Raw stdout from ps|grep command:', output);
        const trimmedOutput = output.trim();
        console.log('Trimmed stdout:', trimmedOutput);

        const isRunning = trimmedOutput.length > 0;
        resolve(isRunning);
      });

      ps.on('error', (error) => {
        console.error('Error executing ps command:', error);
        resolve(false);
      });

      grep.on('error', (error) => {
        console.error('Error executing grep command:', error);
        resolve(false);
      });

      // Close ps stdin when done
      ps.stdout.on('end', () => {
        grep.stdin.end();
      });
    });
  } catch (err) {
    console.error('Error checking for Ollama:', err);
    return false;
  }
});

// Handle binary path requests
ipcMain.handle('get-binary-path', (_event, binaryName) => {
  return getBinaryPath(app, binaryName);
});

ipcMain.handle('read-file', async (_event, filePath) => {
  try {
    const expandedPath = expandTilde(filePath);
    if (process.platform === 'win32') {
      const buffer = await fs.readFile(expandedPath);
      return { file: buffer.toString('utf8'), filePath: expandedPath, error: null, found: true };
    }
    // Non-Windows: keep previous behavior via cat for parity
    return await new Promise((resolve) => {
      const cat = spawn('cat', [expandedPath]);
      let output = '';
      let errorOutput = '';

      cat.stdout.on('data', (data) => {
        output += data.toString();
      });

      cat.stderr.on('data', (data) => {
        errorOutput += data.toString();
      });

      cat.on('close', (code) => {
        if (code !== 0) {
          resolve({ file: '', filePath: expandedPath, error: errorOutput || null, found: false });
          return;
        }
        resolve({ file: output, filePath: expandedPath, error: null, found: true });
      });

      cat.on('error', (error) => {
        console.error('Error reading file:', error);
        resolve({ file: '', filePath: expandedPath, error, found: false });
      });
    });
  } catch (error) {
    console.error('Error reading file:', error);
    return { file: '', filePath: expandTilde(filePath), error, found: false };
  }
});

ipcMain.handle('write-file', async (_event, filePath, content) => {
  try {
    // Expand tilde to home directory
    const expandedPath = expandTilde(filePath);
    await fs.writeFile(expandedPath, content, { encoding: 'utf8' });
    return true;
  } catch (error) {
    console.error('Error writing to file:', error);
    return false;
  }
});

// Enhanced file operations
ipcMain.handle('ensure-directory', async (_event, dirPath) => {
  try {
    // Expand tilde to home directory
    const expandedPath = expandTilde(dirPath);

    await fs.mkdir(expandedPath, { recursive: true });
    return true;
  } catch (error) {
    console.error('Error creating directory:', error);
    return false;
  }
});

ipcMain.handle('list-files', async (_event, dirPath, extension) => {
  try {
    // Expand tilde to home directory
    const expandedPath = expandTilde(dirPath);

    const files = await fs.readdir(expandedPath);
    if (extension) {
      return files.filter((file) => file.endsWith(extension));
    }
    return files;
  } catch (error) {
    console.error('Error listing files:', error);
    return [];
  }
});

// Handle message box dialogs
ipcMain.handle('show-message-box', async (_event, options) => {
  return dialog.showMessageBox(options);
});

ipcMain.handle('get-allowed-extensions', async () => {
  return await getAllowList();
});

const createNewWindow = async (app: App, dir?: string | null) => {
  const recentDirs = loadRecentDirs();
  const openDir = dir || (recentDirs.length > 0 ? recentDirs[0] : undefined);
  return await createChat(app, undefined, openDir);
};

const focusWindow = () => {
  const windows = BrowserWindow.getAllWindows();
  if (windows.length > 0) {
    windows.forEach((win) => {
      win.show();
    });
    windows[windows.length - 1].webContents.send('focus-input');
  } else {
    createNewWindow(app);
  }
};

const registerGlobalHotkey = (accelerator: string) => {
  // Unregister any existing shortcuts first
  globalShortcut.unregisterAll();

  try {
    globalShortcut.register(accelerator, () => {
      focusWindow();
    });

    // Check if the shortcut was registered successfully
    if (globalShortcut.isRegistered(accelerator)) {
      return true;
    } else {
      console.error('Failed to register global hotkey');
      return false;
    }
  } catch (e) {
    console.error('Error registering global hotkey:', e);
    return false;
  }
};

async function appMain() {
  // Ensure Windows shims are available before any MCP processes are spawned
  await ensureWinShims();

  // Register update IPC handlers once (but don't setup auto-updater yet)
  registerUpdateIpcHandlers();

  // Handle microphone permission requests
  session.defaultSession.setPermissionRequestHandler((_webContents, permission, callback) => {
    console.log('Permission requested:', permission);
    // Allow microphone and media access
    if (permission === 'media') {
      callback(true);
    } else {
      // Default behavior for other permissions
      callback(true);
    }
  });

  // Add CSP headers to all sessions
  session.defaultSession.webRequest.onHeadersReceived((details, callback) => {
    callback({
      responseHeaders: {
        ...details.responseHeaders,
        'Content-Security-Policy':
          "default-src 'self';" +
          // Allow inline styles since we use them in our React components
          "style-src 'self' 'unsafe-inline';" +
          // Scripts from our app and inline scripts (for theme initialization)
          "script-src 'self' 'unsafe-inline';" +
          // Images from our app and data: URLs (for base64 images)
          "img-src 'self' data: https:;" +
          // Connect to our local API and specific external services
          "connect-src 'self' http://127.0.0.1:* https://api.github.com https://github.com https://objects.githubusercontent.com" +
          // Don't allow any plugins
          "object-src 'none';" +
          // Allow all frames (iframes)
          "frame-src 'self' https: http:;" +
          // Font sources - allow self, data URLs, and external fonts
          "font-src 'self' data: https:;" +
          // Media sources - allow microphone
          "media-src 'self' mediastream:;" +
          // Form actions
          "form-action 'none';" +
          // Base URI restriction
          "base-uri 'self';" +
          // Manifest files
          "manifest-src 'self';" +
          // Worker sources
          "worker-src 'self';" +
          // Upgrade insecure requests
          'upgrade-insecure-requests;',
      },
    });
  });

  // Register the default global hotkey
  registerGlobalHotkey('CommandOrControl+Alt+Shift+G');

  session.defaultSession.webRequest.onBeforeSendHeaders((details, callback) => {
    details.requestHeaders['Origin'] = 'http://localhost:5173';
    callback({ cancel: false, requestHeaders: details.requestHeaders });
  });

  // Create tray if enabled in settings
  const settings = loadSettings();
  if (settings.showMenuBarIcon) {
    createTray();
  }

  // Handle dock icon visibility (macOS only)
  if (process.platform === 'darwin' && !settings.showDockIcon && settings.showMenuBarIcon) {
    app.dock?.hide();
  }

  // Parse command line arguments
  const { dirPath } = parseArgs();

  await createNewWindow(app, dirPath);

  // Setup auto-updater AFTER window is created and displayed (with delay to avoid blocking)
  setTimeout(() => {
    if (shouldSetupUpdater()) {
      log.info('Setting up auto-updater after window creation...');
      try {
        setupAutoUpdater();
      } catch (error) {
        log.error('Error setting up auto-updater:', error);
      }
    }
  }, 2000); // 2 second delay after window is shown

  // Get the existing menu
  const menu = Menu.getApplicationMenu();

  // App menu
  const appMenu = menu?.items.find((item) => item.label === 'Goose');
  if (appMenu?.submenu) {
    // add Settings to app menu after About
    appMenu.submenu.insert(1, new MenuItem({ type: 'separator' }));
    appMenu.submenu.insert(
      1,
      new MenuItem({
        label: 'Settings',
        accelerator: 'CmdOrCtrl+,',
        click() {
          const focusedWindow = BrowserWindow.getFocusedWindow();
          if (focusedWindow) focusedWindow.webContents.send('set-view', 'settings');
        },
      })
    );
    appMenu.submenu.insert(1, new MenuItem({ type: 'separator' }));
  }

  // Add Find submenu to Edit menu
  const editMenu = menu?.items.find((item) => item.label === 'Edit');
  if (editMenu?.submenu) {
    // Find the index of Select All to insert after it
    const selectAllIndex = editMenu.submenu.items.findIndex((item) => item.label === 'Select All');

    // Create Find submenu
    const findSubmenu = Menu.buildFromTemplate([
      {
        label: 'Find…',
        accelerator: process.platform === 'darwin' ? 'Command+F' : 'Control+F',
        click() {
          const focusedWindow = BrowserWindow.getFocusedWindow();
          if (focusedWindow) focusedWindow.webContents.send('find-command');
        },
      },
      {
        label: 'Find Next',
        accelerator: process.platform === 'darwin' ? 'Command+G' : 'Control+G',
        click() {
          const focusedWindow = BrowserWindow.getFocusedWindow();
          if (focusedWindow) focusedWindow.webContents.send('find-next');
        },
      },
      {
        label: 'Find Previous',
        accelerator: process.platform === 'darwin' ? 'Shift+Command+G' : 'Shift+Control+G',
        click() {
          const focusedWindow = BrowserWindow.getFocusedWindow();
          if (focusedWindow) focusedWindow.webContents.send('find-previous');
        },
      },
      {
        label: 'Use Selection for Find',
        accelerator: process.platform === 'darwin' ? 'Command+E' : undefined,
        click() {
          const focusedWindow = BrowserWindow.getFocusedWindow();
          if (focusedWindow) focusedWindow.webContents.send('use-selection-find');
        },
        visible: process.platform === 'darwin', // Only show on Mac
      },
    ]);

    // Add Find submenu to Edit menu
    editMenu.submenu.insert(
      selectAllIndex + 1,
      new MenuItem({
        label: 'Find',
        submenu: findSubmenu,
      })
    );
  }

  const fileMenu = menu?.items.find((item) => item.label === 'File');

  if (fileMenu?.submenu) {
    fileMenu.submenu.insert(
      0,
      new MenuItem({
        label: 'New Chat Window',
        accelerator: process.platform === 'darwin' ? 'Cmd+N' : 'Ctrl+N',
        click() {
          ipcMain.emit('create-chat-window');
        },
      })
    );

    // Open goose to specific dir and set that as its working space
    fileMenu.submenu.insert(
      1,
      new MenuItem({
        label: 'Open Directory...',
        accelerator: 'CmdOrCtrl+O',
        click: () => openDirectoryDialog(),
      })
    );

    // Add Recent Files submenu
    const recentFilesSubmenu = buildRecentFilesMenu();
    if (recentFilesSubmenu.length > 0) {
      fileMenu.submenu.insert(
        2,
        new MenuItem({
          label: 'Recent Directories',
          submenu: recentFilesSubmenu,
        })
      );
    }

    fileMenu.submenu.insert(3, new MenuItem({ type: 'separator' }));

    // The Close Window item is here.

    // Add menu item to tell the user about the keyboard shortcut
    fileMenu.submenu.append(
      new MenuItem({
        label: 'Focus Goose Window',
        accelerator: 'CmdOrCtrl+Alt+Shift+G',
        click() {
          focusWindow();
        },
      })
    );
  }

  // on macOS, the topbar is hidden
  if (menu && process.platform !== 'darwin') {
    let helpMenu = menu.items.find((item) => item.label === 'Help');

    // If Help menu doesn't exist, create it and add it to the menu
    if (!helpMenu) {
      helpMenu = new MenuItem({
        label: 'Help',
        submenu: Menu.buildFromTemplate([]), // Start with an empty submenu
      });
      // Find a reasonable place to insert the Help menu, usually near the end
      const insertIndex = menu.items.length > 0 ? menu.items.length - 1 : 0;
      menu.items.splice(insertIndex, 0, helpMenu);
    }

    // Ensure the Help menu has a submenu before appending
    if (helpMenu.submenu) {
      // Add a separator before the About item if the submenu is not empty
      if (helpMenu.submenu.items.length > 0) {
        helpMenu.submenu.append(new MenuItem({ type: 'separator' }));
      }

      // Create the About Goose menu item with a submenu
      const aboutGooseMenuItem = new MenuItem({
        label: 'About Goose',
        submenu: Menu.buildFromTemplate([]), // Start with an empty submenu for About
      });

      // Add the Version menu item (display only) to the About Goose submenu
      if (aboutGooseMenuItem.submenu) {
        aboutGooseMenuItem.submenu.append(
          new MenuItem({
            label: `Version ${version || app.getVersion()}`,
            enabled: false,
          })
        );
      }

      helpMenu.submenu.append(aboutGooseMenuItem);
    }
  }

  if (menu) {
    Menu.setApplicationMenu(menu);
  }

  app.on('activate', () => {
    if (BrowserWindow.getAllWindows().length === 0) {
      createNewWindow(app);
    }
  });

  ipcMain.on('create-chat-window', (_, query, dir, version, resumeSessionId, recipe, viewType) => {
    if (!dir?.trim()) {
      const recentDirs = loadRecentDirs();
      dir = recentDirs.length > 0 ? recentDirs[0] : undefined;
    }

    // Log the recipe for debugging
    console.log('Creating chat window with recipe:', recipe);

    // Pass recipe as part of viewOptions when viewType is recipeEditor
    createChat(app, query, dir, version, resumeSessionId, recipe, viewType);
  });

  ipcMain.handle('launch-goose-app', async (_, app: GooseApp) => {
    await launchGooseApp(app);
  });

  ipcMain.on('notify', (_event, data) => {
    try {
      // Validate notification data
      if (!data || typeof data !== 'object') {
        console.error('Invalid notification data');
        return;
      }

      // Validate title and body
      if (typeof data.title !== 'string' || typeof data.body !== 'string') {
        console.error('Invalid notification title or body');
        return;
      }

      // Limit the length of title and body
      const MAX_LENGTH = 1000;
      if (data.title.length > MAX_LENGTH || data.body.length > MAX_LENGTH) {
        console.error('Notification title or body too long');
        return;
      }

      // Remove any HTML tags for security
      const sanitizeText = (text: string) => text.replace(/<[^>]*>/g, '');

      console.log('NOTIFY', data);
      new Notification({
        title: sanitizeText(data.title),
        body: sanitizeText(data.body),
      }).show();
    } catch (error) {
      console.error('Error showing notification:', error);
    }
  });

  ipcMain.on('logInfo', (_event, info) => {
    try {
      // Validate log info
      if (info === undefined || info === null) {
        console.error('Invalid log info: undefined or null');
        return;
      }

      // Convert to string if not already
      const logMessage = String(info);

      // Limit log message length
      const MAX_LENGTH = 10000; // 10KB limit
      if (logMessage.length > MAX_LENGTH) {
        console.error('Log message too long');
        return;
      }

      // Log the sanitized message
      log.info('from renderer:', logMessage);
    } catch (error) {
      console.error('Error logging info:', error);
    }
  });

  ipcMain.on('reload-app', (event) => {
    // Get the window that sent the event
    const window = BrowserWindow.fromWebContents(event.sender);
    if (window) {
      window.reload();
    }
  });

  ipcMain.handle('start-power-save-blocker', (event) => {
    const window = BrowserWindow.fromWebContents(event.sender);
    const windowId = window?.id;

    if (windowId && !windowPowerSaveBlockers.has(windowId)) {
      const blockerId = powerSaveBlocker.start('prevent-app-suspension');
      windowPowerSaveBlockers.set(windowId, blockerId);
      console.log(`[Main] Started power save blocker ${blockerId} for window ${windowId}`);
      return true;
    }

    if (windowId && windowPowerSaveBlockers.has(windowId)) {
      console.log(`[Main] Power save blocker already active for window ${windowId}`);
    }

    return false;
  });

  ipcMain.handle('stop-power-save-blocker', (event) => {
    const window = BrowserWindow.fromWebContents(event.sender);
    const windowId = window?.id;

    if (windowId && windowPowerSaveBlockers.has(windowId)) {
      const blockerId = windowPowerSaveBlockers.get(windowId)!;
      powerSaveBlocker.stop(blockerId);
      windowPowerSaveBlockers.delete(windowId);
      console.log(`[Main] Stopped power save blocker ${blockerId} for window ${windowId}`);
      return true;
    }

    return false;
  });

  // Handle metadata fetching from main process
  ipcMain.handle('fetch-metadata', async (_event, url) => {
    try {
      // Validate URL
      const parsedUrl = new URL(url);

      // Only allow http and https protocols
      if (!['http:', 'https:'].includes(parsedUrl.protocol)) {
        throw new Error('Invalid URL protocol. Only HTTP and HTTPS are allowed.');
      }

      const response = await fetch(url, {
        headers: {
          'User-Agent': 'Mozilla/5.0 (compatible; Goose/1.0)',
        },
      });

      if (!response.ok) {
        throw new Error(`HTTP error! status: ${response.status}`);
      }

      // Set a reasonable size limit (e.g., 10MB)
      const MAX_SIZE = 10 * 1024 * 1024; // 10MB
      const contentLength = parseInt(response.headers.get('content-length') || '0');
      if (contentLength > MAX_SIZE) {
        throw new Error('Response too large');
      }

      const text = await response.text();
      if (text.length > MAX_SIZE) {
        throw new Error('Response too large');
      }

      return text;
    } catch (error) {
      console.error('Error fetching metadata:', error);
      throw error;
    }
  });

  ipcMain.on('open-in-chrome', (_event, url) => {
    try {
      // Validate URL
      const parsedUrl = new URL(url);

      // Only allow http and https protocols
      if (!['http:', 'https:'].includes(parsedUrl.protocol)) {
        console.error('Invalid URL protocol. Only HTTP and HTTPS are allowed.');
        return;
      }

      // On macOS, use the 'open' command with Chrome
      if (process.platform === 'darwin') {
        spawn('open', ['-a', 'Google Chrome', url]);
      } else if (process.platform === 'win32') {
        // On Windows, start is built-in command of cmd.exe
        spawn('cmd.exe', ['/c', 'start', '', 'chrome', url]);
      } else {
        // On Linux, use xdg-open with chrome
        spawn('xdg-open', [url]);
      }
    } catch (error) {
      console.error('Error opening URL in browser:', error);
    }
  });

  // Handle app restart
  ipcMain.on('restart-app', () => {
    app.relaunch();
    app.exit(0);
  });

  // Handler for getting app version
  ipcMain.on('get-app-version', (event) => {
    event.returnValue = app.getVersion();
  });

  ipcMain.handle('open-directory-in-explorer', async (_event, path: string) => {
    try {
      return !!(await shell.openPath(path));
    } catch (error) {
      console.error('Error opening directory in explorer:', error);
      return false;
    }
  });
}

app.whenReady().then(async () => {
  try {
    await appMain();
  } catch (error) {
    dialog.showErrorBox('Goose Error', `Failed to create main window: ${error}`);
    app.quit();
  }
});

async function getAllowList(): Promise<string[]> {
  if (!process.env.GOOSE_ALLOWLIST) {
    return [];
  }

  const response = await fetch(process.env.GOOSE_ALLOWLIST);

  if (!response.ok) {
    throw new Error(
      `Failed to fetch allowed extensions: ${response.status} ${response.statusText}`
    );
  }

  // Parse the YAML content
  const yamlContent = await response.text();
  const parsedYaml = yaml.parse(yamlContent);

  // Extract the commands from the extensions array
  if (parsedYaml && parsedYaml.extensions && Array.isArray(parsedYaml.extensions)) {
    const commands = parsedYaml.extensions.map(
      (ext: { id: string; command: string }) => ext.command
    );
    console.log(`Fetched ${commands.length} allowed extension commands`);
    return commands;
  } else {
    console.error('Invalid YAML structure:', parsedYaml);
    return [];
  }
}

app.on('will-quit', async () => {
  for (const [windowId, blockerId] of windowPowerSaveBlockers.entries()) {
    try {
      powerSaveBlocker.stop(blockerId);
      console.log(
        `[Main] Stopped power save blocker ${blockerId} for window ${windowId} during app quit`
      );
    } catch (error) {
      console.error(
        `[Main] Failed to stop power save blocker ${blockerId} for window ${windowId}:`,
        error
      );
    }
  }
  windowPowerSaveBlockers.clear();

  // Unregister all shortcuts when quitting
  globalShortcut.unregisterAll();

  try {
    await fs.access(gooseTempDir); // Check if directory exists to avoid error on fs.rm if it doesn't

    // First, check for any symlinks in the directory and refuse to delete them
    let hasSymlinks = false;
    try {
      const files = await fs.readdir(gooseTempDir);
      for (const file of files) {
        const filePath = path.join(gooseTempDir, file);
        const stats = await fs.lstat(filePath);
        if (stats.isSymbolicLink()) {
          console.warn(`[Main] Found symlink in temp directory: ${filePath}. Skipping deletion.`);
          hasSymlinks = true;
          // Delete the individual file but leave the symlink
          continue;
        }

        // Delete regular files individually
        if (stats.isFile()) {
          await fs.unlink(filePath);
        }
      }

      // If no symlinks were found, it's safe to remove the directory
      if (!hasSymlinks) {
        await fs.rm(gooseTempDir, { recursive: true, force: true });
        console.log('[Main] Pasted images temp directory cleaned up successfully.');
      } else {
        console.log(
          '[Main] Cleaned up files in temp directory but left directory intact due to symlinks.'
        );
      }
    } catch (err) {
      console.error('[Main] Error while cleaning up temp directory contents:', err);
    }
  } catch (error) {
    if (error && typeof error === 'object' && 'code' in error && error.code === 'ENOENT') {
      console.log('[Main] Temp directory did not exist during "will-quit", no cleanup needed.');
    } else {
      console.error(
        '[Main] Failed to clean up pasted images temp directory during "will-quit":',
        error
      );
    }
  }
});

app.on('window-all-closed', () => {
  // Only quit if we're not on macOS or don't have a tray icon
  if (process.platform !== 'darwin' || !tray) {
    app.quit();
  }
});<|MERGE_RESOLUTION|>--- conflicted
+++ resolved
@@ -37,7 +37,6 @@
   updateSchedulingEngineEnvironment,
 } from './utils/settings';
 import * as crypto from 'crypto';
-// import electron from "electron";
 import * as yaml from 'yaml';
 import windowStateKeeper from 'electron-window-state';
 import {
@@ -50,13 +49,10 @@
 import { UPDATES_ENABLED } from './updates';
 import { Recipe } from './recipe';
 import './utils/recipeHash';
-<<<<<<< HEAD
 import { launchGooseApp } from './goose_apps';
 import { GooseApp } from './api';
-=======
 import { decodeRecipe } from './api';
 import { Client, createClient, createConfig } from './api/client';
->>>>>>> dc292883
 
 async function decodeRecipeMain(client: Client, deeplink: string): Promise<Recipe | null> {
   try {
