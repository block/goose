--- conflicted
+++ resolved
@@ -184,15 +184,7 @@
       const base64 = decodeURIComponent(configParam || '');
       if (configParam) {
         try {
-<<<<<<< HEAD
-          recipeConfig = JSON.parse(Buffer.from(configParam, 'base64').toString('utf-8'));
-
-          // Check if recipe has parameters that need values
-          // We don't show a separate parameters window anymore, this is handled in the React app
-          // Just create a chat window with the recipe config
-=======
           recipeConfig = JSON.parse(Buffer.from(base64, 'base64').toString('utf-8'));
->>>>>>> 2050fc18
         } catch (e) {
           console.error('Failed to parse bot config:', e);
         }
@@ -476,7 +468,6 @@
       : `?view=${encodeURIComponent(viewType)}`;
   }
 
-<<<<<<< HEAD
   // Check if this is a recipe with parameters that need filling
   if (
     recipeConfig &&
@@ -490,11 +481,6 @@
     queryParams = queryParams ? `${queryParams}&view=recipeParameters` : `?view=recipeParameters`;
   }
 
-  const primaryDisplay = electron.screen.getPrimaryDisplay();
-  const { width } = primaryDisplay.workAreaSize;
-
-=======
->>>>>>> 2050fc18
   // Increment window counter to track number of windows
   const windowId = ++windowCounter;
 
