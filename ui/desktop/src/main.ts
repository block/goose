--- conflicted
+++ resolved
@@ -2217,7 +2217,6 @@
     }
   });
 
-<<<<<<< HEAD
   ipcMain.handle(
     'capture-screenshot',
     async (
@@ -2235,41 +2234,6 @@
     }
   );
 
-  ipcMain.handle('start-power-save-blocker', (event) => {
-    const window = BrowserWindow.fromWebContents(event.sender);
-    const windowId = window?.id;
-
-    if (windowId && !windowPowerSaveBlockers.has(windowId)) {
-      const blockerId = powerSaveBlocker.start('prevent-app-suspension');
-      windowPowerSaveBlockers.set(windowId, blockerId);
-      console.log(`[Main] Started power save blocker ${blockerId} for window ${windowId}`);
-      return true;
-    }
-
-    if (windowId && windowPowerSaveBlockers.has(windowId)) {
-      console.log(`[Main] Power save blocker already active for window ${windowId}`);
-    }
-
-    return false;
-  });
-
-  ipcMain.handle('stop-power-save-blocker', (event) => {
-    const window = BrowserWindow.fromWebContents(event.sender);
-    const windowId = window?.id;
-
-    if (windowId && windowPowerSaveBlockers.has(windowId)) {
-      const blockerId = windowPowerSaveBlockers.get(windowId)!;
-      powerSaveBlocker.stop(blockerId);
-      windowPowerSaveBlockers.delete(windowId);
-      console.log(`[Main] Stopped power save blocker ${blockerId} for window ${windowId}`);
-      return true;
-    }
-
-    return false;
-  });
-
-=======
->>>>>>> a70360b1
   // Handle metadata fetching from main process
   ipcMain.handle('fetch-metadata', async (_event, url) => {
     try {
