--- conflicted
+++ resolved
@@ -1,11 +1,7 @@
 import 'dotenv/config';
 import { loadZshEnv } from './utils/loadEnv';
-<<<<<<< HEAD
+import { getBinaryPath } from './utils/binaryPath';
 import { app, BrowserWindow, Tray, Menu, globalShortcut, ipcMain, Notification, MenuItem, dialog, powerSaveBlocker } from 'electron';
-=======
-import { getBinaryPath } from './utils/binaryPath';
-import { app, BrowserWindow, Tray, Menu, globalShortcut, ipcMain, Notification, MenuItem, dialog } from 'electron';
->>>>>>> da387444
 import path from 'node:path';
 import { startGoosed } from './goosed';
 import started from "electron-squirrel-startup";
@@ -392,11 +388,11 @@
     app.exit(0);
   });
 
-<<<<<<< HEAD
+
   // Power save blocker ID
-let powerSaveBlockerId: number | null = null;
-
-// Handle power save blocker
+  let powerSaveBlockerId: number | null = null;
+
+  // Handle power save blocker
   ipcMain.handle('start-power-save-blocker', () => {
   log.info('Starting power save blocker...');
   if (powerSaveBlockerId === null) {
@@ -418,9 +414,6 @@
     return false;
 });
 
-// Handle metadata fetching from main process
-ipcMain.handle('fetch-metadata', async (_, url) => {
-=======
   // Handle binary path requests
   ipcMain.handle('get-binary-path', (event, binaryName) => {
     return getBinaryPath(app, binaryName);
@@ -428,7 +421,6 @@
 
   // Handle metadata fetching from main process
   ipcMain.handle('fetch-metadata', async (_, url) => {
->>>>>>> da387444
     try {
       const response = await fetch(url, {
         headers: {
