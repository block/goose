import {
  app,
  session,
  BrowserWindow,
  dialog,
  ipcMain,
  Menu,
  MenuItem,
  Notification,
  powerSaveBlocker,
  Tray,
<<<<<<< HEAD
  shell,
  screen,
  type App,
  type MenuItemConstructorOptions,
=======
  App,
>>>>>>> 167ac0ef
} from 'electron';
import { Buffer } from 'node:buffer';
import started from 'electron-squirrel-startup';
import path from 'node:path';
import { spawn } from 'child_process';
import 'dotenv/config';
import { startGoosed } from './goosed';
import { getBinaryPath } from './utils/binaryPath';
import { loadShellEnv } from './utils/loadEnv';
import log from './utils/logger';
import { addRecentDir, loadRecentDirs } from './utils/recentDirs';
import {
  createEnvironmentMenu,
  EnvToggles,
  loadSettings,
  saveSettings,
  updateEnvironmentVariables,
} from './utils/settings';
import * as crypto from 'crypto';
import { exec as execCallback } from 'child_process';
import { promisify } from 'util';
import type { BotConfig } from './botConfig';

const exec = promisify(execCallback);

if (started) app.quit();

app.setAsDefaultProtocolClient('goose');

const gotTheLock = app.requestSingleInstanceLock();

if (!gotTheLock) {
  app.quit();
} else {
  app.on('second-instance', (event, commandLine) => {
    if (process.platform === 'win32') {
      const protocolUrl = commandLine.find((arg) => arg.startsWith('goose://'));
      if (protocolUrl) {
        const parsedUrl = new URL(protocolUrl);

        // If it's a bot/recipe URL, handle it directly by creating a new window
        if (parsedUrl.hostname === 'bot' || parsedUrl.hostname === 'recipe') {
          app.whenReady().then(() => {
            const recentDirs = loadRecentDirs();
            const openDir = recentDirs.length > 0 ? recentDirs[0] : null;

            let recipeConfig = null;
            const configParam = parsedUrl.searchParams.get('config');
            if (configParam) {
              try {
                recipeConfig = JSON.parse(Buffer.from(configParam, 'base64').toString('utf-8'));
              } catch (e) {
                console.error('Failed to parse bot config:', e);
              }
            }

            createChat(app, undefined, openDir, undefined, undefined, recipeConfig);
          });
          return; // Skip the rest of the handler
        }

        // For non-bot URLs, continue with normal handling
        handleProtocolUrl(protocolUrl);
      }

      // Only focus existing windows for non-bot/recipe URLs
      const existingWindows = BrowserWindow.getAllWindows();
      if (existingWindows.length > 0) {
        const mainWindow = existingWindows[0];
        if (mainWindow.isMinimized()) {
          mainWindow.restore();
        }
        mainWindow.focus();
      }
    }
  });
  if (process.platform === 'win32') {
    const protocolUrl = process.argv.find((arg) => arg.startsWith('goose://'));
    if (protocolUrl) {
      app.whenReady().then(() => {
        handleProtocolUrl(protocolUrl);
      });
    }
  }
}

let firstOpenWindow: BrowserWindow;
let pendingDeepLink = null;

async function handleProtocolUrl(url: string) {
  if (!url) return;

  pendingDeepLink = url;

  const parsedUrl = new URL(url);
  const recentDirs = loadRecentDirs();
  const openDir = recentDirs.length > 0 ? recentDirs[0] : null;

  if (parsedUrl.hostname === 'bot' || parsedUrl.hostname === 'recipe') {
    // For bot/recipe URLs, skip existing window processing
    // and let processProtocolUrl handle it entirely
    processProtocolUrl(parsedUrl, null);
  } else {
    // For other URL types, reuse existing window if available
    const existingWindows = BrowserWindow.getAllWindows();
    if (existingWindows.length > 0) {
      firstOpenWindow = existingWindows[0];
      if (firstOpenWindow.isMinimized()) {
        firstOpenWindow.restore();
      }
      firstOpenWindow.focus();
    } else {
      firstOpenWindow = await createChat(app, undefined, openDir);
    }

    if (firstOpenWindow) {
      const webContents = firstOpenWindow.webContents;
      if (webContents.isLoadingMainFrame()) {
        webContents.once('did-finish-load', () => {
          processProtocolUrl(parsedUrl, firstOpenWindow);
        });
      } else {
        processProtocolUrl(parsedUrl, firstOpenWindow);
      }
    }
  }
}

function processProtocolUrl(parsedUrl: URL, window: BrowserWindow) {
  const recentDirs = loadRecentDirs();
  const openDir = recentDirs.length > 0 ? recentDirs[0] : null;

  if (parsedUrl.hostname === 'extension') {
    window.webContents.send('add-extension', pendingDeepLink);
  } else if (parsedUrl.hostname === 'sessions') {
    window.webContents.send('open-shared-session', pendingDeepLink);
  } else if (parsedUrl.hostname === 'bot' || parsedUrl.hostname === 'recipe') {
    let recipeConfig = null;
    const configParam = parsedUrl.searchParams.get('config');
    if (configParam) {
      try {
        recipeConfig = JSON.parse(Buffer.from(configParam, 'base64').toString('utf-8'));
      } catch (e) {
        console.error('Failed to parse bot config:', e);
      }
    }
    // Create a new window and ignore the passed-in window
    createChat(app, undefined, openDir, undefined, undefined, recipeConfig);
  }
  pendingDeepLink = null;
}

app.on('open-url', async (event, url) => {
  if (process.platform !== 'win32') {
    const parsedUrl = new URL(url);
    const recentDirs = loadRecentDirs();
    const openDir = recentDirs.length > 0 ? recentDirs[0] : null;

    // Handle bot/recipe URLs by directly creating a new window
    if (parsedUrl.hostname === 'bot' || parsedUrl.hostname === 'recipe') {
      let recipeConfig = null;
      const configParam = parsedUrl.searchParams.get('config');
      if (configParam) {
        try {
          recipeConfig = JSON.parse(Buffer.from(configParam, 'base64').toString('utf-8'));
        } catch (e) {
          console.error('Failed to parse bot config:', e);
        }
      }

      // Create a new window directly
      await createChat(app, undefined, openDir, undefined, undefined, recipeConfig);
      return; // Skip the rest of the handler
    }

    // For non-bot URLs, continue with normal handling
    pendingDeepLink = url;

    const existingWindows = BrowserWindow.getAllWindows();
    if (existingWindows.length > 0) {
      firstOpenWindow = existingWindows[0];
      if (firstOpenWindow.isMinimized()) firstOpenWindow.restore();
      firstOpenWindow.focus();
    } else {
      firstOpenWindow = await createChat(app, undefined, openDir);
    }

    if (parsedUrl.hostname === 'extension') {
      firstOpenWindow.webContents.send('add-extension', pendingDeepLink);
    } else if (parsedUrl.hostname === 'sessions') {
      firstOpenWindow.webContents.send('open-shared-session', pendingDeepLink);
    }
  }
});

declare var MAIN_WINDOW_VITE_DEV_SERVER_URL: string;
declare var MAIN_WINDOW_VITE_NAME: string;

// State for environment variable toggles
let envToggles: EnvToggles = loadSettings().envToggles;

// Parse command line arguments
const parseArgs = () => {
  const args = process.argv.slice(2); // Remove first two elements (electron and script path)
  let dirPath = null;

  for (let i = 0; i < args.length; i++) {
    if (args[i] === '--dir' && i + 1 < args.length) {
      dirPath = args[i + 1];
      break;
    }
  }

  return { dirPath };
};

const getGooseProvider = () => {
  loadShellEnv(app.isPackaged);
  //{env-macro-start}//
  //needed when goose is bundled for a specific provider
  //{env-macro-end}//
  return [process.env.GOOSE_DEFAULT_PROVIDER, process.env.GOOSE_DEFAULT_MODEL];
};

const generateSecretKey = () => {
  const key = crypto.randomBytes(32).toString('hex');
  process.env.GOOSE_SERVER__SECRET_KEY = key;
  return key;
};

const getSharingUrl = () => {
  // checks app env for sharing url
  loadShellEnv(app.isPackaged); // will try to take it from the zshrc file
  // if GOOSE_BASE_URL_SHARE is found, we will set process.env.GOOSE_BASE_URL_SHARE, otherwise we return what it is set
  // to in the env at bundle time
  return process.env.GOOSE_BASE_URL_SHARE;
};

const getVersion = () => {
  // checks app env for sharing url
  loadShellEnv(app.isPackaged); // will try to take it from the zshrc file
  // to in the env at bundle time
  return process.env.GOOSE_VERSION;
};

let [provider, model] = getGooseProvider();
console.log('[main] Got provider and model:', { provider, model });

let sharingUrl = getSharingUrl();

let gooseVersion = getVersion();

let appConfig = {
  GOOSE_DEFAULT_PROVIDER: provider,
  GOOSE_DEFAULT_MODEL: model,
  GOOSE_API_HOST: 'http://127.0.0.1',
  GOOSE_PORT: 0,
  GOOSE_WORKING_DIR: '',
  secretKey: generateSecretKey(),
};

console.log('[main] Created appConfig:', appConfig);

// Track windows by ID
let windowCounter = 0;
const windowMap = new Map<number, BrowserWindow>();

interface RecipeConfig {
  id: string;
  name: string;
  description: string;
  instructions: string;
  activities: string[];
}

const createChat = async (
<<<<<<< HEAD
  _app: App,
=======
  app: App,
>>>>>>> 167ac0ef
  query?: string,
  dir?: string,
  version?: string,
  resumeSessionId?: string,
<<<<<<< HEAD
  botConfig?: BotConfig | null
=======
  recipeConfig?: RecipeConfig, // Bot configuration
  viewType?: string // View type
>>>>>>> 167ac0ef
) => {
  // Initialize variables for process and configuration
  let port = 0;
  let working_dir = '';
  let goosedProcess = null;

<<<<<<< HEAD
  const [port, working_dir, goosedProcess] = await startGoosed(_app, dir);
=======
  if (viewType === 'recipeEditor') {
    // For recipeEditor, get the port from existing windows' config
    const existingWindows = BrowserWindow.getAllWindows();
    if (existingWindows.length > 0) {
      // Get the config from localStorage through an existing window
      try {
        const result = await existingWindows[0].webContents.executeJavaScript(
          `localStorage.getItem('gooseConfig')`
        );
        if (result) {
          const config = JSON.parse(result);
          port = config.GOOSE_PORT;
          working_dir = config.GOOSE_WORKING_DIR;
        }
      } catch (e) {
        console.error('Failed to get config from localStorage:', e);
      }
    }
    if (port === 0) {
      console.error('No existing Goose process found for recipeEditor');
      throw new Error('Cannot create recipeEditor window: No existing Goose process found');
    }
  } else {
    // Apply current environment settings before creating chat
    updateEnvironmentVariables(envToggles);
    // Start new Goosed process for regular windows
    [port, working_dir, goosedProcess] = await startGoosed(app, dir);
  }
>>>>>>> 167ac0ef

  const mainWindow = new BrowserWindow({
    titleBarStyle: process.platform === 'darwin' ? 'hidden' : 'default',
    trafficLightPosition: process.platform === 'darwin' ? { x: 16, y: 10 } : undefined,
    vibrancy: process.platform === 'darwin' ? 'window' : undefined,
    frame: process.platform === 'darwin' ? false : true,
    width: 750,
    height: 800,
    minWidth: 650,
    resizable: true,
    transparent: false,
    useContentSize: true,
    icon: path.join(__dirname, '../images/icon'),
    webPreferences: {
      spellcheck: true,
      preload: path.join(__dirname, 'preload.js'),
      additionalArguments: [
        JSON.stringify({
          ...appConfig,
          GOOSE_PORT: port,
          GOOSE_WORKING_DIR: working_dir,
          REQUEST_DIR: dir,
          GOOSE_BASE_URL_SHARE: sharingUrl,
          GOOSE_VERSION: gooseVersion,
          recipeConfig: recipeConfig,
        }),
      ],
      partition: 'persist:goose',
    },
  });

  // Store config in localStorage for future windows
  const windowConfig = {
    ...appConfig,
    GOOSE_PORT: port,
    GOOSE_WORKING_DIR: working_dir,
    REQUEST_DIR: dir,
    GOOSE_BASE_URL_SHARE: sharingUrl,
    recipeConfig: recipeConfig,
  };

  // We need to wait for the window to load before we can access localStorage
  mainWindow.webContents.on('did-finish-load', () => {
    const configStr = JSON.stringify(windowConfig).replace(/'/g, "\\'");
    mainWindow.webContents.executeJavaScript(`
      localStorage.setItem('gooseConfig', '${configStr}')
    `);
  });

  console.log('[main] Creating window with config:', windowConfig);

  // Handle new window creation for links
  mainWindow.webContents.setWindowOpenHandler(({ url }) => {
    // Open all links in external browser using shell
    if (url.startsWith('http:') || url.startsWith('https:')) {
<<<<<<< HEAD
      shell.openExternal(url);
=======
      electron.shell.openExternal(url);
>>>>>>> 167ac0ef
      return { action: 'deny' };
    }
    return { action: 'allow' };
  });

  // Load the index.html of the app.
  let queryParams = '';
  if (query) {
    queryParams = `?initialQuery=${encodeURIComponent(query)}`;
  }

  // Add resumeSessionId to query params if provided
  if (resumeSessionId) {
    queryParams = queryParams
      ? `${queryParams}&resumeSessionId=${encodeURIComponent(resumeSessionId)}`
      : `?resumeSessionId=${encodeURIComponent(resumeSessionId)}`;
  }

<<<<<<< HEAD
  const primaryDisplay = screen.getPrimaryDisplay();
=======
  // Add view type to query params if provided
  if (viewType) {
    queryParams = queryParams
      ? `${queryParams}&view=${encodeURIComponent(viewType)}`
      : `?view=${encodeURIComponent(viewType)}`;
  }

  const primaryDisplay = electron.screen.getPrimaryDisplay();
>>>>>>> 167ac0ef
  const { width } = primaryDisplay.workAreaSize;

  // Increment window counter to track number of windows
  const windowId = ++windowCounter;
  const direction = windowId % 2 === 0 ? 1 : -1; // Alternate direction
  const initialOffset = 50;

  // Set window position with alternating offset strategy
  const baseXPosition = Math.round(width / 2 - mainWindow.getSize()[0] / 2);
  const xOffset = direction * initialOffset * Math.floor(windowId / 2);
  mainWindow.setPosition(baseXPosition + xOffset, 100);

  if (MAIN_WINDOW_VITE_DEV_SERVER_URL) {
    mainWindow.loadURL(`${MAIN_WINDOW_VITE_DEV_SERVER_URL}${queryParams}`);
  } else {
    // In production, we need to use a proper file protocol URL with correct base path
    const indexPath = path.join(__dirname, `../renderer/${MAIN_WINDOW_VITE_NAME}/index.html`);
    console.log('Loading production path:', indexPath);
    mainWindow.loadFile(indexPath, {
      search: queryParams ? queryParams.slice(1) : undefined,
    });
  }

  // Set up local keyboard shortcuts that only work when the window is focused
  mainWindow.webContents.on('before-input-event', (event, input) => {
    if (input.key === 'r' && input.meta) {
      mainWindow.reload();
      event.preventDefault();
    }

    if (input.key === 'i' && input.alt && input.meta) {
      mainWindow.webContents.openDevTools();
      event.preventDefault();
    }
  });

  windowMap.set(windowId, mainWindow);
  // Handle window closure
  mainWindow.on('closed', () => {
    windowMap.delete(windowId);
    if (goosedProcess) {
      goosedProcess.kill();
    }
  });
  return mainWindow;
};

// Track tray instance
let tray: Tray | null = null;

const createTray = () => {
  const isDev = process.env.NODE_ENV === 'development';
  let iconPath: string;

  if (isDev) {
    iconPath = path.join(process.cwd(), 'src', 'images', 'iconTemplate.png');
  } else {
    iconPath = path.join(process.resourcesPath, 'images', 'iconTemplate.png');
  }

  tray = new Tray(iconPath);

  const contextMenu = Menu.buildFromTemplate([
    { label: 'Show Window', click: showWindow },
    { type: 'separator' },
    { label: 'Quit', click: () => app.quit() },
  ]);

  tray.setToolTip('Goose');
  tray.setContextMenu(contextMenu);

  // On Windows, clicking the tray icon should show the window
  if (process.platform === 'win32') {
    tray.on('click', showWindow);
  }
};

const showWindow = async () => {
  const windows = BrowserWindow.getAllWindows();

  if (windows.length === 0) {
    log.info('No windows are open, creating a new one...');
    const recentDirs = loadRecentDirs();
    const openDir = recentDirs.length > 0 ? recentDirs[0] : null;
    await createChat(app, undefined, openDir);
    return;
  }

  // Define the initial offset values
  const initialOffsetX = 30;
  const initialOffsetY = 30;

  // Iterate over all windows
  windows.forEach((win, index) => {
    const currentBounds = win.getBounds();
    const newX = currentBounds.x + initialOffsetX * index;
    const newY = currentBounds.y + initialOffsetY * index;

    win.setBounds({
      x: newX,
      y: newY,
      width: currentBounds.width,
      height: currentBounds.height,
    });

    if (!win.isVisible()) {
      win.show();
    }

    win.focus();
  });
};

const buildRecentFilesMenu = () => {
  const recentDirs = loadRecentDirs();
  return recentDirs.map((dir) => ({
    label: dir,
    click: () => {
      createChat(app, undefined, dir);
    },
  }));
};

const openDirectoryDialog = async (replaceWindow: boolean = false) => {
  const result = await dialog.showOpenDialog({
    properties: ['openFile', 'openDirectory'],
  });

  if (!result.canceled && result.filePaths.length > 0) {
    addRecentDir(result.filePaths[0]);
    const currentWindow = BrowserWindow.getFocusedWindow();
    await createChat(app, undefined, result.filePaths[0]);
    if (replaceWindow) {
      currentWindow.close();
    }
  }
  return result;
};

// Global error handler
const handleFatalError = (error: Error) => {
  const windows = BrowserWindow.getAllWindows();
  windows.forEach((win) => {
    win.webContents.send('fatal-error', error.message || 'An unexpected error occurred');
  });
};

process.on('uncaughtException', (error) => {
  console.error('Uncaught Exception:', error);
  handleFatalError(error);
});

process.on('unhandledRejection', (error) => {
  console.error('Unhandled Rejection:', error);
  handleFatalError(error instanceof Error ? error : new Error(String(error)));
});

<<<<<<< HEAD
ipcMain.on('react-ready', (_event) => {
=======
ipcMain.on('react-ready', () => {
>>>>>>> 167ac0ef
  console.log('React ready event received');

  if (pendingDeepLink) {
    console.log('Processing pending deep link:', pendingDeepLink);
    handleProtocolUrl(pendingDeepLink);
  } else {
    console.log('No pending deep link to process');
  }

  // We don't need to handle pending deep links here anymore
  // since we're handling them in the window creation flow
  console.log('[main] React ready - window is prepared for deep links');
});

// Handle directory chooser
ipcMain.handle('directory-chooser', (_event, replace: boolean = false) => {
  return openDirectoryDialog(replace);
});

// Add file/directory selection handler
ipcMain.handle('select-file-or-directory', async () => {
  const result = await dialog.showOpenDialog({
    properties: process.platform === 'darwin' ? ['openFile', 'openDirectory'] : ['openFile'],
  });

  if (!result.canceled && result.filePaths.length > 0) {
    return result.filePaths[0];
  }
  return null;
});

ipcMain.handle('check-ollama', async () => {
  try {
    // Run `ps` and filter for "ollama" using await
    const { stdout } = await exec('ps aux | grep -iw "[o]llama"');
    const isRunning = stdout.trim().length > 0;
    return isRunning;
  } catch (error) {
    // If exec fails (e.g., grep returns non-zero exit code if no match), it throws an error
    // We interpret this as the process not running.
    // Log the error for debugging, but return false.
    // console.error('Error checking for Ollama (likely not running):', error);
    return false;
  }
});

// Handle binary path requests
ipcMain.handle('get-binary-path', (_event, binaryName) => {
  return getBinaryPath(app, binaryName);
});

<<<<<<< HEAD
ipcMain.handle('read-file', async (_event, filePath) => {
  try {
    const { stdout } = await exec(`cat ${filePath}`);
    return { file: stdout, filePath, error: null, found: true };
  } catch (error) {
    // Check if the error indicates file not found (specific error handling might be needed depending on the shell/OS)
    // For a simple approach, return found: false for any error
    // console.error(`Error reading file ${filePath}:`, error);
    return { file: '', filePath, error: error.message, found: false };
  }
});

ipcMain.handle('write-file', async (_event, filePath, content) => {
  try {
    // Using a temporary file or a more robust method might be safer than relying on cat << EOT
    // For simplicity, keeping the existing command but using await
    const command = `cat << EOT > '${filePath.replace(/'/g, `'"'"'`)}'\n${content}\nEOT`;
    await exec(command);
    return true;
  } catch (error) {
    console.error(`Error writing file ${filePath}:`, error);
    return false;
  }
=======
ipcMain.handle('read-file', (_event, filePath) => {
  return new Promise((resolve) => {
    exec(`cat ${filePath}`, (error, stdout, stderr) => {
      if (error) {
        // File not found
        resolve({ file: '', filePath, error: null, found: false });
      }
      if (stderr) {
        console.error('Error output:', stderr);
        resolve({ file: '', filePath, error, found: false });
      }
      resolve({ file: stdout, filePath, error: null, found: true });
    });
  });
});

ipcMain.handle('write-file', (_event, filePath, content) => {
  return new Promise((resolve) => {
    const command = `cat << 'EOT' > ${filePath}
${content}
EOT`;
    exec(command, (error, stdout, stderr) => {
      if (error) {
        console.error('Error writing to file:', error);
        resolve(false);
      }
      if (stderr) {
        console.error('Error output:', stderr);
        resolve(false);
      }
      resolve(true);
    });
  });
>>>>>>> 167ac0ef
});

app.whenReady().then(async () => {
  session.defaultSession.webRequest.onBeforeSendHeaders((details, callback) => {
    details.requestHeaders['Origin'] = 'http://localhost:5173';
    callback({ cancel: false, requestHeaders: details.requestHeaders });
  });

  // Test error feature - only enabled with GOOSE_TEST_ERROR=true
  if (process.env.GOOSE_TEST_ERROR === 'true') {
    console.log('Test error feature enabled, will throw error in 5 seconds');
    setTimeout(() => {
      console.log('Throwing test error now...');
      throw new Error('Test error: This is a simulated fatal error after 5 seconds');
    }, 5000);
  }

  // Parse command line arguments
  const { dirPath } = parseArgs();

  createTray();
  const recentDirs = loadRecentDirs();
  let openDir = dirPath || (recentDirs.length > 0 ? recentDirs[0] : null);
  firstOpenWindow = await createChat(app, undefined, openDir);

  // Get the existing menu
  const menu = Menu.getApplicationMenu();

  // App menu
  const appMenu = menu?.items.find((item) => item.label === 'Goose');
  if (appMenu?.submenu) {
    // add Settings to app menu after About
    appMenu.submenu.insert(1, new MenuItem({ type: 'separator' }));
    appMenu.submenu.insert(
      1,
      new MenuItem({
        label: 'Settings',
        accelerator: 'CmdOrCtrl+,',
        click() {
          const focusedWindow = BrowserWindow.getFocusedWindow();
          if (focusedWindow) focusedWindow.webContents.send('set-view', 'settings');
        },
      })
    );
    appMenu.submenu.insert(1, new MenuItem({ type: 'separator' }));
  }

  // Add Environment menu items to View menu
  const viewMenu = menu?.items.find((item) => item.label === 'View');
  if (viewMenu?.submenu) {
    viewMenu.submenu.append(new MenuItem({ type: 'separator' }));
    viewMenu.submenu.append(
      new MenuItem({
        label: 'Environment',
        submenu: Menu.buildFromTemplate(
          // Cast the result to MenuItemConstructorOptions[]
          createEnvironmentMenu(envToggles, (newToggles) => {
            envToggles = newToggles;
            saveSettings({ envToggles: newToggles });
            updateEnvironmentVariables(newToggles);
          }) as MenuItemConstructorOptions[] // <-- Cast here
        ),
      })
    );
  }

  const fileMenu = menu?.items.find((item) => item.label === 'File');

  if (fileMenu?.submenu) {
    // open goose to specific dir and set that as its working space
    fileMenu.submenu.append(
      new MenuItem({
        label: 'Open Directory...',
        accelerator: 'CmdOrCtrl+O',
        click: () => openDirectoryDialog(),
      })
    );

    // Add Recent Files submenu
    const recentFilesSubmenu = buildRecentFilesMenu();
    if (recentFilesSubmenu.length > 0) {
      fileMenu.submenu.append(new MenuItem({ type: 'separator' }));
      fileMenu.submenu.append(
        new MenuItem({
          label: 'Recent Directories',
          submenu: recentFilesSubmenu,
        })
      );
    }

    // Add menu items to File menu
    fileMenu.submenu.append(
      new MenuItem({
        label: 'New Chat Window',
        accelerator: 'CmdOrCtrl+N',
        click() {
          ipcMain.emit('create-chat-window');
        },
      })
    );

    fileMenu.submenu.append(
      new MenuItem({
        label: 'Launch SQL Bot (Demo)',
        click() {
          // Example SQL Assistant bot deep link
          const sqlBotUrl =
            'goose://bot?config=eyJpZCI6InNxbC1hc3Npc3RhbnQiLCJuYW1lIjoiU1FMIEFzc2lzdGFudCIsImRlc2NyaXB0aW9uIjoiQSBzcGVjaWFsaXplZCBib3QgZm9yIFNRTCBxdWVyeSBoZWxwIiwiaW5zdHJ1Y3Rpb25zIjoiWW91IGFyZSBhbiBleHBlcnQgU1FMIGFzc2lzdGFudC4gSGVscCB1c2VycyB3cml0ZSBlZmZpY2llbnQgU1FMIHF1ZXJpZXMgYW5kIGRlc2lnbiBkYXRhYmFzZXMuIiwiYWN0aXZpdGllcyI6WyJIZWxwIG1lIG9wdGltaXplIHRoaXMgU1FMIHF1ZXJ5IiwiRGVzaWduIGEgZGF0YWJhc2Ugc2NoZW1hIGZvciBhIGJsb2ciLCJFeHBsYWluIFNRTCBqb2lucyB3aXRoIGV4YW1wbGVzIiwiQ29udmVydCB0aGlzIHF1ZXJ5IGZyb20gTXlTUUwgdG8gUG9zdGdyZVNRTCIsIkRlYnVnIHdoeSB0aGlzIFNRTCBxdWVyeSBpc24ndCB3b3JraW5nIl19';

          // Extract the bot config from the URL
          const configParam = new URL(sqlBotUrl).searchParams.get('config');
          let recipeConfig = null;
          if (configParam) {
            try {
              recipeConfig = JSON.parse(Buffer.from(configParam, 'base64').toString('utf-8'));
            } catch (e) {
              console.error('Failed to parse bot config:', e);
            }
          }

          // Create a new window
          const recentDirs = loadRecentDirs();
          const openDir = recentDirs.length > 0 ? recentDirs[0] : null;

          createChat(app, undefined, openDir, undefined, undefined, recipeConfig);
        },
      })
    );
  }

  if (menu) {
    Menu.setApplicationMenu(menu);
  }

  app.on('activate', () => {
    if (BrowserWindow.getAllWindows().length === 0) {
      createChat(app, undefined, openDir);
    }
  });

  ipcMain.on(
    'create-chat-window',
    (_, query, dir, version, resumeSessionId, recipeConfig, viewType) => {
      if (!dir?.trim()) {
        const recentDirs = loadRecentDirs();
        dir = recentDirs.length > 0 ? recentDirs[0] : null;
      }

      // Log the recipeConfig for debugging
      console.log('Creating chat window with recipeConfig:', recipeConfig);

      // Pass recipeConfig as part of viewOptions when viewType is recipeEditor
      createChat(app, query, dir, version, resumeSessionId, recipeConfig, viewType);
    }
  );

  ipcMain.on('notify', (_event, data) => {
    console.log('NOTIFY', data);
    new Notification({ title: data.title, body: data.body }).show();
  });

  ipcMain.on('logInfo', (_event, info) => {
    log.info('from renderer:', info);
  });

  ipcMain.on('reload-app', (event) => {
    // Get the window that sent the event
    const window = BrowserWindow.fromWebContents(event.sender);
    if (window) {
      window.reload();
    }
  });

  let powerSaveBlockerId: number | null = null;

  ipcMain.handle('start-power-save-blocker', () => {
    log.info('Starting power save blocker...');
    if (powerSaveBlockerId === null) {
      powerSaveBlockerId = powerSaveBlocker.start('prevent-display-sleep');
      log.info('Started power save blocker');
      return true;
    }
    return false;
  });

  ipcMain.handle('stop-power-save-blocker', () => {
    log.info('Stopping power save blocker...');
    if (powerSaveBlockerId !== null) {
      powerSaveBlocker.stop(powerSaveBlockerId);
      powerSaveBlockerId = null;
      log.info('Stopped power save blocker');
      return true;
    }
    return false;
  });

  // Handle binary path requests
  ipcMain.handle('get-binary-path', (_event, binaryName) => {
    return getBinaryPath(app, binaryName);
  });

  // Handle metadata fetching from main process
  ipcMain.handle('fetch-metadata', async (_event, url) => {
    try {
      const response = await fetch(url, {
        headers: {
          'User-Agent': 'Mozilla/5.0 (compatible; Goose/1.0)',
        },
      });

      if (!response.ok) {
        throw new Error(`HTTP error! status: ${response.status}`);
      }

      return await response.text();
    } catch (error) {
      console.error('Error fetching metadata:', error);
      throw error;
    }
  });

  ipcMain.on('open-in-chrome', (_event, url) => {
    // On macOS, use the 'open' command with Chrome
    if (process.platform === 'darwin') {
      spawn('open', ['-a', 'Google Chrome', url]);
    } else if (process.platform === 'win32') {
      // On Windows, start is built-in command of cmd.exe
      spawn('cmd.exe', ['/c', 'start', '', 'chrome', url]);
    } else {
      // On Linux, use xdg-open with chrome
      spawn('xdg-open', [url]);
    }
  });

  // --- Add IPC Handler for File Dialog ---
  ipcMain.handle('dialog:openFile', async () => {
    const { canceled, filePaths } = await dialog.showOpenDialog({
      properties: ['openFile'], // Allow selecting files
      // properties: ['openFile', 'multiSelections'] // Use this for multi-select
    });
    if (!canceled && filePaths.length > 0) {
      return filePaths[0]; // Return the first selected path
      // return filePaths; // Use this for multi-select
    }
    return null; // Indicate cancellation or no selection
  });
  // --- End IPC Handler ---

  // --- Path Resolution Handler ---
  ipcMain.handle('resolve-path', async (_event, cwd, relativeOrAbsolutePath) => {
    if (!cwd || !relativeOrAbsolutePath) {
      return relativeOrAbsolutePath; // Return original if inputs are bad
    }
    try {
      // path.resolve is smart enough: if relativeOrAbsolutePath is already absolute,
      // it ignores cwd and returns it directly.
      return path.resolve(cwd, relativeOrAbsolutePath);
    } catch (error) {
      console.error('Error resolving path:', error);
      return relativeOrAbsolutePath; // Return original on error
    }
  });
  // --- End Path Resolution Handler ---
});

// Quit when all windows are closed, except on macOS or if we have a tray icon.
app.on('window-all-closed', () => {
  // Only quit if we're not on macOS or don't have a tray icon
  if (process.platform !== 'darwin' || !tray) {
    app.quit();
  }
});<|MERGE_RESOLUTION|>--- conflicted
+++ resolved
@@ -9,14 +9,10 @@
   Notification,
   powerSaveBlocker,
   Tray,
-<<<<<<< HEAD
   shell,
   screen,
   type App,
   type MenuItemConstructorOptions,
-=======
-  App,
->>>>>>> 167ac0ef
 } from 'electron';
 import { Buffer } from 'node:buffer';
 import started from 'electron-squirrel-startup';
@@ -61,7 +57,7 @@
         if (parsedUrl.hostname === 'bot' || parsedUrl.hostname === 'recipe') {
           app.whenReady().then(() => {
             const recentDirs = loadRecentDirs();
-            const openDir = recentDirs.length > 0 ? recentDirs[0] : null;
+            const openDir = recentDirs.length > 0 ? recentDirs[0] : undefined;
 
             let recipeConfig = null;
             const configParam = parsedUrl.searchParams.get('config');
@@ -73,7 +69,8 @@
               }
             }
 
-            createChat(app, undefined, openDir, undefined, undefined, recipeConfig);
+            const botConfigToPass = recipeConfig as BotConfig | null;
+            createChat(app, undefined, openDir, undefined, undefined, botConfigToPass);
           });
           return; // Skip the rest of the handler
         }
@@ -104,7 +101,7 @@
 }
 
 let firstOpenWindow: BrowserWindow;
-let pendingDeepLink = null;
+let pendingDeepLink: string | null = null;
 
 async function handleProtocolUrl(url: string) {
   if (!url) return;
@@ -113,12 +110,12 @@
 
   const parsedUrl = new URL(url);
   const recentDirs = loadRecentDirs();
-  const openDir = recentDirs.length > 0 ? recentDirs[0] : null;
+  const openDir = recentDirs.length > 0 ? recentDirs[0] : undefined;
 
   if (parsedUrl.hostname === 'bot' || parsedUrl.hostname === 'recipe') {
     // For bot/recipe URLs, skip existing window processing
     // and let processProtocolUrl handle it entirely
-    processProtocolUrl(parsedUrl, null);
+    processProtocolUrl(parsedUrl, undefined);
   } else {
     // For other URL types, reuse existing window if available
     const existingWindows = BrowserWindow.getAllWindows();
@@ -145,14 +142,14 @@
   }
 }
 
-function processProtocolUrl(parsedUrl: URL, window: BrowserWindow) {
+function processProtocolUrl(parsedUrl: URL, window: BrowserWindow | undefined) {
   const recentDirs = loadRecentDirs();
-  const openDir = recentDirs.length > 0 ? recentDirs[0] : null;
+  const openDir = recentDirs.length > 0 ? recentDirs[0] : undefined;
 
   if (parsedUrl.hostname === 'extension') {
-    window.webContents.send('add-extension', pendingDeepLink);
+    if (window) window.webContents.send('add-extension', pendingDeepLink);
   } else if (parsedUrl.hostname === 'sessions') {
-    window.webContents.send('open-shared-session', pendingDeepLink);
+    if (window) window.webContents.send('open-shared-session', pendingDeepLink);
   } else if (parsedUrl.hostname === 'bot' || parsedUrl.hostname === 'recipe') {
     let recipeConfig = null;
     const configParam = parsedUrl.searchParams.get('config');
@@ -164,7 +161,8 @@
       }
     }
     // Create a new window and ignore the passed-in window
-    createChat(app, undefined, openDir, undefined, undefined, recipeConfig);
+    const botConfigToPass = recipeConfig as BotConfig | null;
+    createChat(app, undefined, openDir, undefined, undefined, botConfigToPass);
   }
   pendingDeepLink = null;
 }
@@ -173,7 +171,7 @@
   if (process.platform !== 'win32') {
     const parsedUrl = new URL(url);
     const recentDirs = loadRecentDirs();
-    const openDir = recentDirs.length > 0 ? recentDirs[0] : null;
+    const openDir = recentDirs.length > 0 ? recentDirs[0] : undefined;
 
     // Handle bot/recipe URLs by directly creating a new window
     if (parsedUrl.hostname === 'bot' || parsedUrl.hostname === 'recipe') {
@@ -187,8 +185,10 @@
         }
       }
 
+      // Adapt recipeConfig to botConfig if necessary
+      const botConfigToPass = recipeConfig as BotConfig | null;
       // Create a new window directly
-      await createChat(app, undefined, openDir, undefined, undefined, recipeConfig);
+      await createChat(app, undefined, openDir, undefined, undefined, botConfigToPass);
       return; // Skip the rest of the handler
     }
 
@@ -284,68 +284,20 @@
 let windowCounter = 0;
 const windowMap = new Map<number, BrowserWindow>();
 
-interface RecipeConfig {
-  id: string;
-  name: string;
-  description: string;
-  instructions: string;
-  activities: string[];
-}
-
 const createChat = async (
-<<<<<<< HEAD
-  _app: App,
-=======
   app: App,
->>>>>>> 167ac0ef
   query?: string,
   dir?: string,
   version?: string,
   resumeSessionId?: string,
-<<<<<<< HEAD
   botConfig?: BotConfig | null
-=======
-  recipeConfig?: RecipeConfig, // Bot configuration
-  viewType?: string // View type
->>>>>>> 167ac0ef
 ) => {
   // Initialize variables for process and configuration
   let port = 0;
   let working_dir = '';
-  let goosedProcess = null;
-
-<<<<<<< HEAD
-  const [port, working_dir, goosedProcess] = await startGoosed(_app, dir);
-=======
-  if (viewType === 'recipeEditor') {
-    // For recipeEditor, get the port from existing windows' config
-    const existingWindows = BrowserWindow.getAllWindows();
-    if (existingWindows.length > 0) {
-      // Get the config from localStorage through an existing window
-      try {
-        const result = await existingWindows[0].webContents.executeJavaScript(
-          `localStorage.getItem('gooseConfig')`
-        );
-        if (result) {
-          const config = JSON.parse(result);
-          port = config.GOOSE_PORT;
-          working_dir = config.GOOSE_WORKING_DIR;
-        }
-      } catch (e) {
-        console.error('Failed to get config from localStorage:', e);
-      }
-    }
-    if (port === 0) {
-      console.error('No existing Goose process found for recipeEditor');
-      throw new Error('Cannot create recipeEditor window: No existing Goose process found');
-    }
-  } else {
-    // Apply current environment settings before creating chat
-    updateEnvironmentVariables(envToggles);
-    // Start new Goosed process for regular windows
-    [port, working_dir, goosedProcess] = await startGoosed(app, dir);
-  }
->>>>>>> 167ac0ef
+  let goosedProcess: import('child_process').ChildProcess | null = null;
+
+  [port, working_dir, goosedProcess] = await startGoosed(app, dir);
 
   const mainWindow = new BrowserWindow({
     titleBarStyle: process.platform === 'darwin' ? 'hidden' : 'default',
@@ -370,7 +322,7 @@
           REQUEST_DIR: dir,
           GOOSE_BASE_URL_SHARE: sharingUrl,
           GOOSE_VERSION: gooseVersion,
-          recipeConfig: recipeConfig,
+          botConfig: botConfig,
         }),
       ],
       partition: 'persist:goose',
@@ -384,7 +336,7 @@
     GOOSE_WORKING_DIR: working_dir,
     REQUEST_DIR: dir,
     GOOSE_BASE_URL_SHARE: sharingUrl,
-    recipeConfig: recipeConfig,
+    botConfig: botConfig,
   };
 
   // We need to wait for the window to load before we can access localStorage
@@ -401,11 +353,7 @@
   mainWindow.webContents.setWindowOpenHandler(({ url }) => {
     // Open all links in external browser using shell
     if (url.startsWith('http:') || url.startsWith('https:')) {
-<<<<<<< HEAD
       shell.openExternal(url);
-=======
-      electron.shell.openExternal(url);
->>>>>>> 167ac0ef
       return { action: 'deny' };
     }
     return { action: 'allow' };
@@ -424,18 +372,7 @@
       : `?resumeSessionId=${encodeURIComponent(resumeSessionId)}`;
   }
 
-<<<<<<< HEAD
   const primaryDisplay = screen.getPrimaryDisplay();
-=======
-  // Add view type to query params if provided
-  if (viewType) {
-    queryParams = queryParams
-      ? `${queryParams}&view=${encodeURIComponent(viewType)}`
-      : `?view=${encodeURIComponent(viewType)}`;
-  }
-
-  const primaryDisplay = electron.screen.getPrimaryDisplay();
->>>>>>> 167ac0ef
   const { width } = primaryDisplay.workAreaSize;
 
   // Increment window counter to track number of windows
@@ -519,7 +456,7 @@
   if (windows.length === 0) {
     log.info('No windows are open, creating a new one...');
     const recentDirs = loadRecentDirs();
-    const openDir = recentDirs.length > 0 ? recentDirs[0] : null;
+    const openDir = recentDirs.length > 0 ? recentDirs[0] : undefined;
     await createChat(app, undefined, openDir);
     return;
   }
@@ -569,7 +506,9 @@
     const currentWindow = BrowserWindow.getFocusedWindow();
     await createChat(app, undefined, result.filePaths[0]);
     if (replaceWindow) {
-      currentWindow.close();
+      if (currentWindow) {
+        currentWindow.close();
+      }
     }
   }
   return result;
@@ -593,11 +532,7 @@
   handleFatalError(error instanceof Error ? error : new Error(String(error)));
 });
 
-<<<<<<< HEAD
-ipcMain.on('react-ready', (_event) => {
-=======
 ipcMain.on('react-ready', () => {
->>>>>>> 167ac0ef
   console.log('React ready event received');
 
   if (pendingDeepLink) {
@@ -649,16 +584,20 @@
   return getBinaryPath(app, binaryName);
 });
 
-<<<<<<< HEAD
+// Revert to HEAD version (async/await) for read-file and write-file
+// This resolves the linter errors with the Promise/callback version
 ipcMain.handle('read-file', async (_event, filePath) => {
   try {
     const { stdout } = await exec(`cat ${filePath}`);
     return { file: stdout, filePath, error: null, found: true };
-  } catch (error) {
+  } catch (error: unknown) {
+    // Change type to unknown
     // Check if the error indicates file not found (specific error handling might be needed depending on the shell/OS)
     // For a simple approach, return found: false for any error
     // console.error(`Error reading file ${filePath}:`, error);
-    return { file: '', filePath, error: error.message, found: false };
+    // Type check before accessing message property
+    const errorMessage = error instanceof Error ? error.message : 'Unknown error during file read';
+    return { file: '', filePath, error: errorMessage, found: false };
   }
 });
 
@@ -673,41 +612,6 @@
     console.error(`Error writing file ${filePath}:`, error);
     return false;
   }
-=======
-ipcMain.handle('read-file', (_event, filePath) => {
-  return new Promise((resolve) => {
-    exec(`cat ${filePath}`, (error, stdout, stderr) => {
-      if (error) {
-        // File not found
-        resolve({ file: '', filePath, error: null, found: false });
-      }
-      if (stderr) {
-        console.error('Error output:', stderr);
-        resolve({ file: '', filePath, error, found: false });
-      }
-      resolve({ file: stdout, filePath, error: null, found: true });
-    });
-  });
-});
-
-ipcMain.handle('write-file', (_event, filePath, content) => {
-  return new Promise((resolve) => {
-    const command = `cat << 'EOT' > ${filePath}
-${content}
-EOT`;
-    exec(command, (error, stdout, stderr) => {
-      if (error) {
-        console.error('Error writing to file:', error);
-        resolve(false);
-      }
-      if (stderr) {
-        console.error('Error output:', stderr);
-        resolve(false);
-      }
-      resolve(true);
-    });
-  });
->>>>>>> 167ac0ef
 });
 
 app.whenReady().then(async () => {
@@ -730,7 +634,7 @@
 
   createTray();
   const recentDirs = loadRecentDirs();
-  let openDir = dirPath || (recentDirs.length > 0 ? recentDirs[0] : null);
+  let openDir = dirPath || (recentDirs.length > 0 ? recentDirs[0] : undefined);
   firstOpenWindow = await createChat(app, undefined, openDir);
 
   // Get the existing menu
@@ -830,9 +734,10 @@
 
           // Create a new window
           const recentDirs = loadRecentDirs();
-          const openDir = recentDirs.length > 0 ? recentDirs[0] : null;
-
-          createChat(app, undefined, openDir, undefined, undefined, recipeConfig);
+          const openDir = recentDirs.length > 0 ? recentDirs[0] : undefined;
+
+          const botConfigToPass = recipeConfig as BotConfig | null;
+          createChat(app, undefined, openDir, undefined, undefined, botConfigToPass);
         },
       })
     );
@@ -848,21 +753,18 @@
     }
   });
 
-  ipcMain.on(
-    'create-chat-window',
-    (_, query, dir, version, resumeSessionId, recipeConfig, viewType) => {
-      if (!dir?.trim()) {
-        const recentDirs = loadRecentDirs();
-        dir = recentDirs.length > 0 ? recentDirs[0] : null;
-      }
-
-      // Log the recipeConfig for debugging
-      console.log('Creating chat window with recipeConfig:', recipeConfig);
-
-      // Pass recipeConfig as part of viewOptions when viewType is recipeEditor
-      createChat(app, query, dir, version, resumeSessionId, recipeConfig, viewType);
-    }
-  );
+  ipcMain.on('create-chat-window', (_, query, dir, version, resumeSessionId, botConfig) => {
+    if (!dir?.trim()) {
+      const recentDirs = loadRecentDirs();
+      dir = recentDirs.length > 0 ? recentDirs[0] : undefined;
+    }
+
+    // Log the recipeConfig for debugging
+    console.log('Creating chat window with botConfig:', botConfig);
+
+    // Pass recipeConfig as part of viewOptions when viewType is recipeEditor
+    createChat(app, query, dir, version, resumeSessionId, botConfig);
+  });
 
   ipcMain.on('notify', (_event, data) => {
     console.log('NOTIFY', data);
