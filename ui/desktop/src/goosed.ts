--- conflicted
+++ resolved
@@ -50,10 +50,7 @@
   port: number = 3000
 ): Promise<[number, string, ChildProcess]> => {
   log.info(`Using external goosed backend on port ${port}`);
-<<<<<<< HEAD
-=======
-
->>>>>>> 3fd807eb
+
   const mockProcess = {
     pid: undefined,
     kill: () => {
