import { useState, useEffect, useRef } from 'react';
import { useConfig } from './ConfigContext';
import {
  checkOllamaStatus,
  getOllamaDownloadUrl,
  pollForOllama,
  hasModel,
  pullOllamaModel,
  getPreferredModel,
  type PullProgress,
} from '../utils/ollamaDetection';
//import { initializeSystem } from '../utils/providerUtils';
import { toastService } from '../toasts';
import { Ollama } from './icons';

interface OllamaSetupProps {
  onSuccess: () => void;
  onCancel: () => void;
  setIsExtensionsLoading?: (loading: boolean) => void;
}

<<<<<<< HEAD
export function OllamaSetup({ onSuccess, onCancel }: OllamaSetupProps) {
  //const { addExtension, getExtensions, upsert } = useConfig();
  const { upsert } = useConfig();
=======
export function OllamaSetup({ onSuccess, onCancel, setIsExtensionsLoading }: OllamaSetupProps) {
  const { addExtension, getExtensions, upsert } = useConfig();
>>>>>>> a40a9aa8
  const [isChecking, setIsChecking] = useState(true);
  const [ollamaDetected, setOllamaDetected] = useState(false);
  const [isPolling, setIsPolling] = useState(false);
  const [isConnecting, setIsConnecting] = useState(false);
  const [modelStatus, setModelStatus] = useState<
    'checking' | 'available' | 'not-available' | 'downloading'
  >('checking');
  const [downloadProgress, setDownloadProgress] = useState<PullProgress | null>(null);
  const stopPollingRef = useRef<(() => void) | null>(null);

  useEffect(() => {
    // Check if Ollama is already running
    const checkInitial = async () => {
      const status = await checkOllamaStatus();
      setOllamaDetected(status.isRunning);

      // If Ollama is running, check for the preferred model
      if (status.isRunning) {
        const modelAvailable = await hasModel(getPreferredModel());
        setModelStatus(modelAvailable ? 'available' : 'not-available');
      }

      setIsChecking(false);
    };
    checkInitial();

    // Cleanup polling on unmount
    return () => {
      if (stopPollingRef.current) {
        stopPollingRef.current();
      }
    };
  }, []);

  const handleInstallClick = () => {
    setIsPolling(true);

    // Start polling for Ollama
    stopPollingRef.current = pollForOllama(
      async (status) => {
        setOllamaDetected(status.isRunning);
        setIsPolling(false);

        // Check for the model
        const modelAvailable = await hasModel(getPreferredModel());
        setModelStatus(modelAvailable ? 'available' : 'not-available');

        toastService.success({
          title: 'Ollama Detected!',
          msg: 'Ollama is now running. You can connect to it.',
        });
      },
      3000 // Check every 3 seconds
    );
  };

  const handleDownloadModel = async () => {
    setModelStatus('downloading');
    setDownloadProgress({ status: 'Starting download...' });

    const success = await pullOllamaModel(getPreferredModel(), (progress) => {
      setDownloadProgress(progress);
    });

    if (success) {
      setModelStatus('available');
      toastService.success({
        title: 'Model Downloaded!',
        msg: `Successfully downloaded ${getPreferredModel()}`,
      });
    } else {
      setModelStatus('not-available');
      toastService.error({
        title: 'Download Failed',
        msg: `Failed to download ${getPreferredModel()}. Please try again.`,
        traceback: '',
      });
    }
    setDownloadProgress(null);
  };

  const handleConnectOllama = async () => {
    setIsConnecting(true);
    try {
      // Set up Ollama configuration
      await upsert('GOOSE_PROVIDER', 'ollama', false);
      await upsert('GOOSE_MODEL', getPreferredModel(), false);
      await upsert('OLLAMA_HOST', 'localhost', false);

<<<<<<< HEAD
      // Initialize the system with Ollama: Douwe: assume we don't need this
      // await initializeSystem('ollama', getPreferredModel(), {
      //   getExtensions,
      //   addExtension,
      // });
=======
      // Initialize the system with Ollama
      await initializeSystem('ollama', getPreferredModel(), {
        getExtensions,
        addExtension,
        setIsExtensionsLoading,
      });
>>>>>>> a40a9aa8

      toastService.success({
        title: 'Success!',
        msg: `Connected to Ollama with ${getPreferredModel()} model.`,
      });

      onSuccess();
    } catch (error) {
      console.error('Failed to connect to Ollama:', error);
      toastService.error({
        title: 'Connection Failed',
        msg: `Failed to connect to Ollama: ${error instanceof Error ? error.message : String(error)}`,
        traceback: error instanceof Error ? error.stack || '' : '',
      });
      setIsConnecting(false);
    }
  };

  if (isChecking) {
    return (
      <div className="space-y-4">
        <div className="flex items-center justify-center py-8">
          <div className="animate-spin rounded-full h-8 w-8 border-t-2 border-b-2 border-textStandard"></div>
        </div>
        <p className="text-center text-text-muted">Checking for Ollama...</p>
      </div>
    );
  }

  return (
    <div className="space-y-6">
      {/* Header with icon above heading - left aligned like onboarding cards */}
      <div className="text-left">
        <Ollama className="w-6 h-6 mb-3 text-text-standard" />
        <h3 className="text-lg font-semibold text-text-standard mb-2">Ollama Setup</h3>
        <p className="text-text-muted">
          Ollama lets you run AI models for free, private and locally on your computer.
        </p>
      </div>

      {ollamaDetected ? (
        <div className="space-y-4">
          <div className="flex items-start mb-16">
            <span className="inline-block px-2 py-1 text-xs font-medium bg-green-600 text-white rounded-full">
              Ollama is detected and running
            </span>
          </div>

          {modelStatus === 'checking' ? (
            <div className="flex items-center justify-center py-4">
              <div className="animate-spin rounded-full h-6 w-6 border-t-2 border-b-2 border-textStandard"></div>
            </div>
          ) : modelStatus === 'not-available' ? (
            <div className="space-y-4">
              <div className="flex items-start mb-16">
                <p className="text-text-warning text-sm">
                  The {getPreferredModel()} model is not installed
                </p>
                <p className="text-text-muted text-xs mt-1">
                  This model is recommended for the best experience with Goose
                </p>
              </div>
              <button
                onClick={handleDownloadModel}
                disabled={false}
                className="w-full px-6 py-3 bg-background-muted text-text-standard rounded-lg hover:bg-background-hover transition-colors font-medium flex items-center justify-center gap-2"
              >
                Download {getPreferredModel()} (~11GB)
              </button>
            </div>
          ) : modelStatus === 'downloading' ? (
            <div className="space-y-4">
              <div className="bg-background-info/10 border border-border-info rounded-lg p-4">
                <p className="text-text-info text-sm">Downloading {getPreferredModel()}...</p>
                {downloadProgress && (
                  <>
                    <p className="text-text-muted text-xs mt-2">{downloadProgress.status}</p>
                    {downloadProgress.total && downloadProgress.completed && (
                      <div className="mt-3">
                        <div className="bg-background-muted rounded-full h-2 overflow-hidden">
                          <div
                            className="bg-background-primary h-full transition-all duration-300"
                            style={{
                              width: `${(downloadProgress.completed / downloadProgress.total) * 100}%`,
                            }}
                          />
                        </div>
                        <p className="text-text-muted text-xs mt-1">
                          {Math.round((downloadProgress.completed / downloadProgress.total) * 100)}%
                        </p>
                      </div>
                    )}
                  </>
                )}
              </div>
            </div>
          ) : (
            <button
              onClick={handleConnectOllama}
              disabled={isConnecting}
              className="w-full px-6 py-3 bg-background-muted text-text-standard rounded-lg hover:bg-background-hover transition-colors font-medium flex items-center justify-center gap-2"
            >
              {isConnecting ? 'Connecting...' : 'Use Goose with Ollama'}
            </button>
          )}
        </div>
      ) : (
        <div className="space-y-4">
          <div className="flex items-start mb-16">
            <span className="inline-block px-2 py-1 text-xs font-medium bg-orange-600 text-white rounded-full">
              Ollama is not detected on your system
            </span>
          </div>

          {isPolling ? (
            <div className="space-y-4">
              <div className="flex items-center justify-center py-4">
                <div className="animate-spin rounded-full h-6 w-6 border-t-2 border-b-2 border-textStandard"></div>
              </div>
              <p className="text-text-muted text-sm">Waiting for Ollama to start...</p>
              <p className="text-text-muted text-xs">
                Once Ollama is installed and running, we'll automatically detect it.
              </p>
            </div>
          ) : (
            <a
              href={getOllamaDownloadUrl()}
              target="_blank"
              rel="noopener noreferrer"
              onClick={handleInstallClick}
              className="block w-full px-6 py-3 bg-background-muted text-text-standard rounded-lg hover:bg-background-hover transition-colors font-medium text-center"
            >
              Install Ollama
            </a>
          )}
        </div>
      )}

      <button
        onClick={onCancel}
        className="w-full px-6 py-3 bg-transparent text-text-muted rounded-lg hover:bg-background-muted transition-colors"
      >
        Cancel
      </button>
    </div>
  );
}<|MERGE_RESOLUTION|>--- conflicted
+++ resolved
@@ -16,17 +16,11 @@
 interface OllamaSetupProps {
   onSuccess: () => void;
   onCancel: () => void;
-  setIsExtensionsLoading?: (loading: boolean) => void;
 }
 
-<<<<<<< HEAD
 export function OllamaSetup({ onSuccess, onCancel }: OllamaSetupProps) {
   //const { addExtension, getExtensions, upsert } = useConfig();
   const { upsert } = useConfig();
-=======
-export function OllamaSetup({ onSuccess, onCancel, setIsExtensionsLoading }: OllamaSetupProps) {
-  const { addExtension, getExtensions, upsert } = useConfig();
->>>>>>> a40a9aa8
   const [isChecking, setIsChecking] = useState(true);
   const [ollamaDetected, setOllamaDetected] = useState(false);
   const [isPolling, setIsPolling] = useState(false);
@@ -116,20 +110,12 @@
       await upsert('GOOSE_MODEL', getPreferredModel(), false);
       await upsert('OLLAMA_HOST', 'localhost', false);
 
-<<<<<<< HEAD
       // Initialize the system with Ollama: Douwe: assume we don't need this
       // await initializeSystem('ollama', getPreferredModel(), {
       //   getExtensions,
       //   addExtension,
+      //   setIsExtensionsLoading,
       // });
-=======
-      // Initialize the system with Ollama
-      await initializeSystem('ollama', getPreferredModel(), {
-        getExtensions,
-        addExtension,
-        setIsExtensionsLoading,
-      });
->>>>>>> a40a9aa8
 
       toastService.success({
         title: 'Success!',
