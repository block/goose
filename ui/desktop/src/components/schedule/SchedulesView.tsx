import React, { useState, useEffect } from 'react';
import {
  listSchedules,
  createSchedule,
  deleteSchedule,
  pauseSchedule,
  unpauseSchedule,
  updateSchedule,
<<<<<<< HEAD
=======
  killRunningJob,
  inspectRunningJob,
>>>>>>> 03e5549b
  ScheduledJob,
} from '../../schedule';
import BackButton from '../ui/BackButton';
import { ScrollArea } from '../ui/scroll-area';
import MoreMenuLayout from '../more_menu/MoreMenuLayout';
import { Card } from '../ui/card';
import { Button } from '../ui/button';
import { TrashIcon } from '../icons/TrashIcon';
import { Plus, RefreshCw, Pause, Play, Edit, Square, Eye } from 'lucide-react';
import { CreateScheduleModal, NewSchedulePayload } from './CreateScheduleModal';
import { EditScheduleModal } from './EditScheduleModal';
import ScheduleDetailView from './ScheduleDetailView';
import { toastError, toastSuccess } from '../../toasts';
import cronstrue from 'cronstrue';

interface SchedulesViewProps {
  onClose: () => void;
}

const SchedulesView: React.FC<SchedulesViewProps> = ({ onClose }) => {
  const [schedules, setSchedules] = useState<ScheduledJob[]>([]);
  const [isLoading, setIsLoading] = useState(false);
  const [isSubmitting, setIsSubmitting] = useState(false);
  const [apiError, setApiError] = useState<string | null>(null);
  const [submitApiError, setSubmitApiError] = useState<string | null>(null);
  const [isCreateModalOpen, setIsCreateModalOpen] = useState(false);
  const [isEditModalOpen, setIsEditModalOpen] = useState(false);
  const [editingSchedule, setEditingSchedule] = useState<ScheduledJob | null>(null);
  const [isRefreshing, setIsRefreshing] = useState(false);

  // Individual loading states for each action to prevent double-clicks
  const [pausingScheduleIds, setPausingScheduleIds] = useState<Set<string>>(new Set());
  const [deletingScheduleIds, setDeletingScheduleIds] = useState<Set<string>>(new Set());
  const [killingScheduleIds, setKillingScheduleIds] = useState<Set<string>>(new Set());
  const [inspectingScheduleIds, setInspectingScheduleIds] = useState<Set<string>>(new Set());

  const [viewingScheduleId, setViewingScheduleId] = useState<string | null>(null);

  const fetchSchedules = async () => {
    setIsLoading(true);
    setApiError(null);
    try {
      const fetchedSchedules = await listSchedules();
      setSchedules(fetchedSchedules);
    } catch (error) {
      console.error('Failed to fetch schedules:', error);
      setApiError(
        error instanceof Error
          ? error.message
          : 'An unknown error occurred while fetching schedules.'
      );
    } finally {
      setIsLoading(false);
    }
  };

  useEffect(() => {
    if (viewingScheduleId === null) {
      fetchSchedules();
    }
  }, [viewingScheduleId]);

  // Add a periodic refresh for schedules list to keep the running status up to date
  useEffect(() => {
    if (viewingScheduleId !== null) return;

    // Set up periodic refresh every 10 seconds
    const intervalId = setInterval(() => {
      if (viewingScheduleId === null && !isRefreshing && !isLoading) {
        fetchSchedules();
      }
    }, 10000);

    // Clean up on unmount
    return () => {
      clearInterval(intervalId);
    };
  }, [viewingScheduleId, isRefreshing, isLoading]);

  const handleOpenCreateModal = () => {
    setSubmitApiError(null);
    setIsCreateModalOpen(true);
  };

  const handleRefresh = async () => {
    setIsRefreshing(true);
    try {
      await fetchSchedules();
    } finally {
      setIsRefreshing(false);
    }
  };

  const handleCloseCreateModal = () => {
    setIsCreateModalOpen(false);
    setSubmitApiError(null);
  };

  const handleOpenEditModal = (schedule: ScheduledJob) => {
    setEditingSchedule(schedule);
    setSubmitApiError(null);
    setIsEditModalOpen(true);
  };

  const handleCloseEditModal = () => {
    setIsEditModalOpen(false);
    setEditingSchedule(null);
    setSubmitApiError(null);
  };

  const handleCreateScheduleSubmit = async (payload: NewSchedulePayload) => {
    setIsSubmitting(true);
    setSubmitApiError(null);
    try {
      await createSchedule(payload);
      await fetchSchedules();
      setIsCreateModalOpen(false);
    } catch (error) {
      console.error('Failed to create schedule:', error);
      const errorMessage =
        error instanceof Error ? error.message : 'Unknown error creating schedule.';
      setSubmitApiError(errorMessage);
    } finally {
      setIsSubmitting(false);
    }
  };

  const handleEditScheduleSubmit = async (cron: string) => {
    if (!editingSchedule) return;

    setIsSubmitting(true);
    setSubmitApiError(null);
    try {
      await updateSchedule(editingSchedule.id, cron);
      toastSuccess({
        title: 'Schedule Updated',
        msg: `Successfully updated schedule "${editingSchedule.id}"`,
      });
      await fetchSchedules();
      setIsEditModalOpen(false);
      setEditingSchedule(null);
    } catch (error) {
      console.error('Failed to update schedule:', error);
      const errorMessage =
        error instanceof Error ? error.message : 'Unknown error updating schedule.';
      setSubmitApiError(errorMessage);
      toastError({
        title: 'Update Schedule Error',
        msg: errorMessage,
      });
    } finally {
      setIsSubmitting(false);
    }
  };

  const handleDeleteSchedule = async (idToDelete: string) => {
    if (!window.confirm(`Are you sure you want to delete schedule "${idToDelete}"?`)) return;

    // Immediately add to deleting set to disable button
    setDeletingScheduleIds((prev) => new Set(prev).add(idToDelete));

    if (viewingScheduleId === idToDelete) {
      setViewingScheduleId(null);
    }
    setApiError(null);
    try {
      await deleteSchedule(idToDelete);
      await fetchSchedules();
    } catch (error) {
      console.error(`Failed to delete schedule "${idToDelete}":`, error);
      setApiError(
        error instanceof Error ? error.message : `Unknown error deleting "${idToDelete}".`
      );
    } finally {
      // Remove from deleting set
      setDeletingScheduleIds((prev) => {
        const newSet = new Set(prev);
        newSet.delete(idToDelete);
        return newSet;
      });
    }
  };

  const handlePauseSchedule = async (idToPause: string) => {
    // Immediately add to pausing set to disable button
    setPausingScheduleIds((prev) => new Set(prev).add(idToPause));

    setApiError(null);
    try {
      await pauseSchedule(idToPause);
      toastSuccess({
        title: 'Schedule Paused',
        msg: `Successfully paused schedule "${idToPause}"`,
      });
      await fetchSchedules();
    } catch (error) {
      console.error(`Failed to pause schedule "${idToPause}":`, error);
      const errorMsg =
        error instanceof Error ? error.message : `Unknown error pausing "${idToPause}".`;
      setApiError(errorMsg);
      toastError({
        title: 'Pause Schedule Error',
        msg: errorMsg,
      });
    } finally {
      // Remove from pausing set
      setPausingScheduleIds((prev) => {
        const newSet = new Set(prev);
        newSet.delete(idToPause);
        return newSet;
      });
    }
  };

  const handleUnpauseSchedule = async (idToUnpause: string) => {
    // Immediately add to pausing set to disable button
    setPausingScheduleIds((prev) => new Set(prev).add(idToUnpause));

    setApiError(null);
    try {
      await unpauseSchedule(idToUnpause);
      toastSuccess({
        title: 'Schedule Unpaused',
        msg: `Successfully unpaused schedule "${idToUnpause}"`,
      });
      await fetchSchedules();
    } catch (error) {
      console.error(`Failed to unpause schedule "${idToUnpause}":`, error);
      const errorMsg =
        error instanceof Error ? error.message : `Unknown error unpausing "${idToUnpause}".`;
      setApiError(errorMsg);
      toastError({
        title: 'Unpause Schedule Error',
        msg: errorMsg,
      });
    } finally {
      // Remove from pausing set
      setPausingScheduleIds((prev) => {
        const newSet = new Set(prev);
        newSet.delete(idToUnpause);
        return newSet;
      });
    }
  };

  const handleKillRunningJob = async (scheduleId: string) => {
    // Immediately add to killing set to disable button
    setKillingScheduleIds((prev) => new Set(prev).add(scheduleId));

    setApiError(null);
    try {
      const result = await killRunningJob(scheduleId);
      toastSuccess({
        title: 'Job Killed',
        msg: result.message,
      });
      await fetchSchedules();
    } catch (error) {
      console.error(`Failed to kill running job "${scheduleId}":`, error);
      const errorMsg =
        error instanceof Error ? error.message : `Unknown error killing job "${scheduleId}".`;
      setApiError(errorMsg);
      toastError({
        title: 'Kill Job Error',
        msg: errorMsg,
      });
    } finally {
      // Remove from killing set
      setKillingScheduleIds((prev) => {
        const newSet = new Set(prev);
        newSet.delete(scheduleId);
        return newSet;
      });
    }
  };

  const handleInspectRunningJob = async (scheduleId: string) => {
    // Immediately add to inspecting set to disable button
    setInspectingScheduleIds((prev) => new Set(prev).add(scheduleId));

    setApiError(null);
    try {
      const result = await inspectRunningJob(scheduleId);
      if (result.sessionId) {
        const duration = result.runningDurationSeconds
          ? `${Math.floor(result.runningDurationSeconds / 60)}m ${result.runningDurationSeconds % 60}s`
          : 'Unknown';
        toastSuccess({
          title: 'Job Inspection',
          msg: `Session: ${result.sessionId}\nRunning for: ${duration}`,
        });
      } else {
        toastSuccess({
          title: 'Job Inspection',
          msg: 'No detailed information available for this job',
        });
      }
    } catch (error) {
      console.error(`Failed to inspect running job "${scheduleId}":`, error);
      const errorMsg =
        error instanceof Error ? error.message : `Unknown error inspecting job "${scheduleId}".`;
      setApiError(errorMsg);
      toastError({
        title: 'Inspect Job Error',
        msg: errorMsg,
      });
    } finally {
      // Remove from inspecting set
      setInspectingScheduleIds((prev) => {
        const newSet = new Set(prev);
        newSet.delete(scheduleId);
        return newSet;
      });
    }
  };

  const handleNavigateToScheduleDetail = (scheduleId: string) => {
    setViewingScheduleId(scheduleId);
  };

  const handleNavigateBackFromDetail = () => {
    setViewingScheduleId(null);
  };

  const getReadableCron = (cronString: string) => {
    try {
      return cronstrue.toString(cronString);
    } catch (e) {
      console.warn(`Could not parse cron string "${cronString}":`, e);
      return cronString;
    }
  };

  if (viewingScheduleId) {
    return (
      <ScheduleDetailView
        scheduleId={viewingScheduleId}
        onNavigateBack={handleNavigateBackFromDetail}
      />
    );
  }

  return (
    <div className="h-screen w-full flex flex-col bg-app text-textStandard">
      <MoreMenuLayout showMenu={false} />
      <div className="px-8 pt-6 pb-4 border-b border-borderSubtle flex-shrink-0">
        <BackButton onClick={onClose} />
        <h1 className="text-2xl font-semibold text-gray-900 dark:text-white mt-2">
          Schedules Management
        </h1>
      </div>

      <ScrollArea className="flex-grow">
        <div className="p-8">
          <div className="flex flex-col md:flex-row gap-2 mb-8">
            <Button
              onClick={handleOpenCreateModal}
              className="w-full md:w-auto flex items-center gap-2 justify-center text-white dark:text-black bg-bgAppInverse hover:bg-bgStandardInverse [&>svg]:!size-4"
            >
              <Plus className="h-4 w-4" /> Create New Schedule
            </Button>

            <Button
              onClick={handleRefresh}
              disabled={isRefreshing || isLoading}
              variant="outline"
              className="w-full md:w-auto flex items-center gap-2 justify-center"
            >
              <RefreshCw className={`h-4 w-4 ${isRefreshing ? 'animate-spin' : ''}`} />
              {isRefreshing ? 'Refreshing...' : 'Refresh'}
            </Button>
          </div>

          {apiError && (
            <p className="text-red-500 dark:text-red-400 text-sm p-4 bg-red-100 dark:bg-red-900/30 border border-red-500 dark:border-red-700 rounded-md">
              Error: {apiError}
            </p>
          )}

          <section>
            <h2 className="text-xl font-semibold text-gray-900 dark:text-white mb-4">
              Existing Schedules
            </h2>
            {isLoading && schedules.length === 0 && (
              <p className="text-gray-500 dark:text-gray-400">Loading schedules...</p>
            )}
            {!isLoading && !apiError && schedules.length === 0 && (
              <p className="text-gray-500 dark:text-gray-400 text-center py-4">
                No schedules found. Create one to get started!
              </p>
            )}

            {!isLoading && schedules.length > 0 && (
              <div className="grid grid-cols-1 md:grid-cols-2 lg:grid-cols-3 gap-4">
                {schedules.map((job) => (
                  <Card
                    key={job.id}
                    className="p-4 bg-white dark:bg-gray-800 shadow cursor-pointer hover:shadow-lg transition-shadow duration-200"
                    onClick={() => handleNavigateToScheduleDetail(job.id)}
                  >
                    <div className="flex justify-between items-start">
                      <div className="flex-grow mr-2 overflow-hidden">
                        <h3
                          className="text-base font-semibold text-gray-900 dark:text-white truncate"
                          title={job.id}
                        >
                          {job.id}
                        </h3>
                        <p
                          className="text-xs text-gray-500 dark:text-gray-400 mt-1 break-all"
                          title={job.source}
                        >
                          Source: {job.source}
                        </p>
                        <p
                          className="text-xs text-gray-500 dark:text-gray-400 mt-1"
                          title={getReadableCron(job.cron)}
                        >
                          Schedule: {getReadableCron(job.cron)}
                        </p>
                        <p className="text-xs text-gray-500 dark:text-gray-400 mt-1">
                          Last Run:{' '}
                          {job.last_run ? new Date(job.last_run).toLocaleString() : 'Never'}
                        </p>
                        {job.currently_running && (
                          <p className="text-xs text-green-500 dark:text-green-400 mt-1 font-semibold flex items-center">
                            <span className="inline-block w-2 h-2 bg-green-500 dark:bg-green-400 rounded-full mr-1 animate-pulse"></span>
                            Currently Running
                          </p>
                        )}
                        {job.paused && (
                          <p className="text-xs text-orange-500 dark:text-orange-400 mt-1 font-semibold flex items-center">
                            <Pause className="w-3 h-3 mr-1" />
                            Paused
                          </p>
                        )}
                      </div>
                      <div className="flex-shrink-0 flex items-center gap-1">
                        {!job.currently_running && (
                          <>
                            <Button
                              variant="ghost"
                              size="icon"
                              onClick={(e) => {
                                e.stopPropagation();
                                handleOpenEditModal(job);
                              }}
                              className="text-gray-500 dark:text-gray-400 hover:text-blue-500 dark:hover:text-blue-400 hover:bg-blue-100/50 dark:hover:bg-blue-900/30"
                              title={`Edit schedule ${job.id}`}
                              disabled={
                                pausingScheduleIds.has(job.id) ||
                                deletingScheduleIds.has(job.id) ||
                                isSubmitting
                              }
                            >
                              <Edit className="w-4 h-4" />
                            </Button>
                            <Button
                              variant="ghost"
                              size="icon"
                              onClick={(e) => {
                                e.stopPropagation();
                                if (job.paused) {
                                  handleUnpauseSchedule(job.id);
                                } else {
                                  handlePauseSchedule(job.id);
                                }
                              }}
                              className={`${
                                job.paused
                                  ? 'text-green-500 dark:text-green-400 hover:text-green-600 dark:hover:text-green-300 hover:bg-green-100/50 dark:hover:bg-green-900/30'
                                  : 'text-orange-500 dark:text-orange-400 hover:text-orange-600 dark:hover:text-orange-300 hover:bg-orange-100/50 dark:hover:bg-orange-900/30'
                              }`}
                              title={
                                job.paused
                                  ? `Unpause schedule ${job.id}`
                                  : `Pause schedule ${job.id}`
                              }
                              disabled={
                                pausingScheduleIds.has(job.id) || deletingScheduleIds.has(job.id)
                              }
<<<<<<< HEAD
                            >
                              {job.paused ? (
                                <Play className="w-4 h-4" />
                              ) : (
                                <Pause className="w-4 h-4" />
                              )}
=======
                            >
                              {job.paused ? (
                                <Play className="w-4 h-4" />
                              ) : (
                                <Pause className="w-4 h-4" />
                              )}
                            </Button>
                          </>
                        )}
                        {job.currently_running && (
                          <>
                            <Button
                              variant="ghost"
                              size="icon"
                              onClick={(e) => {
                                e.stopPropagation();
                                handleInspectRunningJob(job.id);
                              }}
                              className="text-blue-500 dark:text-blue-400 hover:text-blue-600 dark:hover:text-blue-300 hover:bg-blue-100/50 dark:hover:bg-blue-900/30"
                              title={`Inspect running job ${job.id}`}
                              disabled={
                                inspectingScheduleIds.has(job.id) || killingScheduleIds.has(job.id)
                              }
                            >
                              <Eye className="w-4 h-4" />
                            </Button>
                            <Button
                              variant="ghost"
                              size="icon"
                              onClick={(e) => {
                                e.stopPropagation();
                                handleKillRunningJob(job.id);
                              }}
                              className="text-red-500 dark:text-red-400 hover:text-red-600 dark:hover:text-red-300 hover:bg-red-100/50 dark:hover:bg-red-900/30"
                              title={`Kill running job ${job.id}`}
                              disabled={
                                killingScheduleIds.has(job.id) || inspectingScheduleIds.has(job.id)
                              }
                            >
                              <Square className="w-4 h-4" />
>>>>>>> 03e5549b
                            </Button>
                          </>
                        )}
                        <Button
                          variant="ghost"
                          size="icon"
                          onClick={(e) => {
                            e.stopPropagation();
                            handleDeleteSchedule(job.id);
                          }}
                          className="text-gray-500 dark:text-gray-400 hover:text-red-500 dark:hover:text-red-400 hover:bg-red-100/50 dark:hover:bg-red-900/30"
                          title={`Delete schedule ${job.id}`}
                          disabled={
<<<<<<< HEAD
                            pausingScheduleIds.has(job.id) || deletingScheduleIds.has(job.id)
=======
                            pausingScheduleIds.has(job.id) ||
                            deletingScheduleIds.has(job.id) ||
                            killingScheduleIds.has(job.id) ||
                            inspectingScheduleIds.has(job.id)
>>>>>>> 03e5549b
                          }
                        >
                          <TrashIcon className="w-5 h-5" />
                        </Button>
                      </div>
                    </div>
                  </Card>
                ))}
              </div>
            )}
          </section>
        </div>
      </ScrollArea>
      <CreateScheduleModal
        isOpen={isCreateModalOpen}
        onClose={handleCloseCreateModal}
        onSubmit={handleCreateScheduleSubmit}
        isLoadingExternally={isSubmitting}
        apiErrorExternally={submitApiError}
      />
      <EditScheduleModal
        isOpen={isEditModalOpen}
        onClose={handleCloseEditModal}
        onSubmit={handleEditScheduleSubmit}
        schedule={editingSchedule}
        isLoadingExternally={isSubmitting}
        apiErrorExternally={submitApiError}
      />
    </div>
  );
};

export default SchedulesView;<|MERGE_RESOLUTION|>--- conflicted
+++ resolved
@@ -6,11 +6,8 @@
   pauseSchedule,
   unpauseSchedule,
   updateSchedule,
-<<<<<<< HEAD
-=======
   killRunningJob,
   inspectRunningJob,
->>>>>>> 03e5549b
   ScheduledJob,
 } from '../../schedule';
 import BackButton from '../ui/BackButton';
@@ -492,14 +489,6 @@
                               disabled={
                                 pausingScheduleIds.has(job.id) || deletingScheduleIds.has(job.id)
                               }
-<<<<<<< HEAD
-                            >
-                              {job.paused ? (
-                                <Play className="w-4 h-4" />
-                              ) : (
-                                <Pause className="w-4 h-4" />
-                              )}
-=======
                             >
                               {job.paused ? (
                                 <Play className="w-4 h-4" />
@@ -540,7 +529,6 @@
                               }
                             >
                               <Square className="w-4 h-4" />
->>>>>>> 03e5549b
                             </Button>
                           </>
                         )}
@@ -554,14 +542,10 @@
                           className="text-gray-500 dark:text-gray-400 hover:text-red-500 dark:hover:text-red-400 hover:bg-red-100/50 dark:hover:bg-red-900/30"
                           title={`Delete schedule ${job.id}`}
                           disabled={
-<<<<<<< HEAD
-                            pausingScheduleIds.has(job.id) || deletingScheduleIds.has(job.id)
-=======
                             pausingScheduleIds.has(job.id) ||
                             deletingScheduleIds.has(job.id) ||
                             killingScheduleIds.has(job.id) ||
                             inspectingScheduleIds.has(job.id)
->>>>>>> 03e5549b
                           }
                         >
                           <TrashIcon className="w-5 h-5" />
