import React, { useRef, useState, useEffect, useMemo, useCallback } from 'react';
import { FolderKey, ScrollText } from 'lucide-react';
import { Tooltip, TooltipContent, TooltipTrigger } from './ui/Tooltip';
import { Button } from './ui/button';
import type { View } from '../utils/navigationUtils';
import Stop from './ui/Stop';
import { Attach, Send, Close, Microphone } from './icons';
import { ChatState } from '../types/chatState';
import debounce from 'lodash/debounce';
import { LocalMessageStorage } from '../utils/localMessageStorage';
import { Message } from '../api';
import { DirSwitcher } from './bottom_menu/DirSwitcher';
import ModelsBottomBar from './settings/models/bottom_bar/ModelsBottomBar';
import { BottomMenuModeSelection } from './bottom_menu/BottomMenuModeSelection';
import { AlertType, useAlerts } from './alerts';
import { useConfig } from './ConfigContext';
import { useModelAndProvider } from './ModelAndProviderContext';
import { useWhisper } from '../hooks/useWhisper';
import { WaveformVisualizer } from './WaveformVisualizer';
import { toastError } from '../toasts';
import MentionPopover, { FileItemWithMatch } from './MentionPopover';
import { useDictationSettings } from '../hooks/useDictationSettings';
import { useContextManager } from './context_management/ContextManager';
import { useChatContext } from '../contexts/ChatContext';
import { COST_TRACKING_ENABLED, VOICE_DICTATION_ELEVENLABS_ENABLED } from '../updates';
import { CostTracker } from './bottom_menu/CostTracker';
import { DroppedFile, useFileDrop } from '../hooks/useFileDrop';
import { Recipe } from '../recipe';
import MessageQueue from './MessageQueue';
import { detectInterruption } from '../utils/interruptionDetector';

interface QueuedMessage {
  id: string;
  content: string;
  timestamp: number;
}

interface PastedImage {
  id: string;
  dataUrl: string; // For immediate preview
  filePath?: string; // Path on filesystem after saving
  isLoading: boolean;
  error?: string;
}

// Constants for image handling
const MAX_IMAGES_PER_MESSAGE = 5;
const MAX_IMAGE_SIZE_MB = 5;

// Constants for token and tool alerts
const TOKEN_LIMIT_DEFAULT = 128000; // fallback for custom models that the backend doesn't know about
const TOOLS_MAX_SUGGESTED = 60; // max number of tools before we show a warning

interface ModelLimit {
  pattern: string;
  context_limit: number;
}

interface ChatInputProps {
  sessionId: string | null;
  handleSubmit: (e: React.FormEvent) => void;
  chatState: ChatState;
  onStop?: () => void;
  commandHistory?: string[]; // Current chat's message history
  initialValue?: string;
  droppedFiles?: DroppedFile[];
  onFilesProcessed?: () => void; // Callback to clear dropped files after processing
  setView: (view: View) => void;
  numTokens?: number;
  inputTokens?: number;
  outputTokens?: number;
  messages?: Message[];
  setMessages: (messages: Message[]) => void;
  sessionCosts?: {
    [key: string]: {
      inputTokens: number;
      outputTokens: number;
      totalCost: number;
    };
  };
  setIsGoosehintsModalOpen?: (isOpen: boolean) => void;
  disableAnimation?: boolean;
  recipe?: Recipe | null;
  recipeId?: string | null;
  recipeAccepted?: boolean;
  initialPrompt?: string;
  toolCount: number;
  autoSubmit: boolean;
  append?: (message: Message) => void;
  isExtensionsLoading?: boolean;
}

export default function ChatInput({
  sessionId,
  handleSubmit,
  chatState = ChatState.Idle,
  onStop,
  commandHistory = [],
  initialValue = '',
  droppedFiles = [],
  onFilesProcessed,
  setView,
  numTokens,
  inputTokens,
  outputTokens,
  messages = [],
  setMessages,
  disableAnimation = false,
  sessionCosts,
  setIsGoosehintsModalOpen,
  recipe,
  recipeId,
  recipeAccepted,
  initialPrompt,
  toolCount,
  autoSubmit = false,
  append,
  isExtensionsLoading = false,
}: ChatInputProps) {
  const [_value, setValue] = useState(initialValue);
  const [displayValue, setDisplayValue] = useState(initialValue); // For immediate visual feedback
  const [isFocused, setIsFocused] = useState(false);
  const [pastedImages, setPastedImages] = useState<PastedImage[]>([]);

  // Derived state - chatState != Idle means we're in some form of loading state
  const isLoading = chatState !== ChatState.Idle;
  const wasLoadingRef = useRef(isLoading);

  // Queue functionality - ephemeral, only exists in memory for this chat instance
  const [queuedMessages, setQueuedMessages] = useState<QueuedMessage[]>([]);
  const queuePausedRef = useRef(false);
  const editingMessageIdRef = useRef<string | null>(null);
  const [lastInterruption, setLastInterruption] = useState<string | null>(null);

  const { alerts, addAlert, clearAlerts } = useAlerts();
  const dropdownRef: React.RefObject<HTMLDivElement> = useRef<HTMLDivElement>(
    null
  ) as React.RefObject<HTMLDivElement>;
  const { isCompacting, handleManualCompaction } = useContextManager();
  const { getProviders, read } = useConfig();
  const { getCurrentModelAndProvider, currentModel, currentProvider } = useModelAndProvider();
  const [tokenLimit, setTokenLimit] = useState<number>(TOKEN_LIMIT_DEFAULT);
  const [isTokenLimitLoaded, setIsTokenLimitLoaded] = useState(false);
  const [autoCompactThreshold, setAutoCompactThreshold] = useState<number>(0.8); // Default to 80%

  // Draft functionality - get chat context and global draft context
  // We need to handle the case where ChatInput is used without ChatProvider (e.g., in Hub)
  const chatContext = useChatContext(); // This should always be available now
  const agentIsReady = chatContext === null || chatContext.agentWaitingMessage === null;
  const draftLoadedRef = useRef(false);

  // Debug logging for draft context
  useEffect(() => {
    // Debug logging removed - draft functionality is working correctly
  }, [chatContext?.contextKey, chatContext?.draft, chatContext]);

  // Save queue state (paused/interrupted) to storage
  useEffect(() => {
    try {
      window.sessionStorage.setItem('goose-queue-paused', JSON.stringify(queuePausedRef.current));
    } catch (error) {
      console.error('Error saving queue pause state:', error);
    }
  }, [queuedMessages]); // Save when queue changes

  useEffect(() => {
    try {
      window.sessionStorage.setItem('goose-queue-interruption', JSON.stringify(lastInterruption));
    } catch (error) {
      console.error('Error saving queue interruption state:', error);
    }
  }, [lastInterruption]);

  // Cleanup effect - save final state on component unmount
  useEffect(() => {
    return () => {
      // Save final queue state when component unmounts
      try {
        window.sessionStorage.setItem('goose-queue-paused', JSON.stringify(queuePausedRef.current));
        window.sessionStorage.setItem('goose-queue-interruption', JSON.stringify(lastInterruption));
      } catch (error) {
        console.error('Error saving queue state on unmount:', error);
      }
    };
  }, [lastInterruption]); // Include lastInterruption in dependency array

  // Queue processing
  useEffect(() => {
    if (wasLoadingRef.current && !isLoading && queuedMessages.length > 0) {
      // After an interruption, we should process the interruption message immediately
      // The queue is only truly paused if there was an interruption AND we want to keep it paused
      const shouldProcessQueue = !queuePausedRef.current || lastInterruption;

      if (shouldProcessQueue) {
        const nextMessage = queuedMessages[0];
        LocalMessageStorage.addMessage(nextMessage.content);
        handleSubmit(
          new CustomEvent('submit', {
            detail: { value: nextMessage.content },
          }) as unknown as React.FormEvent
        );
        setQueuedMessages((prev) => {
          const newQueue = prev.slice(1);
          // If queue becomes empty after processing, clear the paused state
          if (newQueue.length === 0) {
            queuePausedRef.current = false;
            setLastInterruption(null);
          }
          return newQueue;
        });

        // Clear the interruption flag after processing the interruption message
        if (lastInterruption) {
          setLastInterruption(null);
          // Keep the queue paused after sending the interruption message
          // User can manually resume if they want to continue with queued messages
          queuePausedRef.current = true;
        }
      }
    }
    wasLoadingRef.current = isLoading;
  }, [isLoading, queuedMessages, handleSubmit, lastInterruption]);
  const [mentionPopover, setMentionPopover] = useState<{
    isOpen: boolean;
    position: { x: number; y: number };
    query: string;
    mentionStart: number;
    selectedIndex: number;
  }>({
    isOpen: false,
    position: { x: 0, y: 0 },
    query: '',
    mentionStart: -1,
    selectedIndex: 0,
  });
  const mentionPopoverRef = useRef<{
    getDisplayFiles: () => FileItemWithMatch[];
    selectFile: (index: number) => void;
  }>(null);

  // Whisper hook for voice dictation
  const {
    isRecording,
    isTranscribing,
    canUseDictation,
    audioContext,
    analyser,
    startRecording,
    stopRecording,
    recordingDuration,
    estimatedSize,
  } = useWhisper({
    onTranscription: (text) => {
      // Append transcribed text to the current input
      const newValue = displayValue.trim() ? `${displayValue.trim()} ${text}` : text;
      setDisplayValue(newValue);
      setValue(newValue);
      textAreaRef.current?.focus();
    },
    onError: (error) => {
      toastError({
        title: 'Dictation Error',
        msg: error.message,
      });
    },
    onSizeWarning: (sizeMB) => {
      toastError({
        title: 'Recording Size Warning',
        msg: `Recording is ${sizeMB.toFixed(1)}MB. Maximum size is 25MB.`,
      });
    },
  });

  // Get dictation settings to check configuration status
  const { settings: dictationSettings } = useDictationSettings();

  // Update internal value when initialValue changes
  useEffect(() => {
    setValue(initialValue);
    setDisplayValue(initialValue);

    // Reset draft loaded flag when initialValue changes
    draftLoadedRef.current = false;

    // Use a functional update to get the current pastedImages
    // and perform cleanup. This avoids needing pastedImages in the deps.
    setPastedImages((currentPastedImages) => {
      currentPastedImages.forEach((img) => {
        if (img.filePath) {
          window.electron.deleteTempFile(img.filePath);
        }
      });
      return []; // Return a new empty array
    });

    // Reset history index when input is cleared
    setHistoryIndex(-1);
    setIsInGlobalHistory(false);
    setHasUserTyped(false);
  }, [initialValue]); // Keep only initialValue as a dependency

  // Handle recipe prompt updates
  useEffect(() => {
    // If recipe is accepted and we have an initial prompt, and no messages yet, and we haven't set it before
    if (recipeAccepted && initialPrompt && messages.length === 0) {
      setDisplayValue(initialPrompt);
      setValue(initialPrompt);
      setTimeout(() => {
        textAreaRef.current?.focus();
      }, 0);
    }
  }, [recipeAccepted, initialPrompt, messages.length]);

  // Draft functionality - load draft if no initial value or recipe
  useEffect(() => {
    // Reset draft loaded flag when context changes
    draftLoadedRef.current = false;
  }, [chatContext?.contextKey]);

  useEffect(() => {
    // Only load draft once and if conditions are met
    if (!initialValue && !recipe && !draftLoadedRef.current && chatContext) {
      const draftText = chatContext.draft || '';

      if (draftText) {
        setDisplayValue(draftText);
        setValue(draftText);
      }

      // Always mark as loaded after checking, regardless of whether we found a draft
      draftLoadedRef.current = true;
    }
  }, [chatContext, initialValue, recipe]);

  // Save draft when user types (debounced)
  const debouncedSaveDraft = useMemo(
    () =>
      debounce((value: string) => {
        if (chatContext && chatContext.setDraft) {
          chatContext.setDraft(value);
        }
      }, 500), // Save draft after 500ms of no typing
    [chatContext]
  );

  // State to track if the IME is composing (i.e., in the middle of Japanese IME input)
  const [isComposing, setIsComposing] = useState(false);
  const [historyIndex, setHistoryIndex] = useState(-1);
  const [savedInput, setSavedInput] = useState('');
  const [isInGlobalHistory, setIsInGlobalHistory] = useState(false);
  const [hasUserTyped, setHasUserTyped] = useState(false);
  const textAreaRef = useRef<HTMLTextAreaElement>(null);
  const timeoutRefsRef = useRef<Set<ReturnType<typeof setTimeout>>>(new Set());
  const [didAutoSubmit, setDidAutoSubmit] = useState<boolean>(false);

  // Use shared file drop hook for ChatInput
  const {
    droppedFiles: localDroppedFiles,
    setDroppedFiles: setLocalDroppedFiles,
    handleDrop: handleLocalDrop,
    handleDragOver: handleLocalDragOver,
  } = useFileDrop();

  // Merge local dropped files with parent dropped files
  const allDroppedFiles = useMemo(
    () => [...droppedFiles, ...localDroppedFiles],
    [droppedFiles, localDroppedFiles]
  );

  const handleRemoveDroppedFile = (idToRemove: string) => {
    // Remove from local dropped files
    setLocalDroppedFiles((prev) => prev.filter((file) => file.id !== idToRemove));

    // If it's from parent, call the parent's callback
    if (onFilesProcessed && droppedFiles.some((file) => file.id === idToRemove)) {
      onFilesProcessed();
    }
  };

  const handleRemovePastedImage = (idToRemove: string) => {
    const imageToRemove = pastedImages.find((img) => img.id === idToRemove);
    if (imageToRemove?.filePath) {
      window.electron.deleteTempFile(imageToRemove.filePath);
    }
    setPastedImages((currentImages) => currentImages.filter((img) => img.id !== idToRemove));
  };

  const handleRetryImageSave = async (imageId: string) => {
    const imageToRetry = pastedImages.find((img) => img.id === imageId);
    if (!imageToRetry || !imageToRetry.dataUrl) return;

    // Set the image to loading state
    setPastedImages((prev) =>
      prev.map((img) => (img.id === imageId ? { ...img, isLoading: true, error: undefined } : img))
    );

    try {
      const result = await window.electron.saveDataUrlToTemp(imageToRetry.dataUrl, imageId);
      setPastedImages((prev) =>
        prev.map((img) =>
          img.id === result.id
            ? { ...img, filePath: result.filePath, error: result.error, isLoading: false }
            : img
        )
      );
    } catch (err) {
      console.error('Error retrying image save:', err);
      setPastedImages((prev) =>
        prev.map((img) =>
          img.id === imageId
            ? { ...img, error: 'Failed to save image via Electron.', isLoading: false }
            : img
        )
      );
    }
  };

  useEffect(() => {
    if (textAreaRef.current) {
      textAreaRef.current.focus();
    }
  }, []);

  // Load model limits from the API
  const getModelLimits = async () => {
    try {
      const response = await read('model-limits', false);
      if (response) {
        // The response is already parsed, no need for JSON.parse
        return response as ModelLimit[];
      }
    } catch (err) {
      console.error('Error fetching model limits:', err);
    }
    return [];
  };

  // Helper function to find model limit using pattern matching
  const findModelLimit = (modelName: string, modelLimits: ModelLimit[]): number | null => {
    if (!modelName) return null;
    const matchingLimit = modelLimits.find((limit) =>
      modelName.toLowerCase().includes(limit.pattern.toLowerCase())
    );
    return matchingLimit ? matchingLimit.context_limit : null;
  };

  // Load providers and get current model's token limit
  const loadProviderDetails = async () => {
    try {
      // Reset token limit loaded state
      setIsTokenLimitLoaded(false);

      // Get current model and provider first to avoid unnecessary provider fetches
      const { model, provider } = await getCurrentModelAndProvider();
      if (!model || !provider) {
        console.log('No model or provider found');
        setIsTokenLimitLoaded(true);
        return;
      }

      const providers = await getProviders(true);

      // Find the provider details for the current provider
      const currentProvider = providers.find((p) => p.name === provider);
      if (currentProvider?.metadata?.known_models) {
        // Find the model's token limit from the backend response
        const modelConfig = currentProvider.metadata.known_models.find((m) => m.name === model);
        if (modelConfig?.context_limit) {
          setTokenLimit(modelConfig.context_limit);
          setIsTokenLimitLoaded(true);
          return;
        }
      }

      // Fallback: Use pattern matching logic if no exact model match was found
      const modelLimit = await getModelLimits();
      const fallbackLimit = findModelLimit(model as string, modelLimit);
      if (fallbackLimit !== null) {
        setTokenLimit(fallbackLimit);
        setIsTokenLimitLoaded(true);
        return;
      }

      // If no match found, use the default model limit
      setTokenLimit(TOKEN_LIMIT_DEFAULT);
      setIsTokenLimitLoaded(true);
    } catch (err) {
      console.error('Error loading providers or token limit:', err);
      // Set default limit on error
      setTokenLimit(TOKEN_LIMIT_DEFAULT);
      setIsTokenLimitLoaded(true);
    }
  };

  // Initial load and refresh when model changes
  useEffect(() => {
    loadProviderDetails();
    // eslint-disable-next-line react-hooks/exhaustive-deps
  }, [currentModel, currentProvider]);

  // Load auto-compact threshold
  const loadAutoCompactThreshold = useCallback(async () => {
    try {
<<<<<<< HEAD
      const secretKey = await window.electron.getSecretKey();
      const response = await fetch(getApiUrl('/config/read'), {
        method: 'POST',
        headers: {
          'X-Secret-Key': secretKey,
          'Content-Type': 'application/json',
        },
        body: JSON.stringify({
          key: 'GOOSE_AUTO_COMPACT_THRESHOLD',
          is_secret: false,
        }),
      });
      if (response.ok) {
        const data = await response.json();
        if (data !== undefined && data !== null) {
          setAutoCompactThreshold(data);
        }
      } else {
        console.error('Failed to fetch auto-compact threshold, status:', response.status);
=======
      const threshold = await read('GOOSE_AUTO_COMPACT_THRESHOLD', false);
      if (threshold !== undefined && threshold !== null) {
        setAutoCompactThreshold(threshold as number);
>>>>>>> db8fe34f
      }
    } catch (err) {
      console.error('Error fetching auto-compact threshold:', err);
    }
  }, [read]);

  useEffect(() => {
    loadAutoCompactThreshold();
  }, [loadAutoCompactThreshold]);

  // Handle tool count alerts and token usage
  useEffect(() => {
    clearAlerts();

    // Show alert when either there is registered token usage, or we know the limit
    if ((numTokens && numTokens > 0) || (isTokenLimitLoaded && tokenLimit)) {
      // in these conditions we want it to be present but disabled
      const compactButtonDisabled = !numTokens || isCompacting;

      addAlert({
        type: AlertType.Info,
        message: 'Context window',
        progress: {
          current: numTokens || 0,
          total: tokenLimit,
        },
        showCompactButton: true,
        compactButtonDisabled,
        onCompact: () => {
          // Hide the alert popup by dispatching a custom event that the popover can listen to
          // Importantly, this leaves the alert so the dot still shows up, but hides the popover
          window.dispatchEvent(new CustomEvent('hide-alert-popover'));
          handleManualCompaction(messages, setMessages, append, sessionId || '');
        },
        compactIcon: <ScrollText size={12} />,
        autoCompactThreshold: autoCompactThreshold,
        onThresholdChange: (newThreshold: number) => {
          setAutoCompactThreshold(newThreshold);
        },
      });
    }

    // Add tool count alert if we have the data
    if (toolCount !== null && toolCount > TOOLS_MAX_SUGGESTED) {
      addAlert({
        type: AlertType.Warning,
        message: `Too many tools can degrade performance.\nTool count: ${toolCount} (recommend: ${TOOLS_MAX_SUGGESTED})`,
        action: {
          text: 'View extensions',
          onClick: () => setView('extensions'),
        },
        autoShow: false, // Don't auto-show tool count warnings
      });
    }
    // We intentionally omit setView as it shouldn't trigger a re-render of alerts
    // eslint-disable-next-line react-hooks/exhaustive-deps
  }, [
    numTokens,
    toolCount,
    tokenLimit,
    isTokenLimitLoaded,
    addAlert,
    isCompacting,
    clearAlerts,
    autoCompactThreshold,
  ]);

  // Cleanup effect for component unmount - prevent memory leaks
  useEffect(() => {
    return () => {
      // Clear any pending timeouts from image processing
      setPastedImages((currentImages) => {
        currentImages.forEach((img) => {
          if (img.filePath) {
            try {
              window.electron.deleteTempFile(img.filePath);
            } catch (error) {
              console.error('Error deleting temp file:', error);
            }
          }
        });
        return [];
      });

      // Clear all tracked timeouts
      // eslint-disable-next-line react-hooks/exhaustive-deps
      const timeouts = timeoutRefsRef.current;
      timeouts.forEach((timeoutId) => {
        window.clearTimeout(timeoutId);
      });
      timeouts.clear();

      // Clear alerts to prevent memory leaks
      clearAlerts();
    };
  }, [clearAlerts]);

  const maxHeight = 10 * 24;

  // Immediate function to update actual value - no debounce for better responsiveness
  const updateValue = React.useCallback((value: string) => {
    setValue(value);
  }, []);

  const debouncedAutosize = useMemo(
    () =>
      debounce((element: HTMLTextAreaElement) => {
        element.style.height = '0px'; // Reset height
        const scrollHeight = element.scrollHeight;
        element.style.height = Math.min(scrollHeight, maxHeight) + 'px';
      }, 50),
    [maxHeight]
  );

  useEffect(() => {
    if (textAreaRef.current) {
      debouncedAutosize(textAreaRef.current);
    }
  }, [debouncedAutosize, displayValue]);

  // Reset textarea height when displayValue is empty
  useEffect(() => {
    if (textAreaRef.current && displayValue === '') {
      textAreaRef.current.style.height = 'auto';
    }
  }, [displayValue]);

  const handleChange = (evt: React.ChangeEvent<HTMLTextAreaElement>) => {
    const val = evt.target.value;
    const cursorPosition = evt.target.selectionStart;

    setDisplayValue(val); // Update display immediately
    updateValue(val); // Update actual value immediately for better responsiveness
    debouncedSaveDraft(val); // Save draft with debounce
    // Mark that the user has typed something
    setHasUserTyped(true);

    // Check for @ mention
    checkForMention(val, cursorPosition, evt.target);
  };

  const checkForMention = (text: string, cursorPosition: number, textArea: HTMLTextAreaElement) => {
    // Find the last @ before the cursor
    const beforeCursor = text.slice(0, cursorPosition);
    const lastAtIndex = beforeCursor.lastIndexOf('@');

    if (lastAtIndex === -1) {
      // No @ found, close mention popover
      setMentionPopover((prev) => ({ ...prev, isOpen: false }));
      return;
    }

    // Check if there's a space between @ and cursor (which would end the mention)
    const afterAt = beforeCursor.slice(lastAtIndex + 1);
    if (afterAt.includes(' ') || afterAt.includes('\n')) {
      setMentionPopover((prev) => ({ ...prev, isOpen: false }));
      return;
    }

    // Calculate position for the popover - position it above the chat input
    const textAreaRect = textArea.getBoundingClientRect();

    setMentionPopover((prev) => ({
      ...prev,
      isOpen: true,
      position: {
        x: textAreaRect.left,
        y: textAreaRect.top, // Position at the top of the textarea
      },
      query: afterAt,
      mentionStart: lastAtIndex,
      selectedIndex: 0, // Reset selection when query changes
      // filteredFiles will be populated by the MentionPopover component
    }));
  };

  const handlePaste = async (evt: React.ClipboardEvent<HTMLTextAreaElement>) => {
    const files = Array.from(evt.clipboardData.files || []);
    const imageFiles = files.filter((file) => file.type.startsWith('image/'));

    if (imageFiles.length === 0) return;

    // Check if adding these images would exceed the limit
    if (pastedImages.length + imageFiles.length > MAX_IMAGES_PER_MESSAGE) {
      // Show error message to user
      setPastedImages((prev) => [
        ...prev,
        {
          id: `error-${Date.now()}`,
          dataUrl: '',
          isLoading: false,
          error: `Cannot paste ${imageFiles.length} image(s). Maximum ${MAX_IMAGES_PER_MESSAGE} images per message allowed. Currently have ${pastedImages.length}.`,
        },
      ]);

      // Remove the error message after 5 seconds with cleanup tracking
      const timeoutId = setTimeout(() => {
        setPastedImages((prev) => prev.filter((img) => !img.id.startsWith('error-')));
        timeoutRefsRef.current.delete(timeoutId);
      }, 5000);
      timeoutRefsRef.current.add(timeoutId);

      return;
    }

    evt.preventDefault();

    // Process each image file
    const newImages: PastedImage[] = [];

    for (const file of imageFiles) {
      // Check individual file size before processing
      if (file.size > MAX_IMAGE_SIZE_MB * 1024 * 1024) {
        const errorId = `error-${Date.now()}-${Math.random().toString(36).substring(2, 9)}`;
        newImages.push({
          id: errorId,
          dataUrl: '',
          isLoading: false,
          error: `Image too large (${Math.round(file.size / (1024 * 1024))}MB). Maximum ${MAX_IMAGE_SIZE_MB}MB allowed.`,
        });

        // Remove the error message after 5 seconds with cleanup tracking
        const timeoutId = setTimeout(() => {
          setPastedImages((prev) => prev.filter((img) => img.id !== errorId));
          timeoutRefsRef.current.delete(timeoutId);
        }, 5000);
        timeoutRefsRef.current.add(timeoutId);

        continue;
      }

      const imageId = `img-${Date.now()}-${Math.random().toString(36).substring(2, 9)}`;

      // Add the image with loading state
      newImages.push({
        id: imageId,
        dataUrl: '',
        isLoading: true,
      });

      // Process the image asynchronously
      const reader = new FileReader();
      reader.onload = async (e) => {
        const dataUrl = e.target?.result as string;
        if (dataUrl) {
          // Update the image with the data URL
          setPastedImages((prev) =>
            prev.map((img) => (img.id === imageId ? { ...img, dataUrl, isLoading: true } : img))
          );

          try {
            const result = await window.electron.saveDataUrlToTemp(dataUrl, imageId);
            setPastedImages((prev) =>
              prev.map((img) =>
                img.id === result.id
                  ? { ...img, filePath: result.filePath, error: result.error, isLoading: false }
                  : img
              )
            );
          } catch (err) {
            console.error('Error saving pasted image:', err);
            setPastedImages((prev) =>
              prev.map((img) =>
                img.id === imageId
                  ? { ...img, error: 'Failed to save image via Electron.', isLoading: false }
                  : img
              )
            );
          }
        }
      };
      reader.onerror = () => {
        console.error('Failed to read image file:', file.name);
        setPastedImages((prev) =>
          prev.map((img) =>
            img.id === imageId
              ? { ...img, error: 'Failed to read image file.', isLoading: false }
              : img
          )
        );
      };
      reader.readAsDataURL(file);
    }

    // Add all new images to the existing list
    setPastedImages((prev) => [...prev, ...newImages]);
  };

  // Cleanup debounced functions on unmount
  useEffect(() => {
    return () => {
      debouncedAutosize.cancel?.();
      debouncedSaveDraft.cancel?.();
    };
  }, [debouncedAutosize, debouncedSaveDraft]);

  // Handlers for composition events, which are crucial for proper IME behavior
  const handleCompositionStart = () => {
    setIsComposing(true);
  };

  const handleCompositionEnd = () => {
    setIsComposing(false);
  };

  const handleHistoryNavigation = (evt: React.KeyboardEvent<HTMLTextAreaElement>) => {
    const isUp = evt.key === 'ArrowUp';
    const isDown = evt.key === 'ArrowDown';

    // Only handle up/down keys with Cmd/Ctrl modifier
    if ((!isUp && !isDown) || !(evt.metaKey || evt.ctrlKey) || evt.altKey || evt.shiftKey) {
      return;
    }

    // Only prevent history navigation if the user has actively typed something
    // This allows history navigation when text is populated from history or other sources
    // but prevents it when the user is actively editing text
    if (hasUserTyped && displayValue.trim() !== '') {
      return;
    }

    evt.preventDefault();

    // Get global history once to avoid multiple calls
    const globalHistory = LocalMessageStorage.getRecentMessages() || [];

    // Save current input if we're just starting to navigate history
    if (historyIndex === -1) {
      setSavedInput(displayValue || '');
      setIsInGlobalHistory(commandHistory.length === 0);
    }

    // Determine which history we're using
    const currentHistory = isInGlobalHistory ? globalHistory : commandHistory;
    let newIndex = historyIndex;
    let newValue = '';

    // Handle navigation
    if (isUp) {
      // Moving up through history
      if (newIndex < currentHistory.length - 1) {
        // Still have items in current history
        newIndex = historyIndex + 1;
        newValue = currentHistory[newIndex];
      } else if (!isInGlobalHistory && globalHistory.length > 0) {
        // Switch to global history
        setIsInGlobalHistory(true);
        newIndex = 0;
        newValue = globalHistory[newIndex];
      }
    } else {
      // Moving down through history
      if (newIndex > 0) {
        // Still have items in current history
        newIndex = historyIndex - 1;
        newValue = currentHistory[newIndex];
      } else if (isInGlobalHistory && commandHistory.length > 0) {
        // Switch to chat history
        setIsInGlobalHistory(false);
        newIndex = commandHistory.length - 1;
        newValue = commandHistory[newIndex];
      } else {
        // Return to original input
        newIndex = -1;
        newValue = savedInput;
      }
    }

    // Update display if we have a new value
    if (newIndex !== historyIndex) {
      setHistoryIndex(newIndex);
      if (newIndex === -1) {
        setDisplayValue(savedInput || '');
        setValue(savedInput || '');
      } else {
        setDisplayValue(newValue || '');
        setValue(newValue || '');
      }
      // Reset hasUserTyped when we populate from history
      setHasUserTyped(false);
    }
  };

  // Helper function to handle interruption and queue logic when loading
  const handleInterruptionAndQueue = () => {
    if (!isLoading || !displayValue.trim()) {
      return false; // Return false if no action was taken
    }

    const interruptionMatch = detectInterruption(displayValue.trim());

    if (interruptionMatch && interruptionMatch.shouldInterrupt) {
      setLastInterruption(interruptionMatch.matchedText);
      if (onStop) onStop();
      queuePausedRef.current = true;

      // For interruptions, we need to queue the message to be sent after the stop completes
      // rather than trying to send it immediately while the system is still loading
      const interruptionMessage = {
        id: Date.now().toString() + Math.random().toString(36).substr(2, 9),
        content: displayValue.trim(),
        timestamp: Date.now(),
      };

      // Add the interruption message to the front of the queue so it gets sent first
      setQueuedMessages((prev) => [interruptionMessage, ...prev]);

      setDisplayValue('');
      setValue('');
      return true; // Return true if interruption was handled
    }

    const newMessage = {
      id: Date.now().toString() + Math.random().toString(36).substr(2, 9),
      content: displayValue.trim(),
      timestamp: Date.now(),
    };
    setQueuedMessages((prev) => {
      const newQueue = [...prev, newMessage];
      // If adding to an empty queue, reset the paused state
      if (prev.length === 0) {
        queuePausedRef.current = false;
        setLastInterruption(null);
      }
      return newQueue;
    });
    setDisplayValue('');
    setValue('');
    return true; // Return true if message was queued
  };

  const canSubmit =
    !isLoading &&
    !isCompacting &&
    agentIsReady &&
    (displayValue.trim() ||
      pastedImages.some((img) => img.filePath && !img.error && !img.isLoading) ||
      allDroppedFiles.some((file) => !file.error && !file.isLoading));

  const performSubmit = useCallback(
    (text?: string) => {
      const validPastedImageFilesPaths = pastedImages
        .filter((img) => img.filePath && !img.error && !img.isLoading)
        .map((img) => img.filePath as string);
      // Get paths from all dropped files (both parent and local)
      const droppedFilePaths = allDroppedFiles
        .filter((file) => !file.error && !file.isLoading)
        .map((file) => file.path);

      let textToSend = text ?? displayValue.trim();

      // Combine pasted images and dropped files
      const allFilePaths = [...validPastedImageFilesPaths, ...droppedFilePaths];
      if (allFilePaths.length > 0) {
        const pathsString = allFilePaths.join(' ');
        textToSend = textToSend ? `${textToSend} ${pathsString}` : pathsString;
      }

      if (textToSend) {
        if (displayValue.trim()) {
          LocalMessageStorage.addMessage(displayValue);
        } else if (allFilePaths.length > 0) {
          LocalMessageStorage.addMessage(allFilePaths.join(' '));
        }

        handleSubmit(
          new CustomEvent('submit', { detail: { value: textToSend } }) as unknown as React.FormEvent
        );

        // Auto-resume queue after sending a NON-interruption message (if it was paused due to interruption)
        if (
          queuePausedRef.current &&
          lastInterruption &&
          textToSend &&
          !detectInterruption(textToSend)
        ) {
          queuePausedRef.current = false;
          setLastInterruption(null);
        }

        setDisplayValue('');
        setValue('');
        setPastedImages([]);
        setHistoryIndex(-1);
        setSavedInput('');
        setIsInGlobalHistory(false);
        setHasUserTyped(false);

        // Clear draft when message is sent
        if (chatContext && chatContext.clearDraft) {
          chatContext.clearDraft();
        }

        // Clear both parent and local dropped files after processing
        if (onFilesProcessed && droppedFiles.length > 0) {
          onFilesProcessed();
        }
        if (localDroppedFiles.length > 0) {
          setLocalDroppedFiles([]);
        }
      }
    },
    [
      allDroppedFiles,
      chatContext,
      displayValue,
      droppedFiles.length,
      handleSubmit,
      lastInterruption,
      localDroppedFiles.length,
      onFilesProcessed,
      pastedImages,
      setLocalDroppedFiles,
    ]
  );

  useEffect(() => {
    if (!!autoSubmit && !didAutoSubmit) {
      setDidAutoSubmit(true);
      performSubmit(initialValue);
    }
  }, [autoSubmit, didAutoSubmit, initialValue, performSubmit]);

  const handleKeyDown = (evt: React.KeyboardEvent<HTMLTextAreaElement>) => {
    // If mention popover is open, handle arrow keys and enter
    if (mentionPopover.isOpen && mentionPopoverRef.current) {
      if (evt.key === 'ArrowDown') {
        evt.preventDefault();
        const displayFiles = mentionPopoverRef.current.getDisplayFiles();
        const maxIndex = Math.max(0, displayFiles.length - 1);
        setMentionPopover((prev) => ({
          ...prev,
          selectedIndex: Math.min(prev.selectedIndex + 1, maxIndex),
        }));
        return;
      }
      if (evt.key === 'ArrowUp') {
        evt.preventDefault();
        setMentionPopover((prev) => ({
          ...prev,
          selectedIndex: Math.max(prev.selectedIndex - 1, 0),
        }));
        return;
      }
      if (evt.key === 'Enter') {
        evt.preventDefault();
        mentionPopoverRef.current.selectFile(mentionPopover.selectedIndex);
        return;
      }
      if (evt.key === 'Escape') {
        evt.preventDefault();
        setMentionPopover((prev) => ({ ...prev, isOpen: false }));
        return;
      }
    }

    // Handle history navigation first
    handleHistoryNavigation(evt);

    if (evt.key === 'Enter') {
      // should not trigger submit on Enter if it's composing (IME input in progress) or shift/alt(option) is pressed
      if (evt.shiftKey || isComposing) {
        // Allow line break for Shift+Enter, or during IME composition
        return;
      }

      if (evt.altKey) {
        const newValue = displayValue + '\n';
        setDisplayValue(newValue);
        setValue(newValue);
        return;
      }

      evt.preventDefault();

      // Handle interruption and queue logic
      if (handleInterruptionAndQueue()) {
        return;
      }

      if (canSubmit) {
        performSubmit();
      }
    }
  };

  const onFormSubmit = (e: React.FormEvent) => {
    e.preventDefault();
    const canSubmit =
      !isLoading &&
      !isCompacting &&
      agentIsReady &&
      (displayValue.trim() ||
        pastedImages.some((img) => img.filePath && !img.error && !img.isLoading) ||
        allDroppedFiles.some((file) => !file.error && !file.isLoading));
    if (canSubmit) {
      performSubmit();
    }
  };

  const handleFileSelect = async () => {
    const path = await window.electron.selectFileOrDirectory();
    if (path) {
      const newValue = displayValue.trim() ? `${displayValue.trim()} ${path}` : path;
      setDisplayValue(newValue);
      setValue(newValue);
      textAreaRef.current?.focus();
    }
  };

  const handleMentionFileSelect = (filePath: string) => {
    // Replace the @ mention with the file path
    const beforeMention = displayValue.slice(0, mentionPopover.mentionStart);
    const afterMention = displayValue.slice(
      mentionPopover.mentionStart + 1 + mentionPopover.query.length
    );
    const newValue = `${beforeMention}${filePath}${afterMention}`;

    setDisplayValue(newValue);
    setValue(newValue);
    setMentionPopover((prev) => ({ ...prev, isOpen: false }));
    textAreaRef.current?.focus();

    // Set cursor position after the inserted file path
    setTimeout(() => {
      if (textAreaRef.current) {
        const newCursorPosition = beforeMention.length + filePath.length;
        textAreaRef.current.setSelectionRange(newCursorPosition, newCursorPosition);
      }
    }, 0);
  };

  const hasSubmittableContent =
    displayValue.trim() ||
    pastedImages.some((img) => img.filePath && !img.error && !img.isLoading) ||
    allDroppedFiles.some((file) => !file.error && !file.isLoading);
  const isAnyImageLoading = pastedImages.some((img) => img.isLoading);
  const isAnyDroppedFileLoading = allDroppedFiles.some((file) => file.isLoading);

  const isSubmitButtonDisabled =
    !hasSubmittableContent ||
    isAnyImageLoading ||
    isAnyDroppedFileLoading ||
    isRecording ||
    isTranscribing ||
    isCompacting ||
    !agentIsReady ||
    isExtensionsLoading;

  // Queue management functions - no storage persistence, only in-memory
  const handleRemoveQueuedMessage = (messageId: string) => {
    setQueuedMessages((prev) => prev.filter((msg) => msg.id !== messageId));
  };

  const handleClearQueue = () => {
    setQueuedMessages([]);
    queuePausedRef.current = false;
    setLastInterruption(null);
  };

  const handleReorderMessages = (reorderedMessages: QueuedMessage[]) => {
    setQueuedMessages(reorderedMessages);
  };

  const handleEditMessage = (messageId: string, newContent: string) => {
    setQueuedMessages((prev) =>
      prev.map((msg) => (msg.id === messageId ? { ...msg, content: newContent } : msg))
    );
  };

  const handleStopAndSend = (messageId: string) => {
    const messageToSend = queuedMessages.find((msg) => msg.id === messageId);
    if (!messageToSend) return;

    // Stop current processing and temporarily pause queue to prevent double-send
    if (onStop) onStop();
    const wasPaused = queuePausedRef.current;
    queuePausedRef.current = true;

    // Remove the message from queue and send it immediately
    setQueuedMessages((prev) => prev.filter((msg) => msg.id !== messageId));
    LocalMessageStorage.addMessage(messageToSend.content);
    handleSubmit(
      new CustomEvent('submit', {
        detail: { value: messageToSend.content },
      }) as unknown as React.FormEvent
    );

    // Restore previous pause state after a brief delay to prevent race condition
    setTimeout(() => {
      queuePausedRef.current = wasPaused;
    }, 100);
  };

  const handleResumeQueue = () => {
    queuePausedRef.current = false;
    setLastInterruption(null);
    if (!isLoading && queuedMessages.length > 0) {
      const nextMessage = queuedMessages[0];
      LocalMessageStorage.addMessage(nextMessage.content);
      handleSubmit(
        new CustomEvent('submit', {
          detail: { value: nextMessage.content },
        }) as unknown as React.FormEvent
      );
      setQueuedMessages((prev) => {
        const newQueue = prev.slice(1);
        // If queue becomes empty after processing, clear the paused state
        if (newQueue.length === 0) {
          queuePausedRef.current = false;
          setLastInterruption(null);
        }
        return newQueue;
      });
    }
  };

  return (
    <div
      className={`flex flex-col relative h-auto p-4 transition-colors ${
        disableAnimation ? '' : 'page-transition'
      } ${
        isFocused
          ? 'border-borderProminent hover:border-borderProminent'
          : 'border-borderSubtle hover:border-borderStandard'
      } bg-background-default z-10 rounded-t-2xl`}
      data-drop-zone="true"
      onDrop={handleLocalDrop}
      onDragOver={handleLocalDragOver}
    >
      {/* Message Queue Display */}
      {queuedMessages.length > 0 && (
        <MessageQueue
          queuedMessages={queuedMessages}
          onRemoveMessage={handleRemoveQueuedMessage}
          onClearQueue={handleClearQueue}
          onStopAndSend={handleStopAndSend}
          onReorderMessages={handleReorderMessages}
          onEditMessage={handleEditMessage}
          onTriggerQueueProcessing={handleResumeQueue}
          editingMessageIdRef={editingMessageIdRef}
          isPaused={queuePausedRef.current}
          className="border-b border-borderSubtle"
        />
      )}
      {/* Input row with inline action buttons wrapped in form */}
      <form onSubmit={onFormSubmit} className="relative flex items-end">
        <div className="relative flex-1">
          <textarea
            data-testid="chat-input"
            autoFocus
            id="dynamic-textarea"
            placeholder={isRecording ? '' : '⌘↑/⌘↓ to navigate messages'}
            value={displayValue}
            onChange={handleChange}
            onCompositionStart={handleCompositionStart}
            onCompositionEnd={handleCompositionEnd}
            onKeyDown={handleKeyDown}
            onPaste={handlePaste}
            onFocus={() => setIsFocused(true)}
            onBlur={() => setIsFocused(false)}
            ref={textAreaRef}
            rows={1}
            style={{
              maxHeight: `${maxHeight}px`,
              overflowY: 'auto',
              opacity: isRecording ? 0 : 1,
            }}
            className="w-full outline-none border-none focus:ring-0 bg-transparent px-3 pt-3 pb-1.5 pr-20 text-sm resize-none text-textStandard placeholder:text-textPlaceholder"
          />
          {isRecording && (
            <div className="absolute inset-0 flex items-center pl-4 pr-20 pt-3 pb-1.5">
              <WaveformVisualizer
                audioContext={audioContext}
                analyser={analyser}
                isRecording={isRecording}
              />
            </div>
          )}
        </div>

        {/* Inline action buttons on the right */}
        <div className="flex items-center gap-1 px-2 relative self-center">
          {/* Microphone button - show only if dictation is enabled */}
          {dictationSettings?.enabled && (
            <>
              {!canUseDictation ? (
                <Tooltip>
                  <TooltipTrigger asChild>
                    <span className="inline-flex">
                      <Button
                        type="button"
                        size="sm"
                        shape="round"
                        variant="outline"
                        onClick={() => {}}
                        disabled={true}
                        className="bg-slate-600 text-white cursor-not-allowed opacity-50 border-slate-600 rounded-full px-6 py-2"
                      >
                        <Microphone />
                      </Button>
                    </span>
                  </TooltipTrigger>
                  <TooltipContent>
                    {dictationSettings.provider === 'openai' ? (
                      <p>
                        OpenAI API key is not configured. Set it up in <b>Settings</b> {'>'}{' '}
                        <b>Models.</b>
                      </p>
                    ) : VOICE_DICTATION_ELEVENLABS_ENABLED &&
                      dictationSettings.provider === 'elevenlabs' ? (
                      <p>
                        ElevenLabs API key is not configured. Set it up in <b>Settings</b> {'>'}{' '}
                        <b>Chat</b> {'>'} <b>Voice Dictation.</b>
                      </p>
                    ) : dictationSettings.provider === null ? (
                      <p>
                        Dictation is not configured. Configure it in <b>Settings</b> {'>'}{' '}
                        <b>Chat</b> {'>'} <b>Voice Dictation.</b>
                      </p>
                    ) : (
                      <p>Dictation provider is not properly configured.</p>
                    )}
                  </TooltipContent>
                </Tooltip>
              ) : (
                <Button
                  type="button"
                  size="sm"
                  shape="round"
                  variant="outline"
                  onClick={() => {
                    if (isRecording) {
                      stopRecording();
                    } else {
                      startRecording();
                    }
                  }}
                  disabled={isTranscribing}
                  className={`rounded-full px-6 py-2 ${
                    isRecording
                      ? 'bg-red-500 text-white hover:bg-red-600 border-red-500'
                      : isTranscribing
                        ? 'bg-slate-600 text-white cursor-not-allowed animate-pulse border-slate-600'
                        : 'bg-slate-600 text-white hover:bg-slate-700 border-slate-600'
                  }`}
                >
                  <Microphone />
                </Button>
              )}
            </>
          )}

          {/* Send/Stop button */}
          {isLoading ? (
            <Button
              type="button"
              onClick={onStop}
              size="sm"
              shape="round"
              variant="outline"
              className="bg-slate-600 text-white hover:bg-slate-700 border-slate-600 rounded-full px-6 py-2"
            >
              <Stop />
            </Button>
          ) : (
            <Tooltip>
              <TooltipTrigger asChild>
                <span>
                  <Button
                    type="submit"
                    size="sm"
                    shape="round"
                    variant="outline"
                    disabled={isSubmitButtonDisabled}
                    className={`rounded-full px-10 py-2 flex items-center gap-2 ${
                      isSubmitButtonDisabled
                        ? 'bg-slate-600 text-white cursor-not-allowed opacity-50 border-slate-600'
                        : 'bg-slate-600 text-white hover:bg-slate-700 border-slate-600 hover:cursor-pointer'
                    }`}
                  >
                    <Send className="w-4 h-4" />
                    <span className="text-sm">Send</span>
                  </Button>
                </span>
              </TooltipTrigger>
              <TooltipContent>
                <p>
                  {isExtensionsLoading
                    ? 'Loading extensions...'
                    : isCompacting
                      ? 'Compacting conversation...'
                      : isAnyImageLoading
                        ? 'Waiting for images to save...'
                        : isAnyDroppedFileLoading
                          ? 'Processing dropped files...'
                          : isRecording
                            ? 'Recording...'
                            : isTranscribing
                              ? 'Transcribing...'
                              : (chatContext?.agentWaitingMessage ?? 'Send')}
                </p>
              </TooltipContent>
            </Tooltip>
          )}

          {/* Recording/transcribing status indicator - positioned above the button row */}
          {(isRecording || isTranscribing) && (
            <div className="absolute right-0 -top-8 bg-background-default px-2 py-1 rounded text-xs whitespace-nowrap shadow-md border border-borderSubtle">
              {isTranscribing ? (
                <span className="text-blue-500 flex items-center gap-1">
                  <span className="inline-block w-2 h-2 bg-blue-500 rounded-full animate-pulse" />
                  Transcribing...
                </span>
              ) : (
                <span
                  className={`flex items-center gap-2 ${estimatedSize > 20 ? 'text-orange-500' : 'text-textSubtle'}`}
                >
                  <span className="inline-block w-2 h-2 bg-red-500 rounded-full animate-pulse" />
                  {Math.floor(recordingDuration)}s • ~{estimatedSize.toFixed(1)}MB
                  {estimatedSize > 20 && <span className="text-xs">(near 25MB limit)</span>}
                </span>
              )}
            </div>
          )}
        </div>
      </form>

      {/* Combined files and images preview */}
      {(pastedImages.length > 0 || allDroppedFiles.length > 0) && (
        <div className="flex flex-wrap gap-2 p-4 mt-2 border-t border-borderSubtle">
          {/* Render pasted images first */}
          {pastedImages.map((img) => (
            <div key={img.id} className="relative group w-20 h-20">
              {img.dataUrl && (
                <img
                  src={img.dataUrl}
                  alt={`Pasted image ${img.id}`}
                  className={`w-full h-full object-cover rounded border ${img.error ? 'border-red-500' : 'border-borderStandard'}`}
                />
              )}
              {img.isLoading && (
                <div className="absolute inset-0 flex items-center justify-center bg-black bg-opacity-50 rounded">
                  <div className="animate-spin rounded-full h-6 w-6 border-t-2 border-b-2 border-white"></div>
                </div>
              )}
              {img.error && !img.isLoading && (
                <div className="absolute inset-0 flex flex-col items-center justify-center bg-black bg-opacity-75 rounded p-1 text-center">
                  <p className="text-red-400 text-[10px] leading-tight break-all mb-1">
                    {img.error.substring(0, 50)}
                  </p>
                  {img.dataUrl && (
                    <Button
                      type="button"
                      onClick={() => handleRetryImageSave(img.id)}
                      title="Retry saving image"
                      variant="outline"
                      size="xs"
                    >
                      Retry
                    </Button>
                  )}
                </div>
              )}
              {!img.isLoading && (
                <Button
                  type="button"
                  shape="round"
                  onClick={() => handleRemovePastedImage(img.id)}
                  className="absolute -top-1 -right-1 opacity-0 group-hover:opacity-100 focus:opacity-100 transition-opacity z-10"
                  aria-label="Remove image"
                  variant="outline"
                  size="xs"
                >
                  <Close />
                </Button>
              )}
            </div>
          ))}

          {/* Render dropped files after pasted images */}
          {allDroppedFiles.map((file) => (
            <div key={file.id} className="relative group">
              {file.isImage ? (
                // Image preview
                <div className="w-20 h-20">
                  {file.dataUrl && (
                    <img
                      src={file.dataUrl}
                      alt={file.name}
                      className={`w-full h-full object-cover rounded border ${file.error ? 'border-red-500' : 'border-borderStandard'}`}
                    />
                  )}
                  {file.isLoading && (
                    <div className="absolute inset-0 flex items-center justify-center bg-black bg-opacity-50 rounded">
                      <div className="animate-spin rounded-full h-6 w-6 border-t-2 border-b-2 border-white"></div>
                    </div>
                  )}
                  {file.error && !file.isLoading && (
                    <div className="absolute inset-0 flex flex-col items-center justify-center bg-black bg-opacity-75 rounded p-1 text-center">
                      <p className="text-red-400 text-[10px] leading-tight break-all">
                        {file.error.substring(0, 30)}
                      </p>
                    </div>
                  )}
                </div>
              ) : (
                // File box preview
                <div className="flex items-center gap-2 px-3 py-2 bg-bgSubtle border border-borderStandard rounded-lg min-w-[120px] max-w-[200px]">
                  <div className="flex-shrink-0 w-8 h-8 bg-background-default border border-borderSubtle rounded flex items-center justify-center text-xs font-mono text-textSubtle">
                    {file.name.split('.').pop()?.toUpperCase() || 'FILE'}
                  </div>
                  <div className="flex-1 min-w-0">
                    <p className="text-sm text-textStandard truncate" title={file.name}>
                      {file.name}
                    </p>
                    <p className="text-xs text-textSubtle">{file.type || 'Unknown type'}</p>
                  </div>
                </div>
              )}
              {!file.isLoading && (
                <Button
                  type="button"
                  shape="round"
                  onClick={() => handleRemoveDroppedFile(file.id)}
                  className="absolute -top-1 -right-1 opacity-0 group-hover:opacity-100 focus:opacity-100 transition-opacity z-10"
                  aria-label="Remove file"
                  variant="outline"
                  size="xs"
                >
                  <Close />
                </Button>
              )}
            </div>
          ))}
        </div>
      )}

      {/* Secondary actions and controls row below input */}
      <div className="flex flex-row items-center gap-1 p-2 relative">
        {/* Directory path */}
        <DirSwitcher className="mr-0" />
        <div className="w-px h-4 bg-border-default mx-2" />

        {/* Attach button */}
        <Tooltip>
          <TooltipTrigger asChild>
            <Button
              type="button"
              onClick={handleFileSelect}
              variant="ghost"
              size="sm"
              className="flex items-center justify-center text-text-default/70 hover:text-text-default text-xs cursor-pointer transition-colors"
            >
              <Attach className="w-4 h-4" />
            </Button>
          </TooltipTrigger>
          <TooltipContent>Attach file or directory</TooltipContent>
        </Tooltip>
        <div className="w-px h-4 bg-border-default mx-2" />

        {/* Model selector, mode selector, alerts, summarize button */}
        <div className="flex flex-row items-center">
          {/* Cost Tracker */}
          {COST_TRACKING_ENABLED && (
            <>
              <div className="flex items-center h-full ml-1 mr-1">
                <CostTracker
                  inputTokens={inputTokens}
                  outputTokens={outputTokens}
                  sessionCosts={sessionCosts}
                />
              </div>
            </>
          )}
          <Tooltip>
            <div>
              <ModelsBottomBar
                sessionId={sessionId}
                dropdownRef={dropdownRef}
                setView={setView}
                alerts={alerts}
                recipe={recipe}
                recipeId={recipeId}
                hasMessages={messages.length > 0}
              />
            </div>
          </Tooltip>
          <div className="w-px h-4 bg-border-default mx-2" />
          <BottomMenuModeSelection />
          <div className="w-px h-4 bg-border-default mx-2" />
          <div className="flex items-center h-full">
            <Tooltip>
              <TooltipTrigger asChild>
                <Button
                  onClick={() => setIsGoosehintsModalOpen?.(true)}
                  variant="ghost"
                  size="sm"
                  className="flex items-center justify-center text-text-default/70 hover:text-text-default text-xs cursor-pointer"
                >
                  <FolderKey size={16} />
                </Button>
              </TooltipTrigger>
              <TooltipContent>Configure goosehints</TooltipContent>
            </Tooltip>
          </div>
        </div>

        <MentionPopover
          ref={mentionPopoverRef}
          isOpen={mentionPopover.isOpen}
          onClose={() => setMentionPopover((prev) => ({ ...prev, isOpen: false }))}
          onSelect={handleMentionFileSelect}
          position={mentionPopover.position}
          query={mentionPopover.query}
          selectedIndex={mentionPopover.selectedIndex}
          onSelectedIndexChange={(index) =>
            setMentionPopover((prev) => ({ ...prev, selectedIndex: index }))
          }
        />
      </div>
    </div>
  );
}<|MERGE_RESOLUTION|>--- conflicted
+++ resolved
@@ -501,31 +501,9 @@
   // Load auto-compact threshold
   const loadAutoCompactThreshold = useCallback(async () => {
     try {
-<<<<<<< HEAD
-      const secretKey = await window.electron.getSecretKey();
-      const response = await fetch(getApiUrl('/config/read'), {
-        method: 'POST',
-        headers: {
-          'X-Secret-Key': secretKey,
-          'Content-Type': 'application/json',
-        },
-        body: JSON.stringify({
-          key: 'GOOSE_AUTO_COMPACT_THRESHOLD',
-          is_secret: false,
-        }),
-      });
-      if (response.ok) {
-        const data = await response.json();
-        if (data !== undefined && data !== null) {
-          setAutoCompactThreshold(data);
-        }
-      } else {
-        console.error('Failed to fetch auto-compact threshold, status:', response.status);
-=======
       const threshold = await read('GOOSE_AUTO_COMPACT_THRESHOLD', false);
       if (threshold !== undefined && threshold !== null) {
         setAutoCompactThreshold(threshold as number);
->>>>>>> db8fe34f
       }
     } catch (err) {
       console.error('Error fetching auto-compact threshold:', err);
