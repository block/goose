--- conflicted
+++ resolved
@@ -240,11 +240,9 @@
     
     setDisplayValue(val); // Update display immediately
     debouncedSetValue(val); // Debounce the actual state update
-<<<<<<< HEAD
 
     // Mark that the user has typed something
     setHasUserTyped(true);
-=======
     
     // Check for @ mention
     checkForMention(val, cursorPosition, evt.target);
@@ -283,7 +281,6 @@
       selectedIndex: 0, // Reset selection when query changes
       // filteredFiles will be populated by the MentionPopover component
     }));
->>>>>>> 1a77a822
   };
 
   const handlePaste = async (evt: React.ClipboardEvent<HTMLTextAreaElement>) => {
