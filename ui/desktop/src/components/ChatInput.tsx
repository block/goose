--- conflicted
+++ resolved
@@ -113,11 +113,7 @@
   toolCount,
   autoSubmit = false,
   append,
-<<<<<<< HEAD
-=======
-  setAncestorMessages,
   isExtensionsLoading = false,
->>>>>>> 72eaa20d
 }: ChatInputProps) {
   const [_value, setValue] = useState(initialValue);
   const [displayValue, setDisplayValue] = useState(initialValue); // For immediate visual feedback
