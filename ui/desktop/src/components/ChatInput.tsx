--- conflicted
+++ resolved
@@ -30,9 +30,7 @@
 import { getSession, Message } from '../api';
 import CreateRecipeFromSessionModal from './recipes/CreateRecipeFromSessionModal';
 import CreateEditRecipeModal from './recipes/CreateEditRecipeModal';
-<<<<<<< HEAD
 import { getInitialWorkingDir } from '../utils/workingDir';
-=======
 import {
   trackFileAttached,
   trackVoiceDictation,
@@ -40,7 +38,6 @@
   trackCreateRecipeOpened,
   trackEditRecipeOpened,
 } from '../utils/analytics';
->>>>>>> 1c820add
 
 interface QueuedMessage {
   id: string;
