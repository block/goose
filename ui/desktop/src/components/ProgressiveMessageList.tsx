/**
 * ProgressiveMessageList Component
 *
 * A performance-optimized message list that renders messages progressively
 * to prevent UI blocking when loading long chat sessions. This component
 * renders messages in batches with a loading indicator, maintaining full
 * compatibility with the search functionality.
 *
 * Key Features:
 * - Progressive rendering in configurable batches
 * - Loading indicator during batch processing
 * - Maintains search functionality compatibility
 * - Smooth user experience with responsive UI
 * - Configurable batch size and delay
 */

import { useState, useEffect, useCallback, useRef } from 'react';
import { Message } from '../types/message';
import GooseMessage from './GooseMessage';
import UserMessage from './UserMessage';
import { ContextHandler } from './context_management/ContextHandler';
import { useChatContextManager } from './context_management/ChatContextManager';
import { NotificationEvent } from '../hooks/useMessageStream';
import LoadingGoose from './LoadingGoose';

interface ProgressiveMessageListProps {
  messages: Message[];
  chat?: { id: string; messageHistoryIndex: number }; // Make optional for session history
  toolCallNotifications?: Map<string, NotificationEvent[]>; // Make optional
  append?: (value: string) => void; // Make optional
  appendMessage?: (message: Message) => void; // Make optional
  isUserMessage: (message: Message) => boolean;
  onScrollToBottom?: () => void;
  batchSize?: number;
  batchDelay?: number;
  showLoadingThreshold?: number; // Only show loading if more than X messages
  // Custom render function for messages
  renderMessage?: (message: Message, index: number) => React.ReactNode | null;
  isStreamingMessage?: boolean; // Whether messages are currently being streamed
  onMessageUpdate?: (messageId: string, newContent: string) => void;
}

export default function ProgressiveMessageList({
  messages,
  chat,
  toolCallNotifications = new Map(),
  append = () => {},
  appendMessage = () => {},
  isUserMessage,
  onScrollToBottom,
  batchSize = 20,
  batchDelay = 20,
  showLoadingThreshold = 50,
  renderMessage, // Custom render function
  isStreamingMessage = false, // Whether messages are currently being streamed
  onMessageUpdate,
}: ProgressiveMessageListProps) {
  const [renderedCount, setRenderedCount] = useState(() => {
    // Initialize with either all messages (if small) or first batch (if large)
    return messages.length <= showLoadingThreshold
      ? messages.length
      : Math.min(batchSize, messages.length);
  });
  const [isLoading, setIsLoading] = useState(() => messages.length > showLoadingThreshold);
  const timeoutRef = useRef<number | null>(null);
  const mountedRef = useRef(true);
  const hasOnlyToolResponses = (message: Message) =>
    message.content.every((c) => c.type === 'toolResponse');

  // Try to use context manager, but don't require it for session history
  let hasContextHandlerContent: ((message: Message) => boolean) | undefined;
  let getContextHandlerType:
    | ((message: Message) => 'contextLengthExceeded' | 'summarizationRequested')
    | undefined;

  try {
    const contextManager = useChatContextManager();
    hasContextHandlerContent = contextManager.hasContextHandlerContent;
    getContextHandlerType = contextManager.getContextHandlerType;
  } catch (error) {
    // Context manager not available (e.g., in session history view)
    // This is fine, we'll just skip context handler functionality
    hasContextHandlerContent = undefined;
    getContextHandlerType = undefined;
  }

  // Simple progressive loading - start immediately when component mounts if needed
  useEffect(() => {
    if (messages.length <= showLoadingThreshold) {
      setRenderedCount(messages.length);
      setIsLoading(false);
      return;
    }

    // Large list - start progressive loading
    const loadNextBatch = () => {
      setRenderedCount((current) => {
        const nextCount = Math.min(current + batchSize, messages.length);

        if (nextCount >= messages.length) {
          setIsLoading(false);
          // Trigger scroll to bottom
          window.setTimeout(() => {
            onScrollToBottom?.();
          }, 100);
        } else {
          // Schedule next batch
          timeoutRef.current = window.setTimeout(loadNextBatch, batchDelay);
        }

        return nextCount;
      });
    };

    // Start loading after a short delay
    timeoutRef.current = window.setTimeout(loadNextBatch, batchDelay);

    return () => {
      if (timeoutRef.current) {
        window.clearTimeout(timeoutRef.current);
        timeoutRef.current = null;
      }
    };
  }, [
    messages.length,
    batchSize,
    batchDelay,
    showLoadingThreshold,
    onScrollToBottom,
    renderedCount,
  ]);

  // Cleanup on unmount
  useEffect(() => {
    mountedRef.current = true;
    return () => {
      mountedRef.current = false;
      if (timeoutRef.current) {
        window.clearTimeout(timeoutRef.current);
      }
    };
  }, []);

  // Force complete rendering when search is active
  useEffect(() => {
    // Only add listener if we're actually loading
    if (!isLoading) {
      return;
    }

    const handleKeyDown = (e: KeyboardEvent) => {
      const isMac = window.electron.platform === 'darwin';
      const isSearchShortcut = (isMac ? e.metaKey : e.ctrlKey) && e.key === 'f';

      if (isSearchShortcut) {
        // Immediately render all messages when search is triggered
        setRenderedCount(messages.length);
        setIsLoading(false);
        if (timeoutRef.current) {
          window.clearTimeout(timeoutRef.current);
          timeoutRef.current = null;
        }
      }
    };

    window.addEventListener('keydown', handleKeyDown);
    return () => window.removeEventListener('keydown', handleKeyDown);
  }, [isLoading, messages.length]);

  // Render messages up to the current rendered count
  const renderMessages = useCallback(() => {
    const messagesToRender = messages.slice(0, renderedCount);

    const renderedMessages = messagesToRender
      .map((message, index) => {
        // Use custom render function if provided
        if (renderMessage) {
          return renderMessage(message, index);
        }

        // Default rendering logic (for BaseChat)
        if (!chat) {
          console.warn(
            'ProgressiveMessageList: chat prop is required when not using custom renderMessage'
          );
          return null;
        }

        const isUser = isUserMessage(message);

        const result = (
          <div
            key={message.id && `${message.id}-${message.content.length}`}
            className={`relative ${index === 0 ? 'mt-0' : 'mt-4'} ${isUser ? 'user' : 'assistant'}`}
            data-testid="message-container"
          >
            {isUser ? (
              <>
                {hasContextHandlerContent && hasContextHandlerContent(message) ? (
                  <ContextHandler
                    messages={messages}
                    messageId={message.id ?? message.created.toString()}
                    chatId={chat.id}
                    workingDir={window.appConfig.get('GOOSE_WORKING_DIR') as string}
                    contextType={getContextHandlerType!(message)}
                    onSummaryComplete={() => {
                      window.setTimeout(() => onScrollToBottom?.(), 100);
                    }}
                  />
                ) : (
                  !hasOnlyToolResponses(message) && (
                    <UserMessage message={message} onMessageUpdate={onMessageUpdate} />
                  )
                )}
              </>
            ) : (
              <>
                {hasContextHandlerContent && hasContextHandlerContent(message) ? (
                  <ContextHandler
                    messages={messages}
                    messageId={message.id ?? message.created.toString()}
                    chatId={chat.id}
                    workingDir={window.appConfig.get('GOOSE_WORKING_DIR') as string}
                    contextType={getContextHandlerType!(message)}
                    onSummaryComplete={() => {
                      window.setTimeout(() => onScrollToBottom?.(), 100);
                    }}
                  />
                ) : (
                  <GooseMessage
                    messageHistoryIndex={chat.messageHistoryIndex}
                    message={message}
                    messages={messages}
                    append={append}
                    appendMessage={appendMessage}
                    toolCallNotifications={toolCallNotifications}
                    isStreaming={
                      isStreamingMessage &&
                      !isUser &&
                      index === messagesToRender.length - 1 &&
                      message.role === 'assistant'
                    }
                  />
                )}
              </>
            )}
          </div>
        );

        return result;
      })
      .filter(Boolean); // Filter out null values

    return renderedMessages;
  }, [
    messages,
    renderedCount,
    renderMessage,
    isUserMessage,
    chat,
    append,
    appendMessage,
    toolCallNotifications,
    isStreamingMessage,
<<<<<<< HEAD
    onMessageUpdate,
=======
    hasContextHandlerContent,
    getContextHandlerType,
    onScrollToBottom,
>>>>>>> 28228d8b
  ]);

  return (
    <>
      {renderMessages()}

      {/* Loading indicator when progressively rendering */}
      {isLoading && (
        <div className="flex flex-col items-center justify-center py-8">
          <LoadingGoose message={`Loading messages... (${renderedCount}/${messages.length})`} />
          <div className="text-xs text-text-muted mt-2">
            Press Cmd/Ctrl+F to load all messages immediately for search
          </div>
        </div>
      )}
    </>
  );
}<|MERGE_RESOLUTION|>--- conflicted
+++ resolved
@@ -262,13 +262,10 @@
     appendMessage,
     toolCallNotifications,
     isStreamingMessage,
-<<<<<<< HEAD
     onMessageUpdate,
-=======
     hasContextHandlerContent,
     getContextHandlerType,
     onScrollToBottom,
->>>>>>> 28228d8b
   ]);
 
   return (
