--- conflicted
+++ resolved
@@ -187,7 +187,7 @@
         if (hasInlineSystemNotification(message)) {
           return (
             <div
-              key={message.id || `message-${index}-${message.role || "unknown"}`}
+              key={message.id || `message-${index}-${message.role || 'unknown'}`}
               className={`relative ${index === 0 ? 'mt-0' : 'mt-4'} assistant`}
               data-testid="message-container"
             >
@@ -201,13 +201,8 @@
 
         return (
           <div
-<<<<<<< HEAD
-            key={message.id || `message-${index}-${message.role || "unknown"}`}
-            className={`relative ${index === 0 ? 'mt-0' : 'mt-4'} ${isUser ? 'user' : 'assistant'}`}
-=======
-            key={message.id && `${message.id}-${message.content.length}`}
+            key={message.id || `message-${index}-${message.role || 'unknown'}`}
             className={`relative ${index === 0 ? 'mt-0' : 'mt-4'} ${isUser ? 'user' : 'assistant'} ${messageIsInChain ? 'in-chain' : ''}`}
->>>>>>> 039a845c
             data-testid="message-container"
           >
             {isUser ? (
