--- conflicted
+++ resolved
@@ -1,21 +1,6 @@
 import React from 'react';
 
-<<<<<<< HEAD
-function SplashPill({ content, append, isSelected }) {
-  const baseClasses =
-    'px-4 py-2 text-sm text-center cursor-pointer rounded-full transition-all duration-150';
-  const selectedClasses =
-    'bg-black dark:bg-white dark:hover:bg-gray-200 text-white dark:!text-black border-none hover:bg-slate';
-  const unselectedClasses =
-    'text-textStandard dark:text-textStandard border border-white border-opacity-25 hover:bg-white hover:bg-opacity-15';
-
-  const className = isSelected
-    ? `${baseClasses} ${selectedClasses}`
-    : `${baseClasses} ${unselectedClasses}`;
-
-=======
 function SplashPill({ content, append, className = '', longForm = '' }) {
->>>>>>> ec0e87f0
   return (
     <div
       className={className}
@@ -35,13 +20,6 @@
 export default function SplashPills({ append }) {
   return (
     <div className="flex flex-wrap gap-2 animate-[fadein_500ms_ease-in_forwards]">
-<<<<<<< HEAD
-      <SplashPill content="What can you do?" append={append} isSelected={true} />
-      <SplashPill content="Demo writing and reading files" append={append} isSelected={false} />
-      <SplashPill content="Make a snake game in a new folder" append={append} isSelected={false} />
-      <SplashPill content="List files in my current directory" append={append} isSelected={false} />
-      <SplashPill content="Take a screenshot and summarize" append={append} isSelected={false} />
-=======
       <SplashPill
         content="What can you do?"
         append={append}
@@ -52,7 +30,6 @@
       <SplashPill content="Make a snake game in a new folder" append={append} />
       <SplashPill content="List files in my current directory" append={append} />
       <SplashPill content="Take a screenshot and summarize" append={append} />
->>>>>>> ec0e87f0
     </div>
   );
 }