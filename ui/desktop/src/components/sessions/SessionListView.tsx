import React, { useEffect, useState, useRef, useCallback, useMemo, startTransition } from 'react';
import { MessageSquareText, Target, AlertCircle, Calendar, Folder, Edit2 } from 'lucide-react';
import { fetchSessions, updateSessionMetadata, type Session } from '../../sessions';
import { Card } from '../ui/card';
import { Button } from '../ui/button';
import { ScrollArea } from '../ui/scroll-area';
import { View, ViewOptions } from '../../App';
import { formatMessageTimestamp } from '../../utils/timeUtils';
import { SearchView } from '../conversation/SearchView';
import { SearchHighlighter } from '../../utils/searchHighlighter';
import { MainPanelLayout } from '../Layout/MainPanelLayout';
import { groupSessionsByDate, type DateGroup } from '../../utils/dateUtils';
import { Skeleton } from '../ui/skeleton';
import { toast } from 'react-toastify';

interface EditSessionModalProps {
  session: Session | null;
  isOpen: boolean;
  onClose: () => void;
  onSave: (sessionId: string, newDescription: string) => Promise<void>;
  disabled?: boolean;
}

const EditSessionModal = React.memo<EditSessionModalProps>(
  ({ session, isOpen, onClose, onSave, disabled = false }) => {
    const [description, setDescription] = useState('');
    const [isUpdating, setIsUpdating] = useState(false);

    useEffect(() => {
      if (session && isOpen) {
        setDescription(session.metadata.description || session.id);
      } else if (!isOpen) {
        // Reset state when modal closes
        setDescription('');
        setIsUpdating(false);
      }
    }, [session, isOpen]);

    const handleSave = useCallback(async () => {
      if (!session || disabled) return;

      const trimmedDescription = description.trim();
      if (trimmedDescription === session.metadata.description) {
        onClose();
        return;
      }

      setIsUpdating(true);
      try {
        await updateSessionMetadata(session.id, trimmedDescription);
        await onSave(session.id, trimmedDescription);

        // Close modal, then show success toast on a timeout to let the UI update complete.
        onClose();
        setTimeout(() => {
          toast.success('Session description updated successfully');
        }, 300);
      } catch (error) {
        const errorMessage = error instanceof Error ? error.message : 'Unknown error occurred';
        console.error('Failed to update session description:', errorMessage);
        toast.error(`Failed to update session description: ${errorMessage}`);
        // Reset to original description on error
        setDescription(session.metadata.description || session.id);
      } finally {
        setIsUpdating(false);
      }
    }, [session, description, onSave, onClose, disabled]);

    const handleCancel = useCallback(() => {
      if (!isUpdating) {
        onClose();
      }
    }, [onClose, isUpdating]);

    const handleKeyDown = useCallback(
      (e: React.KeyboardEvent<HTMLInputElement>) => {
        if (e.key === 'Enter' && !isUpdating) {
          handleSave();
        } else if (e.key === 'Escape' && !isUpdating) {
          handleCancel();
        }
      },
      [handleSave, handleCancel, isUpdating]
    );

    const handleInputChange = useCallback((e: React.ChangeEvent<HTMLInputElement>) => {
      setDescription(e.target.value);
    }, []);

    if (!isOpen || !session) return null;

    return (
      <div className="fixed inset-0 z-[300] flex items-center justify-center bg-black/50">
        <div className="bg-background-default border border-border-subtle rounded-lg p-6 w-[500px] max-w-[90vw]">
          <h3 className="text-lg font-medium text-text-standard mb-4">Edit Session Description</h3>

          <div className="space-y-4">
            <div>
              <input
                id="session-description"
                type="text"
                value={description}
                onChange={handleInputChange}
                className="w-full p-3 border border-border-subtle rounded-lg bg-background-default text-text-standard focus:outline-none focus:ring-2 focus:ring-blue-500"
                placeholder="Enter session description"
                autoFocus
                maxLength={200}
                onKeyDown={handleKeyDown}
                disabled={isUpdating || disabled}
              />
            </div>
          </div>

          <div className="flex justify-end space-x-3 mt-6">
            <Button onClick={handleCancel} variant="ghost" disabled={isUpdating || disabled}>
              Cancel
            </Button>
            <Button
              onClick={handleSave}
              disabled={!description.trim() || isUpdating || disabled}
              variant="default"
            >
              {isUpdating ? 'Saving...' : 'Save'}
            </Button>
          </div>
        </div>
      </div>
    );
  }
);

EditSessionModal.displayName = 'EditSessionModal';

// Debounce hook for search
function useDebounce<T>(value: T, delay: number): T {
  const [debouncedValue, setDebouncedValue] = useState<T>(value);

  useEffect(() => {
    const handler = setTimeout(() => {
      setDebouncedValue(value);
    }, delay);

    return () => {
      window.clearTimeout(handler);
    };
  }, [value, delay]);

  return debouncedValue;
}

interface SearchContainerElement extends HTMLDivElement {
  _searchHighlighter: SearchHighlighter | null;
}

interface SessionListViewProps {
  setView: (view: View, viewOptions?: ViewOptions) => void;
  onSelectSession: (sessionId: string) => void;
  selectedSessionId?: string | null;
}

const SessionListView: React.FC<SessionListViewProps> = React.memo(({ onSelectSession, selectedSessionId }) => {
  const [sessions, setSessions] = useState<Session[]>([]);
  const [filteredSessions, setFilteredSessions] = useState<Session[]>([]);
  const [dateGroups, setDateGroups] = useState<DateGroup[]>([]);
  const [isLoading, setIsLoading] = useState(true);
  const [showSkeleton, setShowSkeleton] = useState(true);
  const [showContent, setShowContent] = useState(false);
  const [isInitialLoad, setIsInitialLoad] = useState(true);
  const [error, setError] = useState<string | null>(null);
  const [searchResults, setSearchResults] = useState<{
    count: number;
    currentIndex: number;
  } | null>(null);

  // Edit modal state
  const [showEditModal, setShowEditModal] = useState(false);
  const [editingSession, setEditingSession] = useState<Session | null>(null);

  // Search state for debouncing
  const [searchTerm, setSearchTerm] = useState('');
  const [caseSensitive, setCaseSensitive] = useState(false);
  const debouncedSearchTerm = useDebounce(searchTerm, 300); // 300ms debounce

  const containerRef = useRef<HTMLDivElement>(null);

  const loadSessions = useCallback(async () => {
    setIsLoading(true);
    setShowSkeleton(true);
    setShowContent(false);
    setError(null);
    try {
      const sessions = await fetchSessions();
      // Use startTransition to make state updates non-blocking
      startTransition(() => {
        setSessions(sessions);
        setFilteredSessions(sessions);
      });
    } catch (err) {
      console.error('Failed to load sessions:', err);
      setError('Failed to load sessions. Please try again later.');
      setSessions([]);
      setFilteredSessions([]);
    } finally {
      setIsLoading(false);
    }
  }, []);

  useEffect(() => {
    loadSessions();
  }, [loadSessions]);

  // Timing logic to prevent flicker between skeleton and content on initial load
  useEffect(() => {
    if (!isLoading && showSkeleton) {
      setShowSkeleton(false);
      // Use startTransition for non-blocking content show
      startTransition(() => {
        setTimeout(() => {
          setShowContent(true);
          if (isInitialLoad) {
            setIsInitialLoad(false);
          }
        }, 10);
      });
    }
    return () => void 0;
  }, [isLoading, showSkeleton, isInitialLoad]);

  // Memoize date groups calculation to prevent unnecessary recalculations
  const memoizedDateGroups = useMemo(() => {
    if (filteredSessions.length > 0) {
      return groupSessionsByDate(filteredSessions);
    }
    return [];
  }, [filteredSessions]);

  // Update date groups when filtered sessions change
  useEffect(() => {
    startTransition(() => {
      setDateGroups(memoizedDateGroups);
    });
  }, [memoizedDateGroups]);

  // Debounced search effect - performs actual filtering
  useEffect(() => {
    if (!debouncedSearchTerm) {
      startTransition(() => {
        setFilteredSessions(sessions);
        setSearchResults(null);
      });
      return;
    }

    // Use startTransition to make search non-blocking
    startTransition(() => {
      const searchTerm = caseSensitive ? debouncedSearchTerm : debouncedSearchTerm.toLowerCase();
      const filtered = sessions.filter((session) => {
        const description = session.metadata.description || session.id;
        const path = session.path;
        const workingDir = session.metadata.working_dir;

        if (caseSensitive) {
          return (
            description.includes(searchTerm) ||
            path.includes(searchTerm) ||
            workingDir.includes(searchTerm)
          );
        } else {
          return (
            description.toLowerCase().includes(searchTerm) ||
            path.toLowerCase().includes(searchTerm) ||
            workingDir.toLowerCase().includes(searchTerm)
          );
        }
      });

      setFilteredSessions(filtered);
      setSearchResults(filtered.length > 0 ? { count: filtered.length, currentIndex: 1 } : null);
    });
  }, [debouncedSearchTerm, caseSensitive, sessions]);

  // Scroll to the selected session when returning from session history view
  useEffect(() => {
    if (selectedSessionId && showContent && !isLoading) {
      const sessionElement = containerRef.current?.querySelector(
          `[session-item-id="${selectedSessionId}"]`
      ) as HTMLElement;

      if (sessionElement) {
        sessionElement.scrollIntoView({
          behavior: 'smooth',
          block: 'center',
          inline: 'nearest',
        });
      }
    }
  }, [selectedSessionId, showContent, isLoading]);

  // Handle immediate search input (updates search term for debouncing)
  const handleSearch = useCallback((term: string, caseSensitive: boolean) => {
    setSearchTerm(term);
    setCaseSensitive(caseSensitive);
  }, []);

  // Handle search result navigation
  const handleSearchNavigation = (direction: 'next' | 'prev') => {
    if (!searchResults || filteredSessions.length === 0) return;

    let newIndex: number;
    if (direction === 'next') {
      newIndex = (searchResults.currentIndex % filteredSessions.length) + 1;
    } else {
      newIndex =
        searchResults.currentIndex === 1 ? filteredSessions.length : searchResults.currentIndex - 1;
    }

    setSearchResults({ ...searchResults, currentIndex: newIndex });

    // Find the SearchView's container element
    const searchContainer =
      containerRef.current?.querySelector<SearchContainerElement>('.search-container');
    if (searchContainer?._searchHighlighter) {
      // Update the current match in the highlighter
      searchContainer._searchHighlighter.setCurrentMatch(newIndex - 1, true);
    }
  };

  // Handle modal close
  const handleModalClose = useCallback(() => {
    setShowEditModal(false);
    setEditingSession(null);
  }, []);

  const handleModalSave = useCallback(async (sessionId: string, newDescription: string) => {
    // Update state immediately for optimistic UI
    setSessions((prevSessions) =>
      prevSessions.map((s) =>
        s.id === sessionId ? { ...s, metadata: { ...s.metadata, description: newDescription } } : s
      )
    );
  }, []);

  const handleEditSession = useCallback((session: Session) => {
    setEditingSession(session);
    setShowEditModal(true);
  }, []);

  const SessionItem = React.memo(function SessionItem({
    session,
    onEditClick,
  }: {
    session: Session;
    onEditClick: (session: Session) => void;
  }) {
    const handleEditClick = useCallback(
      (e: React.MouseEvent) => {
        e.stopPropagation(); // Prevent card click
        onEditClick(session);
      },
      [onEditClick, session]
    );

    const handleCardClick = useCallback(() => {
      onSelectSession(session.id);
    }, [session.id]);

    return (
      <Card
<<<<<<< HEAD
        onClick={() => onSelectSession(session.id)}
        className="session-item h-full py-3 px-4 hover:shadow-default cursor-pointer transition-all duration-150 flex flex-col justify-between"
        session-item-id={session.id}
=======
        onClick={handleCardClick}
        className="session-item h-full py-3 px-4 hover:shadow-default cursor-pointer transition-all duration-150 flex flex-col justify-between relative group"
>>>>>>> b38aa166
      >
        <button
          onClick={handleEditClick}
          className="absolute top-3 right-4 p-2 rounded opacity-0 group-hover:opacity-100 transition-opacity hover:bg-gray-100 dark:hover:bg-gray-700 cursor-pointer"
          title="Edit session name"
        >
          <Edit2 className="w-3 h-3 text-textSubtle hover:text-textStandard" />
        </button>

        <div className="flex-1">
          <h3 className="text-base mb-1 pr-6 break-words">
            {session.metadata.description || session.id}
          </h3>

          <div className="flex items-center text-text-muted text-xs mb-1">
            <Calendar className="w-3 h-3 mr-1 flex-shrink-0" />
            <span>{formatMessageTimestamp(Date.parse(session.modified) / 1000)}</span>
          </div>
          <div className="flex items-center text-text-muted text-xs mb-1">
            <Folder className="w-3 h-3 mr-1 flex-shrink-0" />
            <span className="truncate">{session.metadata.working_dir}</span>
          </div>
        </div>

        <div className="flex items-center justify-between mt-1 pt-2">
          <div className="flex items-center space-x-3 text-xs text-text-muted">
            <div className="flex items-center">
              <MessageSquareText className="w-3 h-3 mr-1" />
              <span className="font-mono">{session.metadata.message_count}</span>
            </div>
            {session.metadata.total_tokens !== null && (
              <div className="flex items-center">
                <Target className="w-3 h-3 mr-1" />
                <span className="font-mono">{session.metadata.total_tokens.toLocaleString()}</span>
              </div>
            )}
          </div>
        </div>
      </Card>
    );
  });

  // Render skeleton loader for session items with variations
  const SessionSkeleton = React.memo(({ variant = 0 }: { variant?: number }) => {
    const titleWidths = ['w-3/4', 'w-2/3', 'w-4/5', 'w-1/2'];
    const pathWidths = ['w-32', 'w-28', 'w-36', 'w-24'];
    const tokenWidths = ['w-12', 'w-10', 'w-14', 'w-8'];

    return (
      <Card className="session-skeleton h-full py-3 px-4 flex flex-col justify-between">
        <div className="flex-1">
          <Skeleton className={`h-5 ${titleWidths[variant % titleWidths.length]} mb-2`} />
          <div className="flex items-center mb-1">
            <Skeleton className="h-3 w-3 mr-1 rounded-sm" />
            <Skeleton className="h-4 w-20" />
          </div>
          <div className="flex items-center mb-1">
            <Skeleton className="h-3 w-3 mr-1 rounded-sm" />
            <Skeleton className={`h-4 ${pathWidths[variant % pathWidths.length]}`} />
          </div>
        </div>

        <div className="flex items-center justify-between mt-1 pt-2">
          <div className="flex items-center space-x-3">
            <div className="flex items-center">
              <Skeleton className="h-3 w-3 mr-1 rounded-sm" />
              <Skeleton className="h-4 w-8" />
            </div>
            <div className="flex items-center">
              <Skeleton className="h-3 w-3 mr-1 rounded-sm" />
              <Skeleton className={`h-4 ${tokenWidths[variant % tokenWidths.length]}`} />
            </div>
          </div>
        </div>
      </Card>
    );
  });

  SessionSkeleton.displayName = 'SessionSkeleton';

  const renderActualContent = () => {
    if (error) {
      return (
        <div className="flex flex-col items-center justify-center h-full text-text-muted">
          <AlertCircle className="h-12 w-12 text-red-500 mb-4" />
          <p className="text-lg mb-2">Error Loading Sessions</p>
          <p className="text-sm text-center mb-4">{error}</p>
          <Button onClick={loadSessions} variant="default">
            Try Again
          </Button>
        </div>
      );
    }

    if (sessions.length === 0) {
      return (
        <div className="flex flex-col justify-center h-full text-text-muted">
          <MessageSquareText className="h-12 w-12 mb-4" />
          <p className="text-lg mb-2">No chat sessions found</p>
          <p className="text-sm">Your chat history will appear here</p>
        </div>
      );
    }

    if (dateGroups.length === 0 && searchResults !== null) {
      return (
        <div className="flex flex-col items-center justify-center h-full text-text-muted mt-4">
          <MessageSquareText className="h-12 w-12 mb-4" />
          <p className="text-lg mb-2">No matching sessions found</p>
          <p className="text-sm">Try adjusting your search terms</p>
        </div>
      );
    }

    // For regular rendering in grid layout
    return (
      <div className="space-y-8">
        {dateGroups.map((group) => (
          <div key={group.label} className="space-y-4">
            <div className="sticky top-0 z-10 bg-background-default/95 backdrop-blur-sm">
              <h2 className="text-text-muted">{group.label}</h2>
            </div>
            <div className="grid grid-cols-1 sm:grid-cols-2 lg:grid-cols-3 xl:grid-cols-4 2xl:grid-cols-5 gap-4">
              {group.sessions.map((session) => (
                <SessionItem key={session.id} session={session} onEditClick={handleEditSession} />
              ))}
            </div>
          </div>
        ))}
      </div>
    );
  };

  return (
    <>
      <MainPanelLayout>
        <div className="flex-1 flex flex-col min-h-0">
          <div className="bg-background-default px-8 pb-8 pt-16">
            <div className="flex flex-col page-transition">
              <div className="flex justify-between items-center mb-1">
                <h1 className="text-4xl font-light">Chat history</h1>
              </div>
              <p className="text-sm text-text-muted mb-4">
                View and search your past conversations with Goose.
              </p>
            </div>
          </div>

          <div className="flex-1 min-h-0 relative px-8">
            <ScrollArea className="h-full" data-search-scroll-area>
              <div ref={containerRef} className="h-full relative">
                <SearchView
                  onSearch={handleSearch}
                  onNavigate={handleSearchNavigation}
                  searchResults={searchResults}
                  className="relative"
                >
                  {/* Skeleton layer - always rendered but conditionally visible */}
                  <div
                    className={`absolute inset-0 transition-opacity duration-300 ${
                      isLoading || showSkeleton
                        ? 'opacity-100 z-10'
                        : 'opacity-0 z-0 pointer-events-none'
                    }`}
                  >
                    <div className="space-y-8">
                      {/* Today section */}
                      <div className="space-y-4">
                        <Skeleton className="h-6 w-16" />
                        <div className="grid grid-cols-1 sm:grid-cols-2 lg:grid-cols-3 xl:grid-cols-4 2xl:grid-cols-5 gap-4">
                          <SessionSkeleton variant={0} />
                          <SessionSkeleton variant={1} />
                          <SessionSkeleton variant={2} />
                          <SessionSkeleton variant={3} />
                          <SessionSkeleton variant={0} />
                        </div>
                      </div>

                      {/* Yesterday section */}
                      <div className="space-y-4">
                        <Skeleton className="h-6 w-20" />
                        <div className="grid grid-cols-1 sm:grid-cols-2 lg:grid-cols-3 xl:grid-cols-4 2xl:grid-cols-5 gap-4">
                          <SessionSkeleton variant={1} />
                          <SessionSkeleton variant={2} />
                          <SessionSkeleton variant={3} />
                          <SessionSkeleton variant={0} />
                          <SessionSkeleton variant={1} />
                          <SessionSkeleton variant={2} />
                        </div>
                      </div>

                      {/* Additional section */}
                      <div className="space-y-4">
                        <Skeleton className="h-6 w-24" />
                        <div className="grid grid-cols-1 sm:grid-cols-2 lg:grid-cols-3 xl:grid-cols-4 2xl:grid-cols-5 gap-4">
                          <SessionSkeleton variant={3} />
                          <SessionSkeleton variant={0} />
                          <SessionSkeleton variant={1} />
                        </div>
                      </div>
                    </div>
                  </div>

                  {/* Content layer - always rendered but conditionally visible */}
                  <div
                    className={`relative transition-opacity duration-300 ${
                      showContent ? 'opacity-100 z-10' : 'opacity-0 z-0'
                    }`}
                  >
                    {renderActualContent()}
                  </div>
                </SearchView>
              </div>
            </ScrollArea>
          </div>
        </div>
      </MainPanelLayout>

      <EditSessionModal
        session={editingSession}
        isOpen={showEditModal}
        onClose={handleModalClose}
        onSave={handleModalSave}
      />
    </>
  );
});

SessionListView.displayName = 'SessionListView';

export default SessionListView;<|MERGE_RESOLUTION|>--- conflicted
+++ resolved
@@ -366,14 +366,9 @@
 
     return (
       <Card
-<<<<<<< HEAD
         onClick={() => onSelectSession(session.id)}
-        className="session-item h-full py-3 px-4 hover:shadow-default cursor-pointer transition-all duration-150 flex flex-col justify-between"
+        className="session-item h-full py-3 px-4 hover:shadow-default cursor-pointer transition-all duration-150 flex flex-col justify-between relative group"
         session-item-id={session.id}
-=======
-        onClick={handleCardClick}
-        className="session-item h-full py-3 px-4 hover:shadow-default cursor-pointer transition-all duration-150 flex flex-col justify-between relative group"
->>>>>>> b38aa166
       >
         <button
           onClick={handleEditClick}
