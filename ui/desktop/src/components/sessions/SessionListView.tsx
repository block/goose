import React, { useEffect, useState, useRef } from 'react';
import {
  MessageSquareText,
  Target,
  LoaderCircle,
  AlertCircle,
  Calendar,
  ChevronRight,
  Folder,
} from 'lucide-react';
import { fetchSessions, type Session } from '../../sessions';
import { Card } from '../ui/card';
import { Button } from '../ui/button';
import BackButton from '../ui/BackButton';
import { ScrollArea } from '../ui/scroll-area';
import { View, ViewOptions } from '../../App';
import { formatMessageTimestamp } from '../../utils/timeUtils';
<<<<<<< HEAD
import { SearchView } from '../conversation/SearchView';
import { SearchHighlighter } from '../../utils/searchHighlighter';

interface SearchContainerElement extends HTMLDivElement {
  _searchHighlighter: SearchHighlighter | null;
}
=======
import MoreMenuLayout from '../more_menu/MoreMenuLayout';
>>>>>>> 6c0f8d64

interface SessionListViewProps {
  setView: (view: View, viewOptions?: ViewOptions) => void;
  onSelectSession: (sessionId: string) => void;
}

const ITEM_HEIGHT = 90; // Adjust based on your card height
const BUFFER_SIZE = 5; // Number of items to render above/below viewport

const SessionListView: React.FC<SessionListViewProps> = ({ setView, onSelectSession }) => {
  const [sessions, setSessions] = useState<Session[]>([]);
  const [filteredSessions, setFilteredSessions] = useState<Session[]>([]);
  const [isLoading, setIsLoading] = useState(true);
  const [error, setError] = useState<string | null>(null);
  const [searchTerm, setSearchTerm] = useState('');
  const [searchResults, setSearchResults] = useState<{
    count: number;
    currentIndex: number;
  } | null>(null);
  const containerRef = useRef<HTMLDivElement>(null);
  const [visibleRange, setVisibleRange] = useState({ start: 0, end: 20 });

  useEffect(() => {
    loadSessions();
  }, []);

  // Handle scroll events to update visible range
  useEffect(() => {
    const viewportEl = containerRef.current?.closest('[data-radix-scroll-area-viewport]');
    if (!viewportEl) return;

    const handleScroll = () => {
      const scrollTop = viewportEl.scrollTop;
      const viewportHeight = viewportEl.clientHeight;

      const start = Math.max(0, Math.floor(scrollTop / ITEM_HEIGHT) - BUFFER_SIZE);
      const end = Math.min(
        filteredSessions.length,
        Math.ceil((scrollTop + viewportHeight) / ITEM_HEIGHT) + BUFFER_SIZE
      );

      setVisibleRange({ start, end });
    };

    handleScroll(); // Initial calculation
    viewportEl.addEventListener('scroll', handleScroll);

    const resizeObserver = new ResizeObserver(handleScroll);
    resizeObserver.observe(viewportEl);

    return () => {
      viewportEl.removeEventListener('scroll', handleScroll);
      resizeObserver.disconnect();
    };
  }, [filteredSessions.length]);

  // Filter sessions when search term changes
  useEffect(() => {
    if (!searchTerm) {
      setFilteredSessions(sessions);
      setSearchResults(null);
      return;
    }

    const lowerSearchTerm = searchTerm.toLowerCase();
    const filtered = sessions.filter((session) => {
      const description = (session.metadata.description || session.id).toLowerCase();
      const path = session.path.toLowerCase();
      const workingDir = session.metadata.working_dir.toLowerCase();

      return (
        description.includes(lowerSearchTerm) ||
        path.includes(lowerSearchTerm) ||
        workingDir.includes(lowerSearchTerm)
      );
    });

    setFilteredSessions(filtered);
    setSearchResults(filtered.length > 0 ? { count: filtered.length, currentIndex: 1 } : null);
  }, [searchTerm, sessions]);

  const loadSessions = async () => {
    setIsLoading(true);
    setError(null);
    try {
<<<<<<< HEAD
      const response = await fetchSessions();
      setSessions(response.sessions);
      setFilteredSessions(response.sessions);
=======
      const sessions = await fetchSessions();
      setSessions(sessions);
>>>>>>> 6c0f8d64
    } catch (err) {
      console.error('Failed to load sessions:', err);
      setError('Failed to load sessions. Please try again later.');
      setSessions([]);
      setFilteredSessions([]);
    } finally {
      setIsLoading(false);
    }
  };

<<<<<<< HEAD
  // Handle search result navigation
  const handleSearchNavigation = (direction: 'next' | 'prev') => {
    if (!searchResults || filteredSessions.length === 0) return;
=======
  return (
    <div className="h-screen w-full">
      <MoreMenuLayout showMenu={false} />
>>>>>>> 6c0f8d64

    let newIndex: number;
    if (direction === 'next') {
      newIndex = (searchResults.currentIndex % filteredSessions.length) + 1;
    } else {
      newIndex =
        searchResults.currentIndex === 1 ? filteredSessions.length : searchResults.currentIndex - 1;
    }

    setSearchResults({ ...searchResults, currentIndex: newIndex });

    // Find the SearchView's container element
    const searchContainer =
      containerRef.current?.querySelector<SearchContainerElement>('.search-container');
    if (searchContainer?._searchHighlighter) {
      // Update the current match in the highlighter (convert to 0-based index)
      searchContainer._searchHighlighter.setCurrentMatch(newIndex - 1, false);
    }

    // Calculate the target item's position and scroll to it
    const targetPosition = (newIndex - 1) * ITEM_HEIGHT;
    const viewportEl = containerRef.current?.closest('[data-radix-scroll-area-viewport]');
    if (viewportEl) {
      viewportEl.scrollTo({
        top: targetPosition - viewportEl.clientHeight / 2 + ITEM_HEIGHT / 2,
        behavior: 'smooth',
      });
    }
  };

  // Render a session item
  const SessionItem = React.memo(function SessionItem({ session }: { session: Session }) {
    return (
      <Card
        onClick={() => onSelectSession(session.id)}
        className="p-2 mx-4 mb-2 bg-bgSecondary hover:bg-bgSubtle cursor-pointer transition-all duration-150"
      >
        <div className="flex justify-between items-start gap-4">
          <div className="min-w-0 flex-1">
            <h3 className="text-base font-medium text-textStandard truncate max-w-[50vw]">
              {session.metadata.description || session.id}
            </h3>
            <div className="flex gap-3 min-w-0">
              <div className="flex items-center text-textSubtle text-sm shrink-0">
                <Calendar className="w-3 h-3 mr-1 flex-shrink-0" />
                <span>{formatMessageTimestamp(Date.parse(session.modified) / 1000)}</span>
              </div>
              <div className="flex items-center text-textSubtle text-sm min-w-0">
                <Folder className="w-3 h-3 mr-1 flex-shrink-0" />
                <span className="truncate">{session.metadata.working_dir}</span>
              </div>
            </div>
          </div>

          <div className="flex items-center gap-3 shrink-0">
            <div className="flex flex-col items-end">
              <div className="flex items-center text-sm text-textSubtle">
                <span>{session.path.split('/').pop() || session.path}</span>
              </div>
              <div className="flex items-center mt-1 space-x-3 text-sm text-textSubtle">
                <div className="flex items-center">
                  <MessageSquareText className="w-3 h-3 mr-1" />
                  <span>{session.metadata.message_count}</span>
                </div>
                {session.metadata.total_tokens !== null && (
                  <div className="flex items-center">
                    <Target className="w-3 h-3 mr-1" />
                    <span>{session.metadata.total_tokens.toLocaleString()}</span>
                  </div>
                )}
              </div>
            </div>
            <ChevronRight className="w-8 h-5 text-textSubtle" />
          </div>
        </div>
      </Card>
    );
  });

  const renderContent = () => {
    if (isLoading) {
      return (
        <div className="flex justify-center items-center h-full">
          <LoaderCircle className="h-8 w-8 animate-spin text-textPrimary" />
        </div>
      );
    }

    if (error) {
      return (
        <div className="flex flex-col items-center justify-center h-full text-textSubtle">
          <AlertCircle className="h-12 w-12 text-red-500 mb-4" />
          <p className="text-lg mb-2">Error Loading Sessions</p>
          <p className="text-sm text-center mb-4">{error}</p>
          <Button onClick={loadSessions} variant="default">
            Try Again
          </Button>
        </div>
      );
    }

    if (filteredSessions.length === 0) {
      if (searchTerm) {
        return (
          <div className="flex flex-col items-center justify-center h-full text-textSubtle mt-4">
            <MessageSquareText className="h-12 w-12 mb-4" />
            <p className="text-lg mb-2">No matching sessions found</p>
            <p className="text-sm">Try adjusting your search terms</p>
          </div>
        );
      }
      return (
        <div className="flex flex-col items-center justify-center h-full text-textSubtle">
          <MessageSquareText className="h-12 w-12 mb-4" />
          <p className="text-lg mb-2">No chat sessions found</p>
          <p className="text-sm">Your chat history will appear here</p>
        </div>
      );
    }

    const visibleSessions = filteredSessions.slice(visibleRange.start, visibleRange.end);

    return (
      <div style={{ height: filteredSessions.length * ITEM_HEIGHT }} className="relative">
        <div
          style={{
            position: 'absolute',
            top: visibleRange.start * ITEM_HEIGHT,
            width: '100%',
          }}
        >
          {visibleSessions.map((session) => (
            <SessionItem key={session.id} session={session} />
          ))}
        </div>
      </div>
    );
  };

  // Custom search handler to update filtered results
  const handleSearch = (term: string, _caseSensitive: boolean) => {
    setSearchTerm(term);
    // Reset scroll position when search changes
    const viewportEl = containerRef.current?.closest('[data-radix-scroll-area-viewport]');
    if (viewportEl) {
      viewportEl.scrollTop = 0;
    }
    setVisibleRange({ start: 0, end: 20 });
  };

  return (
    <div className="h-screen w-full flex flex-col">
      <div className="relative flex items-center h-[36px] w-full bg-bgSubtle"></div>

      <div className="flex-1 flex flex-col min-h-0">
        <div className="px-8 pt-6 pb-4">
          <BackButton onClick={() => setView('chat')} />
        </div>

        {/* Content Area */}
        <div className="flex flex-col mb-6 px-8">
          <h1 className="text-3xl font-medium text-textStandard">Previous goose sessions</h1>
          <h3 className="text-sm text-textSubtle mt-2">
            View previous goose sessions and their contents to pick up where you left off.
          </h3>
        </div>

        <div className="flex-1 min-h-0 relative">
          <ScrollArea className="h-full" data-search-scroll-area>
            <div ref={containerRef} className="h-full relative">
              <SearchView
                onSearch={handleSearch}
                onNavigate={handleSearchNavigation}
                searchResults={searchResults}
                className="relative"
              >
                {renderContent()}
              </SearchView>
            </div>
          </ScrollArea>
        </div>
      </div>
    </div>
  );
};

export default SessionListView;<|MERGE_RESOLUTION|>--- conflicted
+++ resolved
@@ -15,16 +15,13 @@
 import { ScrollArea } from '../ui/scroll-area';
 import { View, ViewOptions } from '../../App';
 import { formatMessageTimestamp } from '../../utils/timeUtils';
-<<<<<<< HEAD
+import MoreMenuLayout from '../more_menu/MoreMenuLayout';
 import { SearchView } from '../conversation/SearchView';
 import { SearchHighlighter } from '../../utils/searchHighlighter';
 
 interface SearchContainerElement extends HTMLDivElement {
   _searchHighlighter: SearchHighlighter | null;
 }
-=======
-import MoreMenuLayout from '../more_menu/MoreMenuLayout';
->>>>>>> 6c0f8d64
 
 interface SessionListViewProps {
   setView: (view: View, viewOptions?: ViewOptions) => void;
@@ -110,14 +107,9 @@
     setIsLoading(true);
     setError(null);
     try {
-<<<<<<< HEAD
-      const response = await fetchSessions();
-      setSessions(response.sessions);
-      setFilteredSessions(response.sessions);
-=======
       const sessions = await fetchSessions();
       setSessions(sessions);
->>>>>>> 6c0f8d64
+      setFilteredSessions(sessions);
     } catch (err) {
       console.error('Failed to load sessions:', err);
       setError('Failed to load sessions. Please try again later.');
@@ -128,15 +120,9 @@
     }
   };
 
-<<<<<<< HEAD
   // Handle search result navigation
   const handleSearchNavigation = (direction: 'next' | 'prev') => {
     if (!searchResults || filteredSessions.length === 0) return;
-=======
-  return (
-    <div className="h-screen w-full">
-      <MoreMenuLayout showMenu={false} />
->>>>>>> 6c0f8d64
 
     let newIndex: number;
     if (direction === 'next') {
@@ -306,6 +292,7 @@
 
         <div className="flex-1 min-h-0 relative">
           <ScrollArea className="h-full" data-search-scroll-area>
+            <MoreMenuLayout showMenu={false} />
             <div ref={containerRef} className="h-full relative">
               <SearchView
                 onSearch={handleSearch}
