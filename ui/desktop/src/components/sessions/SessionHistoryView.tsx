import React, { useState, useEffect } from 'react';
import {
  Calendar,
  MessageSquareText,
  Folder,
  Share2,
  Sparkles,
  Copy,
  Check,
  Target,
  LoaderCircle,
  AlertCircle,
} from 'lucide-react';
import { resumeSession } from '../../sessions';
import { Button } from '../ui/button';
import { toast } from 'react-toastify';
import { MainPanelLayout } from '../Layout/MainPanelLayout';
import { ScrollArea } from '../ui/scroll-area';
import { formatMessageTimestamp } from '../../utils/timeUtils';
import { createSharedSession } from '../../sharedSessions';
import {
  Dialog,
  DialogContent,
  DialogDescription,
  DialogFooter,
  DialogHeader,
  DialogTitle,
} from '../ui/dialog';
import ProgressiveMessageList from '../ProgressiveMessageList';
import { SearchView } from '../conversation/SearchView';
import BackButton from '../ui/BackButton';
import { Tooltip, TooltipContent, TooltipTrigger } from '../ui/Tooltip';
import { Message, Session } from '../../api';

// Helper function to determine if a message is a user message (same as useChatEngine)
const isUserMessage = (message: Message): boolean => {
  if (message.role === 'assistant') {
    return false;
  }
  return !message.content.every((c) => c.type === 'toolConfirmationRequest');
};

const filterMessagesForDisplay = (messages: Message[]): Message[] => {
  return messages;
};

interface SessionHistoryViewProps {
  session: Session;
  isLoading: boolean;
  error: string | null;
  onBack: () => void;
  onRetry: () => void;
  showActionButtons?: boolean;
}

// Custom SessionHeader component similar to SessionListView style
const SessionHeader: React.FC<{
  onBack: () => void;
  children: React.ReactNode;
  title: string;
  actionButtons?: React.ReactNode;
}> = ({ onBack, children, title, actionButtons }) => {
  return (
    <div className="flex flex-col pb-8 border-b">
      <div className="flex items-center pt-0 mb-1">
        <BackButton onClick={onBack} />
      </div>
      <h1 className="text-4xl font-light mb-4 pt-6">{title}</h1>
      <div className="flex items-center">{children}</div>
      {actionButtons && <div className="flex items-center space-x-3 mt-4">{actionButtons}</div>}
    </div>
  );
};

const SessionMessages: React.FC<{
  messages: Message[];
  isLoading: boolean;
  error: string | null;
  onRetry: () => void;
}> = ({ messages, isLoading, error, onRetry }) => {
  const filteredMessages = filterMessagesForDisplay(messages);

  return (
    <ScrollArea className="h-full w-full">
      <div className="pb-24 pt-8">
        <div className="flex flex-col space-y-6">
          {isLoading ? (
            <div className="flex justify-center items-center py-12">
              <LoaderCircle className="animate-spin h-8 w-8 text-textStandard" />
            </div>
          ) : error ? (
            <div className="flex flex-col items-center justify-center py-8 text-textSubtle">
              <div className="text-red-500 mb-4">
                <AlertCircle size={32} />
              </div>
              <p className="text-md mb-2">Error Loading Session Details</p>
              <p className="text-sm text-center mb-4">{error}</p>
              <Button onClick={onRetry} variant="default">
                Try Again
              </Button>
            </div>
          ) : filteredMessages?.length > 0 ? (
<<<<<<< HEAD
            <div className="max-w-4xl mx-auto w-full">
              <SearchView>
                <ProgressiveMessageList
                  messages={filteredMessages}
                  chat={{
                    sessionId: 'session-preview',
                    messageHistoryIndex: filteredMessages.length,
                  }}
                  toolCallNotifications={new Map()}
                  append={() => {}} // Read-only for session history
                  appendMessage={(newMessage) => {
                    // Read-only - do nothing
                    console.log('appendMessage called in read-only session history:', newMessage);
                  }}
                  isUserMessage={isUserMessage} // Use the same function as BaseChat
                  batchSize={15} // Same as BaseChat default
                  batchDelay={30} // Same as BaseChat default
                  showLoadingThreshold={30} // Same as BaseChat default
                />
              </SearchView>
            </div>
=======
            <ContextManagerProvider>
              <div className="max-w-4xl mx-auto w-full">
                <SearchView placeholder="Search history...">
                  <ProgressiveMessageList
                    messages={filteredMessages}
                    chat={{
                      sessionId: 'session-preview',
                      messageHistoryIndex: filteredMessages.length,
                    }}
                    toolCallNotifications={new Map()}
                    append={() => {}} // Read-only for session history
                    appendMessage={(newMessage) => {
                      // Read-only - do nothing
                      console.log('appendMessage called in read-only session history:', newMessage);
                    }}
                    isUserMessage={isUserMessage} // Use the same function as BaseChat
                    batchSize={15} // Same as BaseChat default
                    batchDelay={30} // Same as BaseChat default
                    showLoadingThreshold={30} // Same as BaseChat default
                  />
                </SearchView>
              </div>
            </ContextManagerProvider>
>>>>>>> 1b532cc8
          ) : (
            <div className="flex flex-col items-center justify-center py-8 text-textSubtle">
              <MessageSquareText className="w-12 h-12 mb-4" />
              <p className="text-lg mb-2">No messages found</p>
              <p className="text-sm">This session doesn't contain any messages</p>
            </div>
          )}
        </div>
      </div>
    </ScrollArea>
  );
};

const SessionHistoryView: React.FC<SessionHistoryViewProps> = ({
  session,
  isLoading,
  error,
  onBack,
  onRetry,
  showActionButtons = true,
}) => {
  const [isShareModalOpen, setIsShareModalOpen] = useState(false);
  const [shareLink, setShareLink] = useState<string>('');
  const [isSharing, setIsSharing] = useState(false);
  const [isCopied, setIsCopied] = useState(false);
  const [canShare, setCanShare] = useState(false);

  const messages = session.conversation || [];

  useEffect(() => {
    const savedSessionConfig = localStorage.getItem('session_sharing_config');
    if (savedSessionConfig) {
      try {
        const config = JSON.parse(savedSessionConfig);
        if (config.enabled && config.baseUrl) {
          setCanShare(true);
        }
      } catch (error) {
        console.error('Error parsing session sharing config:', error);
      }
    }
  }, []);

  const handleShare = async () => {
    setIsSharing(true);

    try {
      const savedSessionConfig = localStorage.getItem('session_sharing_config');
      if (!savedSessionConfig) {
        throw new Error('Session sharing is not configured. Please configure it in settings.');
      }

      const config = JSON.parse(savedSessionConfig);
      if (!config.enabled || !config.baseUrl) {
        throw new Error('Session sharing is not enabled or base URL is not configured.');
      }

      const shareToken = await createSharedSession(
        config.baseUrl,
        session.working_dir,
        messages,
        session.description || 'Shared Session',
        session.total_tokens || 0
      );

      const shareableLink = `goose://sessions/${shareToken}`;
      setShareLink(shareableLink);
      setIsShareModalOpen(true);
    } catch (error) {
      console.error('Error sharing session:', error);
      toast.error(
        `Failed to share session: ${error instanceof Error ? error.message : 'Unknown error'}`
      );
    } finally {
      setIsSharing(false);
    }
  };

  const handleCopyLink = () => {
    navigator.clipboard
      .writeText(shareLink)
      .then(() => {
        setIsCopied(true);
        setTimeout(() => setIsCopied(false), 2000);
      })
      .catch((err) => {
        console.error('Failed to copy link:', err);
        toast.error('Failed to copy link to clipboard');
      });
  };

  const handleLaunchInNewWindow = () => {
    try {
      resumeSession(session);
    } catch (error) {
      toast.error(`Could not launch session: ${error instanceof Error ? error.message : error}`);
    }
  };

  // Define action buttons
  const actionButtons = showActionButtons ? (
    <>
      <Tooltip>
        <TooltipTrigger asChild>
          <Button
            onClick={handleShare}
            disabled={!canShare || isSharing}
            size="sm"
            variant="outline"
            className={canShare ? '' : 'cursor-not-allowed opacity-50'}
          >
            {isSharing ? (
              <>
                <LoaderCircle className="w-4 h-4 mr-2 animate-spin" />
                Sharing...
              </>
            ) : (
              <>
                <Share2 className="w-4 h-4" />
                Share
              </>
            )}
          </Button>
        </TooltipTrigger>
        {!canShare ? (
          <TooltipContent>
            <p>
              To enable session sharing, go to <b>Settings</b> {'>'} <b>Session</b> {'>'}{' '}
              <b>Session Sharing</b>.
            </p>
          </TooltipContent>
        ) : null}
      </Tooltip>
      <Button onClick={handleLaunchInNewWindow} size="sm" variant="outline">
        <Sparkles className="w-4 h-4" />
        Resume
      </Button>
    </>
  ) : null;

  return (
    <>
      <MainPanelLayout>
        <div className="flex-1 flex flex-col min-h-0 px-8">
          <SessionHeader
            onBack={onBack}
            title={session.description || 'Session Details'}
            actionButtons={!isLoading ? actionButtons : null}
          >
            <div className="flex flex-col">
              {!isLoading ? (
                <>
                  <div className="flex items-center text-text-muted text-sm space-x-5 font-mono">
                    <span className="flex items-center">
                      <Calendar className="w-4 h-4 mr-1" />
                      {formatMessageTimestamp(messages[0]?.created)}
                    </span>
                    <span className="flex items-center">
                      <MessageSquareText className="w-4 h-4 mr-1" />
                      {session.message_count}
                    </span>
                    {session.total_tokens !== null && (
                      <span className="flex items-center">
                        <Target className="w-4 h-4 mr-1" />
                        {(session.total_tokens || 0).toLocaleString()}
                      </span>
                    )}
                  </div>
                  <div className="flex items-center text-text-muted text-sm mt-1 font-mono">
                    <span className="flex items-center">
                      <Folder className="w-4 h-4 mr-1" />
                      {session.working_dir}
                    </span>
                  </div>
                </>
              ) : (
                <div className="flex items-center text-text-muted text-sm">
                  <LoaderCircle className="w-4 h-4 mr-2 animate-spin" />
                  <span>Loading session details...</span>
                </div>
              )}
            </div>
          </SessionHeader>

          <SessionMessages
            messages={messages}
            isLoading={isLoading}
            error={error}
            onRetry={onRetry}
          />
        </div>
      </MainPanelLayout>

      <Dialog open={isShareModalOpen} onOpenChange={setIsShareModalOpen}>
        <DialogContent className="sm:max-w-md">
          <DialogHeader>
            <DialogTitle className="flex justify-center items-center gap-2">
              <Share2 className="w-6 h-6 text-textStandard" />
              Share Session (beta)
            </DialogTitle>
            <DialogDescription>
              Share this session link to give others a read only view of your goose chat.
            </DialogDescription>
          </DialogHeader>

          <div className="py-4">
            <div className="relative rounded-full border border-borderSubtle px-3 py-2 flex items-center bg-gray-100 dark:bg-gray-600">
              <code className="text-sm text-textStandard dark:text-textStandardInverse overflow-x-hidden break-all pr-8 w-full">
                {shareLink}
              </code>
              <Button
                shape="pill"
                variant="ghost"
                className="absolute right-2 top-1/2 -translate-y-1/2"
                onClick={handleCopyLink}
                disabled={isCopied}
              >
                {isCopied ? <Check className="h-4 w-4" /> : <Copy className="h-4 w-4" />}
                <span className="sr-only">Copy</span>
              </Button>
            </div>
          </div>

          <DialogFooter>
            <Button variant="outline" onClick={() => setIsShareModalOpen(false)}>
              Cancel
            </Button>
          </DialogFooter>
        </DialogContent>
      </Dialog>
    </>
  );
};

export default SessionHistoryView;<|MERGE_RESOLUTION|>--- conflicted
+++ resolved
@@ -100,9 +100,8 @@
               </Button>
             </div>
           ) : filteredMessages?.length > 0 ? (
-<<<<<<< HEAD
             <div className="max-w-4xl mx-auto w-full">
-              <SearchView>
+              <SearchView placeholder="Search history...">
                 <ProgressiveMessageList
                   messages={filteredMessages}
                   chat={{
@@ -122,31 +121,6 @@
                 />
               </SearchView>
             </div>
-=======
-            <ContextManagerProvider>
-              <div className="max-w-4xl mx-auto w-full">
-                <SearchView placeholder="Search history...">
-                  <ProgressiveMessageList
-                    messages={filteredMessages}
-                    chat={{
-                      sessionId: 'session-preview',
-                      messageHistoryIndex: filteredMessages.length,
-                    }}
-                    toolCallNotifications={new Map()}
-                    append={() => {}} // Read-only for session history
-                    appendMessage={(newMessage) => {
-                      // Read-only - do nothing
-                      console.log('appendMessage called in read-only session history:', newMessage);
-                    }}
-                    isUserMessage={isUserMessage} // Use the same function as BaseChat
-                    batchSize={15} // Same as BaseChat default
-                    batchDelay={30} // Same as BaseChat default
-                    showLoadingThreshold={30} // Same as BaseChat default
-                  />
-                </SearchView>
-              </div>
-            </ContextManagerProvider>
->>>>>>> 1b532cc8
           ) : (
             <div className="flex flex-col items-center justify-center py-8 text-textSubtle">
               <MessageSquareText className="w-12 h-12 mb-4" />
