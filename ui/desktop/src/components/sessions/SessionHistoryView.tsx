import React, { useState, useEffect } from 'react';
import {
  Calendar,
  MessageSquareText,
  Folder,
  Share2,
  Sparkles,
  Copy,
  Check,
  Target,
  LoaderCircle,
  AlertCircle,
<<<<<<< HEAD
  ExternalLink,
=======
>>>>>>> b7df6447
} from 'lucide-react';
import { type SessionDetails } from '../../sessions';
import { Button } from '../ui/button';
import { toast } from 'react-toastify';
import { MainPanelLayout } from '../Layout/MainPanelLayout';
import { ScrollArea } from '../ui/scroll-area';
import { formatMessageTimestamp } from '../../utils/timeUtils';
import { createSharedSession } from '../../sharedSessions';
import {
  Dialog,
  DialogContent,
  DialogDescription,
  DialogFooter,
  DialogHeader,
  DialogTitle,
} from '../ui/dialog';
import ProgressiveMessageList from '../ProgressiveMessageList';
import { SearchView } from '../conversation/SearchView';
import { ChatContextManagerProvider } from '../context_management/ChatContextManager';
import { Message } from '../../types/message';
import BackButton from '../ui/BackButton';

// Helper function to determine if a message is a user message (same as useChatEngine)
const isUserMessage = (message: Message): boolean => {
  if (message.role === 'assistant') {
    return false;
  }
  if (message.content.every((c) => c.type === 'toolConfirmationRequest')) {
    return false;
  }
  return true;
};

const filterMessagesForDisplay = (messages: Message[]): Message[] => {
  return messages.filter((message) => message.display);
};

interface SessionHistoryViewProps {
  session: SessionDetails;
  isLoading: boolean;
  error: string | null;
  onBack: () => void;
  onRetry: () => void;
  showActionButtons?: boolean;
}

// Custom SessionHeader component similar to SessionListView style
const SessionHeader: React.FC<{
  onBack: () => void;
  children: React.ReactNode;
  title: string;
  actionButtons?: React.ReactNode;
}> = ({ onBack, children, title, actionButtons }) => {
  return (
    <div className="flex flex-col pb-8 border-b">
      <div className="flex items-center pt-0 mb-1">
        <BackButton onClick={onBack} />
      </div>
      <h1 className="text-4xl font-light mb-4 pt-6">{title}</h1>
      <div className="flex items-center">{children}</div>
      {actionButtons && <div className="flex items-center space-x-3 mt-4">{actionButtons}</div>}
    </div>
  );
};

// Session messages component that uses the same rendering as BaseChat
const SessionMessages: React.FC<{
  messages: Message[];
  isLoading: boolean;
  error: string | null;
  onRetry: () => void;
}> = ({ messages, isLoading, error, onRetry }) => {
  // Filter messages for display (same as BaseChat)
  const filteredMessages = filterMessagesForDisplay(messages);

  return (
    <ScrollArea className="h-full w-full">
      <div className="pb-24 pt-8">
        <div className="flex flex-col space-y-6">
          {isLoading ? (
            <div className="flex justify-center items-center py-12">
              <LoaderCircle className="animate-spin h-8 w-8 text-textStandard" />
            </div>
          ) : error ? (
            <div className="flex flex-col items-center justify-center py-8 text-textSubtle">
              <div className="text-red-500 mb-4">
                <AlertCircle size={32} />
              </div>
              <p className="text-md mb-2">Error Loading Session Details</p>
              <p className="text-sm text-center mb-4">{error}</p>
              <Button onClick={onRetry} variant="default">
                Try Again
              </Button>
            </div>
          ) : filteredMessages?.length > 0 ? (
            <ChatContextManagerProvider>
              <div className="max-w-4xl mx-auto w-full">
                <SearchView>
                  <ProgressiveMessageList
                    messages={filteredMessages}
                    chat={{
                      id: 'session-preview',
                      messageHistoryIndex: filteredMessages.length,
                    }}
                    toolCallNotifications={new Map()}
                    append={() => {}} // Read-only for session history
                    appendMessage={(newMessage) => {
                      // Read-only - do nothing
                      console.log('appendMessage called in read-only session history:', newMessage);
                    }}
                    isUserMessage={isUserMessage} // Use the same function as BaseChat
                    batchSize={15} // Same as BaseChat default
                    batchDelay={30} // Same as BaseChat default
                    showLoadingThreshold={30} // Same as BaseChat default
                  />
                </SearchView>
              </div>
            </ChatContextManagerProvider>
          ) : (
            <div className="flex flex-col items-center justify-center py-8 text-textSubtle">
              <MessageSquareText className="w-12 h-12 mb-4" />
              <p className="text-lg mb-2">No messages found</p>
              <p className="text-sm">This session doesn't contain any messages</p>
            </div>
          )}
        </div>
      </div>
    </ScrollArea>
  );
};

const SessionHistoryView: React.FC<SessionHistoryViewProps> = ({
  session,
  isLoading,
  error,
  onBack,
  onRetry,
  showActionButtons = true,
}) => {
  const [isShareModalOpen, setIsShareModalOpen] = useState(false);
  const [shareLink, setShareLink] = useState<string>('');
  const [isSharing, setIsSharing] = useState(false);
  const [isCopied, setIsCopied] = useState(false);
  const [canShare, setCanShare] = useState(false);

  useEffect(() => {
    const savedSessionConfig = localStorage.getItem('session_sharing_config');
    if (savedSessionConfig) {
      try {
        const config = JSON.parse(savedSessionConfig);
        if (config.enabled && config.baseUrl) {
          setCanShare(true);
        }
      } catch (error) {
        console.error('Error parsing session sharing config:', error);
      }
    }
  }, []);

  const handleShare = async () => {
    setIsSharing(true);

    try {
      const savedSessionConfig = localStorage.getItem('session_sharing_config');
      if (!savedSessionConfig) {
        throw new Error('Session sharing is not configured. Please configure it in settings.');
      }

      const config = JSON.parse(savedSessionConfig);
      if (!config.enabled || !config.baseUrl) {
        throw new Error('Session sharing is not enabled or base URL is not configured.');
      }

      const shareToken = await createSharedSession(
        config.baseUrl,
        session.metadata.working_dir,
        session.messages,
        session.metadata.description || 'Shared Session',
        session.metadata.total_tokens
      );

      const shareableLink = `goose://sessions/${shareToken}`;
      setShareLink(shareableLink);
      setIsShareModalOpen(true);
    } catch (error) {
      console.error('Error sharing session:', error);
      toast.error(
        `Failed to share session: ${error instanceof Error ? error.message : 'Unknown error'}`
      );
    } finally {
      setIsSharing(false);
    }
  };

  const handleCopyLink = () => {
    navigator.clipboard
      .writeText(shareLink)
      .then(() => {
        setIsCopied(true);
        setTimeout(() => setIsCopied(false), 2000);
      })
      .catch((err) => {
        console.error('Failed to copy link:', err);
        toast.error('Failed to copy link to clipboard');
      });
  };

  const handleLaunchInNewWindow = () => {
    if (session) {
      console.log('Launching session in new window:', session.session_id);
      console.log('Session details:', session);

      // Get the working directory from the session metadata
      const workingDir = session.metadata?.working_dir;

      if (workingDir) {
        console.log(
          `Opening new window with session ID: ${session.session_id}, in working dir: ${workingDir}`
        );

        // Create a new chat window with the working directory and session ID
        window.electron.createChatWindow(
          undefined, // query
          workingDir, // dir
          undefined, // version
          session.session_id // resumeSessionId
        );

        console.log('createChatWindow called successfully');
      } else {
        console.error('No working directory found in session metadata');
        toast.error('Could not launch session: Missing working directory');
      }
    }
  };

  // Define action buttons
  const actionButtons = showActionButtons ? (
    <>
      <Button
        onClick={handleShare}
        disabled={!canShare || isSharing}
        size="sm"
        variant="outline"
        className={canShare ? '' : 'cursor-not-allowed opacity-50'}
      >
        {isSharing ? (
          <>
            <LoaderCircle className="w-4 h-4 mr-2 animate-spin" />
            Sharing...
          </>
        ) : (
          <>
            <Share2 className="w-4 h-4" />
            Share
          </>
        )}
      </Button>
      <Button onClick={handleLaunchInNewWindow} size="sm" variant="outline">
        <Sparkles className="w-4 h-4" />
        Resume
      </Button>
    </>
  ) : null;

  return (
    <>
      <MainPanelLayout>
        <div className="flex-1 flex flex-col min-h-0 px-8">
          <SessionHeader
            onBack={onBack}
            title={session.metadata.description || 'Session Details'}
            actionButtons={!isLoading ? actionButtons : null}
          >
            <div className="flex flex-col">
              {!isLoading && session.messages.length > 0 ? (
                <>
                  <div className="flex items-center text-text-muted text-sm space-x-5 font-mono">
                    <span className="flex items-center">
                      <Calendar className="w-4 h-4 mr-1" />
                      {formatMessageTimestamp(session.messages[0]?.created)}
                    </span>
                    <span className="flex items-center">
                      <MessageSquareText className="w-4 h-4 mr-1" />
                      {session.metadata.message_count}
                    </span>
                    {session.metadata.total_tokens !== null && (
                      <span className="flex items-center">
                        <Target className="w-4 h-4 mr-1" />
                        {session.metadata.total_tokens.toLocaleString()}
                      </span>
                    )}
                  </div>
                  <div className="flex items-center text-text-muted text-sm mt-1 font-mono">
                    <span className="flex items-center">
                      <Folder className="w-4 h-4 mr-1" />
                      {session.metadata.working_dir}
                    </span>
                  </div>
                </>
              ) : (
                <div className="flex items-center text-text-muted text-sm">
                  <LoaderCircle className="w-4 h-4 mr-2 animate-spin" />
                  <span>Loading session details...</span>
                </div>
              )}
            </div>
          </SessionHeader>

          <SessionMessages
            messages={session.messages}
            isLoading={isLoading}
            error={error}
            onRetry={onRetry}
          />
        </div>
      </MainPanelLayout>

      <Dialog open={isShareModalOpen} onOpenChange={setIsShareModalOpen}>
        <DialogContent className="sm:max-w-md">
          <DialogHeader>
            <DialogTitle className="flex justify-center items-center gap-2">
              <Share2 className="w-6 h-6 text-textStandard" />
              Share Session (beta)
            </DialogTitle>
            <DialogDescription>
              Share this session link to give others a read only view of your goose chat.
            </DialogDescription>
          </DialogHeader>

          <div className="py-4">
            <div className="relative rounded-full border border-borderSubtle px-3 py-2 flex items-center bg-gray-100 dark:bg-gray-600">
              <code className="text-sm text-textStandard dark:text-textStandardInverse overflow-x-hidden break-all pr-8 w-full">
                {shareLink}
              </code>
              <Button
                shape="pill"
                variant="ghost"
                className="absolute right-2 top-1/2 -translate-y-1/2"
                onClick={handleCopyLink}
                disabled={isCopied}
              >
                {isCopied ? <Check className="h-4 w-4" /> : <Copy className="h-4 w-4" />}
                <span className="sr-only">Copy</span>
              </Button>
            </div>
          </div>

          <DialogFooter>
            <Button variant="outline" onClick={() => setIsShareModalOpen(false)}>
              Cancel
            </Button>
          </DialogFooter>
        </DialogContent>
      </Dialog>
    </>
  );
};

export default SessionHistoryView;<|MERGE_RESOLUTION|>--- conflicted
+++ resolved
@@ -10,10 +10,6 @@
   Target,
   LoaderCircle,
   AlertCircle,
-<<<<<<< HEAD
-  ExternalLink,
-=======
->>>>>>> b7df6447
 } from 'lucide-react';
 import { type SessionDetails } from '../../sessions';
 import { Button } from '../ui/button';
