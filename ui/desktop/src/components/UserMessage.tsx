--- conflicted
+++ resolved
@@ -15,18 +15,13 @@
   onMessageUpdate?: (messageId: string, newContent: string) => void;
 }
 
-<<<<<<< HEAD
 export default function UserMessage({ message, onMessageUpdate }: UserMessageProps) {
-  const contentRef = useRef<HTMLDivElement>(null);
+  const contentRef = useRef<HTMLDivElement | null>(null);
   const textareaRef = useRef<HTMLTextAreaElement>(null);
   const [isEditing, setIsEditing] = useState(false);
   const [editContent, setEditContent] = useState('');
   const [hasBeenEdited, setHasBeenEdited] = useState(false);
   const [error, setError] = useState<string | null>(null);
-=======
-export default function UserMessage({ message }: UserMessageProps) {
-  const contentRef = useRef<HTMLDivElement | null>(null);
->>>>>>> 73e4839c
 
   // Extract text content from the message
   const textContent = getTextContent(message);
