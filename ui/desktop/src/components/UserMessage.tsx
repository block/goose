import { useRef, useMemo, useState, useEffect, useCallback } from 'react';
import ImagePreview from './ImagePreview';
import { extractImagePaths, removeImagePathsFromText } from '../utils/imageUtils';
import MarkdownContent from './MarkdownContent';
import MessageContent from './MessageContent';
import { Message, getTextContent } from '../types/message';
import MessageCopyLink from './MessageCopyLink';
import { formatMessageTimestamp } from '../utils/timeUtils';
import Edit from './icons/Edit';
import { Button } from './ui/button';

interface UserMessageProps {
  message: Message;
  onMessageUpdate?: (messageId: string, newContent: string) => void;
}

export default function UserMessage({ message, onMessageUpdate }: UserMessageProps) {
  const contentRef = useRef<HTMLDivElement | null>(null);
  const textareaRef = useRef<HTMLTextAreaElement>(null);
  const [isEditing, setIsEditing] = useState(false);
  const [editContent, setEditContent] = useState('');
  const [hasBeenEdited, setHasBeenEdited] = useState(false);
  const [error, setError] = useState<string | null>(null);

  // Extract text content from the message
  const textContent = getTextContent(message);

  // Extract image paths from the message
  const imagePaths = extractImagePaths(textContent);

  // Remove image paths from text for display - memoized for performance
  const displayText = useMemo(
    () => removeImagePathsFromText(textContent, imagePaths),
    [textContent, imagePaths]
  );

  // Memoize the timestamp
  const timestamp = useMemo(() => formatMessageTimestamp(message.created), [message.created]);

<<<<<<< HEAD
  // Extract URLs which explicitly contain the http:// or https:// protocol
  const urls = useMemo(() => extractUrls(displayText, []), [displayText]);

  // Check if the message contains action pills
  const hasActionPills = useMemo(() => {
    return /\[[^\]]+\]/.test(displayText);
  }, [displayText]);

=======
>>>>>>> 426001e5
  // Effect to handle message content changes and ensure persistence
  useEffect(() => {
    // Log content display for debugging
    window.electron.logInfo(
      `Displaying content for message: ${message.id} content: ${displayText}`
    );

    // If we're not editing, update the edit content to match the current message
    if (!isEditing) {
      setEditContent(displayText);
    }
  }, [message.content, displayText, message.id, isEditing]);

  // Initialize edit mode with current message content
  const initializeEditMode = useCallback(() => {
    setEditContent(displayText);
    setError(null);
    window.electron.logInfo(`Entering edit mode with content: ${displayText}`);
  }, [displayText]);

  // Handle edit button click
  const handleEditClick = useCallback(() => {
    const newEditingState = !isEditing;
    setIsEditing(newEditingState);

    // Initialize edit content when entering edit mode
    if (newEditingState) {
      initializeEditMode();
      window.electron.logInfo(`Edit interface shown for message: ${message.id}`);

      // Focus the textarea after a brief delay to ensure it's rendered
      setTimeout(() => {
        if (textareaRef.current) {
          textareaRef.current.focus();
          textareaRef.current.setSelectionRange(
            textareaRef.current.value.length,
            textareaRef.current.value.length
          );
        }
      }, 50);
    }

    window.electron.logInfo(`Edit state toggled: ${newEditingState} for message: ${message.id}`);
  }, [isEditing, initializeEditMode, message.id]);

  // Handle content changes in edit mode
  const handleContentChange = useCallback((e: React.ChangeEvent<HTMLTextAreaElement>) => {
    const newContent = e.target.value;
    setEditContent(newContent);
    setError(null); // Clear any previous errors
    window.electron.logInfo(`Content changed: ${newContent}`);
  }, []);

  // Handle save action
  const handleSave = useCallback(() => {
    // Exit edit mode immediately
    setIsEditing(false);

    // Check if content has actually changed
    if (editContent !== displayText) {
      // Validate content
      if (editContent.trim().length === 0) {
        setError('Message cannot be empty');
        return;
      }

      // Update the message content through the callback
      if (onMessageUpdate && message.id) {
        onMessageUpdate(message.id, editContent);
        setHasBeenEdited(true);
      }
    }
  }, [editContent, displayText, onMessageUpdate, message.id]);

  // Handle cancel action
  const handleCancel = useCallback(() => {
    window.electron.logInfo('Cancel clicked - reverting to original content');
    setIsEditing(false);
    setEditContent(displayText); // Reset to original content
    setError(null);
  }, [displayText]);

  // Handle keyboard events for accessibility
  const handleKeyDown = useCallback(
    (e: React.KeyboardEvent) => {
      window.electron.logInfo(
        `Key pressed: ${e.key}, metaKey: ${e.metaKey}, ctrlKey: ${e.ctrlKey}`
      );

      if (e.key === 'Escape') {
        e.preventDefault();
        handleCancel();
      } else if (e.key === 'Enter' && (e.metaKey || e.ctrlKey)) {
        e.preventDefault();
        window.electron.logInfo('Cmd+Enter detected, calling handleSave');
        handleSave();
      }
    },
    [handleCancel, handleSave]
  );

  // Auto-resize textarea based on content
  useEffect(() => {
    if (textareaRef.current && isEditing) {
      textareaRef.current.style.height = 'auto';
      textareaRef.current.style.height = `${Math.min(textareaRef.current.scrollHeight, 200)}px`;
    }
  }, [editContent, isEditing]);

  return (
    <div className="w-full mt-[16px] opacity-0 animate-[appear_150ms_ease-in_forwards]">
      <div className="flex flex-col group">
        {isEditing ? (
          // Truly wide, centered, in-place edit box replacing the bubble
          <div className="w-full max-w-4xl mx-auto bg-background-light dark:bg-background-dark text-text-prominent rounded-xl border border-border-subtle shadow-lg py-4 px-4 my-2 transition-all duration-200 ease-in-out">
            <textarea
              ref={textareaRef}
              value={editContent}
              onChange={handleContentChange}
              onKeyDown={handleKeyDown}
              className="w-full resize-none bg-transparent text-text-prominent placeholder:text-text-subtle border border-border-subtle rounded-lg focus:outline-none focus:ring-2 focus:ring-blue-400 focus:border-blue-400 transition-all duration-200 text-base leading-relaxed"
              style={{
                minHeight: '120px',
                maxHeight: '300px',
                padding: '16px',
                fontFamily: 'inherit',
                lineHeight: '1.6',
                wordBreak: 'break-word',
                overflowWrap: 'break-word',
              }}
              placeholder="Edit your message..."
              aria-label="Edit message content"
              aria-describedby={error ? `error-${message.id}` : undefined}
            />
            {/* Error message */}
            {error && (
              <div
                id={`error-${message.id}`}
                className="text-red-400 text-xs mt-2 mb-2"
                role="alert"
                aria-live="polite"
              >
                {error}
              </div>
            )}
            <div className="flex justify-end gap-3 mt-4">
              <Button onClick={handleCancel} variant="ghost" aria-label="Cancel editing">
                Cancel
              </Button>
              <Button onClick={handleSave} aria-label="Save changes">
                Save
              </Button>
            </div>
          </div>
        ) : (
          // Normal message display
          <div className="message flex justify-end w-full">
            <div className="flex-col max-w-[85%] w-fit">
              <div className="flex flex-col group">
                <div className="flex bg-background-accent text-text-on-accent rounded-xl py-2.5 px-4">
                  <div ref={contentRef}>
                    {hasActionPills ? (
                      <MessageContent
                        content={displayText}
                        className="text-text-on-accent prose-a:text-text-on-accent prose-headings:text-text-on-accent prose-strong:text-text-on-accent prose-em:text-text-on-accent user-message"
                      />
                    ) : (
                      <MarkdownContent
                        content={displayText}
                        className="text-text-on-accent prose-a:text-text-on-accent prose-headings:text-text-on-accent prose-strong:text-text-on-accent prose-em:text-text-on-accent user-message"
                      />
                    )}
                  </div>
                </div>

                {/* Render images if any */}
                {imagePaths.length > 0 && (
                  <div className="flex flex-wrap gap-2 mt-2">
                    {imagePaths.map((imagePath, index) => (
                      <ImagePreview key={index} src={imagePath} alt={`Pasted image ${index + 1}`} />
                    ))}
                  </div>
                )}

                <div className="relative h-[22px] flex justify-end text-right">
                  <div className="absolute w-40 font-mono right-0 text-xs text-text-muted pt-1 transition-all duration-200 group-hover:-translate-y-4 group-hover:opacity-0">
                    {timestamp}
                  </div>
                  <div className="absolute right-0 pt-1 flex items-center gap-2">
                    <button
                      onClick={handleEditClick}
                      onKeyDown={(e) => {
                        if (e.key === 'Enter' || e.key === ' ') {
                          e.preventDefault();
                          handleEditClick();
                        }
                      }}
                      className="flex items-center gap-1 text-xs text-text-subtle hover:cursor-pointer hover:text-text-prominent transition-all duration-200 opacity-0 group-hover:opacity-100 -translate-y-4 group-hover:translate-y-0 focus:outline-none focus:ring-2 focus:ring-blue-400 focus:ring-opacity-50 rounded"
                      aria-label={`Edit message: ${displayText.substring(0, 50)}${displayText.length > 50 ? '...' : ''}`}
                      aria-expanded={isEditing}
                      title="Edit message"
                    >
                      <Edit className="h-3 w-3" />
                      <span>Edit</span>
                    </button>
                    <MessageCopyLink text={displayText} contentRef={contentRef} />
                  </div>
                </div>
              </div>
            </div>
          </div>
        )}

        {/* Edited indicator */}
        {hasBeenEdited && !isEditing && (
          <div className="text-xs text-text-subtle mt-1 text-right transition-opacity duration-200">
            Edited
          </div>
        )}
      </div>
    </div>
  );
}<|MERGE_RESOLUTION|>--- conflicted
+++ resolved
@@ -37,17 +37,10 @@
   // Memoize the timestamp
   const timestamp = useMemo(() => formatMessageTimestamp(message.created), [message.created]);
 
-<<<<<<< HEAD
-  // Extract URLs which explicitly contain the http:// or https:// protocol
-  const urls = useMemo(() => extractUrls(displayText, []), [displayText]);
-
   // Check if the message contains action pills
   const hasActionPills = useMemo(() => {
     return /\[[^\]]+\]/.test(displayText);
   }, [displayText]);
-
-=======
->>>>>>> 426001e5
   // Effect to handle message content changes and ensure persistence
   useEffect(() => {
     // Log content display for debugging
