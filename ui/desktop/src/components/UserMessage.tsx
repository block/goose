--- conflicted
+++ resolved
@@ -34,11 +34,6 @@
               />
             </div>
           </div>
-<<<<<<< HEAD
-          <div className="flex justify-between items-center">
-            <div className="text-[11px] text-[--grey-50] pl-1 pt-1">{timestamp}</div>
-            <MessageCopyLink text={textContent} contentRef={contentRef} />
-=======
           <div className="relative h-[22px] flex justify-end">
             <div className="absolute right-0 text-xs text-textSubtle pt-1 transition-all duration-200 group-hover:-translate-y-4 group-hover:opacity-0">
               {timestamp}
@@ -46,7 +41,6 @@
             <div className="absolute right-0 pt-1">
               <MessageCopyLink text={textContent} contentRef={contentRef} />
             </div>
->>>>>>> 9b605dbd
           </div>
         </div>
 
