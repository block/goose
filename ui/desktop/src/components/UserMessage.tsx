import React, { useRef, useMemo } from 'react';
import LinkPreview from './LinkPreview';
import { extractUrls } from '../utils/urlUtils';
import MarkdownContent from './MarkdownContent';
import { Message, TextContent, ImageContent } from '../types/message';
import MessageCopyLink from './MessageCopyLink';
import { formatMessageTimestamp } from '../utils/timeUtils';

interface UserMessageProps {
  message: Message;
}

export default function UserMessage({ message }: UserMessageProps) {
  const contentRef = useRef<HTMLDivElement>(null);

  // Separate content parts by type
  const imageParts = message.content.filter((part): part is ImageContent => part.type === 'image');
  const textParts = message.content.filter((part): part is TextContent => part.type === 'text');

<<<<<<< HEAD
  // Combine text for copy functionality (remains the same)
  const combinedTextForCopy = textParts.map((part) => part.text).join('\n');

  // Extract URLs (remains the same)
  const urls = extractUrls(combinedTextForCopy, []);
=======
  // Memoize the timestamp
  const timestamp = useMemo(() => formatMessageTimestamp(message.created), [message.created]);

  // Extract URLs which explicitly contain the http:// or https:// protocol
  const urls = extractUrls(textContent, []);
>>>>>>> 8b941e22

  return (
    <div className="flex justify-end mt-[16px] w-full opacity-0 animate-[appear_150ms_ease-in_forwards]">
      <div className="flex-col max-w-[85%]">
        <div className="flex flex-col group">
          <div className="flex flex-col bg-slate text-white rounded-xl rounded-br-none py-2 px-3">
            {/* Render image parts first in a flex row container */}
            {imageParts.length > 0 && (
              <div className="flex flex-row flex-wrap gap-2 my-2">
                {imageParts.map((part, index) => (
                  <img
                    key={`img-${index}`}
                    src={part.data}
                    alt="User uploaded image"
                    className="max-w-full max-h-24 rounded object-contain"
                  />
                ))}
              </div>
            )}
            {/* Render text parts second */}
            {textParts.map((part, index) => (
              <div
                key={`txt-${index}`}
                ref={index === 0 ? contentRef : null}
                className="user-message"
              >
                <MarkdownContent content={part.text} className="text-white prose-a:text-white" />
              </div>
            ))}
          </div>
<<<<<<< HEAD
          <div className="flex justify-end">
            <MessageCopyLink text={combinedTextForCopy} contentRef={contentRef} />
=======
          <div className="relative h-[22px] flex justify-end">
            <div className="absolute right-0 text-xs text-textSubtle pt-1 transition-all duration-200 group-hover:-translate-y-4 group-hover:opacity-0">
              {timestamp}
            </div>
            <div className="absolute right-0 pt-1">
              <MessageCopyLink text={textContent} contentRef={contentRef} />
            </div>
>>>>>>> 8b941e22
          </div>
        </div>

        {/* TODO(alexhancock): Re-enable link previews once styled well again */}
        {false && urls.length > 0 && (
          <div className="flex flex-wrap mt-2">
            {urls.map((url, index) => (
              <LinkPreview key={index} url={url} />
            ))}
          </div>
        )}
      </div>
    </div>
  );
}<|MERGE_RESOLUTION|>--- conflicted
+++ resolved
@@ -17,19 +17,14 @@
   const imageParts = message.content.filter((part): part is ImageContent => part.type === 'image');
   const textParts = message.content.filter((part): part is TextContent => part.type === 'text');
 
-<<<<<<< HEAD
-  // Combine text for copy functionality (remains the same)
+  // Combine text for copy functionality
   const combinedTextForCopy = textParts.map((part) => part.text).join('\n');
 
-  // Extract URLs (remains the same)
-  const urls = extractUrls(combinedTextForCopy, []);
-=======
   // Memoize the timestamp
   const timestamp = useMemo(() => formatMessageTimestamp(message.created), [message.created]);
 
   // Extract URLs which explicitly contain the http:// or https:// protocol
-  const urls = extractUrls(textContent, []);
->>>>>>> 8b941e22
+  const urls = extractUrls(combinedTextForCopy, []);
 
   return (
     <div className="flex justify-end mt-[16px] w-full opacity-0 animate-[appear_150ms_ease-in_forwards]">
@@ -60,18 +55,14 @@
               </div>
             ))}
           </div>
-<<<<<<< HEAD
-          <div className="flex justify-end">
-            <MessageCopyLink text={combinedTextForCopy} contentRef={contentRef} />
-=======
+
           <div className="relative h-[22px] flex justify-end">
             <div className="absolute right-0 text-xs text-textSubtle pt-1 transition-all duration-200 group-hover:-translate-y-4 group-hover:opacity-0">
               {timestamp}
             </div>
             <div className="absolute right-0 pt-1">
-              <MessageCopyLink text={textContent} contentRef={contentRef} />
+              <MessageCopyLink text={combinedTextForCopy} contentRef={contentRef} />
             </div>
->>>>>>> 8b941e22
           </div>
         </div>
 
