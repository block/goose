--- conflicted
+++ resolved
@@ -96,11 +96,9 @@
   const [showGame, setShowGame] = useState(false);
   const [isGeneratingRecipe, setIsGeneratingRecipe] = useState(false);
   const [sessionTokenCount, setSessionTokenCount] = useState<number>(0);
-<<<<<<< HEAD
   const [ancestorMessages, setAncestorMessages] = useState<Message[]>([]);
-=======
   const [droppedFiles, setDroppedFiles] = useState<string[]>([]);
->>>>>>> 2366a3ad
+
   const scrollRef = useRef<ScrollAreaHandle>(null);
 
   const {
