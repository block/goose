--- conflicted
+++ resolved
@@ -672,99 +672,6 @@
   }, new Map());
 
   return (
-<<<<<<< HEAD
-    <div className="flex flex-col w-full h-screen items-center justify-center">
-      {/* Loader when generating recipe */}
-      {isGeneratingRecipe && <LayingEggLoader />}
-      <MoreMenuLayout
-        hasMessages={hasMessages}
-        setView={setView}
-        setIsGoosehintsModalOpen={setIsGoosehintsModalOpen}
-      />
-
-      <Card
-        className="flex flex-col flex-1 rounded-none h-[calc(100vh-95px)] w-full bg-bgApp mt-0 border-none relative"
-        onDrop={handleDrop}
-        onDragOver={handleDragOver}
-      >
-        {recipeConfig?.title && messages.length > 0 && (
-          <AgentHeader
-            title={recipeConfig.title}
-            profileInfo={
-              recipeConfig.profile
-                ? `${recipeConfig.profile} - ${recipeConfig.mcps || 12} MCPs`
-                : undefined
-            }
-            onChangeProfile={() => {
-              // Handle profile change
-              console.log('Change profile clicked');
-            }}
-          />
-        )}
-        {messages.length === 0 ? (
-          <Splash
-            append={append}
-            activities={Array.isArray(recipeConfig?.activities) ? recipeConfig!.activities : null}
-            title={recipeConfig?.title}
-          />
-        ) : (
-          <ScrollArea ref={scrollRef} className="flex-1" autoScroll>
-            <SearchView>
-              {filteredMessages.map((message, index) => (
-                <div
-                  key={(message.id && `${message.id}-${message.content.length}`) || index}
-                  className="mt-4 px-4"
-                  data-testid="message-container"
-                >
-                  {isUserMessage(message) ? (
-                    <>
-                      {hasContextHandlerContent(message) ? (
-                        <ContextHandler
-                          messages={messages}
-                          messageId={message.id ?? message.created.toString()}
-                          chatId={chat.id}
-                          workingDir={window.appConfig.get('GOOSE_WORKING_DIR') as string}
-                          contextType={getContextHandlerType(message)}
-                        />
-                      ) : (
-                        <UserMessage message={message} />
-                      )}
-                    </>
-                  ) : (
-                    <>
-                      {/* Only render GooseMessage if it's not a message invoking some context management */}
-                      {hasContextHandlerContent(message) ? (
-                        <ContextHandler
-                          messages={messages}
-                          messageId={message.id ?? message.created.toString()}
-                          chatId={chat.id}
-                          workingDir={window.appConfig.get('GOOSE_WORKING_DIR') as string}
-                          contextType={getContextHandlerType(message)}
-                        />
-                      ) : (
-                        <GooseMessage
-                          messageHistoryIndex={chat?.messageHistoryIndex}
-                          message={message}
-                          messages={messages}
-                          append={append}
-                          appendMessage={(newMessage) => {
-                            const updatedMessages = [...messages, newMessage];
-                            setMessages(updatedMessages);
-                          }}
-                          toolCallNotifications={toolCallNotifications}
-                        />
-                      )}
-                    </>
-                  )}
-                </div>
-              ))}
-            </SearchView>
-
-            {error && (
-              <div className="flex flex-col items-center justify-center p-4">
-                <div className="text-red-700 dark:text-red-300 bg-red-400/50 p-3 rounded-lg mb-2">
-                  {error.message || 'Honk! Goose experienced an error while responding'}
-=======
     <CurrentModelContext.Provider value={currentModelInfo}>
       <div className="flex flex-col w-full h-screen items-center justify-center">
         {/* Loader when generating recipe */}
@@ -805,7 +712,7 @@
               <SearchView>
                 {filteredMessages.map((message, index) => (
                   <div
-                    key={message.id || index}
+                    key={(message.id && `${message.id}-${message.content.length}`) || index}
                     className="mt-4 px-4"
                     data-testid="message-container"
                   >
@@ -873,7 +780,6 @@
                   >
                     Retry Last Message
                   </div>
->>>>>>> 2f190826
                 </div>
               )}
               <div className="block h-8" />
