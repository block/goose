import React, { useEffect, useRef, useState, useMemo, useCallback } from 'react';
import { getApiUrl } from '../config';
import FlappyGoose from './FlappyGoose';
import GooseMessage from './GooseMessage';
import ChatInput from './ChatInput';
import { type View, ViewOptions } from '../App';
import LoadingGoose from './LoadingGoose';
import MoreMenuLayout from './more_menu/MoreMenuLayout';
import { Card } from './ui/card';
import { ScrollArea, ScrollAreaHandle } from './ui/scroll-area';
import UserMessage from './UserMessage';
import Splash from './Splash';
import { SearchView } from './conversation/SearchView';
import { createRecipe } from '../recipe';
import { AgentHeader } from './AgentHeader';
import LayingEggLoader from './LayingEggLoader';
import { fetchSessionDetails, generateSessionId } from '../sessions';
import 'react-toastify/dist/ReactToastify.css';
import { useMessageStream } from '../hooks/useMessageStream';
import { SessionSummaryModal } from './context_management/SessionSummaryModal';
import { Recipe } from '../recipe';
import {
  ChatContextManagerProvider,
  useChatContextManager,
} from './context_management/ChatContextManager';
import { ContextHandler } from './context_management/ContextHandler';
import { LocalMessageStorage } from '../utils/localMessageStorage';
import {
  Message,
  createUserMessage,
  ToolCall,
  ToolCallResult,
  ToolRequestMessageContent,
  ToolResponseMessageContent,
  ToolConfirmationRequestMessageContent,
  getTextContent,
  TextContent,
} from '../types/message';

export interface ChatType {
  id: string;
  title: string;
  messageHistoryIndex: number;
  messages: Message[];
}

// Helper function to determine if a message is a user message
const isUserMessage = (message: Message): boolean => {
  if (message.role === 'assistant') {
    return false;
  }
  if (message.content.every((c) => c.type === 'toolConfirmationRequest')) {
    return false;
  }
  return true;
};

export default function ChatView({
  readyForAutoUserPrompt,
  chat,
  setChat,
  setView,
  setIsGoosehintsModalOpen,
}: {
  readyForAutoUserPrompt: boolean;
  chat: ChatType;
  setChat: (chat: ChatType) => void;
  setView: (view: View, viewOptions?: ViewOptions) => void;
  setIsGoosehintsModalOpen: (isOpen: boolean) => void;
}) {
  return (
    <ChatContextManagerProvider>
      <ChatContent
        readyForAutoUserPrompt={readyForAutoUserPrompt}
        chat={chat}
        setChat={setChat}
        setView={setView}
        setIsGoosehintsModalOpen={setIsGoosehintsModalOpen}
      />
    </ChatContextManagerProvider>
  );
}

function ChatContent({
  chat,
  setChat,
  setView,
  setIsGoosehintsModalOpen,
}: {
  readyForAutoUserPrompt: boolean;
  chat: ChatType;
  setChat: (chat: ChatType) => void;
  setView: (view: View, viewOptions?: ViewOptions) => void;
  setIsGoosehintsModalOpen: (isOpen: boolean) => void;
}) {
  const [hasMessages, setHasMessages] = useState(false);
  const [lastInteractionTime, setLastInteractionTime] = useState<number>(Date.now());
  const [showGame, setShowGame] = useState(false);
  const [isGeneratingRecipe, setIsGeneratingRecipe] = useState(false);
  const [sessionTokenCount, setSessionTokenCount] = useState<number>(0);
  const [ancestorMessages, setAncestorMessages] = useState<Message[]>([]);
  const [droppedFiles, setDroppedFiles] = useState<string[]>([]);

  const scrollRef = useRef<ScrollAreaHandle>(null);

  const {
    summaryContent,
    summarizedThread,
    isSummaryModalOpen,
    resetMessagesWithSummary,
    closeSummaryModal,
    updateSummary,
    hasContextHandlerContent,
    getContextHandlerType,
  } = useChatContextManager();

  // Get recipe config from app config
  const recipeConfig = window.appConfig.get('recipeConfig') as Recipe | null;

  useEffect(() => {
    window.electron.logInfo(
      'Initial messages when resuming session: ' + JSON.stringify(chat.messages, null, 2)
    );
    // eslint-disable-next-line react-hooks/exhaustive-deps
  }, []); // Empty dependency array means this runs once on mount;

  // Store message in global history when it's added
  const storeMessageInHistory = useCallback((message: Message) => {
    if (isUserMessage(message)) {
      const text = getTextContent(message);
      if (text) {
        LocalMessageStorage.addMessage(text);
      }
    }
  }, []);

  const {
    messages,
    append: originalAppend,
    stop,
    isLoading,
    error,
    setMessages,
    input: _input,
    setInput: _setInput,
    handleInputChange: _handleInputChange,
    handleSubmit: _submitMessage,
    updateMessageStreamBody,
    notifications,
  } = useMessageStream({
    api: getApiUrl('/reply'),
    initialMessages: chat.messages,
    body: { session_id: chat.id, session_working_dir: window.appConfig.get('GOOSE_WORKING_DIR') },
    onFinish: async (_message, _reason) => {
      window.electron.stopPowerSaveBlocker();

      setTimeout(() => {
        if (scrollRef.current?.scrollToBottom) {
          scrollRef.current.scrollToBottom();
        }
      }, 300);

      const timeSinceLastInteraction = Date.now() - lastInteractionTime;
      window.electron.logInfo('last interaction:' + lastInteractionTime);
      if (timeSinceLastInteraction > 60000) {
        // 60000ms = 1 minute
        window.electron.showNotification({
          title: 'Goose finished the task.',
          body: 'Click here to expand.',
        });
      }
    },
    onError: (error) => {
      console.error('Message stream error:', error);
      window.electron.logInfo('Message stream error: ' + error.message);
      window.electron.stopPowerSaveBlocker();
    },
  });

  // Wrap append to store messages in global history
  const append = useCallback(
    (messageOrString: Message | string) => {
      const message =
        typeof messageOrString === 'string' ? createUserMessage(messageOrString) : messageOrString;
      storeMessageInHistory(message);
      return originalAppend(message);
    },
    [originalAppend, storeMessageInHistory]
  );

  // for CLE events -- create a new session id for the next set of messages
  useEffect(() => {
    // If we're in a continuation session, update the chat ID
    if (summarizedThread.length > 0) {
      const newSessionId = generateSessionId();

      // Update the session ID in the chat object
      setChat({
        ...chat,
        id: newSessionId!,
        title: `Continued from ${chat.id}`,
        messageHistoryIndex: summarizedThread.length,
      });

      // Update the body used by useMessageStream to send future messages to the new session
      if (summarizedThread.length > 0 && updateMessageStreamBody) {
        updateMessageStreamBody({
          session_id: newSessionId,
          session_working_dir: window.appConfig.get('GOOSE_WORKING_DIR'),
        });
      }
    }

    // only update if summarizedThread length changes from 0 -> 1+
    // eslint-disable-next-line react-hooks/exhaustive-deps
  }, [
    // eslint-disable-next-line react-hooks/exhaustive-deps
    summarizedThread.length > 0,
  ]);

  // Listen for make-agent-from-chat event
  useEffect(() => {
    const handleMakeAgent = async () => {
      window.electron.logInfo('Making recipe from chat...');
      setIsGeneratingRecipe(true);

      try {
        // Create recipe directly from chat messages
        const createRecipeRequest = {
          messages: messages,
          title: '',
          description: '',
        };

        const response = await createRecipe(createRecipeRequest);

        if (response.error) {
          throw new Error(`Failed to create recipe: ${response.error}`);
        }

        window.electron.logInfo('Created recipe:');
        window.electron.logInfo(JSON.stringify(response.recipe, null, 2));

        // First, verify the recipe data
        if (!response.recipe) {
          throw new Error('No recipe data received');
        }

        // Create a new window for the recipe editor
        console.log('Opening recipe editor with config:', response.recipe);
        const recipeConfig = {
          id: response.recipe.title || 'untitled',
          name: response.recipe.title || 'Untitled Recipe',
          description: response.recipe.description || '',
          instructions: response.recipe.instructions || '',
          activities: response.recipe.activities || [],
          prompt: response.recipe.prompt || '',
        };
        window.electron.createChatWindow(
          undefined, // query
          undefined, // dir
          undefined, // version
          undefined, // resumeSessionId
          recipeConfig, // recipe config
          'recipeEditor' // view type
        );

        window.electron.logInfo('Opening recipe editor window');
      } catch (error) {
        window.electron.logInfo('Failed to create recipe:');
        const errorMessage = error instanceof Error ? error.message : String(error);
        window.electron.logInfo(errorMessage);
      } finally {
        setIsGeneratingRecipe(false);
      }
    };

    window.addEventListener('make-agent-from-chat', handleMakeAgent);

    return () => {
      window.removeEventListener('make-agent-from-chat', handleMakeAgent);
    };
  }, [messages]);

  // Update chat messages when they change and save to sessionStorage
  useEffect(() => {
    setChat({ ...chat, messages });
  }, [messages, setChat, chat]);

  useEffect(() => {
    if (messages.length > 0) {
      setHasMessages(true);
    }
  }, [messages]);

<<<<<<< HEAD
  useEffect(() => {
    const prompt = recipeConfig?.prompt;

    // Allow recipe prompts with parameter values to proceed even if app isn't fully ready
    // This is because the recipe config and parameters are available before full app initialization
    const hasParameterValues =
      recipeConfig?._paramValues && Object.keys(recipeConfig._paramValues).length > 0;

    // Also allow recipes that have no parameters field at all (including when we remove parameters during cancellation)
    const hasNoParameters = recipeConfig && !recipeConfig.parameters;

    const shouldProceed = readyForAutoUserPrompt || hasParameterValues || hasNoParameters;

    if (prompt && !hasSentPromptRef.current && shouldProceed) {
      // Start the power save blocker to keep session active
      window.electron.startPowerSaveBlocker();
      setLastInteractionTime(Date.now());

      // Send the prompt directly - let useMessageStream handle the rest
      append(prompt);
      hasSentPromptRef.current = true;
    }
  }, [recipeConfig, append, setLastInteractionTime, readyForAutoUserPrompt]);
=======
  // Pre-fill input with recipe prompt instead of auto-sending it
  const initialPrompt = useMemo(() => {
    return recipeConfig?.prompt || '';
  }, [recipeConfig?.prompt]);
>>>>>>> 1d557161

  // Handle submit
  const handleSubmit = (e: React.FormEvent) => {
    window.electron.startPowerSaveBlocker();
    const customEvent = e as unknown as CustomEvent;
    // ChatInput now sends a single 'value' field with text and appended image paths
    const combinedTextFromInput = customEvent.detail?.value || '';

    if (combinedTextFromInput.trim()) {
      setLastInteractionTime(Date.now());

      // createUserMessage was reverted to only accept text.
      // It will create a Message with a single TextContent part containing text + paths.
      const userMessage = createUserMessage(combinedTextFromInput.trim());

      if (summarizedThread.length > 0) {
        resetMessagesWithSummary(
          messages,
          setMessages,
          ancestorMessages,
          setAncestorMessages,
          summaryContent
        );
        setTimeout(() => {
          append(userMessage);
          if (scrollRef.current?.scrollToBottom) {
            scrollRef.current.scrollToBottom();
          }
        }, 150);
      } else {
        append(userMessage);
        if (scrollRef.current?.scrollToBottom) {
          scrollRef.current.scrollToBottom();
        }
      }
    } else {
      // If nothing was actually submitted (e.g. empty input and no images pasted)
      window.electron.stopPowerSaveBlocker();
    }
  };

  if (error) {
    console.log('Error:', error);
  }

  const onStopGoose = () => {
    stop();
    setLastInteractionTime(Date.now());
    window.electron.stopPowerSaveBlocker();

    // Handle stopping the message stream
    const lastMessage = messages[messages.length - 1];

    // check if the last user message has any tool response(s)
    const isToolResponse = lastMessage.content.some(
      (content): content is ToolResponseMessageContent => content.type == 'toolResponse'
    );

    // isUserMessage also checks if the message is a toolConfirmationRequest
    // check if the last message is a real user's message
    if (lastMessage && isUserMessage(lastMessage) && !isToolResponse) {
      // Get the text content from the last message before removing it
      const textContent = lastMessage.content.find((c): c is TextContent => c.type === 'text');
      const textValue = textContent?.text || '';

      // Set the text back to the input field
      _setInput(textValue);

      // Remove the last user message if it's the most recent one
      if (messages.length > 1) {
        setMessages(messages.slice(0, -1));
      } else {
        setMessages([]);
      }
      // Interruption occured after a tool has completed, but no assistant reply
      // handle his if we want to popup a message too the user
      // } else if (lastMessage && isUserMessage(lastMessage) && isToolResponse) {
    } else if (!isUserMessage(lastMessage)) {
      // the last message was an assistant message
      // check if we have any tool requests or tool confirmation requests
      const toolRequests: [string, ToolCallResult<ToolCall>][] = lastMessage.content
        .filter(
          (content): content is ToolRequestMessageContent | ToolConfirmationRequestMessageContent =>
            content.type === 'toolRequest' || content.type === 'toolConfirmationRequest'
        )
        .map((content) => {
          if (content.type === 'toolRequest') {
            return [content.id, content.toolCall];
          } else {
            // extract tool call from confirmation
            const toolCall: ToolCallResult<ToolCall> = {
              status: 'success',
              value: {
                name: content.toolName,
                arguments: content.arguments,
              },
            };
            return [content.id, toolCall];
          }
        });

      if (toolRequests.length !== 0) {
        // This means we were interrupted during a tool request
        // Create tool responses for all interrupted tool requests

        let responseMessage: Message = {
          display: true,
          sendToLLM: true,
          role: 'user',
          created: Date.now(),
          content: [],
        };

        const notification = 'Interrupted by the user to make a correction';

        // generate a response saying it was interrupted for each tool request
        for (const [reqId, _] of toolRequests) {
          const toolResponse: ToolResponseMessageContent = {
            type: 'toolResponse',
            id: reqId,
            toolResult: {
              status: 'error',
              error: notification,
            },
          };

          responseMessage.content.push(toolResponse);
        }
        // Use an immutable update to add the response message to the messages array
        setMessages([...messages, responseMessage]);
      }
    }
  };

  // Filter out standalone tool response messages for rendering
  // They will be shown as part of the tool invocation in the assistant message
  const filteredMessages = [...ancestorMessages, ...messages].filter((message) => {
    // Only filter out when display is explicitly false
    if (message.display === false) return false;

    // Keep all assistant messages and user messages that aren't just tool responses
    if (message.role === 'assistant') return true;

    // For user messages, check if they're only tool responses
    if (message.role === 'user') {
      const hasOnlyToolResponses = message.content.every((c) => c.type === 'toolResponse');
      const hasTextContent = message.content.some((c) => c.type === 'text');
      const hasToolConfirmation = message.content.every(
        (c) => c.type === 'toolConfirmationRequest'
      );

      // Keep the message if it has text content or tool confirmation or is not just tool responses
      return hasTextContent || !hasOnlyToolResponses || hasToolConfirmation;
    }

    return true;
  });

  const commandHistory = useMemo(() => {
    return filteredMessages
      .reduce<string[]>((history, message) => {
        if (isUserMessage(message)) {
          const textContent = message.content.find((c): c is TextContent => c.type === 'text');
          const text = textContent?.text?.trim();
          if (text) {
            history.push(text);
          }
        }
        return history;
      }, [])
      .reverse();
  }, [filteredMessages]);

  // Fetch session metadata to get token count
  useEffect(() => {
    const fetchSessionTokens = async () => {
      try {
        const sessionDetails = await fetchSessionDetails(chat.id);
        setSessionTokenCount(sessionDetails.metadata.total_tokens || 0);
      } catch (err) {
        console.error('Error fetching session token count:', err);
      }
    };
    if (chat.id) {
      fetchSessionTokens();
    }
  }, [chat.id, messages]);

  const handleDrop = (e: React.DragEvent<HTMLDivElement>) => {
    e.preventDefault();
    const files = e.dataTransfer.files;
    if (files.length > 0) {
      const paths: string[] = [];
      for (let i = 0; i < files.length; i++) {
        paths.push(window.electron.getPathForFile(files[i]));
      }
      setDroppedFiles(paths);
    }
  };

  const handleDragOver = (e: React.DragEvent<HTMLDivElement>) => {
    e.preventDefault();
  };

  const toolCallNotifications = notifications.reduce((map, item) => {
    const key = item.request_id;
    if (!map.has(key)) {
      map.set(key, []);
    }
    map.get(key).push(item);
    return map;
  }, new Map());

  return (
    <div className="flex flex-col w-full h-screen items-center justify-center">
      {/* Loader when generating recipe */}
      {isGeneratingRecipe && <LayingEggLoader />}
      <MoreMenuLayout
        hasMessages={hasMessages}
        setView={setView}
        setIsGoosehintsModalOpen={setIsGoosehintsModalOpen}
      />

      <Card
        className="flex flex-col flex-1 rounded-none h-[calc(100vh-95px)] w-full bg-bgApp mt-0 border-none relative"
        onDrop={handleDrop}
        onDragOver={handleDragOver}
      >
        {recipeConfig?.title && messages.length > 0 && (
          <AgentHeader
            title={recipeConfig.title}
            profileInfo={
              recipeConfig.profile
                ? `${recipeConfig.profile} - ${recipeConfig.mcps || 12} MCPs`
                : undefined
            }
            onChangeProfile={() => {
              // Handle profile change
              console.log('Change profile clicked');
            }}
          />
        )}
        {messages.length === 0 ? (
          <Splash
            append={append}
            activities={Array.isArray(recipeConfig?.activities) ? recipeConfig!.activities : null}
            title={recipeConfig?.title}
          />
        ) : (
          <ScrollArea ref={scrollRef} className="flex-1" autoScroll>
            <SearchView>
              {filteredMessages.map((message, index) => (
                <div
                  key={message.id || index}
                  className="mt-4 px-4"
                  data-testid="message-container"
                >
                  {isUserMessage(message) ? (
                    <>
                      {hasContextHandlerContent(message) ? (
                        <ContextHandler
                          messages={messages}
                          messageId={message.id ?? message.created.toString()}
                          chatId={chat.id}
                          workingDir={window.appConfig.get('GOOSE_WORKING_DIR') as string}
                          contextType={getContextHandlerType(message)}
                        />
                      ) : (
                        <UserMessage message={message} />
                      )}
                    </>
                  ) : (
                    <>
                      {/* Only render GooseMessage if it's not a message invoking some context management */}
                      {hasContextHandlerContent(message) ? (
                        <ContextHandler
                          messages={messages}
                          messageId={message.id ?? message.created.toString()}
                          chatId={chat.id}
                          workingDir={window.appConfig.get('GOOSE_WORKING_DIR') as string}
                          contextType={getContextHandlerType(message)}
                        />
                      ) : (
                        <GooseMessage
                          messageHistoryIndex={chat?.messageHistoryIndex}
                          message={message}
                          messages={messages}
                          append={append}
                          appendMessage={(newMessage) => {
                            const updatedMessages = [...messages, newMessage];
                            setMessages(updatedMessages);
                          }}
                          toolCallNotifications={toolCallNotifications}
                        />
                      )}
                    </>
                  )}
                </div>
              ))}
            </SearchView>

            {error && (
              <div className="flex flex-col items-center justify-center p-4">
                <div className="text-red-700 dark:text-red-300 bg-red-400/50 p-3 rounded-lg mb-2">
                  {error.message || 'Honk! Goose experienced an error while responding'}
                </div>
                <div
                  className="px-3 py-2 mt-2 text-center whitespace-nowrap cursor-pointer text-textStandard border border-borderSubtle hover:bg-bgSubtle rounded-full inline-block transition-all duration-150"
                  onClick={async () => {
                    // Find the last user message
                    const lastUserMessage = messages.reduceRight(
                      (found, m) => found || (m.role === 'user' ? m : null),
                      null as Message | null
                    );
                    if (lastUserMessage) {
                      append(lastUserMessage);
                    }
                  }}
                >
                  Retry Last Message
                </div>
              </div>
            )}
            <div className="block h-8" />
          </ScrollArea>
        )}

        <div className="relative p-4 pt-0 z-10 animate-[fadein_400ms_ease-in_forwards]">
          {isLoading && <LoadingGoose />}
          <ChatInput
            handleSubmit={handleSubmit}
            isLoading={isLoading}
            onStop={onStopGoose}
            commandHistory={commandHistory}
            initialValue={_input || initialPrompt}
            setView={setView}
            hasMessages={hasMessages}
            numTokens={sessionTokenCount}
            droppedFiles={droppedFiles}
            messages={messages}
            setMessages={setMessages}
          />
        </div>
      </Card>

      {showGame && <FlappyGoose onClose={() => setShowGame(false)} />}

      <SessionSummaryModal
        isOpen={isSummaryModalOpen}
        onClose={closeSummaryModal}
        onSave={(editedContent) => {
          updateSummary(editedContent);
          closeSummaryModal();
        }}
        summaryContent={summaryContent}
      />
    </div>
  );
}<|MERGE_RESOLUTION|>--- conflicted
+++ resolved
@@ -293,36 +293,34 @@
     }
   }, [messages]);
 
-<<<<<<< HEAD
-  useEffect(() => {
-    const prompt = recipeConfig?.prompt;
-
-    // Allow recipe prompts with parameter values to proceed even if app isn't fully ready
-    // This is because the recipe config and parameters are available before full app initialization
-    const hasParameterValues =
-      recipeConfig?._paramValues && Object.keys(recipeConfig._paramValues).length > 0;
-
-    // Also allow recipes that have no parameters field at all (including when we remove parameters during cancellation)
-    const hasNoParameters = recipeConfig && !recipeConfig.parameters;
-
-    const shouldProceed = readyForAutoUserPrompt || hasParameterValues || hasNoParameters;
-
-    if (prompt && !hasSentPromptRef.current && shouldProceed) {
-      // Start the power save blocker to keep session active
-      window.electron.startPowerSaveBlocker();
-      setLastInteractionTime(Date.now());
-
-      // Send the prompt directly - let useMessageStream handle the rest
-      append(prompt);
-      hasSentPromptRef.current = true;
-    }
-  }, [recipeConfig, append, setLastInteractionTime, readyForAutoUserPrompt]);
-=======
+  // useEffect(() => {
+  //   const prompt = recipeConfig?.prompt;
+
+  //   // Allow recipe prompts with parameter values to proceed even if app isn't fully ready
+  //   // This is because the recipe config and parameters are available before full app initialization
+  //   const hasParameterValues =
+  //     recipeConfig?._paramValues && Object.keys(recipeConfig._paramValues).length > 0;
+
+  //   // Also allow recipes that have no parameters field at all (including when we remove parameters during cancellation)
+  //   const hasNoParameters = recipeConfig && !recipeConfig.parameters;
+
+  //   const shouldProceed = readyForAutoUserPrompt || hasParameterValues || hasNoParameters;
+
+  //   if (prompt && !hasSentPromptRef.current && shouldProceed) {
+  //     // Start the power save blocker to keep session active
+  //     window.electron.startPowerSaveBlocker();
+  //     setLastInteractionTime(Date.now());
+
+  //     // Send the prompt directly - let useMessageStream handle the rest
+  //     append(prompt);
+  //     hasSentPromptRef.current = true;
+  //   }
+  // }, [recipeConfig, append, setLastInteractionTime, readyForAutoUserPrompt]);
+
   // Pre-fill input with recipe prompt instead of auto-sending it
   const initialPrompt = useMemo(() => {
     return recipeConfig?.prompt || '';
   }, [recipeConfig?.prompt]);
->>>>>>> 1d557161
 
   // Handle submit
   const handleSubmit = (e: React.FormEvent) => {
