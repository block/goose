--- conflicted
+++ resolved
@@ -2,10 +2,7 @@
 import { getApiUrl } from '../config';
 import FlappyGoose from './FlappyGoose';
 import GooseMessage from './GooseMessage';
-<<<<<<< HEAD
 import ChatInput from './ChatInput';
-=======
->>>>>>> ab870e9b
 import { type View, ViewOptions } from '../App';
 import LoadingGoose from './LoadingGoose';
 import MoreMenuLayout from './more_menu/MoreMenuLayout';
@@ -38,7 +35,6 @@
   ToolConfirmationRequestMessageContent,
   getTextContent,
 } from '../types/message';
-import ChatInput from './ChatInput';
 
 export interface ChatType {
   id: string;
@@ -170,7 +166,6 @@
     },
   });
 
-<<<<<<< HEAD
   // Wrap append to store messages in global history
   const append = useCallback(
     (messageOrString: Message | string) => {
@@ -181,7 +176,7 @@
     },
     [originalAppend, storeMessageInHistory]
   );
-=======
+
   // for CLE events -- create a new session id for the next set of messages
   useEffect(() => {
     // If we're in a continuation session, update the chat ID
@@ -211,7 +206,6 @@
     // eslint-disable-next-line react-hooks/exhaustive-deps
     summarizedThread.length > 0,
   ]);
->>>>>>> ab870e9b
 
   // Listen for make-agent-from-chat event
   useEffect(() => {
