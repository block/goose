import React, { useEffect, useRef, useState, useMemo, useCallback } from 'react';
import { getApiUrl } from '../config';
import FlappyGoose from './FlappyGoose';
import GooseMessage from './GooseMessage';
import ChatInput from './ChatInput';
import { type View, ViewOptions } from '../App';
import LoadingGoose from './LoadingGoose';
import MoreMenuLayout from './more_menu/MoreMenuLayout';
import { Card } from './ui/card';
import { ScrollArea, ScrollAreaHandle } from './ui/scroll-area';
import UserMessage from './UserMessage';
import Splash from './Splash';
import { SearchView } from './conversation/SearchView';
import { createRecipe } from '../recipe';
import { AgentHeader } from './AgentHeader';
import LayingEggLoader from './LayingEggLoader';
import { fetchSessionDetails, generateSessionId } from '../sessions';
import 'react-toastify/dist/ReactToastify.css';
import { useMessageStream } from '../hooks/useMessageStream';
import { SessionSummaryModal } from './context_management/SessionSummaryModal';
import { Recipe } from '../recipe';
import {
  ChatContextManagerProvider,
  useChatContextManager,
} from './context_management/ChatContextManager';
import { ContextHandler } from './context_management/ContextHandler';
import { LocalMessageStorage } from '../utils/localMessageStorage';
import {
  Message,
  createUserMessage,
  ToolCall,
  ToolCallResult,
  ToolRequestMessageContent,
  ToolResponseMessageContent,
  ToolConfirmationRequestMessageContent,
  getTextContent,
  TextContent,
} from '../types/message';

export interface ChatType {
  id: string;
  title: string;
  messageHistoryIndex: number;
  messages: Message[];
}

// Helper function to determine if a message is a user message
const isUserMessage = (message: Message): boolean => {
  if (message.role === 'assistant') {
    return false;
  }
  if (message.content.every((c) => c.type === 'toolConfirmationRequest')) {
    return false;
  }
  return true;
};

export default function ChatView({
  readyForAutoUserPrompt,
  chat,
  setChat,
  setView,
  setIsGoosehintsModalOpen,
}: {
  readyForAutoUserPrompt: boolean;
  chat: ChatType;
  setChat: (chat: ChatType) => void;
  setView: (view: View, viewOptions?: ViewOptions) => void;
  setIsGoosehintsModalOpen: (isOpen: boolean) => void;
}) {
  return (
    <ChatContextManagerProvider>
      <ChatContent
        readyForAutoUserPrompt={readyForAutoUserPrompt}
        chat={chat}
        setChat={setChat}
        setView={setView}
        setIsGoosehintsModalOpen={setIsGoosehintsModalOpen}
      />
    </ChatContextManagerProvider>
  );
}

function ChatContent({
  readyForAutoUserPrompt,
  chat,
  setChat,
  setView,
  setIsGoosehintsModalOpen,
}: {
  readyForAutoUserPrompt: boolean;
  chat: ChatType;
  setChat: (chat: ChatType) => void;
  setView: (view: View, viewOptions?: ViewOptions) => void;
  setIsGoosehintsModalOpen: (isOpen: boolean) => void;
}) {
  const [hasMessages, setHasMessages] = useState(false);
  const [lastInteractionTime, setLastInteractionTime] = useState<number>(Date.now());
  const [showGame, setShowGame] = useState(false);
  const [isGeneratingRecipe, setIsGeneratingRecipe] = useState(false);
  const [sessionTokenCount, setSessionTokenCount] = useState<number>(0);
  const [ancestorMessages, setAncestorMessages] = useState<Message[]>([]);
  const [droppedFiles, setDroppedFiles] = useState<string[]>([]);

  const scrollRef = useRef<ScrollAreaHandle>(null);
  const hasSentPromptRef = useRef(false);

  const {
    summaryContent,
    summarizedThread,
    isSummaryModalOpen,
    resetMessagesWithSummary,
    closeSummaryModal,
    updateSummary,
    hasContextHandlerContent,
    getContextHandlerType,
  } = useChatContextManager();

  // Get recipe config from app config
  const recipeConfig = window.appConfig.get('recipeConfig') as Recipe | null;

  useEffect(() => {
    window.electron.logInfo(
      'Initial messages when resuming session: ' + JSON.stringify(chat.messages, null, 2)
    );
    // eslint-disable-next-line react-hooks/exhaustive-deps
  }, []); // Empty dependency array means this runs once on mount;

  // Store message in global history when it's added
  const storeMessageInHistory = useCallback((message: Message) => {
    if (isUserMessage(message)) {
      const text = getTextContent(message);
      if (text) {
        LocalMessageStorage.addMessage(text);
      }
    }
  }, []);

  const {
    messages,
    append: originalAppend,
    stop,
    isLoading,
    error,
    setMessages,
    input: _input,
    setInput: _setInput,
    handleInputChange: _handleInputChange,
    handleSubmit: _submitMessage,
    updateMessageStreamBody,
    notifications,
  } = useMessageStream({
    api: getApiUrl('/reply'),
    initialMessages: chat.messages,
    body: { session_id: chat.id, session_working_dir: window.appConfig.get('GOOSE_WORKING_DIR') },
    onFinish: async (_message, _reason) => {
      window.electron.stopPowerSaveBlocker();

      setTimeout(() => {
        if (scrollRef.current?.scrollToBottom) {
          scrollRef.current.scrollToBottom();
        }
      }, 300);

      const timeSinceLastInteraction = Date.now() - lastInteractionTime;
      window.electron.logInfo('last interaction:' + lastInteractionTime);
      if (timeSinceLastInteraction > 60000) {
        // 60000ms = 1 minute
        window.electron.showNotification({
          title: 'Goose finished the task.',
          body: 'Click here to expand.',
        });
      }
    },
    onError: (error) => {
      console.error('Message stream error:', error);
      window.electron.logInfo('Message stream error: ' + error.message);
      window.electron.stopPowerSaveBlocker();
    },
  });

  // Wrap append to store messages in global history
  const append = useCallback(
    (messageOrString: Message | string) => {
      const message =
        typeof messageOrString === 'string' ? createUserMessage(messageOrString) : messageOrString;
      storeMessageInHistory(message);
      return originalAppend(message);
    },
    [originalAppend, storeMessageInHistory]
  );

  // for CLE events -- create a new session id for the next set of messages
  useEffect(() => {
    // If we're in a continuation session, update the chat ID
    if (summarizedThread.length > 0) {
      const newSessionId = generateSessionId();

      // Update the session ID in the chat object
      setChat({
        ...chat,
        id: newSessionId!,
        title: `Continued from ${chat.id}`,
        messageHistoryIndex: summarizedThread.length,
      });

      // Update the body used by useMessageStream to send future messages to the new session
      if (summarizedThread.length > 0 && updateMessageStreamBody) {
        updateMessageStreamBody({
          session_id: newSessionId,
          session_working_dir: window.appConfig.get('GOOSE_WORKING_DIR'),
        });
      }
    }

    // only update if summarizedThread length changes from 0 -> 1+
    // eslint-disable-next-line react-hooks/exhaustive-deps
  }, [
    // eslint-disable-next-line react-hooks/exhaustive-deps
    summarizedThread.length > 0,
  ]);

  // Listen for make-agent-from-chat event
  useEffect(() => {
    const handleMakeAgent = async () => {
      window.electron.logInfo('Making recipe from chat...');
      setIsGeneratingRecipe(true);

      try {
        // Create recipe directly from chat messages
        const createRecipeRequest = {
          messages: messages,
          title: '',
          description: '',
        };

        const response = await createRecipe(createRecipeRequest);

        if (response.error) {
          throw new Error(`Failed to create recipe: ${response.error}`);
        }

        window.electron.logInfo('Created recipe:');
        window.electron.logInfo(JSON.stringify(response.recipe, null, 2));

        // First, verify the recipe data
        if (!response.recipe) {
          throw new Error('No recipe data received');
        }

        // Create a new window for the recipe editor
        console.log('Opening recipe editor with config:', response.recipe);
        const recipeConfig = {
          id: response.recipe.title || 'untitled',
          name: response.recipe.title || 'Untitled Recipe',
          description: response.recipe.description || '',
          instructions: response.recipe.instructions || '',
          activities: response.recipe.activities || [],
          prompt: response.recipe.prompt || '',
        };
        window.electron.createChatWindow(
          undefined, // query
          undefined, // dir
          undefined, // version
          undefined, // resumeSessionId
          recipeConfig, // recipe config
          'recipeEditor' // view type
        );

        window.electron.logInfo('Opening recipe editor window');
      } catch (error) {
        window.electron.logInfo('Failed to create recipe:');
        const errorMessage = error instanceof Error ? error.message : String(error);
        window.electron.logInfo(errorMessage);
      } finally {
        setIsGeneratingRecipe(false);
      }
    };

    window.addEventListener('make-agent-from-chat', handleMakeAgent);

    return () => {
      window.removeEventListener('make-agent-from-chat', handleMakeAgent);
    };
  }, [messages]);

  // Update chat messages when they change and save to sessionStorage
  useEffect(() => {
<<<<<<< HEAD
    const updatedChat: ChatType = {
      ...chat,
      messages,
    };
    setChat(updatedChat);
=======
    setChat({ ...chat, messages });
>>>>>>> d1f9d4a3
  }, [messages, setChat, chat]);

  useEffect(() => {
    if (messages.length > 0) {
      setHasMessages(true);
    }
  }, [messages]);

  useEffect(() => {
    const prompt = recipeConfig?.prompt;

    // Allow recipe prompts with parameter values to proceed even if app isn't fully ready
    // This is because the recipe config and parameters are available before full app initialization
    const hasParameterValues =
      recipeConfig?._paramValues && Object.keys(recipeConfig._paramValues).length > 0;

    // Also allow recipes that have no parameters field at all (including when we remove parameters during cancellation)
    const hasNoParameters = recipeConfig && !recipeConfig.parameters;

    const shouldProceed = readyForAutoUserPrompt || hasParameterValues || hasNoParameters;

    if (prompt && !hasSentPromptRef.current && shouldProceed) {
      // Start the power save blocker to keep session active
      window.electron.startPowerSaveBlocker();
      setLastInteractionTime(Date.now());

      // Send the prompt directly - let useMessageStream handle the rest
      append(prompt);
      hasSentPromptRef.current = true;
    }
  }, [recipeConfig, append, setLastInteractionTime, readyForAutoUserPrompt]);

  // Handle submit
  const handleSubmit = (e: React.FormEvent) => {
    window.electron.startPowerSaveBlocker();
    const customEvent = e as unknown as CustomEvent;
    // ChatInput now sends a single 'value' field with text and appended image paths
    const combinedTextFromInput = customEvent.detail?.value || '';

    if (combinedTextFromInput.trim()) {
      setLastInteractionTime(Date.now());

      // createUserMessage was reverted to only accept text.
      // It will create a Message with a single TextContent part containing text + paths.
      const userMessage = createUserMessage(combinedTextFromInput.trim());

      if (summarizedThread.length > 0) {
        resetMessagesWithSummary(
          messages,
          setMessages,
          ancestorMessages,
          setAncestorMessages,
          summaryContent
        );
        setTimeout(() => {
          append(userMessage);
          if (scrollRef.current?.scrollToBottom) {
            scrollRef.current.scrollToBottom();
          }
        }, 150);
      } else {
        append(userMessage);
        if (scrollRef.current?.scrollToBottom) {
          scrollRef.current.scrollToBottom();
        }
      }
    } else {
      // If nothing was actually submitted (e.g. empty input and no images pasted)
      window.electron.stopPowerSaveBlocker();
    }
  };

  if (error) {
    console.log('Error:', error);
  }

  const onStopGoose = () => {
    stop();
    setLastInteractionTime(Date.now());
    window.electron.stopPowerSaveBlocker();

    // Handle stopping the message stream
    const lastMessage = messages[messages.length - 1];

    // check if the last user message has any tool response(s)
    const isToolResponse = lastMessage.content.some(
      (content): content is ToolResponseMessageContent => content.type == 'toolResponse'
    );

    // isUserMessage also checks if the message is a toolConfirmationRequest
    // check if the last message is a real user's message
    if (lastMessage && isUserMessage(lastMessage) && !isToolResponse) {
      // Get the text content from the last message before removing it
      const textContent = lastMessage.content.find((c): c is TextContent => c.type === 'text');
      const textValue = textContent?.text || '';

      // Set the text back to the input field
      _setInput(textValue);

      // Remove the last user message if it's the most recent one
      if (messages.length > 1) {
        setMessages(messages.slice(0, -1));
      } else {
        setMessages([]);
      }
      // Interruption occured after a tool has completed, but no assistant reply
      // handle his if we want to popup a message too the user
      // } else if (lastMessage && isUserMessage(lastMessage) && isToolResponse) {
    } else if (!isUserMessage(lastMessage)) {
      // the last message was an assistant message
      // check if we have any tool requests or tool confirmation requests
      const toolRequests: [string, ToolCallResult<ToolCall>][] = lastMessage.content
        .filter(
          (content): content is ToolRequestMessageContent | ToolConfirmationRequestMessageContent =>
            content.type === 'toolRequest' || content.type === 'toolConfirmationRequest'
        )
        .map((content) => {
          if (content.type === 'toolRequest') {
            return [content.id, content.toolCall];
          } else {
            // extract tool call from confirmation
            const toolCall: ToolCallResult<ToolCall> = {
              status: 'success',
              value: {
                name: content.toolName,
                arguments: content.arguments,
              },
            };
            return [content.id, toolCall];
          }
        });

      if (toolRequests.length !== 0) {
        // This means we were interrupted during a tool request
        // Create tool responses for all interrupted tool requests

        let responseMessage: Message = {
          display: true,
          sendToLLM: true,
          role: 'user',
          created: Date.now(),
          content: [],
        };

        const notification = 'Interrupted by the user to make a correction';

        // generate a response saying it was interrupted for each tool request
        for (const [reqId, _] of toolRequests) {
          const toolResponse: ToolResponseMessageContent = {
            type: 'toolResponse',
            id: reqId,
            toolResult: {
              status: 'error',
              error: notification,
            },
          };

          responseMessage.content.push(toolResponse);
        }
        // Use an immutable update to add the response message to the messages array
        setMessages([...messages, responseMessage]);
      }
    }
  };

  // Filter out standalone tool response messages for rendering
  // They will be shown as part of the tool invocation in the assistant message
  const filteredMessages = [...ancestorMessages, ...messages].filter((message) => {
    // Only filter out when display is explicitly false
    if (message.display === false) return false;

    // Keep all assistant messages and user messages that aren't just tool responses
    if (message.role === 'assistant') return true;

    // For user messages, check if they're only tool responses
    if (message.role === 'user') {
      const hasOnlyToolResponses = message.content.every((c) => c.type === 'toolResponse');
      const hasTextContent = message.content.some((c) => c.type === 'text');
      const hasToolConfirmation = message.content.every(
        (c) => c.type === 'toolConfirmationRequest'
      );

      // Keep the message if it has text content or tool confirmation or is not just tool responses
      return hasTextContent || !hasOnlyToolResponses || hasToolConfirmation;
    }

    return true;
  });

  const commandHistory = useMemo(() => {
    return filteredMessages
      .reduce<string[]>((history, message) => {
        if (isUserMessage(message)) {
          const textContent = message.content.find((c): c is TextContent => c.type === 'text');
          const text = textContent?.text?.trim();
          if (text) {
            history.push(text);
          }
        }
        return history;
      }, [])
      .reverse();
  }, [filteredMessages]);

  // Fetch session metadata to get token count
  useEffect(() => {
    const fetchSessionTokens = async () => {
      try {
        const sessionDetails = await fetchSessionDetails(chat.id);
<<<<<<< HEAD
        if (sessionDetails.metadata.total_tokens !== null) {
          setSessionTokenCount(sessionDetails.metadata.total_tokens || 0);
        }
=======
        setSessionTokenCount(sessionDetails.metadata.total_tokens || 0);
>>>>>>> d1f9d4a3
      } catch (err) {
        console.error('Error fetching session token count:', err);
      }
    };
    if (chat.id) {
      fetchSessionTokens();
    }
  }, [chat.id, messages]);

  const handleDrop = (e: React.DragEvent<HTMLDivElement>) => {
    e.preventDefault();
    const files = e.dataTransfer.files;
    if (files.length > 0) {
      const paths: string[] = [];
      for (let i = 0; i < files.length; i++) {
        paths.push(window.electron.getPathForFile(files[i]));
      }
      setDroppedFiles(paths);
    }
  };

  const handleDragOver = (e: React.DragEvent<HTMLDivElement>) => {
    e.preventDefault();
  };

  const toolCallNotifications = notifications.reduce((map, item) => {
    const key = item.request_id;
    if (!map.has(key)) {
      map.set(key, []);
    }
    map.get(key).push(item);
    return map;
  }, new Map());

  return (
    <div className="flex flex-col w-full h-screen items-center justify-center">
      {/* Loader when generating recipe */}
      {isGeneratingRecipe && <LayingEggLoader />}
      <MoreMenuLayout
        hasMessages={hasMessages}
        setView={setView}
        setIsGoosehintsModalOpen={setIsGoosehintsModalOpen}
      />

      <Card
        className="flex flex-col flex-1 rounded-none h-[calc(100vh-95px)] w-full bg-bgApp mt-0 border-none relative"
        onDrop={handleDrop}
        onDragOver={handleDragOver}
      >
        {recipeConfig?.title && messages.length > 0 && (
          <AgentHeader
            title={recipeConfig.title}
            profileInfo={
              recipeConfig.profile
                ? `${recipeConfig.profile} - ${recipeConfig.mcps || 12} MCPs`
                : undefined
            }
            onChangeProfile={() => {
              // Handle profile change
              console.log('Change profile clicked');
            }}
          />
        )}
        {messages.length === 0 ? (
          <Splash
            append={append}
            activities={Array.isArray(recipeConfig?.activities) ? recipeConfig!.activities : null}
            title={recipeConfig?.title}
          />
        ) : (
          <ScrollArea ref={scrollRef} className="flex-1" autoScroll>
            <SearchView>
              {filteredMessages.map((message, index) => (
                <div
                  key={message.id || index}
                  className="mt-4 px-4"
                  data-testid="message-container"
                >
                  {isUserMessage(message) ? (
                    <>
                      {hasContextHandlerContent(message) ? (
                        <ContextHandler
                          messages={messages}
                          messageId={message.id ?? message.created.toString()}
                          chatId={chat.id}
                          workingDir={window.appConfig.get('GOOSE_WORKING_DIR') as string}
                          contextType={getContextHandlerType(message)}
                        />
                      ) : (
                        <UserMessage message={message} />
                      )}
                    </>
                  ) : (
                    <>
                      {/* Only render GooseMessage if it's not a message invoking some context management */}
                      {hasContextHandlerContent(message) ? (
                        <ContextHandler
                          messages={messages}
                          messageId={message.id ?? message.created.toString()}
                          chatId={chat.id}
                          workingDir={window.appConfig.get('GOOSE_WORKING_DIR') as string}
                          contextType={getContextHandlerType(message)}
                        />
                      ) : (
                        <GooseMessage
                          messageHistoryIndex={chat?.messageHistoryIndex}
                          message={message}
                          messages={messages}
                          append={append}
                          appendMessage={(newMessage) => {
                            const updatedMessages = [...messages, newMessage];
                            setMessages(updatedMessages);
                          }}
                          toolCallNotifications={toolCallNotifications}
                        />
                      )}
                    </>
                  )}
                </div>
              ))}
            </SearchView>

            {error && (
              <div className="flex flex-col items-center justify-center p-4">
                <div className="text-red-700 dark:text-red-300 bg-red-400/50 p-3 rounded-lg mb-2">
                  {error.message || 'Honk! Goose experienced an error while responding'}
                </div>
                <div
                  className="px-3 py-2 mt-2 text-center whitespace-nowrap cursor-pointer text-textStandard border border-borderSubtle hover:bg-bgSubtle rounded-full inline-block transition-all duration-150"
                  onClick={async () => {
                    // Find the last user message
                    const lastUserMessage = messages.reduceRight(
                      (found, m) => found || (m.role === 'user' ? m : null),
                      null as Message | null
                    );
                    if (lastUserMessage) {
                      append(lastUserMessage);
                    }
                  }}
                >
                  Retry Last Message
                </div>
              </div>
            )}
            <div className="block h-8" />
          </ScrollArea>
        )}

        <div className="relative p-4 pt-0 z-10 animate-[fadein_400ms_ease-in_forwards]">
          {isLoading && <LoadingGoose />}
          <ChatInput
            handleSubmit={handleSubmit}
            isLoading={isLoading}
            onStop={onStopGoose}
            commandHistory={commandHistory}
            initialValue={_input}
            setView={setView}
            hasMessages={hasMessages}
            numTokens={sessionTokenCount}
            droppedFiles={droppedFiles}
            messages={messages}
            setMessages={setMessages}
          />
        </div>
      </Card>

      {showGame && <FlappyGoose onClose={() => setShowGame(false)} />}

      <SessionSummaryModal
        isOpen={isSummaryModalOpen}
        onClose={closeSummaryModal}
        onSave={(editedContent) => {
          updateSummary(editedContent);
          closeSummaryModal();
        }}
        summaryContent={summaryContent}
      />
    </div>
  );
}<|MERGE_RESOLUTION|>--- conflicted
+++ resolved
@@ -286,15 +286,7 @@
 
   // Update chat messages when they change and save to sessionStorage
   useEffect(() => {
-<<<<<<< HEAD
-    const updatedChat: ChatType = {
-      ...chat,
-      messages,
-    };
-    setChat(updatedChat);
-=======
     setChat({ ...chat, messages });
->>>>>>> d1f9d4a3
   }, [messages, setChat, chat]);
 
   useEffect(() => {
@@ -504,13 +496,7 @@
     const fetchSessionTokens = async () => {
       try {
         const sessionDetails = await fetchSessionDetails(chat.id);
-<<<<<<< HEAD
-        if (sessionDetails.metadata.total_tokens !== null) {
-          setSessionTokenCount(sessionDetails.metadata.total_tokens || 0);
-        }
-=======
         setSessionTokenCount(sessionDetails.metadata.total_tokens || 0);
->>>>>>> d1f9d4a3
       } catch (err) {
         console.error('Error fetching session token count:', err);
       }
