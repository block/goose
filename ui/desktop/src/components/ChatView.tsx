--- conflicted
+++ resolved
@@ -28,11 +28,8 @@
   ToolResponseMessageContent,
   ToolConfirmationRequestMessageContent,
 } from '../types/message';
-<<<<<<< HEAD
 import ChatInput from './ChatInput';
-=======
 import { manageContext } from './context_management';
->>>>>>> 2f0fd50a
 
 export interface ChatType {
   id: string;
