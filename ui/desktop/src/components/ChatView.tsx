import React, { useEffect, useRef, useState, useMemo } from 'react';
import { getApiUrl } from '../config';
import FlappyGoose from './FlappyGoose';
import GooseMessage from './GooseMessage';
import { type View, ViewOptions } from '../App';
import LoadingGoose from './LoadingGoose';
import MoreMenuLayout from './more_menu/MoreMenuLayout';
import { Card } from './ui/card';
import { ScrollArea, ScrollAreaHandle } from './ui/scroll-area';
import UserMessage from './UserMessage';
import Splash from './Splash';
import { SearchView } from './conversation/SearchView';
import { createRecipe } from '../recipe';
import { AgentHeader } from './AgentHeader';
import LayingEggLoader from './LayingEggLoader';
import { fetchSessionDetails } from '../sessions';
import 'react-toastify/dist/ReactToastify.css';
import { useMessageStream } from '../hooks/useMessageStream';
import { SessionSummaryModal } from './context_management/SessionSummaryModal';
import { Recipe } from '../recipe';
import { ContextManagerProvider, useChatContextManager } from './context_management/ContextManager';
import { ContextLengthExceededHandler } from './context_management/ContextLengthExceededHandler';
import {
  Message,
  createUserMessage,
  ToolCall,
  ToolCallResult,
  ToolRequestMessageContent,
  ToolResponseMessageContent,
  ToolConfirmationRequestMessageContent,
} from '../types/message';
<<<<<<< HEAD
import ChatInput from './ChatInput';
import { manageContext } from './context_management';
=======
>>>>>>> 2591e9c9

export interface ChatType {
  id: string;
  title: string;
  // messages up to this index are presumed to be "history" from a resumed session, this is used to track older tool confirmation requests
  // anything before this index should not render any buttons, but anything after should
  messageHistoryIndex: number;
  messages: Message[];
}

// Helper function to determine if a message is a user message
const isUserMessage = (message: Message): boolean => {
  if (message.role === 'assistant') {
    return false;
  }
  if (message.content.every((c) => c.type === 'toolConfirmationRequest')) {
    return false;
  }
  return true;
};

export default function ChatView({
  chat,
  setChat,
  setView,
  setIsGoosehintsModalOpen,
}: {
  chat: ChatType;
  setChat: (chat: ChatType) => void;
  setView: (view: View, viewOptions?: ViewOptions) => void;
  setIsGoosehintsModalOpen: (isOpen: boolean) => void;
}) {
  return (
    <ContextManagerProvider>
      <ChatContent
        chat={chat}
        setChat={setChat}
        setView={setView}
        setIsGoosehintsModalOpen={setIsGoosehintsModalOpen}
      />
    </ContextManagerProvider>
  );
}

function ChatContent({
  chat,
  setChat,
  setView,
  setIsGoosehintsModalOpen,
}: {
  chat: ChatType;
  setChat: (chat: ChatType) => void;
  setView: (view: View, viewOptions?: ViewOptions) => void;
  setIsGoosehintsModalOpen: (isOpen: boolean) => void;
}) {
  // Disabled askAi calls to save costs
  // const [messageMetadata, setMessageMetadata] = useState<Record<string, string[]>>({});
  const [hasMessages, setHasMessages] = useState(false);
  const [lastInteractionTime, setLastInteractionTime] = useState<number>(Date.now());
  const [showGame, setShowGame] = useState(false);
  const [isGeneratingRecipe, setIsGeneratingRecipe] = useState(false);
  const [sessionTokenCount, setSessionTokenCount] = useState<number>(0);
  const [droppedFiles, setDroppedFiles] = useState<string[]>([]);
  const scrollRef = useRef<ScrollAreaHandle>(null);

  const {
    summaryContent,
    summarizedThread,
    isSummaryModalOpen,
    resetMessagesWithSummary,
    closeSummaryModal,
    updateSummary,
    hasContextLengthExceededContent,
  } = useChatContextManager();

  useEffect(() => {
    // Log all messages when the component first mounts
    console.log('Initial messages when resuming session:', chat.messages);
    window.electron.logInfo(
      'Initial messages when resuming session: ' + JSON.stringify(chat.messages, null, 2)
    );
    // eslint-disable-next-line react-hooks/exhaustive-deps
  }, []); // Empty dependency array means this runs once on mount;

  // Get recipeConfig directly from appConfig
  const recipeConfig = window.appConfig.get('recipeConfig') as Recipe | null;

  const {
    messages,
    append,
    stop,
    isLoading,
    error,
    setMessages,
    input: _input,
    setInput: _setInput,
    handleInputChange: _handleInputChange,
    handleSubmit: _submitMessage,
  } = useMessageStream({
    api: getApiUrl('/reply'),
    initialMessages: chat.messages,
    body: { session_id: chat.id, session_working_dir: window.appConfig.get('GOOSE_WORKING_DIR') },
    onFinish: async (_message, _reason) => {
      window.electron.stopPowerSaveBlocker();

      setTimeout(() => {
        if (scrollRef.current?.scrollToBottom) {
          scrollRef.current.scrollToBottom();
        }
      }, 300);

      // Disabled askAi calls to save costs
      // const messageText = getTextContent(message);
      // const fetchResponses = await askAi(messageText);
      // setMessageMetadata((prev) => ({ ...prev, [message.id || '']: fetchResponses }));

      const timeSinceLastInteraction = Date.now() - lastInteractionTime;
      window.electron.logInfo('last interaction:' + lastInteractionTime);
      if (timeSinceLastInteraction > 60000) {
        // 60000ms = 1 minute
        window.electron.showNotification({
          title: 'Goose finished the task.',
          body: 'Click here to expand.',
        });
      }
    },
  });

  // Listen for make-agent-from-chat event
  useEffect(() => {
    const handleMakeAgent = async () => {
      window.electron.logInfo('Making recipe from chat...');
      setIsGeneratingRecipe(true);

      try {
        // Create recipe directly from chat messages
        const createRecipeRequest = {
          messages: messages,
          title: '',
          description: '',
        };

        const response = await createRecipe(createRecipeRequest);

        if (response.error) {
          throw new Error(`Failed to create recipe: ${response.error}`);
        }

        window.electron.logInfo('Created recipe:');
        window.electron.logInfo(JSON.stringify(response.recipe, null, 2));

        // First, verify the recipe data
        if (!response.recipe) {
          throw new Error('No recipe data received');
        }

        // Create a new window for the recipe editor
        console.log('Opening recipe editor with config:', response.recipe);
        window.electron.createChatWindow(
          undefined, // query
          undefined, // dir
          undefined, // version
          undefined, // resumeSessionId
          response.recipe, // recipe config
          'recipeEditor' // view type
        );

        window.electron.logInfo('Opening recipe editor window');
      } catch (error) {
        window.electron.logInfo('Failed to create recipe:');
        window.electron.logInfo(error.message);
      } finally {
        setIsGeneratingRecipe(false);
      }
    };

    window.addEventListener('make-agent-from-chat', handleMakeAgent);

    return () => {
      window.removeEventListener('make-agent-from-chat', handleMakeAgent);
    };
  }, [messages]);
  // do we need append here?
  // }, [append, chat.messages]);

  // Update chat messages when they change and save to sessionStorage
  useEffect(() => {
    setChat((prevChat) => {
      const updatedChat = { ...prevChat, messages };
      return updatedChat;
    });
  }, [messages, setChat]);

  useEffect(() => {
    if (messages.length > 0) {
      setHasMessages(true);
    }
  }, [messages]);

  // Handle submit
  const handleSubmit = (e: React.FormEvent) => {
    window.electron.startPowerSaveBlocker();
    const customEvent = e as CustomEvent;
    const content = customEvent.detail?.value || '';

    if (content.trim()) {
      setLastInteractionTime(Date.now());

      if (process.env.ALPHA && summarizedThread.length > 0) {
        // First reset the messages with the summary
        resetMessagesWithSummary(messages, setMessages);

        // Then append the new user message
        setTimeout(() => {
          append(createUserMessage(content));
          if (scrollRef.current?.scrollToBottom) {
            scrollRef.current.scrollToBottom();
          }
        }, 150); // Small delay to ensure state updates properly
      } else {
        // Normal flow - just append the message
        append(createUserMessage(content));
        if (scrollRef.current?.scrollToBottom) {
          scrollRef.current.scrollToBottom();
        }
      }
    }
  };

  if (error) {
    console.log('Error:', error);
  }

  const onStopGoose = () => {
    stop();
    setLastInteractionTime(Date.now());
    window.electron.stopPowerSaveBlocker();

    // Handle stopping the message stream
    const lastMessage = messages[messages.length - 1];

    // check if the last user message has any tool response(s)
    const isToolResponse = lastMessage.content.some(
      (content): content is ToolResponseMessageContent => content.type == 'toolResponse'
    );

    // isUserMessage also checks if the message is a toolConfirmationRequest
    // check if the last message is a real user's message
    if (lastMessage && isUserMessage(lastMessage) && !isToolResponse) {
      // Get the text content from the last message before removing it
      const textContent = lastMessage.content.find((c) => c.type === 'text')?.text || '';

      // Set the text back to the input field
      _setInput(textContent);

      // Remove the last user message if it's the most recent one
      if (messages.length > 1) {
        setMessages(messages.slice(0, -1));
      } else {
        setMessages([]);
      }
      // Interruption occured after a tool has completed, but no assistant reply
      // handle his if we want to popup a message too the user
      // } else if (lastMessage && isUserMessage(lastMessage) && isToolResponse) {
    } else if (!isUserMessage(lastMessage)) {
      // the last message was an assistant message
      // check if we have any tool requests or tool confirmation requests
      const toolRequests: [string, ToolCallResult<ToolCall>][] = lastMessage.content
        .filter(
          (content): content is ToolRequestMessageContent | ToolConfirmationRequestMessageContent =>
            content.type === 'toolRequest' || content.type === 'toolConfirmationRequest'
        )
        .map((content) => {
          if (content.type === 'toolRequest') {
            return [content.id, content.toolCall];
          } else {
            // extract tool call from confirmation
            const toolCall: ToolCallResult<ToolCall> = {
              status: 'success',
              value: {
                name: content.toolName,
                arguments: content.arguments,
              },
            };
            return [content.id, toolCall];
          }
        });

      if (toolRequests.length !== 0) {
        // This means we were interrupted during a tool request
        // Create tool responses for all interrupted tool requests

        let responseMessage: Message = {
          role: 'user',
          created: Date.now(),
          content: [],
        };

        const notification = 'Interrupted by the user to make a correction';

        // generate a response saying it was interrupted for each tool request
        for (const [reqId, _] of toolRequests) {
          const toolResponse: ToolResponseMessageContent = {
            type: 'toolResponse',
            id: reqId,
            toolResult: {
              status: 'error',
              error: notification,
            },
          };

          responseMessage.content.push(toolResponse);
        }
        // Use an immutable update to add the response message to the messages array
        setMessages([...messages, responseMessage]);
      }
    }
  };

  // Filter out standalone tool response messages for rendering
  // They will be shown as part of the tool invocation in the assistant message
  const filteredMessages = messages.filter((message) => {
    // Only filter out when display is explicitly false
    if (message.display === false) return false;

    // Keep all assistant messages and user messages that aren't just tool responses
    if (message.role === 'assistant') return true;

    // For user messages, check if they're only tool responses
    if (message.role === 'user') {
      const hasOnlyToolResponses = message.content.every((c) => c.type === 'toolResponse');
      const hasTextContent = message.content.some((c) => c.type === 'text');
      const hasToolConfirmation = message.content.every(
        (c) => c.type === 'toolConfirmationRequest'
      );

      // Keep the message if it has text content or tool confirmation or is not just tool responses
      return hasTextContent || !hasOnlyToolResponses || hasToolConfirmation;
    }

    return true;
  });

  const commandHistory = useMemo(() => {
    return filteredMessages
      .reduce<string[]>((history, message) => {
        if (isUserMessage(message)) {
          const text = message.content.find((c) => c.type === 'text')?.text?.trim();
          if (text) {
            history.push(text);
          }
        }
        return history;
      }, [])
      .reverse();
  }, [filteredMessages]);

  // Fetch session metadata to get token count
  useEffect(() => {
    const fetchSessionTokens = async () => {
      try {
        const sessionDetails = await fetchSessionDetails(chat.id);
        setSessionTokenCount(sessionDetails.metadata.total_tokens);
      } catch (err) {
        console.error('Error fetching session token count:', err);
      }
    };
    if (chat.id) {
      fetchSessionTokens();
    }
  }, [chat.id, messages]);

  const handleDrop = (e: React.DragEvent<HTMLDivElement>) => {
    e.preventDefault();
    const files = e.dataTransfer.files;
    if (files.length > 0) {
      const paths: string[] = [];
      for (let i = 0; i < files.length; i++) {
        paths.push(window.electron.getPathForFile(files[i]));
      }
      setDroppedFiles(paths);
    }
  };

  const handleDragOver = (e: React.DragEvent<HTMLDivElement>) => {
    e.preventDefault();
  };

  return (
    <div className="flex flex-col w-full h-screen items-center justify-center">
      {/* Loader when generating recipe */}
      {isGeneratingRecipe && <LayingEggLoader />}
      <MoreMenuLayout
        hasMessages={hasMessages}
        setView={setView}
        setIsGoosehintsModalOpen={setIsGoosehintsModalOpen}
      />

      <Card
        className="flex flex-col flex-1 rounded-none h-[calc(100vh-95px)] w-full bg-bgApp mt-0 border-none relative"
        onDrop={handleDrop}
        onDragOver={handleDragOver}
      >
        {recipeConfig?.title && messages.length > 0 && (
          <AgentHeader
            title={recipeConfig.title}
            profileInfo={
              recipeConfig.profile
                ? `${recipeConfig.profile} - ${recipeConfig.mcps || 12} MCPs`
                : undefined
            }
            onChangeProfile={() => {
              // Handle profile change
              console.log('Change profile clicked');
            }}
          />
        )}
        {messages.length === 0 ? (
          <Splash
            append={(text) => append(createUserMessage(text))}
            activities={Array.isArray(recipeConfig?.activities) ? recipeConfig.activities : null}
            title={recipeConfig?.title}
          />
        ) : (
          <ScrollArea ref={scrollRef} className="flex-1" autoScroll>
            <SearchView>
              {filteredMessages.map((message, index) => (
                <div
                  key={message.id || index}
                  className="mt-4 px-4"
                  data-testid="message-container"
                >
                  {isUserMessage(message) ? (
                    <UserMessage message={message} />
                  ) : (
                    <>
                      {/* Only render GooseMessage if it's not a CLE message (and we are not in alpha mode) */}
                      {process.env.ALPHA && hasContextLengthExceededContent(message) ? (
                        <ContextLengthExceededHandler
                          messages={messages}
                          messageId={message.id ?? message.created.toString()}
                        />
                      ) : (
                        <GooseMessage
                          messageHistoryIndex={chat?.messageHistoryIndex}
                          message={message}
                          messages={messages}
                          append={(text) => append(createUserMessage(text))}
                          appendMessage={(newMessage) => {
                            const updatedMessages = [...messages, newMessage];
                            setMessages(updatedMessages);
                          }}
                        />
                      )}
                    </>
                  )}
                </div>
              ))}
            </SearchView>
            {error && (
              <div className="flex flex-col items-center justify-center p-4">
                <div className="text-red-700 dark:text-red-300 bg-red-400/50 p-3 rounded-lg mb-2">
                  {error.message || 'Honk! Goose experienced an error while responding'}
                </div>
                <div
                  className="px-3 py-2 mt-2 text-center whitespace-nowrap cursor-pointer text-textStandard border border-borderSubtle hover:bg-bgSubtle rounded-full inline-block transition-all duration-150"
                  onClick={async () => {
                    // Find the last user message
                    const lastUserMessage = messages.reduceRight(
                      (found, m) => found || (m.role === 'user' ? m : null),
                      null as Message | null
                    );
                    if (lastUserMessage) {
                      append(lastUserMessage);
                    }
                  }}
                >
                  Retry Last Message
                </div>
              </div>
            )}
            <div className="block h-8" />
          </ScrollArea>
        )}

        <div className="relative p-4 pt-0 z-10 animate-[fadein_400ms_ease-in_forwards]">
          {isLoading && <LoadingGoose />}
          <ChatInput
            handleSubmit={handleSubmit}
            isLoading={isLoading}
            onStop={onStopGoose}
            commandHistory={commandHistory}
            initialValue={_input}
<<<<<<< HEAD
            setView={setView}
            hasMessages={hasMessages}
            numTokens={sessionTokenCount}
=======
            droppedFiles={droppedFiles}
>>>>>>> 2591e9c9
          />
        </div>
      </Card>

      {showGame && <FlappyGoose onClose={() => setShowGame(false)} />}
      {process.env.ALPHA && (
        <SessionSummaryModal
          isOpen={isSummaryModalOpen}
          onClose={closeSummaryModal}
          onSave={(editedContent) => {
            updateSummary(editedContent);
            closeSummaryModal();
          }}
          summaryContent={summaryContent}
        />
      )}
    </div>
  );
}<|MERGE_RESOLUTION|>--- conflicted
+++ resolved
@@ -29,11 +29,7 @@
   ToolResponseMessageContent,
   ToolConfirmationRequestMessageContent,
 } from '../types/message';
-<<<<<<< HEAD
 import ChatInput from './ChatInput';
-import { manageContext } from './context_management';
-=======
->>>>>>> 2591e9c9
 
 export interface ChatType {
   id: string;
@@ -527,13 +523,10 @@
             onStop={onStopGoose}
             commandHistory={commandHistory}
             initialValue={_input}
-<<<<<<< HEAD
             setView={setView}
             hasMessages={hasMessages}
             numTokens={sessionTokenCount}
-=======
             droppedFiles={droppedFiles}
->>>>>>> 2591e9c9
           />
         </div>
       </Card>
