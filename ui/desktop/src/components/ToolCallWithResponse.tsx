import React, { useEffect, useRef, useState } from 'react';
import { Button } from './ui/button';
import { ToolCallArguments, ToolCallArgumentValue } from './ToolCallArguments';
import MarkdownContent from './MarkdownContent';
import { Content, ToolRequestMessageContent, ToolResponseMessageContent } from '../types/message';
import { cn, snakeToTitleCase } from '../utils';
import Dot, { LoadingStatus } from './ui/Dot';
import { NotificationEvent } from '../hooks/useMessageStream';
<<<<<<< HEAD
import { isUIResource } from './UIResourceRenderer';
=======
import { ChevronRight, LoaderCircle } from 'lucide-react';
>>>>>>> eda81004

interface ToolCallWithResponseProps {
  isCancelledMessage: boolean;
  toolRequest: ToolRequestMessageContent;
  toolResponse?: ToolResponseMessageContent;
  notifications?: NotificationEvent[];
  isStreamingMessage?: boolean;
}

export default function ToolCallWithResponse({
  isCancelledMessage,
  toolRequest,
  toolResponse,
  notifications,
  isStreamingMessage = false,
}: ToolCallWithResponseProps) {
  const toolCall = toolRequest.toolCall.status === 'success' ? toolRequest.toolCall.value : null;
  if (!toolCall) {
    return null;
  }

  return (
    <div
      className={cn(
        'w-full text-sm rounded-lg overflow-hidden border-borderSubtle border bg-background-muted'
      )}
    >
      <ToolCallView
        {...{ isCancelledMessage, toolCall, toolResponse, notifications, isStreamingMessage }}
      />
    </div>
  );
}

interface ToolCallExpandableProps {
  label: string | React.ReactNode;
  isStartExpanded?: boolean;
  isForceExpand?: boolean;
  children: React.ReactNode;
  className?: string;
}

function ToolCallExpandable({
  label,
  isStartExpanded = false,
  isForceExpand,
  children,
  className = '',
}: ToolCallExpandableProps) {
  const [isExpandedState, setIsExpanded] = React.useState<boolean | null>(null);
  const isExpanded = isExpandedState === null ? isStartExpanded : isExpandedState;
  const toggleExpand = () => setIsExpanded(!isExpanded);
  React.useEffect(() => {
    if (isForceExpand) setIsExpanded(true);
  }, [isForceExpand]);

  return (
    <div className={className}>
      <Button
        onClick={toggleExpand}
        className="group w-full flex justify-between items-center pr-2 transition-colors rounded-none"
        variant="ghost"
      >
        <span className="flex items-center font-mono">{label}</span>
        <ChevronRight
          className={cn(
            'group-hover:opacity-100 transition-transform opacity-70',
            isExpanded && 'rotate-90'
          )}
        />
      </Button>
      {isExpanded && <div>{children}</div>}
    </div>
  );
}

interface ToolCallViewProps {
  isCancelledMessage: boolean;
  toolCall: {
    name: string;
    arguments: Record<string, unknown>;
  };
  toolResponse?: ToolResponseMessageContent;
  notifications?: NotificationEvent[];
  isStreamingMessage?: boolean;
}

interface Progress {
  progress: number;
  progressToken: string;
  total?: number;
  message?: string;
}

const logToString = (logMessage: NotificationEvent) => {
  const params = logMessage.message.params;

  // Special case for the developer system shell logs
  if (
    params &&
    params.data &&
    typeof params.data === 'object' &&
    'output' in params.data &&
    'stream' in params.data
  ) {
    return `[${params.data.stream}] ${params.data.output}`;
  }

  return typeof params.data === 'string' ? params.data : JSON.stringify(params.data);
};

const notificationToProgress = (notification: NotificationEvent): Progress =>
  notification.message.params as unknown as Progress;

function ToolCallView({
  isCancelledMessage,
  toolCall,
  toolResponse,
  notifications,
  isStreamingMessage = false,
}: ToolCallViewProps) {
  const [responseStyle, setResponseStyle] = useState(() => localStorage.getItem('response_style'));

  // Listen for localStorage changes to update the response style
  useEffect(() => {
    const handleStorageChange = () => {
      setResponseStyle(localStorage.getItem('response_style'));
    };

    // Listen for storage events (changes from other tabs/windows)
    window.addEventListener('storage', handleStorageChange);

    // Listen for custom events (changes from same tab)
    window.addEventListener('responseStyleChanged', handleStorageChange);

    return () => {
      window.removeEventListener('storage', handleStorageChange);
      window.removeEventListener('responseStyleChanged', handleStorageChange);
    };
  }, []);

  const isExpandToolDetails = (() => {
    switch (responseStyle) {
      case 'concise':
        return false;
      case 'detailed':
      default:
        return true;
    }
  })();

  const isToolDetails = Object.entries(toolCall?.arguments).length > 0;

  // Check if streaming has finished but no tool response was received
  // This is a workaround for cases where the backend doesn't send tool responses
  const isStreamingComplete = !isStreamingMessage;
  const shouldShowAsComplete = isStreamingComplete && !toolResponse;

  const loadingStatus: LoadingStatus = !toolResponse
    ? shouldShowAsComplete
      ? 'success'
      : 'loading'
    : toolResponse.toolResult.status;

  // Tool call timing tracking
  const [startTime, setStartTime] = useState<number | null>(null);

  // Track when tool call starts (when there's no response yet)
  useEffect(() => {
    if (!toolResponse && startTime === null) {
      setStartTime(Date.now());
    }
  }, [toolResponse, startTime]);

  const toolResults: { result: Content; isExpandToolResults: boolean }[] =
    loadingStatus === 'success' && Array.isArray(toolResponse?.toolResult.value)
      ? toolResponse!.toolResult.value
          .filter((item) => {
            const audience = item.annotations?.audience as string[] | undefined;
            return !audience || audience.includes('user');
          })
          .map((item) => {
            // Use user preference for detailed/concise, but still respect high priority items
            const priority = (item.annotations?.priority as number | undefined) ?? -1;
            const isHighPriority = priority >= 0.5;
            const shouldExpandBasedOnStyle = responseStyle === 'detailed' || responseStyle === null;

            return {
              result: item,
              isExpandToolResults: isHighPriority || shouldExpandBasedOnStyle,
            };
          })
      : [];

  const logs = notifications
    ?.filter((notification) => notification.message.method === 'notifications/message')
    .map(logToString);

  const progress = notifications
    ?.filter((notification) => notification.message.method === 'notifications/progress')
    .map(notificationToProgress)
    .reduce((map, item) => {
      const key = item.progressToken;
      if (!map.has(key)) {
        map.set(key, []);
      }
      map.get(key)!.push(item);
      return map;
    }, new Map<string, Progress[]>());

  const progressEntries = [...(progress?.values() || [])].map(
    (entries) => entries.sort((a, b) => b.progress - a.progress)[0]
  );

  const isRenderingProgress =
    loadingStatus === 'loading' && (progressEntries.length > 0 || (logs || []).length > 0);

  // Determine if the main tool call should be expanded
  const isShouldExpand = (() => {
    // Always expand if there are high priority results that need to be shown
    const hasHighPriorityResults = toolResults.some((v) => v.isExpandToolResults);

    // Also expand based on user preference for detailed mode
    const shouldExpandBasedOnStyle = responseStyle === 'detailed' || responseStyle === null;

    return hasHighPriorityResults || shouldExpandBasedOnStyle;
  })();

  // Function to create a descriptive representation of what the tool is doing
  const getToolDescription = (): string | null => {
    const args = toolCall.arguments as Record<string, ToolCallArgumentValue>;
    const toolName = toolCall.name.substring(toolCall.name.lastIndexOf('__') + 2);

    // Helper function to get string value safely
    const getStringValue = (value: ToolCallArgumentValue): string => {
      return typeof value === 'string' ? value : JSON.stringify(value);
    };

    // Helper function to truncate long values
    const truncate = (str: string, maxLength: number = 50): string => {
      return str.length > maxLength ? str.substring(0, maxLength) + '...' : str;
    };

    // Generate descriptive text based on tool type
    switch (toolName) {
      case 'text_editor':
        if (args.command === 'write' && args.path) {
          return `writing ${truncate(getStringValue(args.path))}`;
        }
        if (args.command === 'view' && args.path) {
          return `reading ${truncate(getStringValue(args.path))}`;
        }
        if (args.command === 'str_replace' && args.path) {
          return `editing ${truncate(getStringValue(args.path))}`;
        }
        if (args.command && args.path) {
          return `${getStringValue(args.command)} ${truncate(getStringValue(args.path))}`;
        }
        break;

      case 'shell':
        if (args.command) {
          return `running ${truncate(getStringValue(args.command))}`;
        }
        break;

      case 'search':
        if (args.name) {
          return `searching for "${truncate(getStringValue(args.name))}"`;
        }
        if (args.mimeType) {
          return `searching for ${getStringValue(args.mimeType)} files`;
        }
        break;

      case 'read': {
        if (args.uri) {
          const uri = getStringValue(args.uri);
          const fileId = uri.replace('gdrive:///', '');
          return `reading file ${truncate(fileId)}`;
        }
        if (args.url) {
          return `reading ${truncate(getStringValue(args.url))}`;
        }
        break;
      }

      case 'create_file':
        if (args.name) {
          return `creating ${truncate(getStringValue(args.name))}`;
        }
        break;

      case 'update_file':
        if (args.fileId) {
          return `updating file ${truncate(getStringValue(args.fileId))}`;
        }
        break;

      case 'sheets_tool': {
        if (args.operation && args.spreadsheetId) {
          const operation = getStringValue(args.operation);
          const sheetId = truncate(getStringValue(args.spreadsheetId));
          return `${operation} in sheet ${sheetId}`;
        }
        break;
      }

      case 'docs_tool': {
        if (args.operation && args.documentId) {
          const operation = getStringValue(args.operation);
          const docId = truncate(getStringValue(args.documentId));
          return `${operation} in document ${docId}`;
        }
        break;
      }

      case 'web_scrape':
        if (args.url) {
          return `scraping ${truncate(getStringValue(args.url))}`;
        }
        break;

      case 'remember_memory':
        if (args.category && args.data) {
          return `storing ${getStringValue(args.category)}: ${truncate(getStringValue(args.data))}`;
        }
        break;

      case 'retrieve_memories':
        if (args.category) {
          return `retrieving ${getStringValue(args.category)} memories`;
        }
        break;

      case 'screen_capture':
        if (args.window_title) {
          return `capturing window "${truncate(getStringValue(args.window_title))}"`;
        }
        return 'capturing screen';

      case 'automation_script':
        if (args.language) {
          return `running ${getStringValue(args.language)} script`;
        }
        break;

      case 'final_output':
        return 'final output';

      case 'computer_control':
        return 'poking around...';

      default: {
        // Fallback to showing key parameters for unknown tools
        const entries = Object.entries(args);
        if (entries.length === 0) return null;

        // For a single parameter, show key and truncated value
        if (entries.length === 1) {
          const [key, value] = entries[0];
          const stringValue = getStringValue(value);
          const truncatedValue = truncate(stringValue, 30);
          return `${key}: ${truncatedValue}`;
        }

        // For multiple parameters, just show the keys
        return entries.map(([key]) => key).join(', ');
      }
    }

    return null;
  };

  return (
    <ToolCallExpandable
      isStartExpanded={isRenderingProgress}
      isForceExpand={isShouldExpand}
      label={
        <>
          <div className="w-2 flex items-center justify-center">
            {loadingStatus === 'loading' ? (
              <LoaderCircle className="animate-spin text-text-muted" size={3} />
            ) : (
              <Dot size={2} loadingStatus={loadingStatus} />
            )}
          </div>
          <span className="ml-2">
            {(() => {
              const description = getToolDescription();
              if (description) {
                return description;
              }
              // Fallback to the original tool name formatting
              return snakeToTitleCase(toolCall.name.substring(toolCall.name.lastIndexOf('__') + 2));
            })()}
          </span>
        </>
      }
    >
      {/* Tool Details */}
      {isToolDetails && (
        <div className="border-t border-borderSubtle">
          <ToolDetailsView toolCall={toolCall} isStartExpanded={isExpandToolDetails} />
        </div>
      )}

      {logs && logs.length > 0 && (
        <div className="border-t border-borderSubtle">
          <ToolLogsView
            logs={logs}
            working={loadingStatus === 'loading'}
            isStartExpanded={
              loadingStatus === 'loading' || responseStyle === 'detailed' || responseStyle === null
            }
          />
        </div>
      )}

      {toolResults.length === 0 &&
        progressEntries.length > 0 &&
        progressEntries.map((entry, index) => (
          <div className="p-3 border-t border-borderSubtle" key={index}>
            <ProgressBar progress={entry.progress} total={entry.total} message={entry.message} />
          </div>
        ))}

      {/* Tool Output */}
      {!isCancelledMessage && (
        <>
          {toolResults.map(({ result, isExpandToolResults }, index) => {
            return (
              <div key={index} className={cn('border-t border-borderSubtle')}>
                <ToolResultView result={result} isStartExpanded={isExpandToolResults} />
              </div>
            );
          })}
        </>
      )}
    </ToolCallExpandable>
  );
}

interface ToolDetailsViewProps {
  toolCall: {
    name: string;
    arguments: Record<string, unknown>;
  };
  isStartExpanded: boolean;
}

function ToolDetailsView({ toolCall, isStartExpanded }: ToolDetailsViewProps) {
  return (
    <ToolCallExpandable
      label={<span className="pl-4 font-medium">Tool Details</span>}
      isStartExpanded={isStartExpanded}
    >
      <div className="pr-4 pl-8">
        {toolCall.arguments && (
          <ToolCallArguments args={toolCall.arguments as Record<string, ToolCallArgumentValue>} />
        )}
      </div>
    </ToolCallExpandable>
  );
}

interface ToolResultViewProps {
  result: Content;
  isStartExpanded: boolean;
}

function ToolResultView({ result, isStartExpanded }: ToolResultViewProps) {
  // Skip UI resources since they're now handled in the main message body
  if (isUIResource(result)) {
    return null;
  }

  return (
    <ToolCallExpandable
      label={<span className="pl-4 py-1 font-medium">Output</span>}
      isStartExpanded={isStartExpanded}
    >
      <div className="pl-4 pr-4 py-4">
        {result.type === 'text' && result.text && (
          <MarkdownContent
            content={result.text}
            className="whitespace-pre-wrap max-w-full overflow-x-auto"
          />
        )}
        {result.type === 'image' && (
          <img
            src={`data:${result.mimeType};base64,${result.data}`}
            alt="Tool result"
            className="max-w-full h-auto rounded-md my-2"
            onError={(e) => {
              console.error('Failed to load image');
              e.currentTarget.style.display = 'none';
            }}
          />
        )}
      </div>
    </ToolCallExpandable>
  );
}

function ToolLogsView({
  logs,
  working,
  isStartExpanded,
}: {
  logs: string[];
  working: boolean;
  isStartExpanded?: boolean;
}) {
  const boxRef = useRef<HTMLDivElement>(null);

  // Whenever logs update, jump to the newest entry
  useEffect(() => {
    if (boxRef.current) {
      boxRef.current.scrollTop = boxRef.current.scrollHeight;
    }
  }, [logs]);

  return (
    <ToolCallExpandable
      label={
        <span className="pl-4 py-1 font-medium flex items-center">
          <span>Logs</span>
          {working && (
            <div className="mx-2 inline-block">
              <span
                className="inline-block animate-spin rounded-full border-2 border-t-transparent border-current"
                style={{ width: 8, height: 8 }}
                role="status"
                aria-label="Loading spinner"
              />
            </div>
          )}
        </span>
      }
      isStartExpanded={isStartExpanded}
    >
      <div
        ref={boxRef}
        className={`flex flex-col items-start space-y-2 overflow-y-auto p-4 ${working ? 'max-h-[4rem]' : 'max-h-[20rem]'}`}
      >
        {logs.map((log, i) => (
          <span key={i} className="font-mono text-sm text-textSubtle">
            {log}
          </span>
        ))}
      </div>
    </ToolCallExpandable>
  );
}

const ProgressBar = ({ progress, total, message }: Omit<Progress, 'progressToken'>) => {
  const isDeterminate = typeof total === 'number';
  const percent = isDeterminate ? Math.min((progress / total!) * 100, 100) : 0;

  return (
    <div className="w-full space-y-2">
      {message && <div className="text-sm text-textSubtle">{message}</div>}

      <div className="w-full bg-background-subtle rounded-full h-4 overflow-hidden relative">
        {isDeterminate ? (
          <div
            className="bg-primary h-full transition-all duration-300"
            style={{ width: `${percent}%` }}
          />
        ) : (
          <div className="absolute inset-0 animate-indeterminate bg-primary" />
        )}
      </div>
    </div>
  );
};<|MERGE_RESOLUTION|>--- conflicted
+++ resolved
@@ -6,11 +6,7 @@
 import { cn, snakeToTitleCase } from '../utils';
 import Dot, { LoadingStatus } from './ui/Dot';
 import { NotificationEvent } from '../hooks/useMessageStream';
-<<<<<<< HEAD
-import { isUIResource } from './UIResourceRenderer';
-=======
 import { ChevronRight, LoaderCircle } from 'lucide-react';
->>>>>>> eda81004
 
 interface ToolCallWithResponseProps {
   isCancelledMessage: boolean;
@@ -483,11 +479,6 @@
 }
 
 function ToolResultView({ result, isStartExpanded }: ToolResultViewProps) {
-  // Skip UI resources since they're now handled in the main message body
-  if (isUIResource(result)) {
-    return null;
-  }
-
   return (
     <ToolCallExpandable
       label={<span className="pl-4 py-1 font-medium">Output</span>}
