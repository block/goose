--- conflicted
+++ resolved
@@ -11,11 +11,7 @@
 import ThemeSelector from '../../GooseSidebar/ThemeSelector';
 import BlockLogoBlack from './icons/block-lockup_black.png';
 import BlockLogoWhite from './icons/block-lockup_white.png';
-<<<<<<< HEAD
-import { useConfig } from '../../ConfigContext';
-=======
 import TelemetrySettings from './TelemetrySettings';
->>>>>>> 6239b8c4
 
 interface AppSettingsSectionProps {
   scrollToSection?: string;
@@ -34,13 +30,6 @@
   const [showPricing, setShowPricing] = useState(true);
   const [isDarkMode, setIsDarkMode] = useState(false);
   const updateSectionRef = useRef<HTMLDivElement>(null);
-
-  const { config, upsert } = useConfig();
-  const appsEnabled = config.apps_enabled === true;
-
-  const handleAppsToggle = async (checked: boolean) => {
-    await upsert('apps_enabled', checked, false);
-  };
 
   // Check if GOOSE_VERSION is set to determine if Updates section should be shown
   const shouldShowUpdates = !window.appConfig.get('GOOSE_VERSION');
@@ -448,30 +437,6 @@
         </CardContent>
       </Card>
 
-      <Card className="rounded-lg">
-        <CardHeader className="pb-0">
-          <CardTitle className="">Apps</CardTitle>
-          <CardDescription>Enable experimental apps functionality</CardDescription>
-        </CardHeader>
-        <CardContent className="pt-4 space-y-4 px-4">
-          <div className="flex items-center justify-between">
-            <div>
-              <h3 className="text-text-default text-xs">Enable Apps</h3>
-              <p className="text-xs text-text-muted max-w-md mt-[2px]">
-                Show goose apps
-              </p>
-            </div>
-            <div className="flex items-center">
-              <Switch
-                checked={appsEnabled}
-                onCheckedChange={handleAppsToggle}
-                variant="mono"
-              />
-            </div>
-          </div>
-        </CardContent>
-      </Card>
-
       {/* Version Section - only show if GOOSE_VERSION is set */}
       {!shouldShowUpdates && (
         <Card className="rounded-lg">
