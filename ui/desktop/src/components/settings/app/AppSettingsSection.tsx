import { useState, useEffect, useRef } from 'react';
import { Switch } from '../../ui/switch';
import { Button } from '../../ui/button';
import { Settings } from 'lucide-react';
import Modal from '../../Modal';
import UpdateSection from './UpdateSection';
import { UPDATES_ENABLED } from '../../../updates';

interface AppSettingsSectionProps {
  scrollToSection?: string;
}

export default function AppSettingsSection({ scrollToSection }: AppSettingsSectionProps) {
  const [menuBarIconEnabled, setMenuBarIconEnabled] = useState(true);
  const [dockIconEnabled, setDockIconEnabled] = useState(true);
  const [isMacOS, setIsMacOS] = useState(false);
  const [isDockSwitchDisabled, setIsDockSwitchDisabled] = useState(false);
<<<<<<< HEAD
  const [showNotificationModal, setShowNotificationModal] = useState(false);
  const [updatesEnabled, setUpdatesEnabled] = useState(false);
=======
>>>>>>> af7918a7
  const updateSectionRef = useRef<HTMLDivElement>(null);

  // Check if running on macOS
  useEffect(() => {
    setIsMacOS(window.electron.platform === 'darwin');
  }, []);

  // Handle scrolling to update section
  useEffect(() => {
    if (scrollToSection === 'update' && updateSectionRef.current) {
      // Use a timeout to ensure the DOM is ready
      setTimeout(() => {
        updateSectionRef.current?.scrollIntoView({ behavior: 'smooth', block: 'center' });
      }, 100);
    }
  }, [scrollToSection]);

  // Load menu bar and dock icon states
  useEffect(() => {
    window.electron.getMenuBarIconState().then((enabled) => {
      setMenuBarIconEnabled(enabled);
    });

    if (isMacOS) {
      window.electron.getDockIconState().then((enabled) => {
        setDockIconEnabled(enabled);
      });
    }
  }, [isMacOS]);

  const handleMenuBarIconToggle = async () => {
    const newState = !menuBarIconEnabled;
    // If we're turning off the menu bar icon and the dock icon is hidden,
    // we need to show the dock icon to maintain accessibility
    if (!newState && !dockIconEnabled && isMacOS) {
      const success = await window.electron.setDockIcon(true);
      if (success) {
        setDockIconEnabled(true);
      }
    }
    const success = await window.electron.setMenuBarIcon(newState);
    if (success) {
      setMenuBarIconEnabled(newState);
    }
  };

  const handleDockIconToggle = async () => {
    const newState = !dockIconEnabled;
    // If we're turning off the dock icon and the menu bar icon is hidden,
    // we need to show the menu bar icon to maintain accessibility
    if (!newState && !menuBarIconEnabled) {
      const success = await window.electron.setMenuBarIcon(true);
      if (success) {
        setMenuBarIconEnabled(true);
      }
    }

    // Disable the switch to prevent rapid toggling
    setIsDockSwitchDisabled(true);
    setTimeout(() => {
      setIsDockSwitchDisabled(false);
    }, 1000);

    // Set the dock icon state
    const success = await window.electron.setDockIcon(newState);
    if (success) {
      setDockIconEnabled(newState);
    }
  };

  return (
    <section id="appSettings" className="px-8">
      <div className="flex justify-between items-center mb-2">
        <h2 className="text-xl font-medium text-textStandard">App Settings</h2>
      </div>
      <div className="pb-8">
        <p className="text-sm text-textStandard mb-6">Configure Goose app</p>
        <div>
          {/* Task Notifications */}
          <div className="flex items-center justify-between mb-4">
            <div>
              <h3 className="text-textStandard">Notifications</h3>
              <p className="text-xs text-textSubtle max-w-md mt-[2px]">
                Notifications are managed by your OS{' - '}
                <span
                  className="underline hover:cursor-pointer"
                  onClick={() => setShowNotificationModal(true)}
                >
                  Configuration guide
                </span>
              </p>
            </div>
            <div className="flex items-center">
              <Button
                className="flex items-center gap-2 justify-center text-textStandard bg-bgApp border border-borderSubtle hover:border-borderProminent hover:bg-bgApp [&>svg]:!size-4"
                onClick={async () => {
                  try {
                    await window.electron.openNotificationsSettings();
                  } catch (error) {
                    console.error('Failed to open notification settings:', error);
                  }
                }}
              >
                <Settings />
                Open Settings
              </Button>
            </div>
          </div>

          {/* Menu Bar */}
          <div className="flex items-center justify-between mb-4">
            <div>
              <h3 className="text-textStandard">Menu Bar Icon</h3>
              <p className="text-xs text-textSubtle max-w-md mt-[2px]">
                Show Goose in the menu bar
              </p>
            </div>
            <div className="flex items-center">
              <Switch
                checked={menuBarIconEnabled}
                onCheckedChange={handleMenuBarIconToggle}
                variant="mono"
              />
            </div>
          </div>

          {/* Dock Icon */}
          {isMacOS && (
            <div className="flex items-center justify-between mb-4">
              <div>
                <h3 className="text-textStandard">Dock Icon</h3>
                <p className="text-xs text-textSubtle max-w-md mt-[2px]">Show Goose in the dock</p>
              </div>
              <div className="flex items-center">
                <Switch
                  disabled={isDockSwitchDisabled}
                  checked={dockIconEnabled}
                  onCheckedChange={handleDockIconToggle}
                  variant="mono"
                />
              </div>
            </div>
          )}
        </div>

        {/* Help & Feedback Section */}
        <div className="mt-8 pt-8 border-t border-gray-200 dark:border-gray-700">
          <h3 className="text-lg font-medium text-textStandard mb-1">Help & Feedback</h3>
          <p className="text-sm text-textSubtle mb-4">
            Help us improve Goose by reporting issues or requesting new features.
          </p>
          <div className="flex space-x-4">
            <a
              href="https://github.com/block/goose/issues/new?template=bug_report.md"
              target="_blank"
              rel="noopener noreferrer"
              className="text-sm text-blue-600 dark:text-blue-400 hover:underline"
            >
              Report a Bug
            </a>
            <a
              href="https://github.com/block/goose/issues/new?template=feature_request.md"
              target="_blank"
              rel="noopener noreferrer"
              className="text-sm text-blue-600 dark:text-blue-400 hover:underline"
            >
              Request a Feature
            </a>
          </div>
        </div>

        {/* Update Section */}
        {UPDATES_ENABLED && (
          <div ref={updateSectionRef} className="mt-8 pt-8 border-t border-gray-200">
            <UpdateSection />
          </div>
        )}
      </div>

      {/* Notification Instructions Modal */}
      {showNotificationModal && (
        <Modal
          onClose={() => setShowNotificationModal(false)}
          footer={
            <Button
              onClick={() => setShowNotificationModal(false)}
              variant="ghost"
              className="w-full h-[60px] rounded-none hover:bg-bgSubtle text-textSubtle hover:text-textStandard text-md font-regular"
            >
              Close
            </Button>
          }
        >
          {/* Title and Icon */}
          <div className="flex flex-col mb-6">
            <div>
              <Settings className="text-iconStandard" size={24} />
            </div>
            <div className="mt-2">
              <h2 className="text-2xl font-regular text-textStandard">
                How to Enable Notifications
              </h2>
            </div>
          </div>

          {/* Content */}
          <div>
            {isMacOS ? (
              <div className="space-y-4">
                <p className="text-textStandard">To enable notifications for Goose on macOS:</p>
                <ol className="list-decimal list-inside space-y-3 text-textStandard ml-4">
                  <li>Click the "Open Settings" button</li>
                  <li>Find "Goose" in the list of applications</li>
                  <li>Click on "Goose" to open its notification settings</li>
                  <li>Toggle "Allow Notifications" to ON</li>
                  <li>Choose your preferred notification style</li>
                </ol>
              </div>
            ) : window.electron.platform === 'win32' ? (
              <div className="space-y-4">
                <p className="text-textStandard">To enable notifications for Goose on Windows:</p>
                <ol className="list-decimal list-inside space-y-3 text-textStandard ml-4">
                  <li>Click the "Open Settings" button</li>
                  <li>
                    In the Notifications & actions settings, scroll down to "Get notifications from
                    these senders"
                  </li>
                  <li>Find "Goose" in the list of applications</li>
                  <li>Click on "Goose" to expand its notification settings</li>
                  <li>Toggle the main switch to ON to enable notifications</li>
                  <li>Customize notification banners, sounds, and other preferences as desired</li>
                </ol>
              </div>
            ) : (
              <div className="space-y-4">
                <p className="text-textStandard">To enable notifications for Goose on Linux:</p>
                <ol className="list-decimal list-inside space-y-3 text-textStandard ml-4">
                  <li>Click the "Open Settings" button</li>
                  <li>
                    In the notification settings panel, look for application-specific settings
                  </li>
                  <li>Find "Goose" or "Electron" in the list of applications</li>
                  <li>Enable notifications for the application</li>
                  <li>Configure notification preferences such as sound and display options</li>
                </ol>
                <div className="mt-4 p-3 bg-bgSubtle rounded-md">
                  <p className="text-sm text-textSubtle">
                    <strong>Note:</strong> The exact steps may vary depending on your desktop
                    environment (GNOME, KDE, XFCE, etc.). If the "Open Settings" button doesn't
                    work, you can manually access notification settings through your system's
                    settings application.
                  </p>
                </div>
              </div>
            )}
          </div>
        </Modal>
      )}
    </section>
  );
}<|MERGE_RESOLUTION|>--- conflicted
+++ resolved
@@ -15,11 +15,7 @@
   const [dockIconEnabled, setDockIconEnabled] = useState(true);
   const [isMacOS, setIsMacOS] = useState(false);
   const [isDockSwitchDisabled, setIsDockSwitchDisabled] = useState(false);
-<<<<<<< HEAD
   const [showNotificationModal, setShowNotificationModal] = useState(false);
-  const [updatesEnabled, setUpdatesEnabled] = useState(false);
-=======
->>>>>>> af7918a7
   const updateSectionRef = useRef<HTMLDivElement>(null);
 
   // Check if running on macOS
