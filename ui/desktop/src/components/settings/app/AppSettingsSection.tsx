import { useState, useEffect, useRef } from 'react';
import { Switch } from '../../ui/switch';
import { Button } from '../../ui/button';
import { Settings, RefreshCw, ExternalLink } from 'lucide-react';
import { Dialog, DialogContent, DialogFooter, DialogHeader, DialogTitle } from '../../ui/dialog';
import UpdateSection from './UpdateSection';
import TunnelSection from '../tunnel/TunnelSection';
import ExternalBackendSection from './ExternalBackendSection';
import { COST_TRACKING_ENABLED, UPDATES_ENABLED } from '../../../updates';
import { getApiUrl } from '../../../config';
import { Card, CardContent, CardDescription, CardHeader, CardTitle } from '../../ui/card';
import ThemeSelector from '../../GooseSidebar/ThemeSelector';
import BlockLogoBlack from './icons/block-lockup_black.png';
import BlockLogoWhite from './icons/block-lockup_white.png';
import TelemetrySettings from './TelemetrySettings';

interface AppSettingsSectionProps {
  scrollToSection?: string;
}

export default function AppSettingsSection({ scrollToSection }: AppSettingsSectionProps) {
  const [menuBarIconEnabled, setMenuBarIconEnabled] = useState(true);
  const [dockIconEnabled, setDockIconEnabled] = useState(true);
  const [wakelockEnabled, setWakelockEnabled] = useState(true);
  const [isMacOS, setIsMacOS] = useState(false);
  const [isDockSwitchDisabled, setIsDockSwitchDisabled] = useState(false);
  const [showNotificationModal, setShowNotificationModal] = useState(false);
  const [pricingStatus, setPricingStatus] = useState<'loading' | 'success' | 'error'>('loading');
  const [lastFetchTime, setLastFetchTime] = useState<Date | null>(null);
  const [isRefreshing, setIsRefreshing] = useState(false);
  const [showPricing, setShowPricing] = useState(true);
  const [isDarkMode, setIsDarkMode] = useState(false);
  const updateSectionRef = useRef<HTMLDivElement>(null);

  // Check if GOOSE_VERSION is set to determine if Updates section should be shown
  const shouldShowUpdates = !window.appConfig.get('GOOSE_VERSION');

  // Check if running on macOS
  useEffect(() => {
    setIsMacOS(window.electron.platform === 'darwin');
  }, []);

  // Detect theme changes
  useEffect(() => {
    const updateTheme = () => {
      setIsDarkMode(document.documentElement.classList.contains('dark'));
    };

    // Initial check
    updateTheme();

    // Listen for theme changes
    const observer = new MutationObserver(updateTheme);
    observer.observe(document.documentElement, {
      attributes: true,
      attributeFilter: ['class'],
    });

    return () => observer.disconnect();
  }, []);

  // Load show pricing setting
  useEffect(() => {
    const stored = localStorage.getItem('show_pricing');
    setShowPricing(stored !== 'false');
  }, []);

  // Check pricing status on mount
  useEffect(() => {
    checkPricingStatus();
  }, []);

  const checkPricingStatus = async () => {
    try {
      const apiUrl = getApiUrl('/config/pricing');
      const secretKey = await window.electron.getSecretKey();

      const headers: HeadersInit = { 'Content-Type': 'application/json' };
      if (secretKey) {
        headers['X-Secret-Key'] = secretKey;
      }

      const response = await fetch(apiUrl, {
        method: 'POST',
        headers,
        body: JSON.stringify({ configured_only: true }),
      });

      if (response.ok) {
        await response.json();
        setPricingStatus('success');
        setLastFetchTime(new Date());
      } else {
        setPricingStatus('error');
      }
    } catch {
      setPricingStatus('error');
    }
  };

  const handleRefreshPricing = async () => {
    setIsRefreshing(true);
    try {
      const apiUrl = getApiUrl('/config/pricing');
      const secretKey = await window.electron.getSecretKey();

      const headers: HeadersInit = { 'Content-Type': 'application/json' };
      if (secretKey) {
        headers['X-Secret-Key'] = secretKey;
      }

      const response = await fetch(apiUrl, {
        method: 'POST',
        headers,
        body: JSON.stringify({ configured_only: false }),
      });

      if (response.ok) {
        setPricingStatus('success');
        setLastFetchTime(new Date());
        // Trigger a reload of the cost database
        window.dispatchEvent(new CustomEvent('pricing-updated'));
      } else {
        setPricingStatus('error');
      }
    } catch {
      setPricingStatus('error');
    } finally {
      setIsRefreshing(false);
    }
  };

  // Handle scrolling to update section
  useEffect(() => {
    if (scrollToSection === 'update' && updateSectionRef.current) {
      // Use a timeout to ensure the DOM is ready
      setTimeout(() => {
        updateSectionRef.current?.scrollIntoView({ behavior: 'smooth', block: 'center' });
      }, 100);
    }
  }, [scrollToSection]);

  // Load menu bar and dock icon states
  useEffect(() => {
    window.electron.getMenuBarIconState().then((enabled) => {
      setMenuBarIconEnabled(enabled);
    });

    window.electron.getWakelockState().then((enabled) => {
      setWakelockEnabled(enabled);
    });

    if (isMacOS) {
      window.electron.getDockIconState().then((enabled) => {
        setDockIconEnabled(enabled);
      });
    }
  }, [isMacOS]);

  const handleMenuBarIconToggle = async () => {
    const newState = !menuBarIconEnabled;
    // If we're turning off the menu bar icon and the dock icon is hidden,
    // we need to show the dock icon to maintain accessibility
    if (!newState && !dockIconEnabled && isMacOS) {
      const success = await window.electron.setDockIcon(true);
      if (success) {
        setDockIconEnabled(true);
      }
    }
    const success = await window.electron.setMenuBarIcon(newState);
    if (success) {
      setMenuBarIconEnabled(newState);
    }
  };

  const handleDockIconToggle = async () => {
    const newState = !dockIconEnabled;
    // If we're turning off the dock icon and the menu bar icon is hidden,
    // we need to show the menu bar icon to maintain accessibility
    if (!newState && !menuBarIconEnabled) {
      const success = await window.electron.setMenuBarIcon(true);
      if (success) {
        setMenuBarIconEnabled(true);
      }
    }

    // Disable the switch to prevent rapid toggling
    setIsDockSwitchDisabled(true);
    setTimeout(() => {
      setIsDockSwitchDisabled(false);
    }, 1000);

    // Set the dock icon state
    const success = await window.electron.setDockIcon(newState);
    if (success) {
      setDockIconEnabled(newState);
    }
  };

  const handleWakelockToggle = async () => {
    const newState = !wakelockEnabled;
    const success = await window.electron.setWakelock(newState);
    if (success) {
      setWakelockEnabled(newState);
    }
  };

  const handleShowPricingToggle = (checked: boolean) => {
    setShowPricing(checked);
    localStorage.setItem('show_pricing', String(checked));
    // Trigger storage event for other components
    window.dispatchEvent(new CustomEvent('storage'));
  };

  return (
    <div className="space-y-4 pr-4 pb-8 mt-1">
      <Card className="rounded-lg">
        <CardHeader className="pb-0">
          <CardTitle className="">Appearance</CardTitle>
          <CardDescription>Configure how goose appears on your system</CardDescription>
        </CardHeader>
        <CardContent className="pt-4 space-y-4 px-4">
          <div className="flex items-center justify-between">
            <div>
              <h3 className="text-text-default text-xs">Notifications</h3>
              <p className="text-xs text-text-muted max-w-md mt-[2px]">
                Notifications are managed by your OS{' - '}
                <span
                  className="underline hover:cursor-pointer"
                  onClick={() => setShowNotificationModal(true)}
                >
                  Configuration guide
                </span>
              </p>
            </div>
            <div className="flex items-center">
              <Button
                className="flex items-center gap-2 justify-center"
                variant="secondary"
                size="sm"
                onClick={async () => {
                  try {
                    await window.electron.openNotificationsSettings();
                  } catch (error) {
                    console.error('Failed to open notification settings:', error);
                  }
                }}
              >
                <Settings />
                Open Settings
              </Button>
            </div>
          </div>

          <div className="flex items-center justify-between">
            <div>
              <h3 className="text-text-default text-xs">Menu bar icon</h3>
              <p className="text-xs text-text-muted max-w-md mt-[2px]">
                Show goose in the menu bar
              </p>
            </div>
            <div className="flex items-center">
              <Switch
                checked={menuBarIconEnabled}
                onCheckedChange={handleMenuBarIconToggle}
                variant="mono"
              />
            </div>
          </div>

          {isMacOS && (
            <div className="flex items-center justify-between">
              <div>
                <h3 className="text-text-default text-xs">Dock icon</h3>
                <p className="text-xs text-text-muted max-w-md mt-[2px]">Show goose in the dock</p>
              </div>
              <div className="flex items-center">
                <Switch
                  disabled={isDockSwitchDisabled}
                  checked={dockIconEnabled}
                  onCheckedChange={handleDockIconToggle}
                  variant="mono"
                />
              </div>
            </div>
          )}

          {/* Prevent Sleep */}
          <div className="flex items-center justify-between">
            <div>
              <h3 className="text-text-default text-xs">Prevent Sleep</h3>
              <p className="text-xs text-text-muted max-w-md mt-[2px]">
                Keep your computer awake while goose is running a task (screen can still lock)
              </p>
            </div>
            <div className="flex items-center">
              <Switch
                checked={wakelockEnabled}
                onCheckedChange={handleWakelockToggle}
                variant="mono"
              />
            </div>
          </div>

          {/* Cost Tracking */}
          {COST_TRACKING_ENABLED && (
            <div className="flex items-center justify-between mb-4">
              <div>
                <h3 className="text-textStandard">Cost Tracking</h3>
                <p className="text-xs text-textSubtle max-w-md mt-[2px]">
                  Show model pricing and usage costs
                </p>
              </div>
              <div className="flex items-center">
                <Switch
                  checked={showPricing}
                  onCheckedChange={handleShowPricingToggle}
                  variant="mono"
                />
              </div>
            </div>
          )}

          {/* Pricing Status - only show if cost tracking is enabled */}
          {COST_TRACKING_ENABLED && showPricing && (
            <>
              <div className="flex items-center justify-between text-xs mb-2 px-4">
                <span className="text-textSubtle">Pricing Source:</span>
                <a
                  href="https://openrouter.ai/docs#models"
                  target="_blank"
                  rel="noopener noreferrer"
                  className="text-blue-600 dark:text-blue-400 hover:underline flex items-center gap-1"
                >
                  OpenRouter Docs
                  <ExternalLink size={10} />
                </a>
              </div>

              <div className="flex items-center justify-between text-xs mb-2 px-4">
                <span className="text-textSubtle">Status:</span>
                <div className="flex items-center gap-2">
                  <span
                    className={`font-medium ${
                      pricingStatus === 'success'
                        ? 'text-green-600 dark:text-green-400'
                        : pricingStatus === 'error'
                          ? 'text-red-600 dark:text-red-400'
                          : 'text-textSubtle'
                    }`}
                  >
                    {pricingStatus === 'success'
                      ? '✓ Connected'
                      : pricingStatus === 'error'
                        ? '✗ Failed'
                        : '... Checking'}
                  </span>
                  <button
                    className="p-0.5 hover:bg-gray-200 dark:hover:bg-gray-700 rounded transition-colors disabled:opacity-50"
                    onClick={handleRefreshPricing}
                    disabled={isRefreshing}
                    title="Refresh pricing data"
                    type="button"
                  >
                    <RefreshCw
                      size={8}
                      className={`text-textSubtle hover:text-textStandard ${isRefreshing ? 'animate-spin-fast' : ''}`}
                    />
                  </button>
                </div>
              </div>

              {lastFetchTime && (
                <div className="flex items-center justify-between text-xs mb-2 px-4">
                  <span className="text-textSubtle">Last updated:</span>
                  <span className="text-textSubtle">{lastFetchTime.toLocaleTimeString()}</span>
                </div>
              )}

              {pricingStatus === 'error' && (
                <p className="text-xs text-red-600 dark:text-red-400 px-4">
                  Unable to fetch pricing data. Costs will not be displayed.
                </p>
              )}
            </>
          )}
        </CardContent>
      </Card>

      <Card className="rounded-lg">
        <CardHeader className="pb-0">
          <CardTitle className="mb-1">Theme</CardTitle>
          <CardDescription>Customize the look and feel of goose</CardDescription>
        </CardHeader>
        <CardContent className="pt-4 px-4">
          <ThemeSelector className="w-auto" hideTitle horizontal />
        </CardContent>
      </Card>

      <TunnelSection />

<<<<<<< HEAD
      <ExternalBackendSection />
=======
      <TelemetrySettings isWelcome={false} />
>>>>>>> cdab2fc3

      <Card className="rounded-lg">
        <CardHeader className="pb-0">
          <CardTitle className="mb-1">Help & feedback</CardTitle>
          <CardDescription>
            Help us improve goose by reporting issues or requesting new features
          </CardDescription>
        </CardHeader>
        <CardContent className="pt-4 px-4">
          <div className="flex space-x-4">
            <Button
              onClick={() => {
                window.open(
                  'https://github.com/block/goose/issues/new?template=bug_report.md',
                  '_blank'
                );
              }}
              variant="secondary"
              size="sm"
            >
              Report a Bug
            </Button>
            <Button
              onClick={() => {
                window.open(
                  'https://github.com/block/goose/issues/new?template=feature_request.md',
                  '_blank'
                );
              }}
              variant="secondary"
              size="sm"
            >
              Request a Feature
            </Button>
          </div>
        </CardContent>
      </Card>

      {/* Version Section - only show if GOOSE_VERSION is set */}
      {!shouldShowUpdates && (
        <Card className="rounded-lg">
          <CardHeader className="pb-0">
            <CardTitle className="mb-1">Version</CardTitle>
          </CardHeader>
          <CardContent className="pt-4 px-4">
            <div className="flex items-center gap-3">
              <img
                src={isDarkMode ? BlockLogoWhite : BlockLogoBlack}
                alt="Block Logo"
                className="h-8 w-auto"
              />
              <span className="text-2xl font-mono text-black dark:text-white">
                {String(window.appConfig.get('GOOSE_VERSION') || 'Development')}
              </span>
            </div>
          </CardContent>
        </Card>
      )}

      {/* Update Section - only show if GOOSE_VERSION is NOT set */}
      {UPDATES_ENABLED && shouldShowUpdates && (
        <div ref={updateSectionRef}>
          <Card className="rounded-lg">
            <CardHeader className="pb-0">
              <CardTitle className="mb-1">Updates</CardTitle>
              <CardDescription>
                Check for and install updates to keep goose running at its best
              </CardDescription>
            </CardHeader>
            <CardContent className="px-4">
              <UpdateSection />
            </CardContent>
          </Card>
        </div>
      )}

      {/* Notification Instructions Modal */}
      <Dialog
        open={showNotificationModal}
        onOpenChange={(open) => !open && setShowNotificationModal(false)}
      >
        <DialogContent className="sm:max-w-[500px]">
          <DialogHeader>
            <DialogTitle className="flex items-center gap-2">
              <Settings className="text-iconStandard" size={24} />
              How to Enable Notifications
            </DialogTitle>
          </DialogHeader>

          <div className="py-4">
            {/* OS-specific instructions */}
            {isMacOS ? (
              <div className="space-y-4">
                <p>To enable notifications on macOS:</p>
                <ol className="list-decimal pl-5 space-y-2">
                  <li>Open System Preferences</li>
                  <li>Click on Notifications</li>
                  <li>Find and select goose in the application list</li>
                  <li>Enable notifications and adjust settings as desired</li>
                </ol>
              </div>
            ) : (
              <div className="space-y-4">
                <p>To enable notifications on Windows:</p>
                <ol className="list-decimal pl-5 space-y-2">
                  <li>Open Settings</li>
                  <li>Go to System &gt; Notifications</li>
                  <li>Find and select goose in the application list</li>
                  <li>Toggle notifications on and adjust settings as desired</li>
                </ol>
              </div>
            )}
          </div>

          <DialogFooter>
            <Button variant="outline" onClick={() => setShowNotificationModal(false)}>
              Close
            </Button>
          </DialogFooter>
        </DialogContent>
      </Dialog>
    </div>
  );
}<|MERGE_RESOLUTION|>--- conflicted
+++ resolved
@@ -399,11 +399,9 @@
 
       <TunnelSection />
 
-<<<<<<< HEAD
       <ExternalBackendSection />
-=======
+
       <TelemetrySettings isWelcome={false} />
->>>>>>> cdab2fc3
 
       <Card className="rounded-lg">
         <CardHeader className="pb-0">
