--- conflicted
+++ resolved
@@ -254,7 +254,6 @@
     },
   },
   {
-<<<<<<< HEAD
     name: 'Z.AI',
     details: {
       id: 'zai',
@@ -274,7 +273,11 @@
           name: 'ZAI_BASE_PATH',
           is_secret: false,
           default: 'api/paas/v4/chat/completions',
-=======
+        },
+      ],
+    },
+  },
+  {
     name: 'Tetrate Agent Router Service',
     details: {
       id: 'tetrate_agent_router_service',
@@ -290,7 +293,6 @@
           name: 'TETRATE_HOST',
           is_secret: false,
           default: 'https://api.router.tetrate.ai',
->>>>>>> ce69b396
         },
       ],
     },
