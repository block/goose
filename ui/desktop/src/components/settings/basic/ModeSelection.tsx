--- conflicted
+++ resolved
@@ -59,38 +59,9 @@
 
   return (
     <div>
-<<<<<<< HEAD
-      <RadioGroup.Root
-        className="flex flex-col space-y-2"
-        value={currentMode}
-        onValueChange={handleModeChange}
-      >
-        {modes.map((mode) => (
-          <RadioGroup.Item
-            key={mode.value}
-            value={mode.value}
-            className="flex items-center justify-between p-2 hover:bg-gray-100 dark:hover:bg-gray-700 rounded transition-all cursor-pointer"
-          >
-            <div className="flex flex-col text-left">
-              <h3 className="text-sm font-semibold text-textStandard dark:text-gray-200">
-                {mode.label}
-              </h3>
-              <p className="text-xs text-textSubtle dark:text-gray-400 mt-[2px]">
-                {mode.description}
-              </p>
-            </div>
-            <div className="flex-shrink-0">
-              <div className="w-4 h-4 flex items-center justify-center rounded-full border border-gray-500 dark:border-gray-400">
-                {currentMode === mode.value && (
-                  <div className="w-2 h-2 bg-black dark:bg-white rounded-full" />
-                )}
-              </div>
-            </div>
-          </RadioGroup.Item>
-=======
       <h4 className="font-medium mb-2 text-textStandard">Mode Selection</h4>
       <p className="text-sm text-gray-500 dark:text-gray-400 mb-4">
-        Change the access goose is given to modify, edit or delet files. This setting can be changed
+        Change the access goose is given to modify, edit, or delete files. This setting can be changed
         at anytime.
       </p>
 
@@ -104,7 +75,6 @@
             isApproveModeConfigure={false}
             handleModeChange={handleModeChange}
           />
->>>>>>> 9b5964e3
         ))}
       </div>
     </div>
