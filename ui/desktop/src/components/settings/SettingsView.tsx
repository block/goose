import { ScrollArea } from '../ui/scroll-area';
import { Tabs, TabsContent, TabsList, TabsTrigger } from '../ui/tabs';
import type { View, ViewOptions } from '../../App';
import ModelsSection from './models/ModelsSection';
import SessionSharingSection from './sessions/SessionSharingSection';
import AppSettingsSection from './app/AppSettingsSection';
import { ExtensionConfig } from '../../api';
<<<<<<< HEAD
import MoreMenuLayout from '../more_menu/MoreMenuLayout';
import { useEffect } from 'react';
import LangfuseSection from './langfuse/LangfuseSection';
=======
import { MainPanelLayout } from '../Layout/MainPanelLayout';
import { Bot, Share2, Monitor, MessageSquare } from 'lucide-react';
import { useState, useEffect } from 'react';
import ChatSettingsSection from './chat/ChatSettingsSection';
>>>>>>> fc40ed25

export type SettingsViewOptions = {
  deepLinkConfig?: ExtensionConfig;
  showEnvVars?: boolean;
  section?: string;
};

export default function SettingsView({
  onClose,
  setView,
  viewOptions,
}: {
  onClose: () => void;
  setView: (view: View, viewOptions?: ViewOptions) => void;
  viewOptions: SettingsViewOptions;
}) {
  const [activeTab, setActiveTab] = useState('models');

  // Determine initial tab based on section prop
  useEffect(() => {
    if (viewOptions.section) {
      // Map section names to tab values
      const sectionToTab: Record<string, string> = {
        update: 'app',
        models: 'models',
        modes: 'chat',
        sharing: 'sharing',
        styles: 'chat',
        tools: 'chat',
        app: 'app',
        chat: 'chat',
      };

      const targetTab = sectionToTab[viewOptions.section];
      if (targetTab) {
        setActiveTab(targetTab);
      }
    }
  }, [viewOptions.section]);

  useEffect(() => {
    const handleKeyDown = (event: KeyboardEvent) => {
      if (event.key === 'Escape') {
        onClose();
      }
    };

    document.addEventListener('keydown', handleKeyDown);

    return () => {
      document.removeEventListener('keydown', handleKeyDown);
    };
  }, [onClose]);

  return (
    <>
      <MainPanelLayout>
        <div className="flex-1 flex flex-col min-h-0">
          <div className="bg-background-default px-8 pb-8 pt-16">
            <div className="flex flex-col page-transition">
              <div className="flex justify-between items-center mb-1">
                <h1 className="text-4xl font-light">Settings</h1>
              </div>
            </div>
          </div>

<<<<<<< HEAD
          {/* Content Area */}
          <div className="flex-1 pt-[20px]">
            <div className="space-y-8">
              {/* Models Section */}
              <ModelsSection setView={setView} />
              {/* Extensions Section */}
              <ExtensionsSection
                deepLinkConfig={viewOptions.deepLinkConfig}
                showEnvVars={viewOptions.showEnvVars}
              />
              {/* Scheduler Section */}
              <SchedulerSection />
              {/* Goose Modes */}
              <ModeSection setView={setView} />
              {/*Session sharing*/}
              <SessionSharingSection />
              {/* Response Styles */}
              <ResponseStylesSection />
              {/* Voice Dictation */}
              <DictationSection />
              {/* Tool Selection Strategy */}
              <ToolSelectionStrategySection setView={setView} />
              {/* Langfuse Traces */}
              <LangfuseSection />
              {/* App Settings */}
              <AppSettingsSection scrollToSection={viewOptions.section} />
            </div>
=======
          <div className="flex-1 min-h-0 relative px-6">
            <Tabs value={activeTab} onValueChange={setActiveTab} className="h-full flex flex-col">
              <div className="px-1">
                <TabsList className="w-full mb-2 justify-start">
                  <TabsTrigger value="models" className="flex gap-2">
                    <Bot className="h-4 w-4" />
                    Models
                  </TabsTrigger>
                  <TabsTrigger value="chat" className="flex gap-2">
                    <MessageSquare className="h-4 w-4" />
                    Chat
                  </TabsTrigger>
                  <TabsTrigger value="sharing" className="flex gap-2">
                    <Share2 className="h-4 w-4" />
                    Session
                  </TabsTrigger>
                  <TabsTrigger value="app" className="flex gap-2">
                    <Monitor className="h-4 w-4" />
                    App
                  </TabsTrigger>
                </TabsList>
              </div>

              <ScrollArea className="flex-1 px-2">
                <TabsContent
                  value="models"
                  className="mt-0 focus-visible:outline-none focus-visible:ring-0"
                >
                  <ModelsSection setView={setView} />
                </TabsContent>

                <TabsContent
                  value="chat"
                  className="mt-0 focus-visible:outline-none focus-visible:ring-0"
                >
                  <ChatSettingsSection />
                </TabsContent>

                <TabsContent
                  value="sharing"
                  className="mt-0 focus-visible:outline-none focus-visible:ring-0"
                >
                  <SessionSharingSection />
                </TabsContent>

                <TabsContent
                  value="app"
                  className="mt-0 focus-visible:outline-none focus-visible:ring-0"
                >
                  <AppSettingsSection scrollToSection={viewOptions.section} />
                </TabsContent>
              </ScrollArea>
            </Tabs>
>>>>>>> fc40ed25
          </div>
        </div>
      </MainPanelLayout>
    </>
  );
}<|MERGE_RESOLUTION|>--- conflicted
+++ resolved
@@ -5,16 +5,11 @@
 import SessionSharingSection from './sessions/SessionSharingSection';
 import AppSettingsSection from './app/AppSettingsSection';
 import { ExtensionConfig } from '../../api';
-<<<<<<< HEAD
-import MoreMenuLayout from '../more_menu/MoreMenuLayout';
-import { useEffect } from 'react';
-import LangfuseSection from './langfuse/LangfuseSection';
-=======
 import { MainPanelLayout } from '../Layout/MainPanelLayout';
 import { Bot, Share2, Monitor, MessageSquare } from 'lucide-react';
 import { useState, useEffect } from 'react';
 import ChatSettingsSection from './chat/ChatSettingsSection';
->>>>>>> fc40ed25
+import LangfuseSection from './langfuse/LangfuseSection';
 
 export type SettingsViewOptions = {
   deepLinkConfig?: ExtensionConfig;
@@ -81,35 +76,6 @@
             </div>
           </div>
 
-<<<<<<< HEAD
-          {/* Content Area */}
-          <div className="flex-1 pt-[20px]">
-            <div className="space-y-8">
-              {/* Models Section */}
-              <ModelsSection setView={setView} />
-              {/* Extensions Section */}
-              <ExtensionsSection
-                deepLinkConfig={viewOptions.deepLinkConfig}
-                showEnvVars={viewOptions.showEnvVars}
-              />
-              {/* Scheduler Section */}
-              <SchedulerSection />
-              {/* Goose Modes */}
-              <ModeSection setView={setView} />
-              {/*Session sharing*/}
-              <SessionSharingSection />
-              {/* Response Styles */}
-              <ResponseStylesSection />
-              {/* Voice Dictation */}
-              <DictationSection />
-              {/* Tool Selection Strategy */}
-              <ToolSelectionStrategySection setView={setView} />
-              {/* Langfuse Traces */}
-              <LangfuseSection />
-              {/* App Settings */}
-              <AppSettingsSection scrollToSection={viewOptions.section} />
-            </div>
-=======
           <div className="flex-1 min-h-0 relative px-6">
             <Tabs value={activeTab} onValueChange={setActiveTab} className="h-full flex flex-col">
               <div className="px-1">
@@ -153,6 +119,7 @@
                   className="mt-0 focus-visible:outline-none focus-visible:ring-0"
                 >
                   <SessionSharingSection />
+                  <LangfuseSection />
                 </TabsContent>
 
                 <TabsContent
@@ -163,7 +130,6 @@
                 </TabsContent>
               </ScrollArea>
             </Tabs>
->>>>>>> fc40ed25
           </div>
         </div>
       </MainPanelLayout>
