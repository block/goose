--- conflicted
+++ resolved
@@ -12,11 +12,8 @@
 import ImportRecipeForm, { ImportRecipeButton } from './ImportRecipeForm';
 import CreateEditRecipeModal from './CreateEditRecipeModal';
 import { generateDeepLink, Recipe } from '../../recipe';
-<<<<<<< HEAD
 import { useNavigation } from '../../hooks/useNavigation';
-=======
 import { ScheduleFromRecipeModal } from '../schedule/ScheduleFromRecipeModal';
->>>>>>> db8fe34f
 
 export default function RecipesView() {
   const [savedRecipes, setSavedRecipes] = useState<RecipeManifestResponse[]>([]);
@@ -30,12 +27,9 @@
   // Form dialog states
   const [showCreateDialog, setShowCreateDialog] = useState(false);
   const [showImportDialog, setShowImportDialog] = useState(false);
-<<<<<<< HEAD
   const setView = useNavigation();
-=======
   const [showScheduleModal, setShowScheduleModal] = useState(false);
   const [selectedRecipeForSchedule, setSelectedRecipeForSchedule] = useState<Recipe | null>(null);
->>>>>>> db8fe34f
 
   useEffect(() => {
     loadSavedRecipes();
