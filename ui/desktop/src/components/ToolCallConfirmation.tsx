--- conflicted
+++ resolved
@@ -75,13 +75,9 @@
   const handleButtonClick = async (newStatus: string) => {
     let newActionDisplay;
 
-<<<<<<< HEAD
-    if (action === ALLOW_ONCE) {
-=======
     if (newStatus === ALWAYS_ALLOW) {
       newActionDisplay = 'always allowed';
     } else if (newStatus === ALLOW_ONCE) {
->>>>>>> bce04660
       newActionDisplay = 'allowed once';
     } else if (action === ALWAYS_ALLOW) {
       newActionDisplay = 'always allowed';
