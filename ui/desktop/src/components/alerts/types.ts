export enum AlertType {
  Error = 'error',
  Warning = 'warning',
  Info = 'info',
}

export interface Alert {
  type: AlertType;
  message: string;
  autoShow?: boolean;
  action?: {
    text: string;
    onClick: () => void;
  };
  progress?: {
    current: number;
    total: number;
  };
<<<<<<< HEAD
  showSummarizeButton?: boolean;
  onSummarize?: () => void;
  summarizeIcon?: React.ReactNode;
  autoCompactThreshold?: number; // Add this for showing the auto-compact threshold
=======
  showCompactButton?: boolean;
  compactButtonDisabled?: boolean;
  onCompact?: () => void;
  compactIcon?: React.ReactNode;
>>>>>>> f4e04694
}<|MERGE_RESOLUTION|>--- conflicted
+++ resolved
@@ -16,15 +16,9 @@
     current: number;
     total: number;
   };
-<<<<<<< HEAD
-  showSummarizeButton?: boolean;
-  onSummarize?: () => void;
-  summarizeIcon?: React.ReactNode;
-  autoCompactThreshold?: number; // Add this for showing the auto-compact threshold
-=======
   showCompactButton?: boolean;
   compactButtonDisabled?: boolean;
   onCompact?: () => void;
   compactIcon?: React.ReactNode;
->>>>>>> f4e04694
+  autoCompactThreshold?: number; // Add this for showing the auto-compact threshold
 }