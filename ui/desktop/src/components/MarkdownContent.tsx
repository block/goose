import React, { useState, useEffect, useRef } from 'react';
import ReactMarkdown from 'react-markdown';
import remarkGfm from 'remark-gfm';
import { Prism as SyntaxHighlighter } from 'react-syntax-highlighter';
import { oneDark } from 'react-syntax-highlighter/dist/esm/styles/prism';
import { Check, Copy } from './icons';
import { wrapHTMLInCodeBlock } from '../utils/htmlSecurity';

interface CodeProps extends React.ClassAttributes<HTMLElement>, React.HTMLAttributes<HTMLElement> {
  inline?: boolean;
}

interface MarkdownContentProps {
  content: string;
  className?: string;
}

const CodeBlock = ({ language, children }: { language: string; children: string }) => {
  const [copied, setCopied] = useState(false);
  const timeoutRef = useRef<number | null>(null);

  const handleCopy = async () => {
    try {
      await navigator.clipboard.writeText(children);
      setCopied(true);

      if (timeoutRef.current) {
        window.clearTimeout(timeoutRef.current);
      }

      timeoutRef.current = window.setTimeout(() => setCopied(false), 2000);
    } catch (err) {
      console.error('Failed to copy text: ', err);
    }
  };

  useEffect(() => {
    return () => {
      if (timeoutRef.current) {
        window.clearTimeout(timeoutRef.current);
      }
    };
  }, []);

  return (
    <div className="relative group w-full">
      <button
        onClick={handleCopy}
        className="absolute right-2 bottom-2 p-1.5 rounded-lg bg-gray-700/50 text-gray-300 font-sans text-sm
                 opacity-0 group-hover:opacity-100 transition-opacity duration-200
                 hover:bg-gray-600/50 hover:text-gray-100 z-10"
        title="Copy code"
      >
        {copied ? <Check className="h-4 w-4" /> : <Copy className="h-4 w-4" />}
      </button>
      <div className="w-full overflow-x-auto">
        <SyntaxHighlighter
          style={oneDark}
          language={language}
          PreTag="div"
          customStyle={{
            margin: 0,
            width: '100%',
            maxWidth: '100%',
          }}
          codeTagProps={{
            style: {
              whiteSpace: 'pre-wrap',
              wordBreak: 'break-all',
              overflowWrap: 'break-word',
              fontFamily: 'var(--font-sans)',
            },
          }}
        >
          {children}
        </SyntaxHighlighter>
      </div>
    </div>
  );
};

const MarkdownCode = React.forwardRef(function MarkdownCode(
  { inline, className, children, ...props }: CodeProps,
  ref: React.Ref<HTMLElement>
) {
  const match = /language-(\w+)/.exec(className || '');
  return !inline && match ? (
    <CodeBlock language={match[1]}>{String(children).replace(/\n$/, '')}</CodeBlock>
  ) : (
    <code ref={ref} {...props} className="break-all bg-inline-code whitespace-pre-wrap font-sans">
      {children}
    </code>
  );
});

export default function MarkdownContent({ content, className = '' }: MarkdownContentProps) {
  const [processedContent, setProcessedContent] = useState(content);

  useEffect(() => {
    try {
      const processed = wrapHTMLInCodeBlock(content);
      setProcessedContent(processed);
    } catch (error) {
      console.error('Error processing content:', error);
      // Fallback to original content if processing fails
      setProcessedContent(content);
    }
  }, [content]);

  return (
    <div
      className={`w-full overflow-x-hidden prose prose-sm text-text-default dark:prose-invert max-w-full word-break
      prose-pre:p-0 prose-pre:m-0 !p-0
      prose-code:break-all prose-code:whitespace-pre-wrap
      prose-table:table prose-table:w-full
      prose-blockquote:text-inherit
      prose-td:border prose-td:border-border-default prose-td:p-2
      prose-th:border prose-th:border-border-default prose-th:p-2
      prose-thead:bg-background-default
      prose-h1:text-2xl prose-h1:font-normal prose-h1:mb-5 prose-h1:mt-0
      prose-h2:text-xl prose-h2:font-normal prose-h2:mb-4 prose-h2:mt-4
      prose-h3:text-lg prose-h3:font-normal prose-h3:mb-3 prose-h3:mt-3
      prose-p:mt-0 prose-p:mb-2
      prose-ol:my-2
      prose-ul:mt-0 prose-ul:mb-3
      prose-li:m-0 ${className}`}
    >
      <ReactMarkdown
        remarkPlugins={[remarkGfm]}
<<<<<<< HEAD
=======
        className={`prose prose-sm text-text-default dark:prose-invert w-full max-w-full word-break font-sans
          prose-pre:p-0 prose-pre:m-0 !p-0
          prose-code:break-all prose-code:whitespace-pre-wrap prose-code:font-sans
          prose-table:table prose-table:w-full
          prose-blockquote:text-inherit
          prose-td:border prose-td:border-border-default prose-td:p-2
          prose-th:border prose-th:border-border-default prose-th:p-2
          prose-thead:bg-background-default
          prose-h1:text-2xl prose-h1:font-normal prose-h1:mb-5 prose-h1:mt-0 prose-h1:font-sans
          prose-h2:text-xl prose-h2:font-normal prose-h2:mb-4 prose-h2:mt-4 prose-h2:font-sans
          prose-h3:text-lg prose-h3:font-normal prose-h3:mb-3 prose-h3:mt-3 prose-h3:font-sans
          prose-p:mt-0 prose-p:mb-2 prose-p:font-sans
          prose-ol:my-2 prose-ol:font-sans
          prose-ul:mt-0 prose-ul:mb-3 prose-ul:font-sans
          prose-li:m-0 prose-li:font-sans
          ${className}`}
>>>>>>> 112ad20a
        components={{
          a: ({ ...props }) => <a {...props} target="_blank" rel="noopener noreferrer" />,
          code: MarkdownCode,
        }}
      >
        {processedContent}
      </ReactMarkdown>
    </div>
  );
}<|MERGE_RESOLUTION|>--- conflicted
+++ resolved
@@ -109,43 +109,24 @@
 
   return (
     <div
-      className={`w-full overflow-x-hidden prose prose-sm text-text-default dark:prose-invert max-w-full word-break
+      className={`w-full overflow-x-hidden prose prose-sm text-text-default dark:prose-invert max-w-full word-breakfont-sans
       prose-pre:p-0 prose-pre:m-0 !p-0
-      prose-code:break-all prose-code:whitespace-pre-wrap
+      prose-code:break-all prose-code:whitespace-pre-wrapprose-code:font-sans
       prose-table:table prose-table:w-full
       prose-blockquote:text-inherit
       prose-td:border prose-td:border-border-default prose-td:p-2
       prose-th:border prose-th:border-border-default prose-th:p-2
       prose-thead:bg-background-default
-      prose-h1:text-2xl prose-h1:font-normal prose-h1:mb-5 prose-h1:mt-0
-      prose-h2:text-xl prose-h2:font-normal prose-h2:mb-4 prose-h2:mt-4
-      prose-h3:text-lg prose-h3:font-normal prose-h3:mb-3 prose-h3:mt-3
-      prose-p:mt-0 prose-p:mb-2
-      prose-ol:my-2
-      prose-ul:mt-0 prose-ul:mb-3
-      prose-li:m-0 ${className}`}
+      prose-h1:text-2xl prose-h1:font-normal prose-h1:mb-5 prose-h1:mt-0prose-h1:font-sans
+      prose-h2:text-xl prose-h2:font-normal prose-h2:mb-4 prose-h2:mt-4prose-h2:font-sans
+      prose-h3:text-lg prose-h3:font-normal prose-h3:mb-3 prose-h3:mt-3prose-h3:font-sans
+      prose-p:mt-0 prose-p:mb-2prose-p:font-sans
+      prose-ol:my-2prose-ol:font-sans
+      prose-ul:mt-0 prose-ul:mb-3prose-ul:font-sans
+      prose-li:m-0prose-li:font-sans ${className}`}
     >
       <ReactMarkdown
         remarkPlugins={[remarkGfm]}
-<<<<<<< HEAD
-=======
-        className={`prose prose-sm text-text-default dark:prose-invert w-full max-w-full word-break font-sans
-          prose-pre:p-0 prose-pre:m-0 !p-0
-          prose-code:break-all prose-code:whitespace-pre-wrap prose-code:font-sans
-          prose-table:table prose-table:w-full
-          prose-blockquote:text-inherit
-          prose-td:border prose-td:border-border-default prose-td:p-2
-          prose-th:border prose-th:border-border-default prose-th:p-2
-          prose-thead:bg-background-default
-          prose-h1:text-2xl prose-h1:font-normal prose-h1:mb-5 prose-h1:mt-0 prose-h1:font-sans
-          prose-h2:text-xl prose-h2:font-normal prose-h2:mb-4 prose-h2:mt-4 prose-h2:font-sans
-          prose-h3:text-lg prose-h3:font-normal prose-h3:mb-3 prose-h3:mt-3 prose-h3:font-sans
-          prose-p:mt-0 prose-p:mb-2 prose-p:font-sans
-          prose-ol:my-2 prose-ol:font-sans
-          prose-ul:mt-0 prose-ul:mb-3 prose-ul:font-sans
-          prose-li:m-0 prose-li:font-sans
-          ${className}`}
->>>>>>> 112ad20a
         components={{
           a: ({ ...props }) => <a {...props} target="_blank" rel="noopener noreferrer" />,
           code: MarkdownCode,
