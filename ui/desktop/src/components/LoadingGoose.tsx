import React from 'react';
import GooseLogo from './GooseLogo';

const LoadingGoose = () => {
  return (
    <div className="w-full pb-[2px]">
<<<<<<< HEAD
      <div className="flex items-center text-xs text-textStandard mb-2 mt-2 animate-[appear_250ms_ease-in_forwards]">
=======
      <div
        data-testid="loading-indicator"
        className="flex items-center text-xs text-textStandard mb-2 mt-2 pl-4 animate-[appear_250ms_ease-in_forwards]"
      >
>>>>>>> 91f3088a
        <GooseLogo className="mr-2" size="small" hover={false} />
        goose is working on it…
      </div>
    </div>
  );
};

export default LoadingGoose;<|MERGE_RESOLUTION|>--- conflicted
+++ resolved
@@ -4,14 +4,10 @@
 const LoadingGoose = () => {
   return (
     <div className="w-full pb-[2px]">
-<<<<<<< HEAD
-      <div className="flex items-center text-xs text-textStandard mb-2 mt-2 animate-[appear_250ms_ease-in_forwards]">
-=======
       <div
         data-testid="loading-indicator"
-        className="flex items-center text-xs text-textStandard mb-2 mt-2 pl-4 animate-[appear_250ms_ease-in_forwards]"
+        className="flex items-center text-xs text-textStandard mb-2 mt-2 animate-[appear_250ms_ease-in_forwards]"
       >
->>>>>>> 91f3088a
         <GooseLogo className="mr-2" size="small" hover={false} />
         goose is working on it…
       </div>
