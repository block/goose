--- conflicted
+++ resolved
@@ -1,50 +1,3 @@
-<<<<<<< HEAD
-/**
- * BaseChat Component
- *
- * BaseChat is the foundational chat component that provides the core conversational interface
- * for the Goose Desktop application. It serves as the shared base for both Hub and Pair components,
- * offering a flexible and extensible chat experience.
- *
- * Key Responsibilities:
- * - Manages the complete chat lifecycle (messages, input, submission, responses)
- * - Handles file drag-and-drop functionality with preview generation
- * - Integrates with multiple specialized hooks for chat engine, recipes, sessions, etc.
- * - Provides context management and session summarization capabilities
- * - Supports both user and assistant message rendering with tool call integration
- * - Manages loading states, error handling, and retry functionality
- * - Offers customization points through render props and configuration options
- *
- * Architecture:
- * - Uses a provider pattern (ChatContextManagerProvider) for state management
- * - Leverages composition through render props for flexible UI customization
- * - Integrates with multiple custom hooks for separation of concerns:
- *   - useChatEngine: Core chat functionality and API integration
- *   - useRecipeManager: Recipe/agent configuration management
- *   - useFileDrop: Drag-and-drop file handling with previews
- *   - useCostTracking: Token usage and cost calculation
- *
- * Customization Points:
- * - renderHeader(): Custom header content (used by Hub for insights/recipe controls)
- * - renderBeforeMessages(): Content before message list (used by Hub for SessionInsights)
- * - renderAfterMessages(): Content after message list
- * - customChatInputProps: Props passed to ChatInput for specialized behavior
- * - customMainLayoutProps: Props passed to MainPanelLayout
- * - contentClassName: Custom CSS classes for the content area
- *
- * File Handling:
- * - Supports drag-and-drop of files with visual feedback
- * - Generates image previews for supported file types
- * - Integrates dropped files with chat input for seamless attachment
- * - Uses data-drop-zone="true" to designate safe drop areas
- *
- * The component is designed to be the single source of truth for chat functionality
- * while remaining flexible enough to support different UI contexts (Hub vs Pair).
- */
-
-import React, { createContext, useContext, useEffect, useRef, useState, useCallback } from 'react';
-import { useLocation } from 'react-router-dom';
-=======
 import React, {
   createContext,
   useCallback,
@@ -55,7 +8,6 @@
   useState,
 } from 'react';
 import { useLocation, useNavigate, useSearchParams } from 'react-router-dom';
->>>>>>> e7eb18b6
 import { SearchView } from './conversation/SearchView';
 import LoadingGoose from './LoadingGoose';
 import PopularChatTopics from './PopularChatTopics';
@@ -63,23 +15,6 @@
 import { MainPanelLayout } from './Layout/MainPanelLayout';
 import ChatInput from './ChatInput';
 import { ScrollArea, ScrollAreaHandle } from './ui/scroll-area';
-<<<<<<< HEAD
-import { RecipeWarningModal } from './ui/RecipeWarningModal';
-import ParameterInputModal from './ParameterInputModal';
-import CreateRecipeFromSessionModal from './recipes/CreateRecipeFromSessionModal';
-import {
-  Dialog,
-  DialogContent,
-  DialogDescription,
-  DialogFooter,
-  DialogHeader,
-  DialogTitle,
-} from './ui/dialog';
-import { Button } from './ui/button';
-import { useChatEngine } from '../hooks/useChatEngine';
-import { useRecipeManager } from '../hooks/useRecipeManager';
-=======
->>>>>>> e7eb18b6
 import { useFileDrop } from '../hooks/useFileDrop';
 import { Message } from '../api';
 import { ChatState } from '../types/chatState';
@@ -95,20 +30,15 @@
 import { useCostTracking } from '../hooks/useCostTracking';
 import RecipeActivities from './recipes/RecipeActivities';
 import { useToolCount } from './alerts/useToolCount';
-<<<<<<< HEAD
-import { Message } from '../api';
-import { EditConversationBanner } from './EditConversationBanner';
-import { ContextUsageUpdateModal } from './ContextUsageUpdateModal';
-import { getApiUrl } from '../config';
-import { getTextContent } from '../types/message';
-=======
 import { getThinkingMessage, getTextContent } from '../types/message';
 import ParameterInputModal from './ParameterInputModal';
 import { substituteParameters } from '../utils/providerUtils';
 import CreateRecipeFromSessionModal from './recipes/CreateRecipeFromSessionModal';
 import { toastSuccess } from '../toasts';
 import { Recipe } from '../recipe';
->>>>>>> e7eb18b6
+import { EditConversationBanner } from './EditConversationBanner';
+import { ContextUsageUpdateModal } from './ContextUsageUpdateModal';
+import { getApiUrl } from '../config';
 
 // Context for sharing current model info
 const CurrentModelContext = createContext<{ model: string; mode: string } | null>(null);
@@ -144,15 +74,6 @@
 
   const disableAnimation = location.state?.disableAnimation || false;
   const [hasStartedUsingRecipe, setHasStartedUsingRecipe] = React.useState(false);
-<<<<<<< HEAD
-  const [currentRecipeTitle, setCurrentRecipeTitle] = React.useState<string | null>(null);
-  const [isEditingConversation, setIsEditingConversation] = useState(false);
-  // Track checkbox states for messages during edit mode
-  const [messageCheckboxStates, setMessageCheckboxStates] = useState<Map<string, boolean>>(new Map());
-  // Modal state for context usage update
-  const [isContextUsageModalOpen, setIsContextUsageModalOpen] = useState(false);
-  const [contextUsageData, setContextUsageData] = useState<{ before: number; after: number } | null>(null);
-=======
   const [hasNotAcceptedRecipe, setHasNotAcceptedRecipe] = useState<boolean>();
   const [hasRecipeSecurityWarnings, setHasRecipeSecurityWarnings] = useState(false);
 
@@ -169,12 +90,17 @@
 
   const [isCreateRecipeModalOpen, setIsCreateRecipeModalOpen] = useState(false);
   const hasAutoSubmittedRef = useRef(false);
+
+  // Conversation editing state
+  const [isEditingConversation, setIsEditingConversation] = useState(false);
+  const [messageCheckboxStates, setMessageCheckboxStates] = useState<Map<string, boolean>>(new Map());
+  const [isContextUsageModalOpen, setIsContextUsageModalOpen] = useState(false);
+  const [contextUsageData, setContextUsageData] = useState<{ before: number; after: number } | null>(null);
 
   // Reset auto-submit flag when session changes
   useEffect(() => {
     hasAutoSubmittedRef.current = false;
   }, [sessionId]);
->>>>>>> e7eb18b6
 
   const {
     session,
@@ -303,47 +229,51 @@
     return () => window.removeEventListener('scroll-chat-to-bottom', handleGlobalScrollRequest);
   }, []);
 
-<<<<<<< HEAD
-  // Callback to update checkbox state for a message
-  const handleCheckboxChange = useCallback((messageId: string, checked: boolean) => {
-    setMessageCheckboxStates((prev) => {
-      const newMap = new Map(prev);
-      newMap.set(messageId, checked);
-      
-      // If a user message is checked/unchecked, update all subsequent messages until next user message
-      const messageIndex = messages.findIndex((msg) => msg.id === messageId);
-      if (messageIndex !== -1 && messages[messageIndex].role === 'user') {
-        // Find all messages after this user message until the next user message
-        for (let i = messageIndex + 1; i < messages.length; i++) {
-          const msg = messages[i];
-          if (msg.role === 'user') {
-            // Stop at next user message
-            break;
-          }
-          // Update all assistant messages and tool calls to match the user message state
-          if (msg.id) {
-            newMap.set(msg.id, checked);
-          }
-        }
+  useEffect(() => {
+    const handleMakeAgent = () => {
+      setIsCreateRecipeModalOpen(true);
+    };
+
+    window.addEventListener('make-agent-from-chat', handleMakeAgent);
+    return () => window.removeEventListener('make-agent-from-chat', handleMakeAgent);
+  }, []);
+
+  useEffect(() => {
+    const handleSessionForked = (event: Event) => {
+      const customEvent = event as CustomEvent<{
+        newSessionId: string;
+        shouldStartAgent?: boolean;
+        editedMessage?: string;
+      }>;
+      const { newSessionId, shouldStartAgent, editedMessage } = customEvent.detail;
+
+      const params = new URLSearchParams();
+      params.set('resumeSessionId', newSessionId);
+      if (shouldStartAgent) {
+        params.set('shouldStartAgent', 'true');
       }
-      
-      return newMap;
+
+      navigate(`/pair?${params.toString()}`, {
+        state: {
+          disableAnimation: true,
+          initialMessage: editedMessage,
+        },
+      });
+    };
+
+    window.addEventListener('session-forked', handleSessionForked);
+
+    return () => {
+      window.removeEventListener('session-forked', handleSessionForked);
+    };
+  }, [location.pathname, navigate]);
+
+  const handleRecipeCreated = (recipe: Recipe) => {
+    toastSuccess({
+      title: 'Recipe created successfully!',
+      msg: `"${recipe.title}" has been saved and is ready to use.`,
     });
-  }, [messages]);
-
-  // Initialize checkbox states when entering edit mode
-  useEffect(() => {
-    if (isEditingConversation) {
-      const initialState = new Map<string, boolean>();
-      messages.forEach((msg) => {
-        if (msg.id) {
-          // Initialize with current agentVisible state (default to false/unchecked)
-          initialState.set(msg.id, msg.metadata?.agentVisible === true);
-        }
-      });
-      setMessageCheckboxStates(initialState);
-    }
-  }, [isEditingConversation, messages]);
+  };
 
   // Calculate tokens for agent-visible messages
   const calculateAgentVisibleTokens = useCallback((messagesToCount: Message[]): number => {
@@ -353,59 +283,132 @@
       if (message.metadata?.agentVisible !== false) {
         const textContent = getTextContent(message);
         if (textContent) {
-          // Simple token estimation (roughly 4 characters per token)
+          // Rough token estimation: ~4 characters per token
           totalTokens += Math.ceil(textContent.length / 4);
         }
       }
     });
     return totalTokens;
   }, []);
-=======
+
+  // Handle checkbox change for conversation editing
+  const handleCheckboxChange = useCallback(
+    (messageId: string, checked: boolean) => {
+      setMessageCheckboxStates((prev) => {
+        const newMap = new Map(prev);
+        newMap.set(messageId, checked);
+
+        // If a user message is checked/unchecked, update all subsequent messages until next user message
+        const messageIndex = messages.findIndex((msg) => msg.id === messageId);
+        if (messageIndex !== -1 && messages[messageIndex].role === 'user') {
+          // Find all messages after this user message until the next user message
+          for (let i = messageIndex + 1; i < messages.length; i++) {
+            const msg = messages[i];
+            if (msg.role === 'user') {
+              // Stop at next user message
+              break;
+            }
+            // Update all assistant messages and tool calls to match the user message state
+            if (msg.id) {
+              newMap.set(msg.id, checked);
+            }
+          }
+        }
+
+        return newMap;
+      });
+    },
+    [messages]
+  );
+
+  // Initialize checkbox states when entering edit mode
   useEffect(() => {
-    const handleMakeAgent = () => {
-      setIsCreateRecipeModalOpen(true);
-    };
-
-    window.addEventListener('make-agent-from-chat', handleMakeAgent);
-    return () => window.removeEventListener('make-agent-from-chat', handleMakeAgent);
-  }, []);
-
-  useEffect(() => {
-    const handleSessionForked = (event: Event) => {
-      const customEvent = event as CustomEvent<{
-        newSessionId: string;
-        shouldStartAgent?: boolean;
-        editedMessage?: string;
-      }>;
-      const { newSessionId, shouldStartAgent, editedMessage } = customEvent.detail;
-
-      const params = new URLSearchParams();
-      params.set('resumeSessionId', newSessionId);
-      if (shouldStartAgent) {
-        params.set('shouldStartAgent', 'true');
+    if (isEditingConversation) {
+      const initialState = new Map<string, boolean>();
+      messages.forEach((msg) => {
+        if (msg.id) {
+          // Initialize with current agentVisible state (default to true if not set)
+          initialState.set(msg.id, msg.metadata?.agentVisible !== false);
+        }
+      });
+      setMessageCheckboxStates(initialState);
+    }
+  }, [isEditingConversation, messages]);
+
+  // Handle saving conversation with updated metadata
+  const handleSaveConversation = useCallback(async () => {
+    try {
+      // Calculate tokens before update
+      const beforeTokens = calculateAgentVisibleTokens(messages);
+
+      // Update messages with agentVisible=false for unchecked messages
+      const updatedMessages = messages.map((msg) => {
+        if (!msg.id) return msg;
+
+        // Check if this message is unchecked (default to true if not in map)
+        const isChecked = messageCheckboxStates.get(msg.id) ?? (msg.metadata?.agentVisible !== false);
+
+        if (!isChecked) {
+          // Set agentVisible=false for unchecked messages
+          return {
+            ...msg,
+            metadata: {
+              ...msg.metadata,
+              agentVisible: false,
+            },
+          };
+        }
+
+        // Ensure agentVisible is true for checked messages
+        return {
+          ...msg,
+          metadata: {
+            ...msg.metadata,
+            agentVisible: true,
+          },
+        };
+      });
+
+      // Calculate tokens after update
+      const afterTokens = calculateAgentVisibleTokens(updatedMessages);
+
+      // Persist to database via API endpoint
+      const apiUrl = getApiUrl(`/sessions/${sessionId}/conversation`);
+      const secretKey = await window.electron.getSecretKey();
+
+      const response = await fetch(apiUrl, {
+        method: 'PUT',
+        headers: {
+          'Content-Type': 'application/json',
+          'X-Secret-Key': secretKey,
+        },
+        body: JSON.stringify({
+          conversation: updatedMessages,
+        }),
+      });
+
+      if (!response.ok) {
+        const errorText = await response.text().catch(() => 'Unknown error');
+        throw new Error(`Failed to update conversation: HTTP ${response.status} - ${errorText}`);
       }
 
-      navigate(`/pair?${params.toString()}`, {
-        state: {
-          disableAnimation: true,
-          initialMessage: editedMessage,
-        },
-      });
-    };
-
-    window.addEventListener('session-forked', handleSessionForked);
-
-    return () => {
-      window.removeEventListener('session-forked', handleSessionForked);
-    };
-  }, [location.pathname, navigate]);
-
-  const handleRecipeCreated = (recipe: Recipe) => {
-    toastSuccess({
-      title: 'Recipe created successfully!',
-      msg: `"${recipe.title}" has been saved and is ready to use.`,
-    });
-  };
+      // Reload session to get updated messages
+      // Note: We can't directly update messages here since useChatStream manages them
+      // The session will be reloaded on next render or we can trigger a refresh
+      window.location.reload();
+
+      // Show modal with token usage update
+      setContextUsageData({ before: beforeTokens, after: afterTokens });
+      setIsContextUsageModalOpen(true);
+
+      // Clear checkbox states and exit edit mode
+      setMessageCheckboxStates(new Map());
+      setIsEditingConversation(false);
+    } catch (error) {
+      console.error('Error in Save handler:', error);
+      // Show error in console, user can see it there
+    }
+  }, [messages, messageCheckboxStates, sessionId, calculateAgentVisibleTokens]);
 
   const renderProgressiveMessageList = (chat: ChatType) => (
     <>
@@ -417,6 +420,9 @@
         isStreamingMessage={chatState !== ChatState.Idle}
         onRenderingComplete={handleRenderingComplete}
         onMessageUpdate={onMessageUpdate}
+        isEditingConversation={isEditingConversation}
+        messageCheckboxStates={messageCheckboxStates}
+        onCheckboxChange={handleCheckboxChange}
       />
     </>
   );
@@ -475,94 +481,14 @@
       </div>
     );
   }
->>>>>>> e7eb18b6
 
   return (
     <div className="h-full flex flex-col min-h-0">
-      {/* Edit Conversation Banner - outside MainPanelLayout to avoid overlap */}
       {isEditingConversation && (
-        <div className="pt-[32px]">
-          <EditConversationBanner
-            onSave={async () => {
-              try {
-                console.log('Save clicked, messages:', messages.length);
-                console.log('Checkbox states:', Array.from(messageCheckboxStates.entries()));
-                
-                // Calculate tokens before update
-                const beforeTokens = calculateAgentVisibleTokens(messages);
-                
-                // Update messages with agentVisible=false for unchecked messages
-                const updatedMessages = messages.map((msg) => {
-                  if (!msg.id) return msg;
-                  
-                  // Check if this message is unchecked (default to true if not in map)
-                  const isChecked = messageCheckboxStates.get(msg.id) ?? (msg.metadata?.agentVisible !== false);
-                  
-                  if (!isChecked) {
-                    // Set agentVisible=false for unchecked messages
-                    return {
-                      ...msg,
-                      metadata: {
-                        ...msg.metadata,
-                        agentVisible: false,
-                      },
-                    };
-                  }
-                  
-                  // Ensure agentVisible is true for checked messages
-                  return {
-                    ...msg,
-                    metadata: {
-                      ...msg.metadata,
-                      agentVisible: true,
-                    },
-                  };
-                });
-                
-                // Calculate tokens after update
-                const afterTokens = calculateAgentVisibleTokens(updatedMessages);
-                
-                console.log('Updated messages:', updatedMessages.length);
-                
-                // Persist to database via API endpoint (similar to compaction)
-                const apiUrl = getApiUrl(`/sessions/${chat.sessionId}/conversation`);
-                const secretKey = await window.electron.getSecretKey();
-                
-                const response = await fetch(apiUrl, {
-                  method: 'PUT',
-                  headers: {
-                    'Content-Type': 'application/json',
-                    'X-Secret-Key': secretKey,
-                  },
-                  body: JSON.stringify({
-                    conversation: updatedMessages,
-                  }),
-                });
-                
-                if (!response.ok) {
-                  const errorText = await response.text().catch(() => 'Unknown error');
-                  throw new Error(`Failed to update conversation: HTTP ${response.status} - ${errorText}`);
-                }
-                
-                // Update local state after successful save
-                setMessages(updatedMessages);
-                
-                // Show modal with token usage update
-                setContextUsageData({ before: beforeTokens, after: afterTokens });
-                setIsContextUsageModalOpen(true);
-                
-                // Clear checkbox states and exit edit mode
-                setMessageCheckboxStates(new Map());
-                setIsEditingConversation(false);
-              } catch (error) {
-                console.error('Error in Save handler:', error);
-                // Show error in console, user can see it there
-              }
-            }}
-          />
+        <div>
+          <EditConversationBanner onSave={handleSaveConversation} />
         </div>
       )}
-      
       <MainPanelLayout
         backgroundColor={'bg-background-muted'}
         removeTopPadding={true}
@@ -601,94 +527,6 @@
             )}
 
             {/* Messages or Popular Topics */}
-<<<<<<< HEAD
-            {
-              loadingChat ? null : filteredMessages.length > 0 ||
-                (recipe && recipeAccepted && hasStartedUsingRecipe) ? (
-                <>
-                  {disableSearch ? (
-                    // Render messages without SearchView wrapper when search is disabled
-                    <ProgressiveMessageList
-                      messages={filteredMessages}
-                      chat={chat}
-                      toolCallNotifications={toolCallNotifications}
-                      append={append}
-                      appendMessage={(newMessage) => {
-                        const updatedMessages = [...messages, newMessage];
-                        setMessages(updatedMessages);
-                      }}
-                      isUserMessage={isUserMessage}
-                      isStreamingMessage={chatState !== ChatState.Idle}
-                      onMessageUpdate={onMessageUpdate}
-                      onRenderingComplete={handleRenderingComplete}
-                      isEditingConversation={isEditingConversation}
-                      onCheckboxChange={handleCheckboxChange}
-                      messageCheckboxStates={messageCheckboxStates}
-                    />
-                  ) : (
-                    // Render messages with SearchView wrapper when search is enabled
-                    <SearchView placeholder="Search conversation...">
-                      <ProgressiveMessageList
-                        messages={filteredMessages}
-                        chat={chat}
-                        toolCallNotifications={toolCallNotifications}
-                        append={append}
-                        appendMessage={(newMessage) => {
-                          const updatedMessages = [...messages, newMessage];
-                          setMessages(updatedMessages);
-                        }}
-                        isUserMessage={isUserMessage}
-                        isStreamingMessage={chatState !== ChatState.Idle}
-                        onMessageUpdate={onMessageUpdate}
-                        onRenderingComplete={handleRenderingComplete}
-                        isEditingConversation={isEditingConversation}
-                        onCheckboxChange={handleCheckboxChange}
-                        messageCheckboxStates={messageCheckboxStates}
-                      />
-                    </SearchView>
-                  )}
-
-                  {error && (
-                    <>
-                      <div className="flex flex-col items-center justify-center p-4">
-                        <div className="text-red-700 dark:text-red-300 bg-red-400/50 p-3 rounded-lg mb-2">
-                          {error.message || 'Honk! Goose experienced an error while responding'}
-                        </div>
-
-                        {/* Action button to retry last message */}
-                        <div className="flex gap-2 mt-2">
-                          <div
-                            className="px-3 py-2 text-center whitespace-nowrap cursor-pointer text-textStandard border border-borderSubtle hover:bg-bgSubtle rounded-full inline-block transition-all duration-150"
-                            onClick={async () => {
-                              clearError();
-                              // Find the last user message
-                              const lastUserMessage = messages.reduceRight(
-                                (found, m) => found || (m.role === 'user' ? m : null),
-                                null as Message | null
-                              );
-                              if (lastUserMessage) {
-                                await append(lastUserMessage);
-                              }
-                            }}
-                          >
-                            Retry Last Message
-                          </div>
-                        </div>
-                      </div>
-                    </>
-                  )}
-
-                  <div className="block h-8" />
-                </>
-              ) : !recipe && showPopularTopics ? (
-                /* Show PopularChatTopics when no messages, no recipe, and showPopularTopics is true (Pair view) */
-                <PopularChatTopics append={(text: string) => append(text)} />
-              ) : null /* Show nothing when messages.length === 0 && suppressEmptyState === true */
-            }
-
-            {/* Custom content after messages */}
-            {renderAfterMessages && renderAfterMessages()}
-=======
             {messages.length > 0 || recipe ? (
               <>
                 <SearchView>{renderProgressiveMessageList(chat)}</SearchView>
@@ -698,7 +536,6 @@
             ) : !recipe && showPopularTopics ? (
               <PopularChatTopics append={(text: string) => handleSubmit(text)} />
             ) : null}
->>>>>>> e7eb18b6
           </ScrollArea>
 
           {chatState !== ChatState.Idle && (
@@ -715,73 +552,6 @@
           )}
         </div>
 
-<<<<<<< HEAD
-        {!isEditingConversation && (
-          <div
-            className={`relative z-10 ${disableAnimation ? '' : 'animate-[fadein_400ms_ease-in_forwards]'}`}
-          >
-            <ChatInput
-              sessionId={chat.sessionId}
-              handleSubmit={handleSubmit}
-              chatState={chatState}
-              onStop={onStopGoose}
-              commandHistory={commandHistory}
-              initialValue={input || ''}
-              setView={setView}
-              totalTokens={tokenState?.totalTokens || sessionTokenCount}
-              accumulatedInputTokens={
-                tokenState?.accumulatedInputTokens || sessionInputTokens || localInputTokens
-              }
-              accumulatedOutputTokens={
-                tokenState?.accumulatedOutputTokens || sessionOutputTokens || localOutputTokens
-              }
-              droppedFiles={droppedFiles}
-              onFilesProcessed={() => setDroppedFiles([])} // Clear dropped files after processing
-              messages={messages}
-              disableAnimation={disableAnimation}
-              sessionCosts={sessionCosts}
-              setIsGoosehintsModalOpen={setIsGoosehintsModalOpen}
-              recipe={recipe}
-              recipeId={recipeId}
-              recipeAccepted={recipeAccepted}
-              initialPrompt={initialPrompt}
-              toolCount={toolCount || 0}
-              autoSubmit={autoSubmit}
-              append={append}
-              isEditingConversation={isEditingConversation}
-              onEditingConversationChange={setIsEditingConversation}
-              {...customChatInputProps}
-            />
-          </div>
-        )}
-      </MainPanelLayout>
-
-      {/* Context Usage Update Modal */}
-      {contextUsageData && (
-        <ContextUsageUpdateModal
-          isOpen={isContextUsageModalOpen}
-          onClose={() => {
-            setIsContextUsageModalOpen(false);
-            setContextUsageData(null);
-          }}
-          beforeTokens={contextUsageData.before}
-          afterTokens={contextUsageData.after}
-        />
-      )}
-
-      {/* Recipe Warning Modal */}
-      <RecipeWarningModal
-        isOpen={isRecipeWarningModalOpen}
-        onConfirm={handleRecipeAccept}
-        onCancel={handleRecipeCancel}
-        recipeDetails={{
-          title: recipe?.title,
-          description: recipe?.description,
-          instructions: recipe?.instructions || undefined,
-        }}
-        hasSecurityWarnings={hasSecurityWarnings}
-      />
-=======
         <div
           className={`relative z-10 ${disableAnimation ? '' : 'animate-[fadein_400ms_ease-in_forwards]'}`}
         >
@@ -810,6 +580,7 @@
             recipeAccepted={!hasNotAcceptedRecipe}
             initialPrompt={initialPrompt}
             toolCount={toolCount || 0}
+            isEditingConversation={isEditingConversation}
             {...customChatInputProps}
           />
         </div>
@@ -828,7 +599,6 @@
           hasSecurityWarnings={hasRecipeSecurityWarnings}
         />
       )}
->>>>>>> e7eb18b6
 
       {recipe?.parameters && recipe.parameters.length > 0 && !session?.user_recipe_values && (
         <ParameterInputModal
@@ -845,6 +615,17 @@
         onRecipeCreated={handleRecipeCreated}
       />
 
+      {contextUsageData && (
+        <ContextUsageUpdateModal
+          isOpen={isContextUsageModalOpen}
+          onClose={() => {
+            setIsContextUsageModalOpen(false);
+            setContextUsageData(null);
+          }}
+          beforeTokens={contextUsageData.before}
+          afterTokens={contextUsageData.after}
+        />
+      )}
     </div>
   );
 }
