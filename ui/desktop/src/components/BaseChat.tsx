/**
 * BaseChat Component
 *
 * BaseChat is the foundational chat component that provides the core conversational interface
 * for the Goose Desktop application. It serves as the shared base for both Hub and Pair components,
 * offering a flexible and extensible chat experience.
 *
 * Key Responsibilities:
 * - Manages the complete chat lifecycle (messages, input, submission, responses)
 * - Handles file drag-and-drop functionality with preview generation
 * - Integrates with multiple specialized hooks for chat engine, recipes, sessions, etc.
 * - Provides context management and session summarization capabilities
 * - Supports both user and assistant message rendering with tool call integration
 * - Manages loading states, error handling, and retry functionality
 * - Offers customization points through render props and configuration options
 *
 * Architecture:
 * - Uses a provider pattern (ChatContextManagerProvider) for state management
 * - Leverages composition through render props for flexible UI customization
 * - Integrates with multiple custom hooks for separation of concerns:
 *   - useChatEngine: Core chat functionality and API integration
 *   - useRecipeManager: Recipe/agent configuration management
 *   - useSessionContinuation: Session persistence and resumption
 *   - useFileDrop: Drag-and-drop file handling with previews
 *   - useCostTracking: Token usage and cost calculation
 *
 * Customization Points:
 * - renderHeader(): Custom header content (used by Hub for insights/recipe controls)
 * - renderBeforeMessages(): Content before message list (used by Hub for SessionInsights)
 * - renderAfterMessages(): Content after message list
 * - customChatInputProps: Props passed to ChatInput for specialized behavior
 * - customMainLayoutProps: Props passed to MainPanelLayout
 * - contentClassName: Custom CSS classes for the content area
 *
 * File Handling:
 * - Supports drag-and-drop of files with visual feedback
 * - Generates image previews for supported file types
 * - Integrates dropped files with chat input for seamless attachment
 * - Uses data-drop-zone="true" to designate safe drop areas
 *
 * The component is designed to be the single source of truth for chat functionality
 * while remaining flexible enough to support different UI contexts (Hub vs Pair).
 */

import React, { useEffect, useContext, createContext, useRef, useCallback } from 'react';
import { useLocation } from 'react-router-dom';
import { SearchView } from './conversation/SearchView';
import { AgentHeader } from './AgentHeader';
import LayingEggLoader from './LayingEggLoader';
import LoadingGoose from './LoadingGoose';
import Splash from './Splash';
import PopularChatTopics from './PopularChatTopics';
import ProgressiveMessageList from './ProgressiveMessageList';
import { SessionSummaryModal } from './context_management/SessionSummaryModal';
import {
  ChatContextManagerProvider,
  useChatContextManager,
} from './context_management/ChatContextManager';
import { type View, ViewOptions } from '../App';
import { MainPanelLayout } from './Layout/MainPanelLayout';
import ChatInput from './ChatInput';
import { ScrollArea, ScrollAreaHandle } from './ui/scroll-area';
import { RecipeWarningModal } from './ui/RecipeWarningModal';
import { useChatEngine } from '../hooks/useChatEngine';
import { useRecipeManager } from '../hooks/useRecipeManager';
import { useSessionContinuation } from '../hooks/useSessionContinuation';
import { useFileDrop } from '../hooks/useFileDrop';
import { useCostTracking } from '../hooks/useCostTracking';
import { Message } from '../types/message';
<<<<<<< HEAD
import { Recipe } from '../recipe';
import { ChatState } from '../types/chatState';
=======
>>>>>>> 64d311c7

// Context for sharing current model info
const CurrentModelContext = createContext<{ model: string; mode: string } | null>(null);
export const useCurrentModelInfo = () => useContext(CurrentModelContext);

import { ChatType } from '../types/chat';

interface BaseChatProps {
  chat: ChatType;
  setChat: (chat: ChatType) => void;
  setView: (view: View, viewOptions?: ViewOptions) => void;
  setIsGoosehintsModalOpen?: (isOpen: boolean) => void;
  enableLocalStorage?: boolean;
  onMessageStreamFinish?: () => void;
  onMessageSubmit?: (message: string) => void; // Callback after message is submitted
  renderHeader?: () => React.ReactNode;
  renderBeforeMessages?: () => React.ReactNode;
  renderAfterMessages?: () => React.ReactNode;
  customChatInputProps?: Record<string, unknown>;
  customMainLayoutProps?: Record<string, unknown>;
  contentClassName?: string; // Add custom class for content area
  disableSearch?: boolean; // Disable search functionality (for Hub)
  showPopularTopics?: boolean; // Show popular chat topics in empty state (for Pair)
  suppressEmptyState?: boolean; // Suppress empty state content (for transitions)
}

function BaseChatContent({
  chat,
  setChat,
  setView,
  setIsGoosehintsModalOpen,
  enableLocalStorage = false,
  onMessageStreamFinish,
  onMessageSubmit,
  renderHeader,
  renderBeforeMessages,
  renderAfterMessages,
  customChatInputProps = {},
  customMainLayoutProps = {},
  contentClassName = '',
  disableSearch = false,
  showPopularTopics = false,
  suppressEmptyState = false,
}: BaseChatProps) {
  const location = useLocation();
  const scrollRef = useRef<ScrollAreaHandle>(null);

  // Get disableAnimation from location state
  const disableAnimation = location.state?.disableAnimation || false;

  // Track if user has started using the current recipe
  const [hasStartedUsingRecipe, setHasStartedUsingRecipe] = React.useState(false);
  const [currentRecipeTitle, setCurrentRecipeTitle] = React.useState<string | null>(null);

  const {
    summaryContent,
    summarizedThread,
    isSummaryModalOpen,
    isLoadingSummary,
    resetMessagesWithSummary,
    closeSummaryModal,
    updateSummary,
  } = useChatContextManager();

  // Use shared chat engine
  const {
    messages,
    filteredMessages,
    ancestorMessages,
    setAncestorMessages,
    append,
    chatState,
    error,
    setMessages,
    input: _input,
    setInput: _setInput,
    handleSubmit: engineHandleSubmit,
    onStopGoose,
    sessionTokenCount,
    sessionInputTokens,
    sessionOutputTokens,
    localInputTokens,
    localOutputTokens,
    commandHistory,
    toolCallNotifications,
    updateMessageStreamBody,
    sessionMetadata,
    isUserMessage,
    clearError,
  } = useChatEngine({
    chat,
    setChat,
    onMessageStreamFinish: () => {
      // Auto-scroll to bottom when message stream finishes
      setTimeout(() => {
        if (scrollRef.current?.scrollToBottom) {
          scrollRef.current.scrollToBottom();
        }
      }, 300);

      // Call the original callback if provided
      onMessageStreamFinish?.();
    },
    onMessageSent: () => {
      // Mark that user has started using the recipe
      if (recipeConfig) {
        setHasStartedUsingRecipe(true);
      }

      // Create new session after message is sent if needed
      createNewSessionIfNeeded();
    },
    enableLocalStorage,
  });

  // Use shared recipe manager
  const {
    recipeConfig,
    initialPrompt,
    isGeneratingRecipe,
    handleAutoExecution,
    recipeError,
    setRecipeError,
    isRecipeWarningModalOpen,
    recipeAccepted,
    handleRecipeAccept,
    handleRecipeCancel,
  } = useRecipeManager(messages, location.state);

  // Reset recipe usage tracking when recipe changes
  useEffect(() => {
    const previousTitle = currentRecipeTitle;
    const newTitle = recipeConfig?.title || null;
    const hasRecipeChanged = newTitle !== currentRecipeTitle;

    if (hasRecipeChanged) {
      setCurrentRecipeTitle(newTitle);

      const isSwitchingBetweenRecipes = previousTitle && newTitle;
      const isInitialRecipeLoad = !previousTitle && newTitle && messages.length === 0;
      const hasExistingConversation = newTitle && messages.length > 0;

      if (isSwitchingBetweenRecipes) {
        console.log('Switching from recipe:', previousTitle, 'to:', newTitle);
        setHasStartedUsingRecipe(false);
        setMessages([]);
        setAncestorMessages([]);
      } else if (isInitialRecipeLoad) {
        setHasStartedUsingRecipe(false);
      } else if (hasExistingConversation) {
        setHasStartedUsingRecipe(true);
      }
    }
  }, [recipeConfig?.title, currentRecipeTitle, messages.length, setMessages, setAncestorMessages]);

  // Handle recipe auto-execution
  useEffect(() => {
    handleAutoExecution(
      append,
      chatState !== ChatState.Idle && chatState !== ChatState.WaitingForUserInput
    );
  }, [handleAutoExecution, append, chatState]);

  // Use shared session continuation
  const { createNewSessionIfNeeded } = useSessionContinuation({
    chat,
    setChat,
    summarizedThread,
    updateMessageStreamBody,
  });

  // Use shared file drop
  const { droppedFiles, setDroppedFiles, handleDrop, handleDragOver } = useFileDrop();

  // Use shared cost tracking
  const { sessionCosts } = useCostTracking({
    sessionInputTokens,
    sessionOutputTokens,
    localInputTokens,
    localOutputTokens,
    sessionMetadata,
  });

  useEffect(() => {
    window.electron.logInfo(
      'Initial messages when resuming session: ' + JSON.stringify(chat.messages, null, 2)
    );
    // eslint-disable-next-line react-hooks/exhaustive-deps
  }, []); // Empty dependency array means this runs once on mount

  // Handle submit with summary reset support
  const handleSubmit = (e: React.FormEvent) => {
    const customEvent = e as unknown as CustomEvent;
    const combinedTextFromInput = customEvent.detail?.value || '';

    // Mark that user has started using the recipe when they submit a message
    if (recipeConfig && combinedTextFromInput.trim()) {
      setHasStartedUsingRecipe(true);
    }

    const onSummaryReset =
      summarizedThread.length > 0
        ? () => {
            resetMessagesWithSummary(
              messages,
              setMessages,
              ancestorMessages,
              setAncestorMessages,
              summaryContent
            );
          }
        : undefined;

    // Call the callback if provided (for Hub to handle navigation)
    if (onMessageSubmit && combinedTextFromInput.trim()) {
      onMessageSubmit(combinedTextFromInput);
    }

    engineHandleSubmit(combinedTextFromInput, onSummaryReset);

    // Auto-scroll to bottom after submitting
    if (onSummaryReset) {
      // If we're resetting with summary, delay the scroll a bit more
      setTimeout(() => {
        if (scrollRef.current?.scrollToBottom) {
          scrollRef.current.scrollToBottom();
        }
      }, 200);
    } else {
      // Immediate scroll for regular submit
      if (scrollRef.current?.scrollToBottom) {
        scrollRef.current.scrollToBottom();
      }
    }
  };

  // Wrapper for append that tracks recipe usage
  const appendWithTracking = (text: string | Message) => {
    // Mark that user has started using the recipe when they use append
    if (recipeConfig) {
      setHasStartedUsingRecipe(true);
    }
    append(text);
  };
  // Callback to handle scroll to bottom from ProgressiveMessageList
  const handleScrollToBottom = useCallback(() => {
    setTimeout(() => {
      if (scrollRef.current?.scrollToBottom) {
        scrollRef.current.scrollToBottom();
      }
    }, 100);
  }, []);

  return (
    <div className="h-full flex flex-col min-h-0">
      <MainPanelLayout
        backgroundColor={'bg-background-muted'}
        removeTopPadding={true}
        {...customMainLayoutProps}
      >
        {/* Loader when generating recipe */}
        {isGeneratingRecipe && <LayingEggLoader />}

        {/* Custom header */}
        {renderHeader && renderHeader()}

        {/* Chat container with sticky recipe header */}
        <div className="flex flex-col flex-1 mb-0.5 min-h-0 relative">
          <ScrollArea
            ref={scrollRef}
            className={`flex-1 bg-background-default rounded-b-2xl min-h-0 relative ${contentClassName}`}
            autoScroll
            onDrop={handleDrop}
            onDragOver={handleDragOver}
            data-drop-zone="true"
            paddingX={6}
            paddingY={0}
          >
            {/* Recipe agent header - sticky at top of chat container */}
            {recipeConfig?.title && (
              <div className="sticky top-0 z-10 bg-background-default px-0 -mx-6 mb-6 pt-6">
                <AgentHeader
                  title={recipeConfig.title}
                  profileInfo={
                    recipeConfig.profile
                      ? `${recipeConfig.profile} - ${recipeConfig.mcps || 12} MCPs`
                      : undefined
                  }
                  onChangeProfile={() => {
                    console.log('Change profile clicked');
                  }}
                  showBorder={true}
                />
              </div>
            )}

            {/* Custom content before messages */}
            {renderBeforeMessages && renderBeforeMessages()}

            {/* Messages or Splash or Popular Topics */}
            {
              // Check if we should show splash instead of messages
              (() => {
                // Show splash if we have a recipe and user hasn't started using it yet, and recipe has been accepted
                const shouldShowSplash =
                  recipeConfig && recipeAccepted && !hasStartedUsingRecipe && !suppressEmptyState;

                return shouldShowSplash;
              })() ? (
                <>
                  {/* Show Splash when we have a recipe config and user hasn't started using it */}
                  {recipeConfig ? (
                    <Splash
                      append={(text: string) => appendWithTracking(text)}
                      activities={
                        Array.isArray(recipeConfig.activities) ? recipeConfig.activities : null
                      }
                      title={recipeConfig.title}
                    />
                  ) : showPopularTopics ? (
                    /* Show PopularChatTopics when no real messages, no recipe, and showPopularTopics is true (Pair view) */
                    <PopularChatTopics append={(text: string) => appendWithTracking(text)} />
                  ) : null}
                </>
              ) : filteredMessages.length > 0 ||
                (recipeConfig && recipeAccepted && hasStartedUsingRecipe) ? (
                <>
                  {disableSearch ? (
                    // Render messages without SearchView wrapper when search is disabled
                    <ProgressiveMessageList
                      messages={filteredMessages}
                      chat={chat}
                      toolCallNotifications={toolCallNotifications}
                      append={append}
                      appendMessage={(newMessage) => {
                        const updatedMessages = [...messages, newMessage];
                        setMessages(updatedMessages);
                      }}
                      isUserMessage={isUserMessage}
                      onScrollToBottom={handleScrollToBottom}
                      isStreamingMessage={chatState !== ChatState.Idle}
                    />
                  ) : (
                    // Render messages with SearchView wrapper when search is enabled
                    <SearchView>
                      <ProgressiveMessageList
                        messages={filteredMessages}
                        chat={chat}
                        toolCallNotifications={toolCallNotifications}
                        append={append}
                        appendMessage={(newMessage) => {
                          const updatedMessages = [...messages, newMessage];
                          setMessages(updatedMessages);
                        }}
                        isUserMessage={isUserMessage}
                        onScrollToBottom={handleScrollToBottom}
                        isStreamingMessage={chatState !== ChatState.Idle}
                      />
                    </SearchView>
                  )}

                  {error &&
                    !(error as Error & { isTokenLimitError?: boolean }).isTokenLimitError && (
                      <>
                        <div className="flex flex-col items-center justify-center p-4">
                          <div className="text-red-700 dark:text-red-300 bg-red-400/50 p-3 rounded-lg mb-2">
                            {error.message || 'Honk! Goose experienced an error while responding'}
                          </div>

                          {/* Action buttons for non-token-limit errors */}
                          <div className="flex gap-2 mt-2">
                            <div
                              className="px-3 py-2 text-center whitespace-nowrap cursor-pointer text-textStandard border border-borderSubtle hover:bg-bgSubtle rounded-full inline-block transition-all duration-150"
                              onClick={async () => {
                                // Create a contextLengthExceeded message similar to token limit errors
                                const contextMessage: Message = {
                                  id: `context-${Date.now()}`,
                                  role: 'assistant',
                                  created: Math.floor(Date.now() / 1000),
                                  content: [
                                    {
                                      type: 'contextLengthExceeded',
                                      msg: 'Summarization requested due to error. Creating summary to help resolve the issue.',
                                    },
                                  ],
                                  display: true,
                                  sendToLLM: false,
                                };

                                // Add the context message to trigger ContextHandler
                                const updatedMessages = [...messages, contextMessage];
                                setMessages(updatedMessages);

                                // Clear the error state since we're handling it with summarization
                                clearError();
                              }}
                            >
                              Summarize Conversation
                            </div>
                            <div
                              className="px-3 py-2 text-center whitespace-nowrap cursor-pointer text-textStandard border border-borderSubtle hover:bg-bgSubtle rounded-full inline-block transition-all duration-150"
                              onClick={async () => {
                                // Find the last user message
                                const lastUserMessage = messages.reduceRight(
                                  (found, m) => found || (m.role === 'user' ? m : null),
                                  null as Message | null
                                );
                                if (lastUserMessage) {
                                  append(lastUserMessage);
                                }
                              }}
                            >
                              Retry Last Message
                            </div>
                          </div>
                        </div>
                      </>
                    )}

                  {/* Token limit errors should be handled by ContextHandler, not shown here */}
                  {error &&
                    (error as Error & { isTokenLimitError?: boolean }).isTokenLimitError && <></>}
                  <div className="block h-8" />
                </>
              ) : showPopularTopics ? (
                /* Show PopularChatTopics when no messages, no recipe, and showPopularTopics is true (Pair view) */
                <PopularChatTopics append={(text: string) => append(text)} />
              ) : null /* Show nothing when messages.length === 0 && suppressEmptyState === true */
            }

            {/* Custom content after messages */}
            {renderAfterMessages && renderAfterMessages()}
          </ScrollArea>

          {/* Fixed loading indicator at bottom left of chat container */}
          {chatState !== ChatState.Idle && (
            <div className="absolute bottom-1 left-4 z-20 pointer-events-none">
              <LoadingGoose
                message={isLoadingSummary ? 'summarizing conversation…' : undefined}
                chatState={chatState}
              />
            </div>
          )}
        </div>

        <div
          className={`relative z-10 ${disableAnimation ? '' : 'animate-[fadein_400ms_ease-in_forwards]'}`}
        >
          <ChatInput
            handleSubmit={handleSubmit}
            chatState={chatState}
            onStop={onStopGoose}
            commandHistory={commandHistory}
            initialValue={_input || (messages.length === 0 ? initialPrompt : '')}
            setView={setView}
            numTokens={sessionTokenCount}
            inputTokens={sessionInputTokens || localInputTokens}
            outputTokens={sessionOutputTokens || localOutputTokens}
            droppedFiles={droppedFiles}
            onFilesProcessed={() => setDroppedFiles([])} // Clear dropped files after processing
            messages={messages}
            setMessages={setMessages}
            disableAnimation={disableAnimation}
            sessionCosts={sessionCosts}
            setIsGoosehintsModalOpen={setIsGoosehintsModalOpen}
            recipeConfig={recipeConfig}
            {...customChatInputProps}
          />
        </div>
      </MainPanelLayout>

      <SessionSummaryModal
        isOpen={isSummaryModalOpen}
        onClose={closeSummaryModal}
        onSave={(editedContent) => {
          updateSummary(editedContent);
          closeSummaryModal();
        }}
        summaryContent={summaryContent}
      />

      {/* Recipe Warning Modal */}
      <RecipeWarningModal
        isOpen={isRecipeWarningModalOpen}
        onConfirm={handleRecipeAccept}
        onCancel={handleRecipeCancel}
        recipeDetails={{
          title: recipeConfig?.title,
          description: recipeConfig?.description,
          instructions: recipeConfig?.instructions || undefined,
        }}
      />

      {/* Recipe Error Modal */}
      {recipeError && (
        <div className="fixed inset-0 z-[300] flex items-center justify-center bg-black/50">
          <div className="bg-background-default border border-borderSubtle rounded-lg p-6 w-96 max-w-[90vw]">
            <h3 className="text-lg font-medium text-textProminent mb-4">Recipe Creation Failed</h3>
            <p className="text-textStandard mb-6">{recipeError}</p>
            <div className="flex justify-end">
              <button
                onClick={() => setRecipeError(null)}
                className="px-4 py-2 bg-textProminent text-bgApp rounded-lg hover:bg-opacity-90 transition-colors"
              >
                OK
              </button>
            </div>
          </div>
        </div>
      )}
    </div>
  );
}

export default function BaseChat(props: BaseChatProps) {
  return (
    <ChatContextManagerProvider>
      <BaseChatContent {...props} />
    </ChatContextManagerProvider>
  );
}<|MERGE_RESOLUTION|>--- conflicted
+++ resolved
@@ -67,11 +67,7 @@
 import { useFileDrop } from '../hooks/useFileDrop';
 import { useCostTracking } from '../hooks/useCostTracking';
 import { Message } from '../types/message';
-<<<<<<< HEAD
-import { Recipe } from '../recipe';
 import { ChatState } from '../types/chatState';
-=======
->>>>>>> 64d311c7
 
 // Context for sharing current model info
 const CurrentModelContext = createContext<{ model: string; mode: string } | null>(null);
