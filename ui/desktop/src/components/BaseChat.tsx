import React, {
  createContext,
  useCallback,
  useContext,
  useEffect,
  useMemo,
  useRef,
  useState,
} from 'react';
import { useLocation, useNavigate, useSearchParams } from 'react-router-dom';
import { SearchView } from './conversation/SearchView';
import LoadingGoose from './LoadingGoose';
import PopularChatTopics from './PopularChatTopics';
import ProgressiveMessageList from './ProgressiveMessageList';
import { MainPanelLayout } from './Layout/MainPanelLayout';
import ChatInput from './ChatInput';
import { ScrollArea, ScrollAreaHandle } from './ui/scroll-area';
import { useFileDrop } from '../hooks/useFileDrop';
import { Message } from '../api';
import { ChatState } from '../types/chatState';
import { ChatType } from '../types/chat';
import { useIsMobile } from '../hooks/use-mobile';
import { useSidebar } from './ui/sidebar';
import { cn } from '../utils';
import { useChatStream } from '../hooks/useChatStream';
import { useNavigation } from '../hooks/useNavigation';
import { RecipeHeader } from './RecipeHeader';
import { RecipeWarningModal } from './ui/RecipeWarningModal';
import { scanRecipe } from '../recipe';
import { useCostTracking } from '../hooks/useCostTracking';
import RecipeActivities from './recipes/RecipeActivities';
import { useToolCount } from './alerts/useToolCount';
import { getThinkingMessage, getTextContent } from '../types/message';
import ParameterInputModal from './ParameterInputModal';
import { substituteParameters } from '../utils/providerUtils';
import CreateRecipeFromSessionModal from './recipes/CreateRecipeFromSessionModal';
import { toastSuccess } from '../toasts';
import { Recipe } from '../recipe';

// Context for sharing current model info
const CurrentModelContext = createContext<{ model: string; mode: string } | null>(null);
export const useCurrentModelInfo = () => useContext(CurrentModelContext);

interface BaseChatProps {
  setChat: (chat: ChatType) => void;
<<<<<<< HEAD
  setIsGoosehintsModalOpen?: (isOpen: boolean) => void;
=======
>>>>>>> cbb07d98
  onMessageSubmit?: (message: string) => void;
  renderHeader?: () => React.ReactNode;
  customChatInputProps?: Record<string, unknown>;
  customMainLayoutProps?: Record<string, unknown>;
  contentClassName?: string;
  disableSearch?: boolean;
  showPopularTopics?: boolean;
  suppressEmptyState: boolean;
  sessionId: string;
  initialMessage?: string;
}

function BaseChatContent({
<<<<<<< HEAD
  setIsGoosehintsModalOpen,
=======
>>>>>>> cbb07d98
  renderHeader,
  customChatInputProps = {},
  customMainLayoutProps = {},
  sessionId,
  initialMessage,
}: BaseChatProps) {
  const location = useLocation();
  const navigate = useNavigate();
  const [searchParams] = useSearchParams();
  const scrollRef = useRef<ScrollAreaHandle>(null);

  const disableAnimation = location.state?.disableAnimation || false;
  const [hasStartedUsingRecipe, setHasStartedUsingRecipe] = React.useState(false);
  const [hasNotAcceptedRecipe, setHasNotAcceptedRecipe] = useState<boolean>();
  const [hasRecipeSecurityWarnings, setHasRecipeSecurityWarnings] = useState(false);

  const isMobile = useIsMobile();
  const { state: sidebarState } = useSidebar();
  const setView = useNavigation();

  const contentClassName = cn('pr-1 pb-10', (isMobile || sidebarState === 'collapsed') && 'pt-11');

  // Use shared file drop
  const { droppedFiles, setDroppedFiles, handleDrop, handleDragOver } = useFileDrop();

  const onStreamFinish = useCallback(() => {}, []);

  const [isCreateRecipeModalOpen, setIsCreateRecipeModalOpen] = useState(false);
  const hasAutoSubmittedRef = useRef(false);

  // Reset auto-submit flag when session changes
  useEffect(() => {
    hasAutoSubmittedRef.current = false;
  }, [sessionId]);

  const {
    session,
    messages,
    chatState,
    handleSubmit,
    stopStreaming,
    sessionLoadError,
    setRecipeUserParams,
    tokenState,
    notifications: toolCallNotifications,
    onMessageUpdate,
  } = useChatStream({
    sessionId,
    onStreamFinish,
  });

  // Generate command history from user messages (most recent first)
  const commandHistory = useMemo(() => {
    return messages
      .reduce<string[]>((history, message) => {
        if (message.role === 'user') {
          const text = getTextContent(message).trim();
          if (text) {
            history.push(text);
          }
        }
        return history;
      }, [])
      .reverse();
  }, [messages]);

  useEffect(() => {
    if (!session || hasAutoSubmittedRef.current) {
      return;
    }

    const shouldStartAgent = searchParams.get('shouldStartAgent') === 'true';

    if (initialMessage) {
      // Submit the initial message (e.g., from fork)
      hasAutoSubmittedRef.current = true;
      handleSubmit(initialMessage);
    } else if (shouldStartAgent) {
      // Trigger agent to continue with existing conversation
      hasAutoSubmittedRef.current = true;
      handleSubmit('');
    }
  }, [session, initialMessage, searchParams, handleSubmit]);

  const handleFormSubmit = (e: React.FormEvent) => {
    const customEvent = e as unknown as CustomEvent;
    const textValue = customEvent.detail?.value || '';

    if (recipe && textValue.trim()) {
      setHasStartedUsingRecipe(true);
    }
    handleSubmit(textValue);
  };

  const { sessionCosts } = useCostTracking({
    sessionInputTokens: session?.accumulated_input_tokens || 0,
    sessionOutputTokens: session?.accumulated_output_tokens || 0,
    localInputTokens: 0,
    localOutputTokens: 0,
    session,
  });

  const recipe = session?.recipe;

  useEffect(() => {
    if (!recipe) return;

    (async () => {
      const accepted = await window.electron.hasAcceptedRecipeBefore(recipe);
      setHasNotAcceptedRecipe(!accepted);

      if (!accepted) {
        const scanResult = await scanRecipe(recipe);
        setHasRecipeSecurityWarnings(scanResult.has_security_warnings);
      }
    })();
  }, [recipe]);

  const handleRecipeAccept = async (accept: boolean) => {
    if (recipe && accept) {
      await window.electron.recordRecipeHash(recipe);
      setHasNotAcceptedRecipe(false);
    } else {
      setView('chat');
    }
  };

  // Track if this is the initial render for session resuming
  const initialRenderRef = useRef(true);

  // Auto-scroll when messages are loaded (for session resuming)
  const handleRenderingComplete = React.useCallback(() => {
    // Only force scroll on the very first render
    if (initialRenderRef.current && messages.length > 0) {
      initialRenderRef.current = false;
      if (scrollRef.current?.scrollToBottom) {
        scrollRef.current.scrollToBottom();
      }
    } else if (scrollRef.current?.isFollowing) {
      if (scrollRef.current?.scrollToBottom) {
        scrollRef.current.scrollToBottom();
      }
    }
  }, [messages.length]);

  const toolCount = useToolCount(sessionId);

  // Listen for global scroll-to-bottom requests (e.g., from MCP UI prompt actions)
  useEffect(() => {
    const handleGlobalScrollRequest = () => {
      // Add a small delay to ensure content has been rendered
      setTimeout(() => {
        if (scrollRef.current?.scrollToBottom) {
          scrollRef.current.scrollToBottom();
        }
      }, 200);
    };

    window.addEventListener('scroll-chat-to-bottom', handleGlobalScrollRequest);
    return () => window.removeEventListener('scroll-chat-to-bottom', handleGlobalScrollRequest);
  }, []);

  useEffect(() => {
    const handleMakeAgent = () => {
      setIsCreateRecipeModalOpen(true);
    };

    window.addEventListener('make-agent-from-chat', handleMakeAgent);
    return () => window.removeEventListener('make-agent-from-chat', handleMakeAgent);
  }, []);

  useEffect(() => {
    const handleSessionForked = (event: Event) => {
      const customEvent = event as CustomEvent<{
        newSessionId: string;
        shouldStartAgent?: boolean;
        editedMessage?: string;
      }>;
      const { newSessionId, shouldStartAgent, editedMessage } = customEvent.detail;

      const params = new URLSearchParams();
      params.set('resumeSessionId', newSessionId);
      if (shouldStartAgent) {
        params.set('shouldStartAgent', 'true');
      }

      navigate(`/pair?${params.toString()}`, {
        state: {
          disableAnimation: true,
          initialMessage: editedMessage,
        },
      });
    };

    window.addEventListener('session-forked', handleSessionForked);

    return () => {
      window.removeEventListener('session-forked', handleSessionForked);
    };
  }, [location.pathname, navigate]);

  const handleRecipeCreated = (recipe: Recipe) => {
    toastSuccess({
      title: 'Recipe created successfully!',
      msg: `"${recipe.title}" has been saved and is ready to use.`,
    });
  };

  const renderProgressiveMessageList = (chat: ChatType) => (
    <>
      <ProgressiveMessageList
        messages={messages}
        chat={chat}
        toolCallNotifications={toolCallNotifications}
        isUserMessage={(m: Message) => m.role === 'user'}
        isStreamingMessage={chatState !== ChatState.Idle}
        onRenderingComplete={handleRenderingComplete}
        onMessageUpdate={onMessageUpdate}
      />
    </>
  );

  const showPopularTopics =
    messages.length === 0 && !initialMessage && chatState === ChatState.Idle;

  const chat: ChatType = {
    messageHistoryIndex: 0,
    messages,
    recipe,
    sessionId,
    name: session?.name || 'No Session',
  };

  // Only use initialMessage for the prompt if it hasn't been submitted yet
  // If we have a recipe prompt and user recipe values, substitute parameters
  let recipePrompt = '';
  if (messages.length === 0 && recipe?.prompt) {
    recipePrompt = session?.user_recipe_values
      ? substituteParameters(recipe.prompt, session.user_recipe_values)
      : recipe.prompt;
  }

  const initialPrompt =
    (initialMessage && !hasAutoSubmittedRef.current ? initialMessage : '') || recipePrompt;

  if (sessionLoadError) {
    return (
      <div className="h-full flex flex-col min-h-0">
        <MainPanelLayout
          backgroundColor={'bg-background-muted'}
          removeTopPadding={true}
          {...customMainLayoutProps}
        >
          {renderHeader && renderHeader()}
          <div className="flex flex-col flex-1 mb-0.5 min-h-0 relative">
            <div className="flex-1 bg-background-default rounded-b-2xl flex items-center justify-center">
              <div className="flex flex-col items-center justify-center p-8">
                <div className="text-red-700 dark:text-red-300 bg-red-400/50 p-4 rounded-lg mb-4 max-w-md">
                  <h3 className="font-semibold mb-2">Failed to Load Session</h3>
                  <p className="text-sm">{sessionLoadError}</p>
                </div>
                <button
                  onClick={() => {
                    setView('chat');
                  }}
                  className="px-4 py-2 text-center cursor-pointer text-textStandard border border-borderSubtle hover:bg-bgSubtle rounded-lg transition-all duration-150"
                >
                  Go home
                </button>
              </div>
            </div>
          </div>
        </MainPanelLayout>
      </div>
    );
  }

  return (
    <div className="h-full flex flex-col min-h-0">
      <MainPanelLayout
        backgroundColor={'bg-background-muted'}
        removeTopPadding={true}
        {...customMainLayoutProps}
      >
        {/* Custom header */}
        {renderHeader && renderHeader()}

        {/* Chat container with sticky recipe header */}
        <div className="flex flex-col flex-1 mb-0.5 min-h-0 relative">
          <ScrollArea
            ref={scrollRef}
            className={`flex-1 bg-background-default rounded-b-2xl min-h-0 relative ${contentClassName}`}
            autoScroll
            onDrop={handleDrop}
            onDragOver={handleDragOver}
            data-drop-zone="true"
            paddingX={6}
            paddingY={0}
          >
            {recipe?.title && (
              <div className="sticky top-0 z-10 bg-background-default px-0 -mx-6 mb-6 pt-6">
                <RecipeHeader title={recipe.title} />
              </div>
            )}

            {recipe && (
              <div className={hasStartedUsingRecipe ? 'mb-6' : ''}>
                <RecipeActivities
                  append={(text: string) => handleSubmit(text)}
                  activities={Array.isArray(recipe.activities) ? recipe.activities : null}
                  title={recipe.title}
                  //parameterValues={recipeParameters || {}}
                />
              </div>
            )}

            {/* Messages or Popular Topics */}
            {messages.length > 0 || recipe ? (
              <>
                <SearchView>{renderProgressiveMessageList(chat)}</SearchView>

                <div className="block h-8" />
              </>
            ) : !recipe && showPopularTopics ? (
              <PopularChatTopics append={(text: string) => handleSubmit(text)} />
            ) : null}
          </ScrollArea>

          {chatState !== ChatState.Idle && (
            <div className="absolute bottom-1 left-4 z-20 pointer-events-none">
              <LoadingGoose
                chatState={chatState}
                message={
                  messages.length > 0
                    ? getThinkingMessage(messages[messages.length - 1])
                    : undefined
                }
              />
            </div>
          )}
        </div>

        <div
          className={`relative z-10 ${disableAnimation ? '' : 'animate-[fadein_400ms_ease-in_forwards]'}`}
        >
          <ChatInput
            sessionId={sessionId}
            handleSubmit={handleFormSubmit}
            chatState={chatState}
            onStop={stopStreaming}
            commandHistory={commandHistory}
            initialValue={initialPrompt}
            setView={setView}
            totalTokens={tokenState?.totalTokens ?? session?.total_tokens ?? undefined}
            accumulatedInputTokens={
              tokenState?.accumulatedInputTokens ?? session?.accumulated_input_tokens ?? undefined
            }
            accumulatedOutputTokens={
              tokenState?.accumulatedOutputTokens ?? session?.accumulated_output_tokens ?? undefined
            }
            droppedFiles={droppedFiles}
            onFilesProcessed={() => setDroppedFiles([])} // Clear dropped files after processing
            messages={messages}
            disableAnimation={disableAnimation}
            sessionCosts={sessionCosts}
            recipe={recipe}
            recipeAccepted={!hasNotAcceptedRecipe}
            initialPrompt={initialPrompt}
            toolCount={toolCount || 0}
            {...customChatInputProps}
          />
        </div>
      </MainPanelLayout>

      {recipe && (
        <RecipeWarningModal
          isOpen={!!hasNotAcceptedRecipe}
          onConfirm={() => handleRecipeAccept(true)}
          onCancel={() => handleRecipeAccept(false)}
          recipeDetails={{
            title: recipe.title,
            description: recipe.description,
            instructions: recipe.instructions || undefined,
          }}
          hasSecurityWarnings={hasRecipeSecurityWarnings}
        />
      )}

      {recipe?.parameters && recipe.parameters.length > 0 && !session?.user_recipe_values && (
        <ParameterInputModal
          parameters={recipe.parameters}
          onSubmit={setRecipeUserParams}
          onClose={() => setView('chat')}
        />
      )}

      <CreateRecipeFromSessionModal
        isOpen={isCreateRecipeModalOpen}
        onClose={() => setIsCreateRecipeModalOpen(false)}
        sessionId={chat.sessionId}
        onRecipeCreated={handleRecipeCreated}
      />
    </div>
  );
}

export default function BaseChat(props: BaseChatProps) {
  return <BaseChatContent {...props} />;
}<|MERGE_RESOLUTION|>--- conflicted
+++ resolved
@@ -43,10 +43,6 @@
 
 interface BaseChatProps {
   setChat: (chat: ChatType) => void;
-<<<<<<< HEAD
-  setIsGoosehintsModalOpen?: (isOpen: boolean) => void;
-=======
->>>>>>> cbb07d98
   onMessageSubmit?: (message: string) => void;
   renderHeader?: () => React.ReactNode;
   customChatInputProps?: Record<string, unknown>;
@@ -60,10 +56,6 @@
 }
 
 function BaseChatContent({
-<<<<<<< HEAD
-  setIsGoosehintsModalOpen,
-=======
->>>>>>> cbb07d98
   renderHeader,
   customChatInputProps = {},
   customMainLayoutProps = {},
