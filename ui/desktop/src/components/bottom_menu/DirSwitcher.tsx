import React, { useState } from 'react';
import { FolderDot } from 'lucide-react';
import { Tooltip, TooltipContent, TooltipProvider, TooltipTrigger } from '../ui/Tooltip';
import { useChatContext } from '../../contexts/ChatContext';
import { updateSessionWorkingDir, restartAgent } from '../../api';
import { toast } from 'react-toastify';

interface DirSwitcherProps {
  className?: string;
}

export const DirSwitcher: React.FC<DirSwitcherProps> = ({ className = '' }) => {
  const [isTooltipOpen, setIsTooltipOpen] = useState(false);
<<<<<<< HEAD
  const chatContext = useChatContext();
  const sessionId = chatContext?.chat?.sessionId;

  const [currentDir, setCurrentDir] = useState(String(window.appConfig.get('GOOSE_WORKING_DIR')));

  const handleDirectoryChange = async () => {
    console.log('[DirSwitcher] Starting directory change process');
    console.log('[DirSwitcher] Current sessionId:', JSON.stringify(sessionId));
    console.log('[DirSwitcher] Current working dir:', JSON.stringify(currentDir));

    // Open directory chooser dialog for in-place change
    const result = await window.electron.directoryChooser(true);
    console.log('[DirSwitcher] Directory chooser result:', JSON.stringify(result));

    if (!result.canceled && result.filePaths.length > 0 && sessionId) {
      const newDir = result.filePaths[0];
      console.log('[DirSwitcher] New directory selected:', JSON.stringify(newDir));

      try {
        // Update the working directory on the backend
        const updateRequest = {
          path: {
            session_id: sessionId,
          },
          body: {
            workingDir: newDir,
          },
        };
        console.log('[DirSwitcher] Sending update request:', JSON.stringify(updateRequest));

        const response = await updateSessionWorkingDir(updateRequest);
        console.log('[DirSwitcher] Update response:', JSON.stringify(response));

        // Restart the agent to pick up the new working directory
        console.log('[DirSwitcher] Restarting agent to apply new working directory...');
        const restartRequest = {
          body: {
            session_id: sessionId,
          },
        };

        try {
          await restartAgent(restartRequest);
          console.log('[DirSwitcher] Agent restarted successfully');
        } catch (restartError) {
          console.error('[DirSwitcher] Failed to restart agent:', JSON.stringify(restartError));
          // Continue anyway - the working directory is still updated in the session
        }

        // Update the local state and config
        setCurrentDir(newDir);

        // Send an IPC message to update the config in the main process
        window.electron.emit('update-working-dir', sessionId, newDir);

        // Show success message
        toast.success(`Working directory changed to ${newDir} and agent restarted`);

        console.log('[DirSwitcher] Working directory updated and agent restarted');
        console.log('[DirSwitcher] Agent will now use:', newDir);
      } catch (error) {
        console.error('[DirSwitcher] Failed to update working directory:', JSON.stringify(error));
        console.error('[DirSwitcher] Error details:', error);
        toast.error('Failed to update working directory');
      }
    } else {
      console.log('[DirSwitcher] Directory change canceled or no sessionId');
      console.log('[DirSwitcher] Canceled:', result.canceled);
      console.log('[DirSwitcher] SessionId:', JSON.stringify(sessionId));
=======
  const [isDirectoryChooserOpen, setIsDirectoryChooserOpen] = useState(false);

  const handleDirectoryChange = async () => {
    if (isDirectoryChooserOpen) return;
    setIsDirectoryChooserOpen(true);
    try {
      await window.electron.directoryChooser(true);
    } finally {
      setIsDirectoryChooserOpen(false);
>>>>>>> f71d2199
    }
  };

  const handleDirectoryClick = async (event: React.MouseEvent) => {
    if (isDirectoryChooserOpen) {
      event.preventDefault();
      event.stopPropagation();
      return;
    }
    const isCmdOrCtrlClick = event.metaKey || event.ctrlKey;

    if (isCmdOrCtrlClick) {
      event.preventDefault();
      event.stopPropagation();
      await window.electron.openDirectoryInExplorer(currentDir);
    } else {
      await handleDirectoryChange();
    }
  };

  return (
    <TooltipProvider>
      <Tooltip
        open={isTooltipOpen && !isDirectoryChooserOpen}
        onOpenChange={(open) => {
          if (!isDirectoryChooserOpen) setIsTooltipOpen(open);
        }}
      >
        <TooltipTrigger asChild>
          <button
            className={`z-[100] ${isDirectoryChooserOpen ? 'opacity-50' : 'hover:cursor-pointer hover:text-text-default'} text-text-default/70 text-xs flex items-center transition-colors pl-1 [&>svg]:size-4 ${className}`}
            onClick={handleDirectoryClick}
            disabled={isDirectoryChooserOpen}
          >
            <FolderDot className="mr-1" size={16} />
            <div className="max-w-[200px] truncate [direction:rtl]">{currentDir}</div>
          </button>
        </TooltipTrigger>
        <TooltipContent side="top">{currentDir}</TooltipContent>
      </Tooltip>
    </TooltipProvider>
  );
};<|MERGE_RESOLUTION|>--- conflicted
+++ resolved
@@ -11,7 +11,7 @@
 
 export const DirSwitcher: React.FC<DirSwitcherProps> = ({ className = '' }) => {
   const [isTooltipOpen, setIsTooltipOpen] = useState(false);
-<<<<<<< HEAD
+  const [isDirectoryChooserOpen, setIsDirectoryChooserOpen] = useState(false);
   const chatContext = useChatContext();
   const sessionId = chatContext?.chat?.sessionId;
 
@@ -23,7 +23,16 @@
     console.log('[DirSwitcher] Current working dir:', JSON.stringify(currentDir));
 
     // Open directory chooser dialog for in-place change
-    const result = await window.electron.directoryChooser(true);
+    if (isDirectoryChooserOpen) return;
+    setIsDirectoryChooserOpen(true);
+
+    let result;
+    try {
+      result = await window.electron.directoryChooser(true);
+    } finally {
+      setIsDirectoryChooserOpen(false);
+    }
+
     console.log('[DirSwitcher] Directory chooser result:', JSON.stringify(result));
 
     if (!result.canceled && result.filePaths.length > 0 && sessionId) {
@@ -81,17 +90,6 @@
       console.log('[DirSwitcher] Directory change canceled or no sessionId');
       console.log('[DirSwitcher] Canceled:', result.canceled);
       console.log('[DirSwitcher] SessionId:', JSON.stringify(sessionId));
-=======
-  const [isDirectoryChooserOpen, setIsDirectoryChooserOpen] = useState(false);
-
-  const handleDirectoryChange = async () => {
-    if (isDirectoryChooserOpen) return;
-    setIsDirectoryChooserOpen(true);
-    try {
-      await window.electron.directoryChooser(true);
-    } finally {
-      setIsDirectoryChooserOpen(false);
->>>>>>> f71d2199
     }
   };
 
