--- conflicted
+++ resolved
@@ -119,29 +119,20 @@
 
   return (
     <div className="relative flex items-center" ref={gooseModeDropdownRef}>
-<<<<<<< HEAD
       <button
         className="flex items-center justify-center text-textSubtle hover:text-textStandard w-6 h-6 [&_svg]:size-4"
         onClick={() => setIsGooseModeMenuOpen(!isGooseModeMenuOpen)}
       >
         <Orbit />
-        {/* {getValueByKey(gooseMode)} */}
+        {/*<span className="truncate max-w-[170px] md:max-w-[200px] lg:max-w-[380px]">*/}
+        {/*  Goose Mode: {getValueByKey(gooseMode)}*/}
+        {/*</span>*/}
+        {/*{isGooseModeMenuOpen ? (*/}
+        {/*  <ChevronDown className="w-4 h-4 ml-1" />*/}
+        {/*) : (*/}
+        {/*  <ChevronUp className="w-4 h-4 ml-1" />*/}
+        {/*)}*/}
       </button>
-=======
-      <div
-        className="flex items-center cursor-pointer"
-        onClick={() => setIsGooseModeMenuOpen(!isGooseModeMenuOpen)}
-      >
-        <span className="truncate max-w-[170px] md:max-w-[200px] lg:max-w-[380px]">
-          Goose Mode: {getValueByKey(gooseMode)}
-        </span>
-        {isGooseModeMenuOpen ? (
-          <ChevronDown className="w-4 h-4 ml-1" />
-        ) : (
-          <ChevronUp className="w-4 h-4 ml-1" />
-        )}
-      </div>
->>>>>>> f02d9a69
 
       {/* Dropdown Menu */}
       {isGooseModeMenuOpen && (
