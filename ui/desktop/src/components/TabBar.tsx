--- conflicted
+++ resolved
@@ -1,5 +1,5 @@
 import React, { useState, useEffect } from 'react';
-import { X, Plus, MessageCircle, Bot, Users, Calendar, Target } from 'lucide-react';
+import { X, Plus, MessageCircle, Bot, Users, Calendar, Target, Folder } from 'lucide-react';
 import { cn } from '../utils';
 import { Tooltip, TooltipContent, TooltipTrigger } from './ui/Tooltip';
 import { getSession } from '../api';
@@ -65,16 +65,8 @@
   return tab.title || 'New Chat';
 };
 
-<<<<<<< HEAD
-const getTabTooltip = (tab: Tab, workingDirectory?: string) => {
-  const title = getTabTitle(tab);
-  if (workingDirectory) {
-    return `${title}\nWorkspace: ${workingDirectory}`;
-  }
-  return title;
-=======
-// Tab tooltip component with session details
-const TabTooltip: React.FC<{ tab: Tab; children: React.ReactNode }> = ({ tab, children }) => {
+// Tab tooltip component with session details and workspace directory
+const TabTooltip: React.FC<{ tab: Tab; children: React.ReactNode; workingDirectory?: string }> = ({ tab, children, workingDirectory }) => {
   const [sessionData, setSessionData] = useState<{
     messageCount: number;
     totalTokens: number;
@@ -118,6 +110,14 @@
         <div className="space-y-2">
           {/* Full tab title */}
           <div className="font-medium text-sm">{getTabTitle(tab)}</div>
+          
+          {/* Workspace directory */}
+          {workingDirectory && (
+            <div className="flex items-center gap-1.5 text-xs opacity-90">
+              <Folder className="w-3 h-3" />
+              <span className="truncate">{workingDirectory}</span>
+            </div>
+          )}
           
           {/* Session metadata */}
           {sessionData && !isLoading && (
@@ -154,7 +154,6 @@
       </TooltipContent>
     </Tooltip>
   );
->>>>>>> 17d8a637
 };
 
 export const TabBar: React.FC<TabBarProps> = ({
@@ -178,79 +177,31 @@
     )}>
       {/* Tabs */}
       {tabs.map((tab) => (
-<<<<<<< HEAD
-        <button
-          key={tab.id}
-          className={cn(
-            "flex items-center gap-2 px-4 py-1.5 cursor-pointer no-drag border-0",
-            "min-w-[140px] max-w-[220px] group relative tab-item rounded-t-lg",
-            "transition-all duration-200 ease-out",
-            tab.isActive
-              ? "bg-white dark:bg-neutral-800 text-zinc-900 dark:text-zinc-100 shadow-sm ring-1 ring-black/5 dark:ring-white/5 active"
-              : "bg-transparent text-zinc-500 dark:text-zinc-400 hover:bg-white/50 dark:hover:bg-white/5 hover:text-zinc-700 dark:hover:text-zinc-300"
-          )}
-          onClick={() => onTabClick(tab.id)}
-          title={getTabTooltip(tab, workingDirectory)}
-        >
-          {/* Tab Icon */}
-          <div className="flex-shrink-0 opacity-80 pointer-events-none">
-            {getTabIcon(tab.type)}
-          </div>
-
-          {/* Tab Title */}
-          <span className="truncate text-sm font-medium flex-1 pointer-events-none">
-            {getTabTitle(tab)}
-          </span>
-
-          {/* Unsaved Changes Indicator */}
-          {tab.hasUnsavedChanges && (
-            <div className="w-2 h-2 bg-accent-warning rounded-full flex-shrink-0 unsaved-indicator pointer-events-none" />
-          )}
-
-          {/* Close Button - Only show for active tab */}
-          {tab.isActive && (
-            <button
-              onClick={(e) => {
-                e.stopPropagation();
-                onTabClose(tab.id);
-              }}
-              className={cn(
-                "flex-shrink-0 w-6 h-6 flex items-center justify-center rounded-md tab-close-button",
-                "text-text-muted hover:text-text-standard hover:bg-black/5 dark:hover:bg-white/10 transition-all duration-200",
-                "ml-1.5 -mr-1" 
-              )}
-              title="Close tab"
-            >
-              <X className="w-3.5 h-3.5" />
-            </button>
-          )}
-        </button>
-=======
-        <TabTooltip key={tab.id} tab={tab}>
-          <div
+        <TabTooltip key={tab.id} tab={tab} workingDirectory={workingDirectory}>
+          <button
             className={cn(
-              "flex items-center gap-2 px-4 py-2.5 cursor-pointer",
-              "min-w-[120px] max-w-[180px] group relative tab-item",
-              "transition-all duration-200 ease-out", // Smoother, longer transition
+              "flex items-center gap-2 px-4 py-1.5 cursor-pointer no-drag border-0",
+              "min-w-[140px] max-w-[220px] group relative tab-item rounded-t-lg",
+              "transition-all duration-200 ease-out",
               tab.isActive
-                ? "bg-background-muted text-text-prominent shadow-sm active"
-                : "bg-transparent text-text-muted hover:bg-background-subtle hover:text-text-standard"
+                ? "bg-white dark:bg-neutral-800 text-zinc-900 dark:text-zinc-100 shadow-sm ring-1 ring-black/5 dark:ring-white/5 active"
+                : "bg-transparent text-zinc-500 dark:text-zinc-400 hover:bg-white/50 dark:hover:bg-white/5 hover:text-zinc-700 dark:hover:text-zinc-300"
             )}
             onClick={() => onTabClick(tab.id)}
           >
             {/* Tab Icon */}
-            <div className="flex-shrink-0 opacity-80">
+            <div className="flex-shrink-0 opacity-80 pointer-events-none">
               {getTabIcon(tab.type)}
             </div>
 
             {/* Tab Title */}
-            <span className="truncate text-sm font-medium flex-1">
+            <span className="truncate text-sm font-medium flex-1 pointer-events-none">
               {getTabTitle(tab)}
             </span>
 
             {/* Unsaved Changes Indicator */}
             {tab.hasUnsavedChanges && (
-              <div className="w-2 h-2 bg-accent-warning rounded-full flex-shrink-0 unsaved-indicator" />
+              <div className="w-2 h-2 bg-accent-warning rounded-full flex-shrink-0 unsaved-indicator pointer-events-none" />
             )}
 
             {/* Close Button - Only show for active tab */}
@@ -261,33 +212,28 @@
                   onTabClose(tab.id);
                 }}
                 className={cn(
-                  "flex-shrink-0 p-1.5 rounded-md tab-close-button",
-                  "text-text-muted hover:text-text-standard transition-all duration-200",
-                  "ml-1 -mr-1" // Add some margin for better spacing and extend clickable area
+                  "flex-shrink-0 w-6 h-6 flex items-center justify-center rounded-md tab-close-button",
+                  "text-text-muted hover:text-text-standard hover:bg-black/5 dark:hover:bg-white/10 transition-all duration-200",
+                  "ml-1.5 -mr-1" 
                 )}
                 title="Close tab"
               >
-                <X className="w-4 h-4" />
+                <X className="w-3.5 h-3.5" />
               </button>
             )}
-          </div>
+          </button>
         </TabTooltip>
->>>>>>> 17d8a637
       ))}
 
       {/* New Tab Button */}
       <button
         onClick={onNewTab}
         className={cn(
-<<<<<<< HEAD
           "flex items-center justify-center w-8 h-8 rounded-lg ml-1 self-center",
-=======
-          "flex items-center justify-center w-10 h-10 rounded-full ml-1 flex-shrink-0",
->>>>>>> 17d8a637
           "text-text-muted hover:text-text-standard new-tab-button",
           "hover:bg-background-subtle transition-all duration-200",
           "border border-transparent hover:border-border-subtle",
-          "shadow-sm hover:shadow-md" // Add subtle shadow effects
+          "shadow-sm hover:shadow-md"
         )}
         title="New tab (Ctrl+T)"
       >
@@ -297,8 +243,9 @@
       {/* Spacer to push content left */}
       <div className="flex-1" />
       
-      {/* Right spacer to ensure plus button stays accessible - only show when sidebar is collapsed */}
-      {sidebarCollapsed && <div className="flex-shrink-0 w-[200px]" />}
+      {/* Optional future controls can go here */}
     </div>
   );
-};+};
+
+export default TabBar;