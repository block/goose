--- conflicted
+++ resolved
@@ -15,11 +15,8 @@
 import { listApps } from '../../api';
 import { useChatContext } from '../../contexts/ChatContext';
 import { DEFAULT_CHAT_TITLE } from '../../contexts/ChatContext';
-<<<<<<< HEAD
 import { ViewOptions, View } from '../../utils/navigationUtils';
-=======
 import EnvironmentBadge from './EnvironmentBadge';
->>>>>>> 93f92e94
 
 interface SidebarProps {
   onSelectSession: (sessionId: string) => void;
