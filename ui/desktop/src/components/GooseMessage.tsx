import { useEffect, useMemo, useRef } from 'react';
import LinkPreview from './LinkPreview';
import ImagePreview from './ImagePreview';
import GooseResponseForm from './GooseResponseForm';
import { extractUrls } from '../utils/urlUtils';
import { extractImagePaths, removeImagePathsFromText } from '../utils/imageUtils';
import { formatMessageTimestamp } from '../utils/timeUtils';
import MarkdownContent from './MarkdownContent';
import ToolCallWithResponse from './ToolCallWithResponse';
import ToolCallChain from './ToolCallChain';
import {
  identifyConsecutiveToolCalls,
  shouldHideMessage,
  getChainForMessage,
} from '../utils/toolCallChaining';
import {
  Message,
  getTextContent,
  getToolRequests,
  getToolResponses,
  getToolConfirmationContent,
  createToolErrorResponseMessage,
} from '../types/message';
import ToolCallConfirmation from './ToolCallConfirmation';
import MessageCopyLink from './MessageCopyLink';
import { NotificationEvent } from '../hooks/useMessageStream';
import { cn } from '../utils';

interface GooseMessageProps {
  // messages up to this index are presumed to be "history" from a resumed session, this is used to track older tool confirmation requests
  // anything before this index should not render any buttons, but anything after should
  sessionId: string;
  messageHistoryIndex: number;
  message: Message;
  messages: Message[];
  metadata?: string[];
  toolCallNotifications: Map<string, NotificationEvent[]>;
  append: (value: string) => void;
  appendMessage: (message: Message) => void;
  isStreaming?: boolean; // Whether this message is currently being streamed
}

export default function GooseMessage({
  sessionId,
  messageHistoryIndex,
  message,
  metadata,
  messages,
  toolCallNotifications,
  append,
  appendMessage,
  isStreaming = false,
}: GooseMessageProps) {
  const contentRef = useRef<HTMLDivElement | null>(null);
  // Track which tool confirmations we've already handled to prevent infinite loops
  const handledToolConfirmations = useRef<Set<string>>(new Set());

  // Extract text content from the message
  let textContent = getTextContent(message);

  // Utility to split Chain-of-Thought (CoT) from the visible assistant response.
  // If the text contains a <think>...</think> block, everything inside is treated as the
  // CoT and removed from the user-visible text.
  const splitChainOfThought = (text: string): { visibleText: string; cotText: string | null } => {
    const regex = /<think>([\s\S]*?)<\/think>/i;
    const match = text.match(regex);
    if (!match) {
      return { visibleText: text, cotText: null };
    }

    const cotRaw = match[1].trim();
    const visibleText = text.replace(regex, '').trim();

    return {
      visibleText,
      cotText: cotRaw || null,
    };
  };

  // Split out Chain-of-Thought
  const { visibleText, cotText } = splitChainOfThought(textContent);

  // Extract image paths from the message content
  const imagePaths = extractImagePaths(visibleText);

  // Remove image paths from text for display
  const displayText =
    imagePaths.length > 0 ? removeImagePathsFromText(visibleText, imagePaths) : visibleText;

  // Memoize the timestamp
  const timestamp = useMemo(() => formatMessageTimestamp(message.created), [message.created]);

  // Get tool requests from the message
  const toolRequests = getToolRequests(message);

  // Get current message index
  const messageIndex = messages.findIndex((msg) => msg.id === message.id);

  // Enhanced chain detection that works during streaming
  const toolCallChains = useMemo(() => {
    // Always run chain detection, but handle streaming messages specially
    const chains = identifyConsecutiveToolCalls(messages);

    // If this message is streaming and has tool calls but no text,
    // check if it should extend an existing chain
    if (isStreaming && toolRequests.length > 0 && !displayText.trim()) {
      // Look for an existing chain that this message could extend
      const previousMessage = messageIndex > 0 ? messages[messageIndex - 1] : null;
      if (previousMessage) {
        const prevToolRequests = getToolRequests(previousMessage);

        // If previous message has tool calls (with or without text), extend its chain
        if (prevToolRequests.length > 0) {
          // Find if previous message is part of a chain
          const prevChain = chains.find((chain) => chain.includes(messageIndex - 1));
          if (prevChain) {
            // Extend the existing chain to include this streaming message
            const extendedChains = chains.map((chain) =>
              chain === prevChain ? [...chain, messageIndex] : chain
            );
            return extendedChains;
          } else {
            // Create a new chain with previous and current message
            return [...chains, [messageIndex - 1, messageIndex]];
          }
        }
      }
    }

    return chains;
  }, [messages, isStreaming, messageIndex, toolRequests, displayText]);

  // Check if this message should be hidden (part of chain but not first)
  const shouldHide = shouldHideMessage(messageIndex, toolCallChains);

  // Get the chain this message belongs to
  const messageChain = getChainForMessage(messageIndex, toolCallChains);

  // Extract URLs under a few conditions
  // 1. The message is purely text
  // 2. The link wasn't also present in the previous message
  // 3. The message contains the explicit http:// or https:// protocol at the beginning
  const previousMessage = messageIndex > 0 ? messages[messageIndex - 1] : null;
  const previousUrls = previousMessage ? extractUrls(getTextContent(previousMessage)) : [];
  const urls = toolRequests.length === 0 ? extractUrls(displayText, previousUrls) : [];

  const toolConfirmationContent = getToolConfirmationContent(message);
  const hasToolConfirmation = toolConfirmationContent !== undefined;

  // Find tool responses that correspond to the tool requests in this message
  const toolResponsesMap = useMemo(() => {
    const responseMap = new Map();

    // Look for tool responses in subsequent messages
    if (messageIndex !== undefined && messageIndex >= 0) {
      for (let i = messageIndex + 1; i < messages.length; i++) {
        const responses = getToolResponses(messages[i]);

        for (const response of responses) {
          // Check if this response matches any of our tool requests
          const matchingRequest = toolRequests.find((req) => req.id === response.id);
          if (matchingRequest) {
            responseMap.set(response.id, response);
          }
        }
      }
    }

    return responseMap;
  }, [messages, messageIndex, toolRequests]);

  useEffect(() => {
    // If the message is the last message in the resumed session and has tool confirmation, it means the tool confirmation
    // is broken or cancelled, to contonue use the session, we need to append a tool response to avoid mismatch tool result error.
    if (
      messageIndex === messageHistoryIndex - 1 &&
      hasToolConfirmation &&
      toolConfirmationContent &&
      !handledToolConfirmations.current.has(toolConfirmationContent.id)
    ) {
      // Only append the error message if there isn't already a response for this tool confirmation
      const hasExistingResponse = messages.some((msg) =>
        getToolResponses(msg).some((response) => response.id === toolConfirmationContent.id)
      );

      if (!hasExistingResponse) {
        // Mark this tool confirmation as handled to prevent infinite loop
        handledToolConfirmations.current.add(toolConfirmationContent.id);

        appendMessage(
          createToolErrorResponseMessage(toolConfirmationContent.id, 'The tool call is cancelled.')
        );
      }
    }
  }, [
    messageIndex,
    messageHistoryIndex,
    hasToolConfirmation,
    toolConfirmationContent,
    messages,
    appendMessage,
  ]);

  // If this message should be hidden (part of chain but not first), don't render it
  if (shouldHide) {
    return null;
  }

  // Determine rendering logic based on chain membership and content
  const isFirstInChain = messageChain && messageChain[0] === messageIndex;

  return (
    <div className="goose-message flex w-[90%] justify-start min-w-0">
      <div className="flex flex-col w-full min-w-0">
        {cotText && (
          <details className="bg-bgSubtle border border-borderSubtle rounded p-2 mb-2">
            <summary className="cursor-pointer text-sm text-textSubtle select-none">
              Show thinking
            </summary>
            <div className="mt-2">
              <MarkdownContent content={cotText} />
            </div>
          </details>
        )}

        {displayText && (
          <div className="flex flex-col group">
            <div ref={contentRef} className="w-full">
              <MarkdownContent content={displayText} />
            </div>

            {/* Image previews */}
            {imagePaths.length > 0 && (
              <div className="mt-4">
                {imagePaths.map((imagePath, index) => (
                  <ImagePreview key={index} src={imagePath} />
                ))}
              </div>
            )}

            {toolRequests.length === 0 && (
              <div className="relative flex justify-start">
                {!isStreaming && (
                  <div className="text-xs font-mono text-text-muted pt-1 transition-all duration-200 group-hover:-translate-y-4 group-hover:opacity-0">
                    {timestamp}
                  </div>
                )}
                {message.content.every((content) => content.type === 'text') && !isStreaming && (
                  <div className="absolute left-0 pt-1">
                    <MessageCopyLink text={displayText} contentRef={contentRef} />
                  </div>
                )}
              </div>
            )}
          </div>
        )}

        {toolRequests.length > 0 && (
          <div className={cn(displayText && 'mt-2')}>
            {isFirstInChain ? (
              <ToolCallChain
                messages={messages}
                chainIndices={messageChain}
                toolCallNotifications={toolCallNotifications}
                toolResponsesMap={toolResponsesMap}
                messageHistoryIndex={messageHistoryIndex}
                isStreaming={isStreaming}
              />
            ) : !messageChain ? (
              <div className="relative flex flex-col w-full">
                <div className="flex flex-col gap-3">
                  {toolRequests.map((toolRequest) => (
                    <div className="goose-message-tool" key={toolRequest.id}>
                      <ToolCallWithResponse
                        isCancelledMessage={
                          messageIndex < messageHistoryIndex &&
                          toolResponsesMap.get(toolRequest.id) == undefined
                        }
                        toolRequest={toolRequest}
                        toolResponse={toolResponsesMap.get(toolRequest.id)}
                        notifications={toolCallNotifications.get(toolRequest.id)}
                        isStreamingMessage={isStreaming}
                        append={append}
                      />
                    </div>
                  ))}
                </div>
                <div className="text-xs text-text-muted pt-1 transition-all duration-200 group-hover:-translate-y-4 group-hover:opacity-0">
                  {!isStreaming && timestamp}
                </div>
              </div>
            ) : null}
          </div>
        )}

        {hasToolConfirmation && (
          <ToolCallConfirmation
            sessionId={sessionId}
            isCancelledMessage={messageIndex == messageHistoryIndex - 1}
            isClicked={messageIndex < messageHistoryIndex}
            toolConfirmationContent={toolConfirmationContent}
          />
        )}
      </div>

      {/* TODO(alexhancock): Re-enable link previews once styled well again */}
<<<<<<< HEAD
=======
      {/* TEMPORARILY DISABLED (dorien-koelemeijer): This is causing issues in properly "generating" tool calls
       that contain links and prevents security scanning */}
>>>>>>> 78a66b9c
      {/* eslint-disable-next-line no-constant-binary-expression */}
      {false && urls.length > 0 && (
        <div className="mt-4">
          {urls.map((url, index) => (
            <LinkPreview key={index} url={url} />
          ))}
        </div>
      )}

      {/* enable or disable prompts here */}
      {/* NOTE from alexhancock on 1/14/2025 - disabling again temporarily due to non-determinism in when the forms show up */}
      {/* eslint-disable-next-line no-constant-binary-expression */}
      {false && metadata && (
        <div className="flex mt-[16px]">
          <GooseResponseForm message={displayText} metadata={metadata || null} append={append} />
        </div>
      )}
    </div>
  );
}<|MERGE_RESOLUTION|>--- conflicted
+++ resolved
@@ -304,11 +304,8 @@
       </div>
 
       {/* TODO(alexhancock): Re-enable link previews once styled well again */}
-<<<<<<< HEAD
-=======
       {/* TEMPORARILY DISABLED (dorien-koelemeijer): This is causing issues in properly "generating" tool calls
        that contain links and prevents security scanning */}
->>>>>>> 78a66b9c
       {/* eslint-disable-next-line no-constant-binary-expression */}
       {false && urls.length > 0 && (
         <div className="mt-4">
