import React, { useEffect, useMemo, useRef } from 'react';
import LinkPreview from './LinkPreview';
import GooseResponseForm from './GooseResponseForm';
import { extractUrls } from '../utils/urlUtils';
import MarkdownContent from './MarkdownContent';
import ToolCallWithResponse from './ToolCallWithResponse';
import {
  Message,
  getTextContent,
  getToolRequests,
  getToolResponses,
  getToolConfirmationContent,
  createToolErrorResponseMessage,
  getEnableExtensionContent,
  getEnableExtensionRequests,
} from '../types/message';
import ToolCallConfirmation from './ToolCallConfirmation';
import MessageCopyLink from './MessageCopyLink';
import ExtensionConfirmation from './ExtensionConfirmation';

interface GooseMessageProps {
  messageHistoryIndex: number;
  message: Message;
  messages: Message[];
  metadata?: string[];
  append: (value: string) => void;
  appendMessage: (message: Message) => void;
}

export default function GooseMessage({
  messageHistoryIndex,
  message,
  metadata,
  messages,
  append,
  appendMessage,
}: GooseMessageProps) {
  const contentRef = useRef<HTMLDivElement>(null);

  // Extract text content from the message
  let textContent = getTextContent(message);

  // Get tool requests from the message
  const toolRequests = getToolRequests(message);
  const enableExtensionRequests = getEnableExtensionRequests(message);

  // Extract URLs under a few conditions
  // 1. The message is purely text
  // 2. The link wasn't also present in the previous message
  // 3. The message contains the explicit http:// or https:// protocol at the beginning
  const messageIndex = messages?.findIndex((msg) => msg.id === message.id);
  const previousMessage = messageIndex > 0 ? messages[messageIndex - 1] : null;
  const previousUrls = previousMessage ? extractUrls(getTextContent(previousMessage)) : [];
  const urls = toolRequests.length === 0 ? extractUrls(textContent, previousUrls) : [];

  const toolConfirmationContent = getToolConfirmationContent(message);
  const hasToolConfirmation = toolConfirmationContent !== undefined;

  const enableExtensionContent = getEnableExtensionContent(message);
  const hasEnableExtension = enableExtensionContent !== undefined;

  // Find tool responses that correspond to the tool requests in this message
  const toolResponsesMap = useMemo(() => {
    const responseMap = new Map();

    // Look for tool responses in subsequent messages
    if (messageIndex !== undefined && messageIndex >= 0) {
      for (let i = messageIndex + 1; i < messages.length; i++) {
        const responses = getToolResponses(messages[i]);

        for (const response of responses) {
          // Check if this response matches any of our tool requests
          const matchingRequest = toolRequests.find((req) => req.id === response.id);
          if (matchingRequest) {
            responseMap.set(response.id, response);
          }
        }
      }
    }

    return responseMap;
  }, [messages, messageIndex, toolRequests]);

  useEffect(() => {
    // If the message is the last message in the resumed session and has tool confirmation, it means the tool confirmation
    // is broken or cancelled, to contonue use the session, we need to append a tool response to avoid mismatch tool result error.
    if (
      messageIndex === messageHistoryIndex - 1 &&
      hasToolConfirmation &&
      toolConfirmationContent
    ) {
      appendMessage(
        createToolErrorResponseMessage(toolConfirmationContent.id, 'The tool call is cancelled.')
      );
    }
<<<<<<< HEAD
    if (messageIndex == messageHistoryIndex - 1 && hasEnableExtension) {
      appendMessage(
        createToolErrorResponseMessage(
          enableExtensionContent.id,
          'The extension enablement is cancelled.'
        )
      );
    }
  }, []);
=======
  }, [
    messageIndex,
    messageHistoryIndex,
    hasToolConfirmation,
    toolConfirmationContent,
    appendMessage,
  ]);
>>>>>>> f1e29407

  return (
    <div className="goose-message flex w-[90%] justify-start opacity-0 animate-[appear_150ms_ease-in_forwards]">
      <div className="flex flex-col w-full">
        {textContent && (
          <div className="flex flex-col group">
            <div
              className={`goose-message-content bg-bgSubtle rounded-2xl px-4 py-2 ${toolRequests.length > 0 ? 'rounded-b-none' : ''}`}
            >
              <div ref={contentRef}>{<MarkdownContent content={textContent} />}</div>
            </div>
            {/* Only show MessageCopyLink if there's text content and no tool requests/responses */}
            {textContent && message.content.every((content) => content.type === 'text') && (
              <div className="flex justify-end mr-2">
                <MessageCopyLink text={textContent} contentRef={contentRef} />
              </div>
            )}
          </div>
        )}

        {toolRequests.length > 0 && (
          <div
            className={`goose-message-tool bg-bgApp border border-borderSubtle dark:border-gray-700 ${textContent ? '' : 'rounded-t-2xl'} rounded-b-2xl px-4 pt-4 pb-2`}
          >
            {toolRequests.map((toolRequest) => (
              <ToolCallWithResponse
                // If the message is resumed and not matched tool response, it means the tool is broken or cancelled.
                isCancelledMessage={
                  messageIndex < messageHistoryIndex &&
                  toolResponsesMap.get(toolRequest.id) == undefined
                }
                key={toolRequest.id}
                toolRequest={toolRequest}
                toolResponse={toolResponsesMap.get(toolRequest.id)}
              />
            ))}
          </div>
        )}

        {hasToolConfirmation && (
          <ToolCallConfirmation
            isCancelledMessage={messageIndex == messageHistoryIndex - 1}
            isClicked={messageIndex < messageHistoryIndex - 1}
            toolConfirmationId={toolConfirmationContent.id}
            toolName={toolConfirmationContent.toolName}
          />
        )}

        {hasEnableExtension && (
          <ExtensionConfirmation
            isCancelledMessage={messageIndex == messageHistoryIndex - 1}
            isClicked={messageIndex < messageHistoryIndex - 1}
            extensionConfirmationId={enableExtensionContent.id}
            extensionName={enableExtensionContent.extensionName}
          />
        )}
      </div>

      {/* TODO(alexhancock): Re-enable link previews once styled well again */}
      {false && urls.length > 0 && (
        <div className="flex flex-wrap mt-[16px]">
          {urls.map((url, index) => (
            <LinkPreview key={index} url={url} />
          ))}
        </div>
      )}

      {/* enable or disable prompts here */}
      {/* NOTE from alexhancock on 1/14/2025 - disabling again temporarily due to non-determinism in when the forms show up */}
      {false && metadata && (
        <div className="flex mt-[16px]">
          <GooseResponseForm message={textContent} metadata={metadata} append={append} />
        </div>
      )}
    </div>
  );
}<|MERGE_RESOLUTION|>--- conflicted
+++ resolved
@@ -93,7 +93,6 @@
         createToolErrorResponseMessage(toolConfirmationContent.id, 'The tool call is cancelled.')
       );
     }
-<<<<<<< HEAD
     if (messageIndex == messageHistoryIndex - 1 && hasEnableExtension) {
       appendMessage(
         createToolErrorResponseMessage(
@@ -102,8 +101,6 @@
         )
       );
     }
-  }, []);
-=======
   }, [
     messageIndex,
     messageHistoryIndex,
@@ -111,7 +108,6 @@
     toolConfirmationContent,
     appendMessage,
   ]);
->>>>>>> f1e29407
 
   return (
     <div className="goose-message flex w-[90%] justify-start opacity-0 animate-[appear_150ms_ease-in_forwards]">
