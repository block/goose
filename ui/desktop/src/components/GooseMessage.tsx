import { useEffect, useMemo, useRef } from 'react';
import LinkPreview from './LinkPreview';
import ImagePreview from './ImagePreview';
import GooseResponseForm from './GooseResponseForm';
import { extractUrls } from '../utils/urlUtils';
import { extractImagePaths, removeImagePathsFromText } from '../utils/imageUtils';
import { formatMessageTimestamp } from '../utils/timeUtils';
import MarkdownContent from './MarkdownContent';
import ToolCallWithResponse from './ToolCallWithResponse';
import {
  Message,
  getTextContent,
  getToolRequests,
  getToolResponses,
  getToolConfirmationContent,
  createToolErrorResponseMessage,
} from '../types/message';
import ToolCallConfirmation from './ToolCallConfirmation';
import MessageCopyLink from './MessageCopyLink';
import { NotificationEvent } from '../hooks/useMessageStream';
import { UIResourceRenderer, isUIResource, extractUIResource } from './UIResourceRenderer';

interface GooseMessageProps {
  // messages up to this index are presumed to be "history" from a resumed session, this is used to track older tool confirmation requests
  // anything before this index should not render any buttons, but anything after should
  messageHistoryIndex: number;
  message: Message;
  messages: Message[];
  metadata?: string[];
  toolCallNotifications: Map<string, NotificationEvent[]>;
  append: (value: string) => void;
  appendMessage: (message: Message) => void;
  isStreaming?: boolean; // Whether this message is currently being streamed
}

export default function GooseMessage({
  messageHistoryIndex,
  message,
  metadata,
  messages,
  toolCallNotifications,
  append,
  appendMessage,
  isStreaming = false,
}: GooseMessageProps) {
  const contentRef = useRef<HTMLDivElement>(null);
  // Track which tool confirmations we've already handled to prevent infinite loops
  const handledToolConfirmations = useRef<Set<string>>(new Set());

  // Extract text content from the message
  let textContent = getTextContent(message);

  // Utility to split Chain-of-Thought (CoT) from the visible assistant response.
  // If the text contains a <think>...</think> block, everything inside is treated as the
  // CoT and removed from the user-visible text.
  const splitChainOfThought = (text: string): { visibleText: string; cotText: string | null } => {
    const regex = /<think>([\s\S]*?)<\/think>/i;
    const match = text.match(regex);
    if (!match) {
      return { visibleText: text, cotText: null };
    }

    const cotRaw = match[1].trim();
    const visible = text.replace(match[0], '').trim();
    return { visibleText: visible, cotText: cotRaw.length > 0 ? cotRaw : null };
  };

  const { visibleText: textWithoutCot, cotText } = splitChainOfThought(textContent);

  // Extract image paths from the visible part of the message (exclude CoT)
  const imagePaths = extractImagePaths(textWithoutCot);

  // Remove image paths from text for display
  const displayText =
    imagePaths.length > 0 ? removeImagePathsFromText(textWithoutCot, imagePaths) : textWithoutCot;

  // Memoize the timestamp
  const timestamp = useMemo(() => formatMessageTimestamp(message.created), [message.created]);

  // Get tool requests from the message
  const toolRequests = getToolRequests(message);

  // Extract URLs under a few conditions
  // 1. The message is purely text
  // 2. The link wasn't also present in the previous message
  // 3. The message contains the explicit http:// or https:// protocol at the beginning
  const messageIndex = messages?.findIndex((msg) => msg.id === message.id);

  // Extract UI resources from the message content and tool responses
  const uiResources = useMemo(() => {
    const potentialUIResources: NonNullable<ReturnType<typeof extractUIResource>>[] = [];
    
    // Check current message content for UI resources
    for (const content of message.content) {
      if (content.type === 'text' || content.type === 'image' || content.type === 'resource') {
        if (isUIResource(content)) {
          const extractedResource = extractUIResource(content);
          if (extractedResource) {
            potentialUIResources.push(extractedResource);
          }
        }
      }
    }
    
    // Check current message tool responses for UI resources
    const toolResponses = getToolResponses(message);
    for (const toolResponse of toolResponses) {
      if (
        toolResponse.toolResult.status === 'success' &&
        Array.isArray(toolResponse.toolResult.value)
      ) {
        for (const item of toolResponse.toolResult.value) {
          if (isUIResource(item)) {
            const extractedResource = extractUIResource(item);
            if (extractedResource) {
              potentialUIResources.push(extractedResource);
            }
          }
        }
      }
    }
    
    // Also check tool responses from subsequent messages (for tool calls in this message)
    if (messageIndex !== undefined && messageIndex >= 0 && messages) {
      for (let i = messageIndex + 1; i < Math.min(messageIndex + 5, messages.length); i++) {
        const subsequentMessage = messages[i];
        
        // Check message content
        for (const content of subsequentMessage.content) {
          if (content.type === 'text' || content.type === 'image' || content.type === 'resource') {
            if (isUIResource(content)) {
              const extractedResource = extractUIResource(content);
              if (extractedResource) {
                potentialUIResources.push(extractedResource);
              }
            }
          }
        }
        
        // Check tool responses
        const responses = getToolResponses(subsequentMessage);
        for (const response of responses) {
          if (
            response.toolResult.status === 'success' &&
            Array.isArray(response.toolResult.value)
          ) {
            for (const item of response.toolResult.value) {
              if (isUIResource(item)) {
                const extractedResource = extractUIResource(item);
                if (extractedResource) {
                  potentialUIResources.push(extractedResource);
                }
              }
            }
          }
        }
      }
    }
    
    if (potentialUIResources.length > 0) {
      console.log(`Found ${potentialUIResources.length} UI resource(s) in message`);
    }
    
    return potentialUIResources;
  }, [message, messages, messageIndex]);
  const previousMessage = messageIndex > 0 ? messages[messageIndex - 1] : null;
  const previousUrls = previousMessage ? extractUrls(getTextContent(previousMessage)) : [];
  const urls = toolRequests.length === 0 ? extractUrls(displayText, previousUrls) : [];

  const toolConfirmationContent = getToolConfirmationContent(message);
  const hasToolConfirmation = toolConfirmationContent !== undefined;

  // Find tool responses that correspond to the tool requests in this message
  const toolResponsesMap = useMemo(() => {
    const responseMap = new Map();

    // Look for tool responses in subsequent messages
    if (messageIndex !== undefined && messageIndex >= 0) {
      for (let i = messageIndex + 1; i < messages.length; i++) {
        const responses = getToolResponses(messages[i]);

        for (const response of responses) {
          // Check if this response matches any of our tool requests
          const matchingRequest = toolRequests.find((req) => req.id === response.id);
          if (matchingRequest) {
            responseMap.set(response.id, response);
          }
        }
      }
    }

    return responseMap;
  }, [messages, messageIndex, toolRequests]);

  useEffect(() => {
    // If the message is the last message in the resumed session and has tool confirmation, it means the tool confirmation
    // is broken or cancelled, to contonue use the session, we need to append a tool response to avoid mismatch tool result error.
    if (
      messageIndex === messageHistoryIndex - 1 &&
      hasToolConfirmation &&
      toolConfirmationContent &&
      !handledToolConfirmations.current.has(toolConfirmationContent.id)
    ) {
      // Only append the error message if there isn't already a response for this tool confirmation
      const hasExistingResponse = messages.some((msg) =>
        getToolResponses(msg).some((response) => response.id === toolConfirmationContent.id)
      );

      if (!hasExistingResponse) {
        // Mark this tool confirmation as handled to prevent infinite loop
        handledToolConfirmations.current.add(toolConfirmationContent.id);

        appendMessage(
          createToolErrorResponseMessage(toolConfirmationContent.id, 'The tool call is cancelled.')
        );
      }
    }
  }, [
    messageIndex,
    messageHistoryIndex,
    hasToolConfirmation,
    toolConfirmationContent,
    messages,
    appendMessage,
  ]);

  // Create a handler for UI actions that connects to the message stream
  const handleUIAction = async (action: {
    type: string;
    payload: {
      toolName?: string;
      params?: Record<string, unknown>;
      intent?: string;
      prompt?: string;
      url?: string;
    };
  }): Promise<Record<string, unknown>> => {
    console.log('UI Action:', action.type, action.payload);
    
    if (action.type === 'tool') {
      const { toolName, params } = action.payload;
      
      // Create a message asking the assistant to call the specific tool
      const toolCallMessage = `Call the ${toolName || 'tool'} tool with these parameters: ${JSON.stringify(params || {})}`;
      
      // Send the message through the normal chat flow
      append(toolCallMessage);
      
      return { status: 'tool_call_requested' };
    }
    
    if (action.type === 'intent') {
      // Handle intent actions by sending them as regular messages
      const intentMessage = action.payload.prompt || `Execute intent: ${action.payload.intent || 'unknown'}`;
      append(intentMessage);
      return { status: 'intent_sent' };
    }
    
    if (action.type === 'prompt') {
      // Handle prompt actions by sending them directly
      append(action.payload.prompt || 'Unknown prompt');
      return { status: 'prompt_sent' };
    }
    
    // For other action types, return unhandled
    return { status: 'unhandled' };
  };

  return (
    <div className="goose-message flex w-[90%] justify-start">
      <div className="flex flex-col w-full">
        {/* Chain-of-Thought (hidden by default) */}
        {cotText && (
          <details className="bg-bgSubtle border border-borderSubtle rounded p-2 mb-2">
            <summary className="cursor-pointer text-sm text-textSubtle select-none">
              Show thinking
            </summary>
            <div className="mt-2">
              <MarkdownContent content={cotText} />
            </div>
          </details>
        )}

        {/* Visible assistant response */}
        {displayText && (
          <div className="flex flex-col group">
            <div className={`goose-message-content py-2`}>
              <div ref={contentRef}>{<MarkdownContent content={displayText} />}</div>
            </div>

            {/* Render images if any */}
            {imagePaths.length > 0 && (
              <div className="flex flex-wrap gap-2 mt-2 mb-2">
                {imagePaths.map((imagePath, index) => (
                  <ImagePreview key={index} src={imagePath} alt={`Image ${index + 1}`} />
                ))}
              </div>
            )}

<<<<<<< HEAD
            {/* Render UI resources if any */}
            {uiResources.length > 0 && (
              <div className="flex flex-col gap-4 mt-2 mb-2">
                {uiResources.map((resource, index) => (
                  <div key={index} className="border border-borderSubtle rounded-lg p-4 bg-bgApp">
                    <div className="text-sm text-gray-600 mb-2">MCP UI Resource: {resource.uri}</div>
                    <UIResourceRenderer
                      resource={resource}
                      onUIAction={handleUIAction}
                    />
                  </div>
                ))}
              </div>
            )}

            {/* Only show MessageCopyLink if there's text content and no tool requests/responses */}
=======
            {/* Only show timestamp and copy link when not streaming */}
>>>>>>> eda81004
            <div className="relative flex justify-start">
              {toolRequests.length === 0 && !isStreaming && (
                <div className="text-xs font-mono text-text-muted pt-1 transition-all duration-200 group-hover:-translate-y-4 group-hover:opacity-0">
                  {timestamp}
                </div>
              )}
              {displayText &&
                message.content.every((content) => content.type === 'text') &&
                !isStreaming && (
                  <div className="absolute left-0 pt-1">
                    <MessageCopyLink text={displayText} contentRef={contentRef} />
                  </div>
                )}
            </div>
          </div>
        )}

        {toolRequests.length > 0 && (
          <div className="relative flex flex-col w-full">
            {toolRequests.map((toolRequest) => (
              <div className={`goose-message-tool pb-2`} key={toolRequest.id}>
                <ToolCallWithResponse
                  // If the message is resumed and not matched tool response, it means the tool is broken or cancelled.
                  isCancelledMessage={
                    messageIndex < messageHistoryIndex &&
                    toolResponsesMap.get(toolRequest.id) == undefined
                  }
                  toolRequest={toolRequest}
                  toolResponse={toolResponsesMap.get(toolRequest.id)}
                  notifications={toolCallNotifications.get(toolRequest.id)}
                  isStreamingMessage={isStreaming}
                />
              </div>
            ))}
            <div className="text-xs text-text-muted pt-1 transition-all duration-200 group-hover:-translate-y-4 group-hover:opacity-0">
              {!isStreaming && timestamp}
            </div>
          </div>
        )}

        {hasToolConfirmation && (
          <ToolCallConfirmation
            isCancelledMessage={messageIndex == messageHistoryIndex - 1}
            isClicked={messageIndex < messageHistoryIndex - 1}
            toolConfirmationId={toolConfirmationContent.id}
            toolName={toolConfirmationContent.toolName}
          />
        )}
      </div>

      {/* TODO(alexhancock): Re-enable link previews once styled well again */}
      {false && urls.length > 0 && (
        <div className="flex flex-wrap mt-[16px]">
          {urls.map((url, index) => (
            <LinkPreview key={index} url={url} />
          ))}
        </div>
      )}

      {/* enable or disable prompts here */}
      {/* NOTE from alexhancock on 1/14/2025 - disabling again temporarily due to non-determinism in when the forms show up */}
      {false && metadata && (
        <div className="flex mt-[16px]">
          <GooseResponseForm message={displayText} metadata={metadata || null} append={append} />
        </div>
      )}
    </div>
  );
}<|MERGE_RESOLUTION|>--- conflicted
+++ resolved
@@ -18,7 +18,6 @@
 import ToolCallConfirmation from './ToolCallConfirmation';
 import MessageCopyLink from './MessageCopyLink';
 import { NotificationEvent } from '../hooks/useMessageStream';
-import { UIResourceRenderer, isUIResource, extractUIResource } from './UIResourceRenderer';
 
 interface GooseMessageProps {
   // messages up to this index are presumed to be "history" from a resumed session, this is used to track older tool confirmation requests
@@ -85,84 +84,6 @@
   // 2. The link wasn't also present in the previous message
   // 3. The message contains the explicit http:// or https:// protocol at the beginning
   const messageIndex = messages?.findIndex((msg) => msg.id === message.id);
-
-  // Extract UI resources from the message content and tool responses
-  const uiResources = useMemo(() => {
-    const potentialUIResources: NonNullable<ReturnType<typeof extractUIResource>>[] = [];
-    
-    // Check current message content for UI resources
-    for (const content of message.content) {
-      if (content.type === 'text' || content.type === 'image' || content.type === 'resource') {
-        if (isUIResource(content)) {
-          const extractedResource = extractUIResource(content);
-          if (extractedResource) {
-            potentialUIResources.push(extractedResource);
-          }
-        }
-      }
-    }
-    
-    // Check current message tool responses for UI resources
-    const toolResponses = getToolResponses(message);
-    for (const toolResponse of toolResponses) {
-      if (
-        toolResponse.toolResult.status === 'success' &&
-        Array.isArray(toolResponse.toolResult.value)
-      ) {
-        for (const item of toolResponse.toolResult.value) {
-          if (isUIResource(item)) {
-            const extractedResource = extractUIResource(item);
-            if (extractedResource) {
-              potentialUIResources.push(extractedResource);
-            }
-          }
-        }
-      }
-    }
-    
-    // Also check tool responses from subsequent messages (for tool calls in this message)
-    if (messageIndex !== undefined && messageIndex >= 0 && messages) {
-      for (let i = messageIndex + 1; i < Math.min(messageIndex + 5, messages.length); i++) {
-        const subsequentMessage = messages[i];
-        
-        // Check message content
-        for (const content of subsequentMessage.content) {
-          if (content.type === 'text' || content.type === 'image' || content.type === 'resource') {
-            if (isUIResource(content)) {
-              const extractedResource = extractUIResource(content);
-              if (extractedResource) {
-                potentialUIResources.push(extractedResource);
-              }
-            }
-          }
-        }
-        
-        // Check tool responses
-        const responses = getToolResponses(subsequentMessage);
-        for (const response of responses) {
-          if (
-            response.toolResult.status === 'success' &&
-            Array.isArray(response.toolResult.value)
-          ) {
-            for (const item of response.toolResult.value) {
-              if (isUIResource(item)) {
-                const extractedResource = extractUIResource(item);
-                if (extractedResource) {
-                  potentialUIResources.push(extractedResource);
-                }
-              }
-            }
-          }
-        }
-      }
-    }
-    
-    if (potentialUIResources.length > 0) {
-      console.log(`Found ${potentialUIResources.length} UI resource(s) in message`);
-    }
-    
-    return potentialUIResources;
-  }, [message, messages, messageIndex]);
   const previousMessage = messageIndex > 0 ? messages[messageIndex - 1] : null;
   const previousUrls = previousMessage ? extractUrls(getTextContent(previousMessage)) : [];
   const urls = toolRequests.length === 0 ? extractUrls(displayText, previousUrls) : [];
@@ -224,48 +145,6 @@
     appendMessage,
   ]);
 
-  // Create a handler for UI actions that connects to the message stream
-  const handleUIAction = async (action: {
-    type: string;
-    payload: {
-      toolName?: string;
-      params?: Record<string, unknown>;
-      intent?: string;
-      prompt?: string;
-      url?: string;
-    };
-  }): Promise<Record<string, unknown>> => {
-    console.log('UI Action:', action.type, action.payload);
-    
-    if (action.type === 'tool') {
-      const { toolName, params } = action.payload;
-      
-      // Create a message asking the assistant to call the specific tool
-      const toolCallMessage = `Call the ${toolName || 'tool'} tool with these parameters: ${JSON.stringify(params || {})}`;
-      
-      // Send the message through the normal chat flow
-      append(toolCallMessage);
-      
-      return { status: 'tool_call_requested' };
-    }
-    
-    if (action.type === 'intent') {
-      // Handle intent actions by sending them as regular messages
-      const intentMessage = action.payload.prompt || `Execute intent: ${action.payload.intent || 'unknown'}`;
-      append(intentMessage);
-      return { status: 'intent_sent' };
-    }
-    
-    if (action.type === 'prompt') {
-      // Handle prompt actions by sending them directly
-      append(action.payload.prompt || 'Unknown prompt');
-      return { status: 'prompt_sent' };
-    }
-    
-    // For other action types, return unhandled
-    return { status: 'unhandled' };
-  };
-
   return (
     <div className="goose-message flex w-[90%] justify-start">
       <div className="flex flex-col w-full">
@@ -297,26 +176,7 @@
               </div>
             )}
 
-<<<<<<< HEAD
-            {/* Render UI resources if any */}
-            {uiResources.length > 0 && (
-              <div className="flex flex-col gap-4 mt-2 mb-2">
-                {uiResources.map((resource, index) => (
-                  <div key={index} className="border border-borderSubtle rounded-lg p-4 bg-bgApp">
-                    <div className="text-sm text-gray-600 mb-2">MCP UI Resource: {resource.uri}</div>
-                    <UIResourceRenderer
-                      resource={resource}
-                      onUIAction={handleUIAction}
-                    />
-                  </div>
-                ))}
-              </div>
-            )}
-
-            {/* Only show MessageCopyLink if there's text content and no tool requests/responses */}
-=======
             {/* Only show timestamp and copy link when not streaming */}
->>>>>>> eda81004
             <div className="relative flex justify-start">
               {toolRequests.length === 0 && !isStreaming && (
                 <div className="text-xs font-mono text-text-muted pt-1 transition-all duration-200 group-hover:-translate-y-4 group-hover:opacity-0">
