import React, { useCallback, useEffect, useRef, useState } from 'react';
import { useLocation } from 'react-router-dom';
import { SearchView } from './conversation/SearchView';
import LoadingGoose from './LoadingGoose';
import PopularChatTopics from './PopularChatTopics';
import ProgressiveMessageList from './ProgressiveMessageList';
import { ContextManagerProvider } from './context_management/ContextManager';
import { MainPanelLayout } from './Layout/MainPanelLayout';
import ChatInput from './ChatInput';
import { ScrollArea, ScrollAreaHandle } from './ui/scroll-area';
import { useFileDrop } from '../hooks/useFileDrop';
import { Message } from '../api';
import { ChatState } from '../types/chatState';
import { ChatType } from '../types/chat';
import { useIsMobile } from '../hooks/use-mobile';
import { useSidebar } from './ui/sidebar';
import { cn } from '../utils';
import { useChatStream } from '../hooks/useChatStream';
import { useNavigation } from '../hooks/useNavigation';
import { RecipeHeader } from './RecipeHeader';
import { RecipeWarningModal } from './ui/RecipeWarningModal';
import { scanRecipe } from '../recipe';
import { useCostTracking } from '../hooks/useCostTracking';
import RecipeActivities from './recipes/RecipeActivities';
import { useToolCount } from './alerts/useToolCount';

interface BaseChatProps {
  setChat: (chat: ChatType) => void;
  setIsGoosehintsModalOpen?: (isOpen: boolean) => void;
  onMessageSubmit?: (message: string) => void;
  renderHeader?: () => React.ReactNode;
  customChatInputProps?: Record<string, unknown>;
  customMainLayoutProps?: Record<string, unknown>;
  suppressEmptyState: boolean;
  sessionId: string;
  initialMessage?: string;
}

function BaseChatContent({
  setIsGoosehintsModalOpen,
  renderHeader,
  customChatInputProps = {},
  customMainLayoutProps = {},
  sessionId,
  initialMessage,
}: BaseChatProps) {
  const location = useLocation();
  const scrollRef = useRef<ScrollAreaHandle>(null);

  const disableAnimation = location.state?.disableAnimation || false;
  const [hasStartedUsingRecipe, setHasStartedUsingRecipe] = React.useState(false);
  const [hasAcceptedRecipe, setHasAcceptedRecipe] = useState<boolean>();
  const [hasRecipeSecurityWarnings, setHasRecipeSecurityWarnings] = useState(false);

  const isMobile = useIsMobile();
  const { state: sidebarState } = useSidebar();
  const setView = useNavigation();

  const contentClassName = cn('pr-1 pb-10', (isMobile || sidebarState === 'collapsed') && 'pt-11');

  // Use shared file drop
  const { droppedFiles, setDroppedFiles, handleDrop, handleDragOver } = useFileDrop();

<<<<<<< HEAD
  // Use shared cost tracking
  // const { sessionCosts } = useCostTracking({
  //   sessionInputTokens,
  //   sessionOutputTokens,
  //   localInputTokens,
  //   localOutputTokens,
  //   session: sessionMetadata,
  // });

  // Session loading state
  const [sessionLoadError, setSessionLoadError] = useState<string | null>(null);
  const hasLoadedSessionRef = useRef(false);

  const [messages, setMessages] = useState(chat.messages || []);

  // Load session on mount if resumeSessionId is provided
  useEffect(() => {
    const needsLoad = resumeSessionId && !hasLoadedSessionRef.current;

    if (needsLoad) {
      hasLoadedSessionRef.current = true;
      setSessionLoadError(null);

      // Set chat to empty session to indicate loading state
      // todo: set to null instead and handle that in other places
      const emptyChat: ChatType = {
        sessionId: resumeSessionId,
        name: 'Loading...',
        messageHistoryIndex: 0,
        messages: [],
        recipe: null,
        recipeParameterValues: null,
      };
      setChat(emptyChat);

      loadSession(resumeSessionId)
        .then((session: Session) => {
          const conversation = session.conversation || [];
          const loadedChat: ChatType = {
            sessionId: session.id,
            name: session.name || 'Untitled Chat',
            messageHistoryIndex: 0,
            messages: conversation,
            recipe: null,
            recipeParameterValues: null,
          };

          setChat(loadedChat);
        })
        .catch((error: Error) => {
          const errorMessage = error.message || 'Failed to load session';
          setSessionLoadError(errorMessage);
        });
    }
  }, [resumeSessionId, setChat]);

  // Update messages when chat changes (e.g., when resuming a session)
  useEffect(() => {
    if (chat.messages) {
      setMessages(chat.messages);
    }
  }, [chat.messages, chat.sessionId]);
=======
  const onStreamFinish = useCallback(() => {}, []);
>>>>>>> a7a06b83

  const { session, messages, chatState, handleSubmit, stopStreaming, sessionLoadError } =
    useChatStream({
      sessionId,
      onStreamFinish,
      initialMessage,
    });

  const handleFormSubmit = (e: React.FormEvent) => {
    const customEvent = e as unknown as CustomEvent;
    const textValue = customEvent.detail?.value || '';

    if (recipe && textValue.trim()) {
      setHasStartedUsingRecipe(true);
    }
    handleSubmit(textValue);
  };

  const { sessionCosts } = useCostTracking({
    sessionInputTokens: session?.accumulated_input_tokens || 0,
    sessionOutputTokens: session?.accumulated_output_tokens || 0,
    localInputTokens: 0,
    localOutputTokens: 0,
    session,
  });

  const recipe = session?.recipe;

  useEffect(() => {
    if (!recipe) return;

    (async () => {
      const accepted = await window.electron.hasAcceptedRecipeBefore(recipe);
      setHasAcceptedRecipe(accepted);

      if (!accepted) {
        const scanResult = await scanRecipe(recipe);
        setHasRecipeSecurityWarnings(scanResult.has_security_warnings);
      }
    })();
  }, [recipe]);

  const handleRecipeAccept = async (accept: boolean) => {
    if (recipe && accept) {
      await window.electron.recordRecipeHash(recipe);
      setHasAcceptedRecipe(true);
    } else {
      setView('chat');
    }
  };

  // Track if this is the initial render for session resuming
  const initialRenderRef = useRef(true);

  // Auto-scroll when messages are loaded (for session resuming)
  const handleRenderingComplete = React.useCallback(() => {
    // Only force scroll on the very first render
    if (initialRenderRef.current && messages.length > 0) {
      initialRenderRef.current = false;
      if (scrollRef.current?.scrollToBottom) {
        scrollRef.current.scrollToBottom();
      }
    } else if (scrollRef.current?.isFollowing) {
      if (scrollRef.current?.scrollToBottom) {
        scrollRef.current.scrollToBottom();
      }
    }
  }, [messages.length]);

  const toolCount = useToolCount(sessionId);

  // Listen for global scroll-to-bottom requests (e.g., from MCP UI prompt actions)
  useEffect(() => {
    const handleGlobalScrollRequest = () => {
      // Add a small delay to ensure content has been rendered
      setTimeout(() => {
        if (scrollRef.current?.scrollToBottom) {
          scrollRef.current.scrollToBottom();
        }
      }, 200);
    };

    window.addEventListener('scroll-chat-to-bottom', handleGlobalScrollRequest);
    return () => window.removeEventListener('scroll-chat-to-bottom', handleGlobalScrollRequest);
  }, []);

  const renderProgressiveMessageList = (chat: ChatType) => (
    <>
      <ProgressiveMessageList
        messages={messages}
        chat={chat}
        // toolCallNotifications={toolCallNotifications}
        // appendMessage={(newMessage) => {
        //   const updatedMessages = [...messages, newMessage];
        //   setMessages(updatedMessages);
        // }}
        isUserMessage={(m: Message) => m.role === 'user'}
        isStreamingMessage={chatState !== ChatState.Idle}
        // onMessageUpdate={onMessageUpdate}
        onRenderingComplete={handleRenderingComplete}
      />
    </>
  );

  const showPopularTopics =
    messages.length === 0 && !initialMessage && chatState === ChatState.Idle;
  // TODO(Douwe): get this from the backend
  const isCompacting = false;

  const chat: ChatType = {
    messageHistoryIndex: 0,
    messages,
    recipe,
    sessionId,
    title: session?.description || 'No Session',
  };

  const initialPrompt = messages.length == 0 && recipe?.prompt ? recipe.prompt : '';

  // Map chatState to LoadingGoose message
  const getLoadingMessage = (): string | undefined => {
    if (isCompacting) return 'goose is compacting the conversation...';
    if (messages.length === 0 && chatState === ChatState.Thinking) {
      return 'loading conversation...';
    }
    return undefined;
  };
  return (
    <div className="h-full flex flex-col min-h-0">
      <h2>Warning: BaseChat2!</h2>
      <MainPanelLayout
        backgroundColor={'bg-background-muted'}
        removeTopPadding={true}
        {...customMainLayoutProps}
      >
        {/* Custom header */}
        {renderHeader && renderHeader()}

        {/* Chat container with sticky recipe header */}
        <div className="flex flex-col flex-1 mb-0.5 min-h-0 relative">
          <ScrollArea
            ref={scrollRef}
            className={`flex-1 bg-background-default rounded-b-2xl min-h-0 relative ${contentClassName}`}
            autoScroll
            onDrop={handleDrop}
            onDragOver={handleDragOver}
            data-drop-zone="true"
            paddingX={6}
            paddingY={0}
          >
            {recipe?.title && (
              <div className="sticky top-0 z-10 bg-background-default px-0 -mx-6 mb-6 pt-6">
                <RecipeHeader title={recipe.title} />
              </div>
            )}

            {recipe && (
              <div className={hasStartedUsingRecipe ? 'mb-6' : ''}>
                <RecipeActivities
                  append={(text: string) => handleSubmit(text)}
                  activities={Array.isArray(recipe.activities) ? recipe.activities : null}
                  title={recipe.title}
                  //parameterValues={recipeParameters || {}}
                />
              </div>
            )}

            {sessionLoadError && (
              <div className="flex flex-col items-center justify-center p-8">
                <div className="text-red-700 dark:text-red-300 bg-red-400/50 p-4 rounded-lg mb-4 max-w-md">
                  <h3 className="font-semibold mb-2">Failed to Load Session</h3>
                  <p className="text-sm">{sessionLoadError}</p>
                </div>
                <button
                  onClick={() => {
                    setView('chat');
                  }}
                  className="px-4 py-2 text-center cursor-pointer text-textStandard border border-borderSubtle hover:bg-bgSubtle rounded-lg transition-all duration-150"
                >
                  Go home
                </button>
              </div>
            )}

            {/* Messages or Popular Topics */}
            {messages.length > 0 || recipe ? (
              <>
                <SearchView>{renderProgressiveMessageList(chat)}</SearchView>

                <div className="block h-8" />
              </>
            ) : !recipe && showPopularTopics ? (
              <PopularChatTopics append={(text: string) => handleSubmit(text)} />
            ) : null}
          </ScrollArea>

          {(chatState !== ChatState.Idle || isCompacting) && !sessionLoadError && (
            <div className="absolute bottom-1 left-4 z-20 pointer-events-none">
              <LoadingGoose message={getLoadingMessage()} chatState={chatState} />
            </div>
          )}
        </div>

        <div
          className={`relative z-10 ${disableAnimation ? '' : 'animate-[fadein_400ms_ease-in_forwards]'}`}
        >
          <ChatInput
            sessionId={sessionId}
            handleSubmit={handleFormSubmit}
            chatState={chatState}
            onStop={stopStreaming}
            //commandHistory={commandHistory}
            initialValue={initialPrompt}
            setView={setView}
            numTokens={session?.total_tokens || undefined}
            inputTokens={session?.input_tokens || undefined}
            outputTokens={session?.output_tokens || undefined}
            droppedFiles={droppedFiles}
            onFilesProcessed={() => setDroppedFiles([])} // Clear dropped files after processing
            messages={messages}
            setMessages={(_m) => {}}
            disableAnimation={disableAnimation}
            sessionCosts={sessionCosts}
            setIsGoosehintsModalOpen={setIsGoosehintsModalOpen}
            recipe={recipe}
            recipeAccepted={hasAcceptedRecipe}
            initialPrompt={initialPrompt}
            toolCount={toolCount || 0}
            autoSubmit={false}
            {...customChatInputProps}
          />
        </div>
      </MainPanelLayout>

      {recipe && (
        <RecipeWarningModal
          isOpen={!hasAcceptedRecipe}
          onConfirm={() => handleRecipeAccept(true)}
          onCancel={() => handleRecipeAccept(false)}
          recipeDetails={{
            title: recipe.title,
            description: recipe.description,
            instructions: recipe.instructions || undefined,
          }}
          hasSecurityWarnings={hasRecipeSecurityWarnings}
        />
      )}

      {/*/!* Recipe Parameter Modal *!/*/}
      {/*{isParameterModalOpen && filteredParameters.length > 0 && (*/}
      {/*  <ParameterInputModal*/}
      {/*    parameters={filteredParameters}*/}
      {/*    onSubmit={handleParameterSubmit}*/}
      {/*    onClose={() => setIsParameterModalOpen(false)}*/}
      {/*  />*/}
      {/*)}*/}

      {/*/!* Create Recipe from Session Modal *!/*/}
      {/*<CreateRecipeFromSessionModal*/}
      {/*  isOpen={isCreateRecipeModalOpen}*/}
      {/*  onClose={() => setIsCreateRecipeModalOpen(false)}*/}
      {/*  sessionId={chat.sessionId}*/}
      {/*  onRecipeCreated={handleRecipeCreated}*/}
      {/*/>*/}
    </div>
  );
}

export default function BaseChat(props: BaseChatProps) {
  return (
    <ContextManagerProvider>
      <BaseChatContent {...props} />
    </ContextManagerProvider>
  );
}<|MERGE_RESOLUTION|>--- conflicted
+++ resolved
@@ -61,72 +61,7 @@
   // Use shared file drop
   const { droppedFiles, setDroppedFiles, handleDrop, handleDragOver } = useFileDrop();
 
-<<<<<<< HEAD
-  // Use shared cost tracking
-  // const { sessionCosts } = useCostTracking({
-  //   sessionInputTokens,
-  //   sessionOutputTokens,
-  //   localInputTokens,
-  //   localOutputTokens,
-  //   session: sessionMetadata,
-  // });
-
-  // Session loading state
-  const [sessionLoadError, setSessionLoadError] = useState<string | null>(null);
-  const hasLoadedSessionRef = useRef(false);
-
-  const [messages, setMessages] = useState(chat.messages || []);
-
-  // Load session on mount if resumeSessionId is provided
-  useEffect(() => {
-    const needsLoad = resumeSessionId && !hasLoadedSessionRef.current;
-
-    if (needsLoad) {
-      hasLoadedSessionRef.current = true;
-      setSessionLoadError(null);
-
-      // Set chat to empty session to indicate loading state
-      // todo: set to null instead and handle that in other places
-      const emptyChat: ChatType = {
-        sessionId: resumeSessionId,
-        name: 'Loading...',
-        messageHistoryIndex: 0,
-        messages: [],
-        recipe: null,
-        recipeParameterValues: null,
-      };
-      setChat(emptyChat);
-
-      loadSession(resumeSessionId)
-        .then((session: Session) => {
-          const conversation = session.conversation || [];
-          const loadedChat: ChatType = {
-            sessionId: session.id,
-            name: session.name || 'Untitled Chat',
-            messageHistoryIndex: 0,
-            messages: conversation,
-            recipe: null,
-            recipeParameterValues: null,
-          };
-
-          setChat(loadedChat);
-        })
-        .catch((error: Error) => {
-          const errorMessage = error.message || 'Failed to load session';
-          setSessionLoadError(errorMessage);
-        });
-    }
-  }, [resumeSessionId, setChat]);
-
-  // Update messages when chat changes (e.g., when resuming a session)
-  useEffect(() => {
-    if (chat.messages) {
-      setMessages(chat.messages);
-    }
-  }, [chat.messages, chat.sessionId]);
-=======
   const onStreamFinish = useCallback(() => {}, []);
->>>>>>> a7a06b83
 
   const { session, messages, chatState, handleSubmit, stopStreaming, sessionLoadError } =
     useChatStream({
@@ -241,7 +176,7 @@
     messages,
     recipe,
     sessionId,
-    title: session?.description || 'No Session',
+    name: session?.name || 'No Session',
   };
 
   const initialPrompt = messages.length == 0 && recipe?.prompt ? recipe.prompt : '';
