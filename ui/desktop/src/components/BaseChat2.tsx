--- conflicted
+++ resolved
@@ -2,7 +2,6 @@
 import { useLocation } from 'react-router-dom';
 import { SearchView } from './conversation/SearchView';
 import LoadingGoose from './LoadingGoose';
-import { getThinkingMessage } from '../types/message';
 import PopularChatTopics from './PopularChatTopics';
 import ProgressiveMessageList from './ProgressiveMessageList';
 import { MainPanelLayout } from './Layout/MainPanelLayout';
@@ -179,16 +178,6 @@
 
   const initialPrompt = messages.length == 0 && recipe?.prompt ? recipe.prompt : '';
 
-<<<<<<< HEAD
-=======
-  // Map chatState to LoadingGoose message
-  const getLoadingMessage = (): string | undefined => {
-    if (messages.length === 0 && chatState === ChatState.Thinking) {
-      return 'loading conversation...';
-    }
-    return getThinkingMessage(messages[messages.length - 1]);
-  };
->>>>>>> 45baa9fc
   return (
     <div className="h-full flex flex-col min-h-0">
       <h2>Warning: BaseChat2!</h2>
@@ -258,10 +247,6 @@
             ) : null}
           </ScrollArea>
 
-<<<<<<< HEAD
-=======
-          {/* Fixed loading indicator at bottom left of chat container */}
->>>>>>> 45baa9fc
           {chatState !== ChatState.Idle && !sessionLoadError && (
             <div className="absolute bottom-1 left-4 z-20 pointer-events-none">
               <LoadingGoose chatState={chatState} isLoadingConversation={messages.length === 0} />
