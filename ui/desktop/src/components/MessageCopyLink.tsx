--- conflicted
+++ resolved
@@ -51,11 +51,7 @@
   return (
     <button
       onClick={handleCopy}
-<<<<<<< HEAD
-      className="flex items-center gap-1 text-xs text-textSubtle hover:text-textProminent transition-all duration-200 mt-1 opacity-0 transform -translate-y-2 group-hover:translate-y-0 group-hover:opacity-100 min-w-[70px] justify-end"
-=======
       className="flex items-center gap-1 text-xs text-textSubtle hover:cursor-pointer hover:text-textProminent transition-all duration-200 opacity-0 group-hover:opacity-100 -translate-y-4 group-hover:translate-y-0"
->>>>>>> 9b605dbd
     >
       <Copy className="h-3 w-3" />
       <span>{copied ? 'Copied!' : 'Copy'}</span>
