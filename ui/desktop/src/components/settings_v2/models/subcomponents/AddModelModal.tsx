<<<<<<< HEAD
import React, { useEffect, useState, useCallback } from 'react';
import { ExternalLink, Plus } from 'lucide-react';
=======
import React, { useEffect, useState } from 'react';
import { ArrowLeftRight, ExternalLink, Plus } from 'lucide-react';
>>>>>>> 7b9ce822

import Modal from '../../../Modal';
import { Button } from '../../../ui/button';
import { QUICKSTART_GUIDE_URL } from '../../providers/modal/constants';
import { Input } from '../../../ui/input';
import { Select } from '../../../ui/Select';
import { useConfig } from '../../../ConfigContext';
import { changeModel } from '../index';
import type { View } from '../../../../App';
import Model, { getProviderMetadata } from '../modelInterface';

const ModalButtons = ({ onSubmit, onCancel, _isValid, _validationErrors }) => (
  <div>
    <Button
      type="submit"
      variant="ghost"
      onClick={onSubmit}
      className="w-full h-[60px] rounded-none border-borderSubtle text-base hover:bg-bgSubtle text-textProminent font-regular"
    >
      Select model
    </Button>
    <Button
      type="button"
      variant="ghost"
      onClick={onCancel}
      className="w-full h-[60px] rounded-none border-t border-borderSubtle hover:text-textStandard text-textSubtle hover:bg-bgSubtle text-base font-regular"
    >
      Cancel
    </Button>
  </div>
);

type AddModelModalProps = {
  onClose: () => void;
  setView: (view: View) => void;
};
export const AddModelModal = ({ onClose, setView }: AddModelModalProps) => {
  const { getProviders, upsert, getExtensions, addExtension } = useConfig();
  const [providerOptions, setProviderOptions] = useState([]);
  const [modelOptions, setModelOptions] = useState([]);
  const [provider, setProvider] = useState<string | null>(null);
  const [model, setModel] = useState<string>('');
  const [isCustomModel, setIsCustomModel] = useState(false);
  const [validationErrors, setValidationErrors] = useState({
    provider: '',
    model: '',
  });
  const [isValid, setIsValid] = useState(true);
  const [attemptedSubmit, setAttemptedSubmit] = useState(false);

  // Validate form data
  const validateForm = useCallback(() => {
    const errors = {
      provider: '',
      model: '',
    };
    let formIsValid = true;

    if (!provider) {
      errors.provider = 'Please select a provider';
      formIsValid = false;
    }

    if (!model) {
      errors.model = 'Please select or enter a model';
      formIsValid = false;
    }

    setValidationErrors(errors);
    setIsValid(formIsValid);
    return formIsValid;
  }, [model, provider]);

  const onSubmit = async () => {
    setAttemptedSubmit(true);
    const isFormValid = validateForm();

    if (isFormValid) {
      const providerMetaData = await getProviderMetadata(provider, getProviders);
      const providerDisplayName = providerMetaData.display_name;

      await changeModel({
        model: { name: model, provider: provider, subtext: providerDisplayName } as Model, // pass in a Model object
        writeToConfig: upsert,
        getExtensions,
        addExtension,
      });
      onClose();
    }
  };

  // Re-validate when inputs change and after attempted submission
  useEffect(() => {
    if (attemptedSubmit) {
      validateForm();
    }
  }, [provider, model, attemptedSubmit, validateForm]);

  useEffect(() => {
    (async () => {
      try {
        const providersResponse = await getProviders(false);
        const activeProviders = providersResponse.filter((provider) => provider.is_configured);
        // Create provider options and add "Use other provider" option
        setProviderOptions([
          ...activeProviders.map(({ metadata, name }) => ({
            value: name,
            label: metadata.display_name,
          })),
          {
            value: 'configure_providers',
            label: 'Use other provider',
          },
        ]);

        // Format model options by provider
        const formattedModelOptions = [];
        activeProviders.forEach(({ metadata, name }) => {
          if (metadata.known_models && metadata.known_models.length > 0) {
            formattedModelOptions.push({
              options: metadata.known_models.map((modelName) => ({
                value: modelName,
                label: modelName,
                provider: name,
              })),
            });
          }
        });

        // Add the "Custom model" option to each provider group
        formattedModelOptions.forEach((group) => {
          group.options.push({
            value: 'custom',
            label: 'Use custom model',
            provider: group.options[0]?.provider,
          });
        });

        setModelOptions(formattedModelOptions);
        setOriginalModelOptions(formattedModelOptions);
      } catch (error) {
        console.error('Failed to load providers:', error);
      }
    })();
  }, [getProviders]);

  // Filter model options based on selected provider
  const filteredModelOptions = provider
    ? modelOptions.filter((group) => group.options[0]?.provider === provider)
    : [];

  // Handle model selection change
  const handleModelChange = (selectedOption) => {
    if (selectedOption?.value === 'custom') {
      setIsCustomModel(true);
      setModel('');
    } else {
      setIsCustomModel(false);
      setModel(selectedOption?.value || '');
    }
  };

  // Store the original model options in state, initialized from modelOptions
  const [originalModelOptions, setOriginalModelOptions] = useState(modelOptions);

  const handleInputChange = (inputValue: string) => {
    if (!provider) return;

    const trimmedInput = inputValue.trim();

    if (trimmedInput === '') {
      // Reset to original model options when input is cleared
      setModelOptions([...originalModelOptions]); // Create new array to ensure state update
      return;
    }

    // Filter through the original model options to find matches
    const matchingOptions = originalModelOptions
      .map((group) => ({
        options: group.options.filter(
          (option) =>
            option.value.toLowerCase().includes(trimmedInput.toLowerCase()) &&
            option.value !== 'custom' // Exclude the "Use custom model" option from search
        ),
      }))
      .filter((group) => group.options.length > 0);

    if (matchingOptions.length > 0) {
      // If we found matches in the existing options, show those
      setModelOptions(matchingOptions);
    } else {
      // If no matches, show the "Use: " option
      const customOption = [
        {
          options: [
            {
              value: trimmedInput,
              label: `Use: "${trimmedInput}"`,
              provider: provider,
            },
          ],
        },
      ];
      setModelOptions(customOption);
    }
  };

  return (
    <div className="z-10">
      <Modal
        onClose={onClose}
        footer={
          <ModalButtons
            onSubmit={onSubmit}
            onCancel={onClose}
            isValid={isValid}
            validationErrors={validationErrors}
          />
        }
      >
        <div className="flex flex-col items-center gap-8">
          <div className="flex flex-col gap-3">
            <ArrowLeftRight size={24} className="text-textStandard" />
            <div className="text-textStandard font-medium text-base">Switch models</div>
            <div className="text-textSubtle text-md">
              Configure your AI model providers by adding their API keys. Your keys are stored
              securely and encrypted locally.
            </div>
            <div>
              <a
                href={QUICKSTART_GUIDE_URL}
                target="_blank"
                rel="noopener noreferrer"
                className="flex items-center text-textStandard font-medium text-sm"
              >
                <ExternalLink size={16} className="mr-1" />
                View quick start guide
              </a>
            </div>
          </div>

          <div className="w-full flex flex-col gap-4">
            <div>
              <Select
                options={providerOptions}
                value={providerOptions.find((option) => option.value === provider) || null}
                onChange={(option) => {
                  if (option?.value === 'configure_providers') {
                    // Navigate to ConfigureProviders view
                    setView('ConfigureProviders');
                    onClose(); // Close the current modal
                  } else {
                    setProvider(option?.value || null);
                    setModel('');
                    setIsCustomModel(false);
                  }
                }}
                placeholder="Provider"
                isClearable
              />
              {attemptedSubmit && validationErrors.provider && (
                <div className="text-red-500 text-sm mt-1">{validationErrors.provider}</div>
              )}
            </div>

            {provider && (
              <>
                {!isCustomModel ? (
                  <div>
                    <Select
                      options={filteredModelOptions}
                      onChange={handleModelChange}
                      onInputChange={handleInputChange} // Added for input handling
                      value={model ? { value: model, label: model } : null}
                      placeholder="Select a model"
                    />
                    {attemptedSubmit && validationErrors.model && (
                      <div className="text-red-500 text-sm mt-1">{validationErrors.model}</div>
                    )}
                  </div>
                ) : (
                  <div className="flex flex-col gap-2">
                    <div className="flex justify-between">
                      <label className="text-sm text-textSubtle">Custom model name</label>
                      <button
                        onClick={() => setIsCustomModel(false)}
                        className="text-sm text-textSubtle"
                      >
                        Back to model list
                      </button>
                    </div>
                    <Input
                      className="border-2 px-4 py-5"
                      placeholder="Type model name here"
                      onChange={(event) => setModel(event.target.value)}
                      value={model}
                    />
                    {attemptedSubmit && validationErrors.model && (
                      <div className="text-red-500 text-sm mt-1">{validationErrors.model}</div>
                    )}
                  </div>
                )}
              </>
            )}
          </div>
        </div>
      </Modal>
    </div>
  );
};<|MERGE_RESOLUTION|>--- conflicted
+++ resolved
@@ -1,10 +1,5 @@
-<<<<<<< HEAD
 import React, { useEffect, useState, useCallback } from 'react';
-import { ExternalLink, Plus } from 'lucide-react';
-=======
-import React, { useEffect, useState } from 'react';
-import { ArrowLeftRight, ExternalLink, Plus } from 'lucide-react';
->>>>>>> 7b9ce822
+import { ArrowLeftRight, ExternalLink } from 'lucide-react';
 
 import Modal from '../../../Modal';
 import { Button } from '../../../ui/button';
