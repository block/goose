import { Sliders } from 'lucide-react';
import React, { useEffect, useState, useRef } from 'react';
import { useConfig } from '../../../ConfigContext';
import { getCurrentModelAndProviderForDisplay } from '../index';
import { AddModelModal } from '../subcomponents/AddModelModal';
import { View } from '../../../../App';
import { Tooltip, TooltipTrigger, TooltipContent, TooltipProvider } from '../../../ui/Tooltip';

interface ModelsBottomBarProps {
  dropdownRef: React.RefObject<HTMLDivElement>;
  setView: (view: View) => void;
}
export default function ModelsBottomBar({ dropdownRef, setView }: ModelsBottomBarProps) {
  const { read, getProviders } = useConfig();
  const [isModelMenuOpen, setIsModelMenuOpen] = useState(false);
  const [provider, setProvider] = useState<string | null>(null);
  const [model, setModel] = useState<string>('');
  const [isAddModelModalOpen, setIsAddModelModalOpen] = useState(false);
  const menuRef = useRef<HTMLDivElement>(null);
  const [isModelTruncated, setIsModelTruncated] = useState(false);
  // eslint-disable-next-line no-undef
  const modelRef = useRef<HTMLSpanElement>(null);
  const [isTooltipOpen, setIsTooltipOpen] = useState(false);

  useEffect(() => {
    (async () => {
      const modelProvider = await getCurrentModelAndProviderForDisplay({
        readFromConfig: read,
        getProviders,
      });
      setProvider(modelProvider.provider as string | null);
      setModel(modelProvider.model as string);
    })();
  });

  useEffect(() => {
    const checkTruncation = () => {
      if (modelRef.current) {
        setIsModelTruncated(modelRef.current.scrollWidth > modelRef.current.clientWidth);
      }
    };
    checkTruncation();
    window.addEventListener('resize', checkTruncation);
    return () => window.removeEventListener('resize', checkTruncation);
  }, [model]);

  useEffect(() => {
    setIsTooltipOpen(false);
  }, [isModelTruncated]);

  // Add click outside handler
  useEffect(() => {
    function handleClickOutside(event: MouseEvent) {
      if (menuRef.current && !menuRef.current.contains(event.target as Node)) {
        setIsModelMenuOpen(false);
      }
    }

    // Add the event listener when the menu is open
    if (isModelMenuOpen) {
      document.addEventListener('mousedown', handleClickOutside);
    }

    // Clean up the event listener
    return () => {
      document.removeEventListener('mousedown', handleClickOutside);
    };
  }, [isModelMenuOpen]);

  return (
    <div className="relative flex items-center" ref={dropdownRef}>
      <div ref={menuRef} className="relative">
        <div
<<<<<<< HEAD
          className="flex items-center hover:cursor-pointer hover:text-textStandard transition-colors"
          onClick={() => setIsModelMenuOpen(!isModelMenuOpen)}
        >
          {model}
=======
          className="flex items-center cursor-pointer max-w-[180px] md:max-w-[200px] lg:max-w-[380px] min-w-0 group"
          onClick={() => setIsModelMenuOpen(!isModelMenuOpen)}
        >
          <TooltipProvider>
            <Tooltip open={isTooltipOpen} onOpenChange={setIsTooltipOpen}>
              <TooltipTrigger asChild>
                <span
                  ref={modelRef}
                  className="truncate max-w-[130px] md:max-w-[200px] lg:max-w-[360px] min-w-0 block"
                >
                  {model || 'Select Model'}
                </span>
              </TooltipTrigger>
              {isModelTruncated && (
                <TooltipContent className="max-w-96 overflow-auto scrollbar-thin" side="top">
                  {model || 'Select Model'}
                </TooltipContent>
              )}
            </Tooltip>
          </TooltipProvider>
          {isModelMenuOpen ? (
            <ChevronDown className="w-4 h-4 ml-1 flex-shrink-0" />
          ) : (
            <ChevronUp className="w-4 h-4 ml-1 flex-shrink-0" />
          )}
>>>>>>> f02d9a69
        </div>

        {/* Dropdown Menu */}
        {isModelMenuOpen && (
          <div className="absolute bottom-[24px] right-[-55px] w-[300px] bg-bgApp rounded-lg border border-borderSubtle">
            <div className="">
              <div className="text-sm text-textProminent mt-3 ml-2">Current:</div>
              <div className="flex items-center justify-between text-sm ml-2">
                {model} -- {provider}
              </div>
              <div
                className="flex items-center justify-between text-textStandard p-2 cursor-pointer transition-colors hover:bg-bgStandard
                    border-t border-borderSubtle mt-2"
                onClick={() => {
                  setIsModelMenuOpen(false);
                  setIsAddModelModalOpen(true);
                }}
              >
                <span className="text-sm">Change Model</span>
                <Sliders className="w-5 h-5 ml-2 rotate-90" />
              </div>
            </div>
          </div>
        )}
      </div>

      {isAddModelModalOpen ? (
        <AddModelModal setView={setView} onClose={() => setIsAddModelModalOpen(false)} />
      ) : null}
    </div>
  );
}<|MERGE_RESOLUTION|>--- conflicted
+++ resolved
@@ -71,13 +71,7 @@
     <div className="relative flex items-center" ref={dropdownRef}>
       <div ref={menuRef} className="relative">
         <div
-<<<<<<< HEAD
-          className="flex items-center hover:cursor-pointer hover:text-textStandard transition-colors"
-          onClick={() => setIsModelMenuOpen(!isModelMenuOpen)}
-        >
-          {model}
-=======
-          className="flex items-center cursor-pointer max-w-[180px] md:max-w-[200px] lg:max-w-[380px] min-w-0 group"
+          className="flex items-center hover:cursor-pointer max-w-[180px] md:max-w-[200px] lg:max-w-[380px] min-w-0 group hover:text-textStandard transition-colors"
           onClick={() => setIsModelMenuOpen(!isModelMenuOpen)}
         >
           <TooltipProvider>
@@ -97,12 +91,6 @@
               )}
             </Tooltip>
           </TooltipProvider>
-          {isModelMenuOpen ? (
-            <ChevronDown className="w-4 h-4 ml-1 flex-shrink-0" />
-          ) : (
-            <ChevronUp className="w-4 h-4 ml-1 flex-shrink-0" />
-          )}
->>>>>>> f02d9a69
         </div>
 
         {/* Dropdown Menu */}
