--- conflicted
+++ resolved
@@ -96,30 +96,15 @@
   extensionConfig,
 }: AddToAgentOnStartupProps): Promise<void> {
   try {
-<<<<<<< HEAD
-    await retryWithBackoff(
-      () => addToAgent(extensionConfig, { silent: true, showEscMessage: false }),
-      {
-        retries: 3,
-        delayMs: 1000,
-        shouldRetry: (error: ExtensionError) =>
-          error.message &&
-          (error.message.includes('428') ||
-            error.message.includes('Precondition Required') ||
-            error.message.includes('Agent is not initialized')),
-      }
-    );
-=======
     await retryWithBackoff(() => addToAgent(extensionConfig, { silent: true }), {
       retries: 3,
       delayMs: 1000,
-      shouldRetry: (error: any) =>
+      shouldRetry: (error: ExtensionError) =>
         error.message &&
         (error.message.includes('428') ||
           error.message.includes('Precondition Required') ||
           error.message.includes('Agent is not initialized')),
     });
->>>>>>> 7575962f
   } catch (finalError) {
     toastService.configure({ silent: false });
     toastService.error({
