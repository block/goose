--- conflicted
+++ resolved
@@ -24,19 +24,16 @@
 
 const ScrollArea = React.forwardRef<ScrollAreaHandle, ScrollAreaProps>(
   (
-<<<<<<< HEAD
-    { className, children, autoScroll = false, onScrollChange, paddingX, paddingY, ...props },
-=======
     {
       className,
       children,
       autoScroll = false,
+      onScrollChange,
       paddingX,
       paddingY,
       handleScroll: handleScrollProp,
       ...props
     },
->>>>>>> 601efb2c
     ref
   ) => {
     const rootRef = React.useRef<React.ElementRef<typeof ScrollAreaPrimitive.Root>>(null);
@@ -127,7 +124,6 @@
         }, 100);
       }
 
-<<<<<<< HEAD
       lastScrollTopRef.current = scrollTop;
 
       // Detect if user manually scrolled up from the bottom
@@ -142,18 +138,13 @@
         setIsFollowing(true);
         onScrollChange?.(true);
       }
-=======
-      setIsFollowing(isAtBottom);
+
       setIsScrolled(scrollTop > 0);
 
       if (handleScrollProp) {
         handleScrollProp(viewport);
       }
-    }, [handleScrollProp]);
->>>>>>> 601efb2c
-
-      setIsScrolled(scrollTop > 0);
-    }, [isAtBottom, isFollowing, onScrollChange]);
+    }, [isAtBottom, isFollowing, onScrollChange, handleScrollProp]);
 
     // Auto-scroll when content changes and user is following
     React.useEffect(() => {
