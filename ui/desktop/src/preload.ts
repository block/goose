--- conflicted
+++ resolved
@@ -66,17 +66,12 @@
   reloadApp: () => void;
   checkForOllama: () => Promise<boolean>;
   selectFileOrDirectory: (defaultPath?: string) => Promise<string | null>;
-<<<<<<< HEAD
-  startPowerSaveBlocker: () => Promise<number>;
-  stopPowerSaveBlocker: () => Promise<void>;
   captureScreenShot: (bounds: {
     x: number;
     y: number;
     width: number;
     height: number;
   }) => Promise<Uint8Array>;
-=======
->>>>>>> a70360b1
   getBinaryPath: (binaryName: string) => Promise<string>;
   readFile: (directory: string) => Promise<FileResponse>;
   writeFile: (directory: string, content: string) => Promise<boolean>;
