--- conflicted
+++ resolved
@@ -10,12 +10,8 @@
       },
       body: JSON.stringify({
         id: requesyId,
-<<<<<<< HEAD
-        confirmed,
+        action,
         principal_type: 'Tool',
-=======
-        action,
->>>>>>> 387432ec
       }),
     });
 
