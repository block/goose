--- conflicted
+++ resolved
@@ -138,19 +138,15 @@
     // Get recipeConfig directly here
     const recipeConfig = window.appConfig?.get?.('recipeConfig');
     const botPrompt = recipeConfig?.instructions;
-<<<<<<< HEAD
     const paramValues = recipeConfig?._paramValues || {};
-    
+
     // Initialize agent with recipe config and parameters
     await initializeAgent({
-      provider, 
+      provider,
       model,
       recipeConfig,
-      recipeParams: paramValues
+      recipeParams: paramValues,
     });
-
-=======
->>>>>>> d8d78396
     // Extend the system prompt with desktop-specific information
     const response = await fetch(getApiUrl('/agent/prompt'), {
       method: 'POST',
