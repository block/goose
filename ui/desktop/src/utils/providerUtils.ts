import { getApiUrl, getSecretKey } from '../config';
import { FullExtensionConfig } from '../extensions';
import { initializeAgent } from '../agent';
import {
  initializeBundledExtensions,
  syncBundledExtensions,
  addToAgentOnStartup,
} from '../components/settings/extensions';
import { extractExtensionConfig } from '../components/settings/extensions/utils';
import type { ExtensionConfig, FixedExtensionEntry } from '../components/ConfigContext';
// TODO: remove when removing migration logic
import { toastService } from '../toasts';
import { ExtensionQuery, RecipeParameter, SubRecipe, addExtension as apiAddExtension } from '../api';
import { addSubRecipes } from '../recipe/update_agent';

export interface Provider {
  id: string; // Lowercase key (e.g., "openai")
  name: string; // Provider name (e.g., "OpenAI")
  description: string; // Description of the provider
  models: string[]; // List of supported models
  requiredKeys: string[]; // List of required keys
}

// Desktop-specific system prompt extension
const desktopPrompt = `You are being accessed through the Goose Desktop application.

The user is interacting with you through a graphical user interface with the following features:
- A chat interface where messages are displayed in a conversation format
- Support for markdown formatting in your responses
- Support for code blocks with syntax highlighting
- Tool use messages are included in the chat but outputs may need to be expanded

The user can add extensions for you through the "Settings" page, which is available in the menu
on the top right of the window. There is a section on that page for extensions, and it links to
the registry.

Some extensions are builtin, such as Developer and Memory, while
3rd party extensions can be browsed at https://block.github.io/goose/v1/extensions/.
`;

// Desktop-specific system prompt extension when a bot is in play
const desktopPromptBot = `You are a helpful agent.
You are being accessed through the Goose Desktop application, pre configured with instructions as requested by a human.

The user is interacting with you through a graphical user interface with the following features:
- A chat interface where messages are displayed in a conversation format
- Support for markdown formatting in your responses
- Support for code blocks with syntax highlighting
- Tool use messages are included in the chat but outputs may need to be expanded

It is VERY IMPORTANT that you take note of the provided instructions, also check if a style of output is requested and always do your best to adhere to it.
You can also validate your output after you have generated it to ensure it meets the requirements of the user.
There may be (but not always) some tools mentioned in the instructions which you can check are available to this instance of goose (and try to help the user if they are not or find alternatives).
`;

// Helper function to substitute parameters in text
const substituteParameters = (text: string, params: Record<string, string>): string => {
  let substitutedText = text;

  for (const key in params) {
    // Escape special characters in the key (parameter) and match optional whitespace
    const regex = new RegExp(`{{\\s*${key.replace(/[.*+?^${}()|[\]\\]/g, '\\$&')}\\s*}}`, 'g');
    substitutedText = substitutedText.replace(regex, params[key]);
  }

  return substitutedText;
};

/**
 * Updates the system prompt with parameter-substituted instructions
 * This should be called after recipe parameters are collected
 */
export const updateSystemPromptWithParameters = async (
  recipeParameters: Record<string, string>,
  recipeConfig?: { instructions?: string | null }
): Promise<void> => {
<<<<<<< HEAD
  const recipeConfig = window.appConfig?.get?.('recipe');
    const subRecipes = (recipeConfig as { sub_recipes?: SubRecipe[] })?.sub_recipes;
    const originalInstructions = (recipeConfig as { instructions?: string })?.instructions;
  try {
=======
  try {
    const originalInstructions = recipeConfig?.instructions;

>>>>>>> ed282ba6
    if (!originalInstructions) {
      return;
    }
    // Substitute parameters in the instructions
    const substitutedInstructions = substituteParameters(originalInstructions, recipeParameters);

    // Update the system prompt with substituted instructions
    const response = await fetch(getApiUrl('/agent/prompt'), {
      method: 'POST',
      headers: {
        'Content-Type': 'application/json',
        'X-Secret-Key': getSecretKey(),
      },
      body: JSON.stringify({
        extension: `${desktopPromptBot}\nIMPORTANT instructions for you to operate as agent:\n${substitutedInstructions}`,
      }),
    });

    if (!response.ok) {
      console.warn(
        `Failed to update system prompt with parameters: ${response.status} ${response.statusText}`
      );
    }
  } catch (error) {
    console.error('Error updating system prompt with parameters:', error);
  }
  if (subRecipes && subRecipes?.length > 0) {
    for (const subRecipe of subRecipes) {
      if (subRecipe.values) {
      // Iterate over each key in subRecipe.values and substitute parameters
      for (const key in subRecipe.values) {
          subRecipe.values[key] = substituteParameters(subRecipe.values[key], recipeParameters);
        }
      }
    }
    await addSubRecipes(subRecipes);
  }
};

/**
 * Migrates extensions from localStorage to config.yaml (settings v2)
 * This function handles the migration from settings v1 to v2 by:
 * 1. Reading extensions from localStorage
 * 2. Adding non-builtin extensions to config.yaml
 * 3. Marking the migration as complete
 *
 * NOTE: This logic can be removed eventually when enough versions have passed
 * We leave the existing user settings in localStorage, in case users downgrade
 * or things need to be reverted.
 *
 * @param addExtension Function to add extension to config.yaml
 */
export const migrateExtensionsToSettingsV3 = async () => {
  console.log('need to perform extension migration v3');

  const userSettingsStr = localStorage.getItem('user_settings');
  let localStorageExtensions: FullExtensionConfig[] = [];

  try {
    if (userSettingsStr) {
      const userSettings = JSON.parse(userSettingsStr);
      localStorageExtensions = userSettings.extensions ?? [];
    }
  } catch (error) {
    console.error('Failed to parse user settings:', error);
  }

  const migrationErrors: { name: string; error: unknown }[] = [];

  for (const extension of localStorageExtensions) {
    // NOTE: skip migrating builtin types since there was a format change
    // instead we rely on initializeBundledExtensions & syncBundledExtensions
    // to handle updating / creating the new builtins to the config.yaml
    // For all other extension types we migrate them to config.yaml
    if (extension.type !== 'builtin') {
      console.log(`Migrating extension ${extension.name} to config.yaml`);
      try {
        // manually import apiAddExtension to set throwOnError true
        const query: ExtensionQuery = {
          name: extension.name,
          config: extension,
          enabled: extension.enabled,
        };
        await apiAddExtension({
          body: query,
          throwOnError: true,
        });
      } catch (err) {
        console.error(`Failed to migrate extension ${extension.name}:`, err);
        migrationErrors.push({
          name: extension.name,
          error: `failed migration with ${JSON.stringify(err)}`,
        });
      }
    }
  }

  if (migrationErrors.length === 0) {
    localStorage.setItem('configVersion', '3');
    console.log('Extension migration complete. Config version set to 3.');
  } else {
    const errorSummaryStr = migrationErrors
      .map(({ name, error }) => `- ${name}: ${JSON.stringify(error)}`)
      .join('\n');
    toastService.error({
      title: 'Config Migration Error',
      msg: 'There was a problem updating your config file',
      traceback: errorSummaryStr,
    });
  }
};

export const initializeSystem = async (
  provider: string,
  model: string,
  options?: {
    getExtensions?: (b: boolean) => Promise<FixedExtensionEntry[]>;
    addExtension?: (name: string, config: ExtensionConfig, enabled: boolean) => Promise<void>;
  }
) => {
  try {
    console.log('initializing agent with provider', provider, 'model', model);
    await initializeAgent({ provider, model });

    // Get recipeConfig directly here
    const recipeConfig = window.appConfig?.get?.('recipe');
    const recipe_instructions = (recipeConfig as { instructions?: string })?.instructions;
    const responseConfig = (recipeConfig as { response?: { json_schema?: unknown } })?.response;
    const subRecipes = (recipeConfig as { sub_recipes?: SubRecipe[] })?.sub_recipes;
    const parameters = (recipeConfig as { parameters?: RecipeParameter[] })?.parameters;
    const hasParameters = parameters && parameters?.length > 0;
    const hasSubRecipes = subRecipes && subRecipes?.length > 0;
    let prompt = desktopPrompt;
    if (!hasParameters && recipe_instructions) {
      prompt = `${desktopPromptBot}\nIMPORTANT instructions for you to operate as agent:\n${recipe_instructions}`;

    // Extend the system prompt with desktop-specific information
    const response = await fetch(getApiUrl('/agent/prompt'), {
      method: 'POST',
      headers: {
        'Content-Type': 'application/json',
        'X-Secret-Key': getSecretKey(),
      },
      body: JSON.stringify({
        extension: prompt,
      }),
    });
    if (!response.ok) {
      console.warn(`Failed to extend system prompt: ${response.statusText}`);
    } else {
      console.log('Extended system prompt with desktop-specific information');
    }
    if (!hasParameters && hasSubRecipes) {
      addSubRecipes(subRecipes);
    }
    // Configure session with response config if present
    if (responseConfig?.json_schema) {
      const sessionConfigResponse = await fetch(getApiUrl('/agent/session_config'), {
        method: 'POST',
        headers: {
          'Content-Type': 'application/json',
          'X-Secret-Key': getSecretKey(),
        },
        body: JSON.stringify({
          response: responseConfig,
        }),
      });
      if (!sessionConfigResponse.ok) {
        console.warn(`Failed to configure session: ${sessionConfigResponse.statusText}`);
      }
    }

    if (!options?.getExtensions || !options?.addExtension) {
      console.warn('Extension helpers not provided in alpha mode');
      return;
    }

    // NOTE: remove when we want to stop migration logic
    // Check if we need to migrate extensions from localStorage to config.yaml
    const configVersion = localStorage.getItem('configVersion');
    const shouldMigrateExtensions = !configVersion || parseInt(configVersion, 10) < 3;

    if (shouldMigrateExtensions) {
      await migrateExtensionsToSettingsV3();
    }

    /* NOTE:
     * If we've migrated and this is a version update, refreshedExtensions should be > 0
     *  and we'll want to syncBundledExtensions to ensure any new extensions are added.
     * Otherwise if the user has never opened goose - refreshedExtensions will be 0
     *  and we want to fall into the case to initializeBundledExtensions.
     */

    // Initialize or sync built-in extensions into config.yaml
    let refreshedExtensions = await options.getExtensions(false);

    if (refreshedExtensions.length === 0) {
      await initializeBundledExtensions(options.addExtension);
      refreshedExtensions = await options.getExtensions(false);
    } else {
      await syncBundledExtensions(refreshedExtensions, options.addExtension);
    }

    // Add enabled extensions to agent
    for (const extensionEntry of refreshedExtensions) {
      if (extensionEntry.enabled) {
        const extensionConfig = extractExtensionConfig(extensionEntry);
        await addToAgentOnStartup({ addToConfig: options.addExtension, extensionConfig });
      }
    }
  } catch (error) {
    console.error('Failed to initialize agent:', error);
    throw error;
  }
};<|MERGE_RESOLUTION|>--- conflicted
+++ resolved
@@ -74,16 +74,10 @@
   recipeParameters: Record<string, string>,
   recipeConfig?: { instructions?: string | null }
 ): Promise<void> => {
-<<<<<<< HEAD
-  const recipeConfig = window.appConfig?.get?.('recipe');
-    const subRecipes = (recipeConfig as { sub_recipes?: SubRecipe[] })?.sub_recipes;
-    const originalInstructions = (recipeConfig as { instructions?: string })?.instructions;
-  try {
-=======
+  const subRecipes = (recipeConfig as { sub_recipes?: SubRecipe[] })?.sub_recipes;
   try {
     const originalInstructions = recipeConfig?.instructions;
 
->>>>>>> ed282ba6
     if (!originalInstructions) {
       return;
     }
