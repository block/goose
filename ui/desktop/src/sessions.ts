import { Message } from './types/message';
import {
  getSessionHistory,
  listSessions,
  SessionInfo,
  Message as ApiMessage,
  SessionMetadata,
} from './api';
import { convertApiMessageToFrontendMessage } from './components/context_management';
import { getApiUrl } from './config';

// Helper function to ensure working directory is set
export function ensureWorkingDir(metadata: Partial<SessionMetadata>): SessionMetadata {
  return {
    description: metadata.description || '',
    message_count: metadata.message_count || 0,
    total_tokens: metadata.total_tokens || null,
    working_dir: metadata.working_dir || process.env.HOME || '',
    accumulated_input_tokens: metadata.accumulated_input_tokens || null,
    accumulated_output_tokens: metadata.accumulated_output_tokens || null,
    accumulated_total_tokens: metadata.accumulated_total_tokens || null,
  };
}

export interface Session {
  id: string;
  path: string;
  modified: string;
  metadata: SessionMetadata;
}

export interface SessionDetails {
  sessionId: string;
  metadata: SessionMetadata;
  messages: Message[];
}

/**
 * Generate a session ID in the format yyyymmdd_hhmmss
 */
export function generateSessionId(): string {
  const now = new Date();
  const year = now.getFullYear();
  const month = String(now.getMonth() + 1).padStart(2, '0');
  const day = String(now.getDate()).padStart(2, '0');
  const hours = String(now.getHours()).padStart(2, '0');
  const minutes = String(now.getMinutes()).padStart(2, '0');
  const seconds = String(now.getSeconds()).padStart(2, '0');

  return `${year}${month}${day}_${hours}${minutes}${seconds}`;
}

/**
 * Fetches all available sessions from the API
 * @returns Promise with sessions data
 */
/**
 * Fetches all available sessions from the API
 * @returns Promise with an array of Session objects
 */
export async function fetchSessions(): Promise<Session[]> {
  const response = await listSessions<true>();

  // Check if the response has the expected structure
  if (response && response.data && response.data.sessions) {
    // Since the API returns SessionInfo, we need to convert to Session
    const sessions = response.data.sessions
      .filter(
        (sessionInfo: SessionInfo) => sessionInfo.metadata && sessionInfo.metadata.message_count > 0
      )
      .map(
        (sessionInfo: SessionInfo): Session => ({
          id: sessionInfo.id,
          path: sessionInfo.path,
          modified: sessionInfo.modified,
          metadata: ensureWorkingDir(sessionInfo.metadata),
        })
      );

    // order sessions by 'modified' date descending
    sessions.sort(
      (a: Session, b: Session) => new Date(b.modified).getTime() - new Date(a.modified).getTime()
    );

    return sessions;
  } else {
    throw new Error('Unexpected response format from listSessions');
  }
}

/**
 * Fetches details for a specific session
 * @param sessionId The ID of the session to fetch
 * @returns Promise with session details
 */
export async function fetchSessionDetails(sessionId: string): Promise<SessionDetails> {
  const response = await getSessionHistory<true>({
    path: { session_id: sessionId },
  });

<<<<<<< HEAD
    // Convert the SessionHistoryResponse to a SessionDetails object
    return {
      session_id: response.data.sessionId,
      metadata: ensureWorkingDir(response.data.metadata),
      messages: response.data.messages.map((message: ApiMessage) =>
        convertApiMessageToFrontendMessage(message)
      ), // slight diffs between backend and frontend Message obj
    };
  } catch (error) {
    console.error(`Error fetching session details for ${sessionId}:`, error);
    throw error;
  }
=======
  // Convert the SessionHistoryResponse to a SessionDetails object
  return {
    sessionId: response.data.sessionId,
    metadata: ensureWorkingDir(response.data.metadata),
    messages: response.data.messages.map((message: ApiMessage) =>
      convertApiMessageToFrontendMessage(message, true, true)
    ), // slight diffs between backend and frontend Message obj
  };
>>>>>>> 72eaa20d
}

/**
 * Updates the metadata for a specific session
 * @param sessionId The ID of the session to update
 * @param description The new description (name) for the session
 * @returns Promise that resolves when the update is complete
 */
export async function updateSessionMetadata(sessionId: string, description: string): Promise<void> {
  const url = getApiUrl(`/sessions/${sessionId}/metadata`);
  const secretKey = await window.electron.getSecretKey();

  const response = await fetch(url, {
    method: 'PUT',
    headers: {
      'Content-Type': 'application/json',
      'X-Secret-Key': secretKey,
    },
    body: JSON.stringify({ description }),
  });

  if (!response.ok) {
    const errorText = await response.text();
    throw new Error(`Failed to update session metadata: ${response.statusText} - ${errorText}`);
  }
}

/**
 * Resumes a session. Currently, this opens a new window with the session loaded.
 */
export function resumeSession(session: SessionDetails | Session) {
  const resumedSessionId = 'sessionId' in session ? session.sessionId : session.id;
  console.log('Launching session in new window:', resumedSessionId);
  const workingDir = session.metadata?.working_dir;
  if (!workingDir) {
    throw new Error('Cannot resume session: working directory is missing in session metadata');
  }

  window.electron.createChatWindow(
    undefined, // query
    workingDir,
    undefined, // version
    resumedSessionId
  );
}

/**
 * Deletes a specific session
 * @param sessionId The ID of the session to delete
 * @returns Promise that resolves when the deletion is complete
 */
export async function deleteSession(sessionId: string): Promise<void> {
  try {
    const url = getApiUrl(`/sessions/${sessionId}/delete`);
    const secretKey = await window.electron.getSecretKey();

    const response = await fetch(url, {
      method: 'DELETE',
      headers: {
        'X-Secret-Key': secretKey,
      },
    });

    if (!response.ok) {
      const errorText = await response.text();
      throw new Error(`Failed to delete session: ${response.statusText} - ${errorText}`);
    }
  } catch (error) {
    console.error(`Error deleting session ${sessionId}:`, error);
    throw error;
  }
}<|MERGE_RESOLUTION|>--- conflicted
+++ resolved
@@ -98,10 +98,10 @@
     path: { session_id: sessionId },
   });
 
-<<<<<<< HEAD
+  try {
     // Convert the SessionHistoryResponse to a SessionDetails object
     return {
-      session_id: response.data.sessionId,
+      sessionId: response.data.sessionId,
       metadata: ensureWorkingDir(response.data.metadata),
       messages: response.data.messages.map((message: ApiMessage) =>
         convertApiMessageToFrontendMessage(message)
@@ -111,16 +111,6 @@
     console.error(`Error fetching session details for ${sessionId}:`, error);
     throw error;
   }
-=======
-  // Convert the SessionHistoryResponse to a SessionDetails object
-  return {
-    sessionId: response.data.sessionId,
-    metadata: ensureWorkingDir(response.data.metadata),
-    messages: response.data.messages.map((message: ApiMessage) =>
-      convertApiMessageToFrontendMessage(message, true, true)
-    ), // slight diffs between backend and frontend Message obj
-  };
->>>>>>> 72eaa20d
 }
 
 /**
