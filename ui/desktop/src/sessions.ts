import { Session } from './api';
import { getSessionName } from './utils/sessionCompat';

<<<<<<< HEAD
export function resumeSession(session: Session) {
  console.log('Launching session in new window:', getSessionName(session));
=======
export function resumeSession(
  session: Session,
  navigateInSameWindow?: (sessionId: string) => void
) {
>>>>>>> 04faf59b
  const workingDir = session.working_dir;
  if (!workingDir) {
    throw new Error('Cannot resume session: working directory is missing in session');
  }

  // When ALPHA is true and we have a navigation callback, resume in the same window
  // Otherwise, open in a new window (old behavior)
  if (process.env.ALPHA && navigateInSameWindow) {
    navigateInSameWindow(session.id);
  } else {
    window.electron.createChatWindow(
      undefined, // query
      workingDir,
      undefined, // version
      session.id
    );
  }
}<|MERGE_RESOLUTION|>--- conflicted
+++ resolved
@@ -1,15 +1,9 @@
 import { Session } from './api';
-import { getSessionName } from './utils/sessionCompat';
 
-<<<<<<< HEAD
-export function resumeSession(session: Session) {
-  console.log('Launching session in new window:', getSessionName(session));
-=======
 export function resumeSession(
   session: Session,
   navigateInSameWindow?: (sessionId: string) => void
 ) {
->>>>>>> 04faf59b
   const workingDir = session.working_dir;
   if (!workingDir) {
     throw new Error('Cannot resume session: working directory is missing in session');
