--- conflicted
+++ resolved
@@ -18,23 +18,21 @@
   annotations?: Record<string, unknown>;
 }
 
-<<<<<<< HEAD
 // Resource contents - matches ResourceContents enum from backend
 export interface TextResourceContents {
   uri: string;
+  text: string;
   mime_type?: string;
-  text: string;
 }
 
 export interface BlobResourceContents {
   uri: string;
+  blob: string;
   mime_type?: string;
-  blob: string;
 }
 
 export type ResourceContents = TextResourceContents | BlobResourceContents;
 
-// Type guard to check if resource is text-based
 export function isTextResource(resource: ResourceContents): resource is TextResourceContents {
   return 'text' in resource && typeof (resource as TextResourceContents).text === 'string';
 }
@@ -44,31 +42,12 @@
   return isTextResource(resource) ? resource.text : null;
 }
 
-// EmbeddedResource - matches backend structure exactly
 export interface ResourceContent {
   type: 'resource';
   resource: ResourceContents;
   annotations?: Record<string, unknown>;
 }
 
-// Compatibility interface for simpler resource usage
-=======
-export interface ResourceContent {
-  type: 'resource';
-  resource: Resource;
-  annotations?: Record<string, unknown>;
-}
-
->>>>>>> b7df6447
-export interface Resource {
-  uri: string;
-  text: string;
-  mimeType?: string;
-}
-<<<<<<< HEAD
-=======
-
->>>>>>> b7df6447
 export type Content = TextContent | ImageContent | ResourceContent;
 
 export interface ToolCall {
