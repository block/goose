import { useCallback, useEffect, useMemo, useState } from 'react';
import { getApiUrl } from '../config';
import { useMessageStream } from './useMessageStream';
import { fetchSessionDetails } from '../sessions';
import { LocalMessageStorage } from '../utils/localMessageStorage';
import {
  Message,
  createUserMessage,
  ToolCall,
  ToolCallResult,
  ToolRequestMessageContent,
  ToolResponseMessageContent,
  ToolConfirmationRequestMessageContent,
  getTextContent,
  TextContent,
} from '../types/message';
import { ChatType } from '../types/chat';

// Helper function to determine if a message is a user message
const isUserMessage = (message: Message): boolean => {
  if (message.role === 'assistant') {
    return false;
  }
  if (message.content.every((c) => c.type === 'toolConfirmationRequest')) {
    return false;
  }
  return true;
};

interface UseChatEngineProps {
  chat: ChatType;
  setChat: (chat: ChatType) => void;
  onMessageStreamFinish?: () => void;
  onMessageSent?: () => void; // Add callback for when message is sent
  enableLocalStorage?: boolean;
}

export const useChatEngine = ({
  chat,
  setChat,
  onMessageStreamFinish,
  onMessageSent,
  enableLocalStorage = false,
}: UseChatEngineProps) => {
  const [lastInteractionTime, setLastInteractionTime] = useState<number>(Date.now());
  const [sessionTokenCount, setSessionTokenCount] = useState<number>(0);
  const [ancestorMessages, setAncestorMessages] = useState<Message[]>([]);
  const [sessionInputTokens, setSessionInputTokens] = useState<number>(0);
  const [sessionOutputTokens, setSessionOutputTokens] = useState<number>(0);
  const [localInputTokens, setLocalInputTokens] = useState<number>(0);
  const [localOutputTokens, setLocalOutputTokens] = useState<number>(0);
  const [powerSaveTimeoutId, setPowerSaveTimeoutId] = useState<number | null>(null);

  // Store message in global history when it's added (if enabled)
  const storeMessageInHistory = useCallback(
    (message: Message) => {
      if (enableLocalStorage && isUserMessage(message)) {
        const text = getTextContent(message);
        if (text) {
          LocalMessageStorage.addMessage(text);
        }
      }
    },
    [enableLocalStorage]
  );

  const stopPowerSaveBlocker = useCallback(() => {
    try {
      window.electron.stopPowerSaveBlocker();
    } catch (error) {
      console.error('Failed to stop power save blocker:', error);
    }

    // Clear timeout if it exists
    if (powerSaveTimeoutId) {
      window.clearTimeout(powerSaveTimeoutId);
      setPowerSaveTimeoutId(null);
    }
  }, [powerSaveTimeoutId]);

  const {
    messages,
    append: originalAppend,
    stop,
    chatState,
    error,
    setMessages,
    input: _input,
    setInput: _setInput,
    handleInputChange: _handleInputChange,
    handleSubmit: _submitMessage,
    updateMessageStreamBody,
    notifications,
    sessionMetadata,
    setError,
  } = useMessageStream({
    api: getApiUrl('/reply'),
    id: chat.id,
    initialMessages: chat.messages,
    body: { session_id: chat.id, session_working_dir: window.appConfig.get('GOOSE_WORKING_DIR') },
    onFinish: async (_message, _reason) => {
      stopPowerSaveBlocker();

      const timeSinceLastInteraction = Date.now() - lastInteractionTime;
      window.electron.logInfo('last interaction:' + lastInteractionTime);
      if (timeSinceLastInteraction > 60000) {
        // 60000ms = 1 minute
        window.electron.showNotification({
          title: 'Goose finished the task.',
          body: 'Click here to expand.',
        });
      }

      // Always emit refresh event when message stream finishes for new sessions
      // Check if this is a new session by looking at the current session ID format
      const isNewSession = chat.id && chat.id.match(/^\d{8}_\d{6}$/);
      if (isNewSession) {
        console.log(
          'ChatEngine: Message stream finished for new session, emitting message-stream-finished event'
        );
        // Emit event to trigger session refresh
        window.dispatchEvent(new CustomEvent('message-stream-finished'));
      }

      onMessageStreamFinish?.();
    },
    onError: (error) => {
      stopPowerSaveBlocker();

      console.log(
        'CHAT ENGINE RECEIVED ERROR FROM MESSAGE STREAM:',
        JSON.stringify(
          {
            errorMessage: error.message,
            errorName: error.name,
            isTokenLimitError: (error as Error & { isTokenLimitError?: boolean }).isTokenLimitError,
            errorStack: error.stack,
            timestamp: new Date().toISOString(),
            chatId: chat.id,
          },
          null,
          2
        )
      );
    },
  });

  // Wrap append to store messages in global history (if enabled)
  const append = useCallback(
    (messageOrString: Message | string) => {
      const message =
        typeof messageOrString === 'string' ? createUserMessage(messageOrString) : messageOrString;
      storeMessageInHistory(message);

      // If this is the first message in a new session, trigger a refresh immediately
      // Only trigger if we're starting a completely new session (no existing messages)
      if (messages.length === 0 && chat.messages.length === 0) {
        // Emit event to indicate a new session is being created
        window.dispatchEvent(new CustomEvent('session-created'));
      }

      return originalAppend(message);
    },
    [originalAppend, storeMessageInHistory, messages.length, chat.messages.length]
  );

  // Simple token estimation function (roughly 4 characters per token)
  const estimateTokens = (text: string): number => {
    return Math.ceil(text.length / 4);
  };

  // Calculate token counts from messages
  useEffect(() => {
    let inputTokens = 0;
    let outputTokens = 0;

    messages.forEach((message) => {
      const textContent = getTextContent(message);
      if (textContent) {
        const tokens = estimateTokens(textContent);
        if (message.role === 'user') {
          inputTokens += tokens;
        } else if (message.role === 'assistant') {
          outputTokens += tokens;
        }
      }
    });

    setLocalInputTokens(inputTokens);
    setLocalOutputTokens(outputTokens);
  }, [messages]);

  // Update chat messages when they change
  useEffect(() => {
    // @ts-expect-error - TypeScript being overly strict about the return type
    setChat((prevChat: ChatType) => ({ ...prevChat, messages }));
  }, [messages, setChat]);

  // Fetch session metadata to get token count
  useEffect(() => {
    const fetchSessionTokens = async () => {
      try {
        const sessionDetails = await fetchSessionDetails(chat.id);
        setSessionTokenCount(sessionDetails.metadata.total_tokens || 0);
        setSessionInputTokens(sessionDetails.metadata.accumulated_input_tokens || 0);
        setSessionOutputTokens(sessionDetails.metadata.accumulated_output_tokens || 0);
      } catch (err) {
        console.error('Error fetching session token count:', err);
      }
    };
    if (chat.id) {
      fetchSessionTokens();
    }
  }, [chat.id, messages]);

  // Update token counts when sessionMetadata changes from the message stream
  useEffect(() => {
    console.log('Session metadata received:', sessionMetadata);
    if (sessionMetadata) {
      setSessionTokenCount(sessionMetadata.totalTokens || 0);
      setSessionInputTokens(sessionMetadata.accumulatedInputTokens || 0);
      setSessionOutputTokens(sessionMetadata.accumulatedOutputTokens || 0);
    }
  }, [sessionMetadata]);

  useEffect(() => {
    return () => {
      if (powerSaveTimeoutId) {
        window.clearTimeout(powerSaveTimeoutId);
      }
      try {
        window.electron.stopPowerSaveBlocker();
      } catch (error) {
        console.error('Failed to stop power save blocker during cleanup:', error);
      }
    };
  }, [powerSaveTimeoutId]);

  // Handle submit
  const handleSubmit = useCallback(
    (combinedTextFromInput: string, onSummaryReset?: () => void) => {
      if (combinedTextFromInput.trim()) {
        try {
          window.electron.startPowerSaveBlocker();
        } catch (error) {
          console.error('Failed to start power save blocker:', error);
        }

        setLastInteractionTime(Date.now());

        // Set a timeout to automatically stop the power save blocker after 15 minutes
        const timeoutId = window.setTimeout(
          () => {
            console.warn('Power save blocker timeout - stopping automatically after 15 minutes');
            stopPowerSaveBlocker();
          },
          15 * 60 * 1000
        ); // 15 minutes

        setPowerSaveTimeoutId(timeoutId);

        const userMessage = createUserMessage(combinedTextFromInput.trim());

        if (onSummaryReset) {
          onSummaryReset();
          window.setTimeout(() => {
            append(userMessage);
            onMessageSent?.();
          }, 150);
        } else {
          append(userMessage);
          onMessageSent?.();
        }
      } else {
        // If nothing was actually submitted (e.g. empty input and no images pasted)
        stopPowerSaveBlocker();
      }
    },
    [append, onMessageSent, stopPowerSaveBlocker]
  );

  // Handle stopping the message stream
  const onStopGoose = useCallback(() => {
    stop();
    setLastInteractionTime(Date.now());
    stopPowerSaveBlocker();

    // Handle stopping the message stream
    const lastMessage = messages[messages.length - 1];

    // Check if there are any messages before proceeding
    if (!lastMessage) {
      return;
    }

    // check if the last user message has any tool response(s)
    const isToolResponse = lastMessage.content.some(
      (content): content is ToolResponseMessageContent => content.type == 'toolResponse'
    );

    // isUserMessage also checks if the message is a toolConfirmationRequest
    // check if the last message is a real user's message
    if (lastMessage && isUserMessage(lastMessage) && !isToolResponse) {
      // Get the text content from the last message before removing it
      const textContent = lastMessage.content.find((c): c is TextContent => c.type === 'text');
      const textValue = textContent?.text || '';

      // Set the text back to the input field
      _setInput(textValue);

      // Also add to local storage history as a backup so cmd+up can retrieve it
      if (enableLocalStorage && textValue.trim()) {
        LocalMessageStorage.addMessage(textValue.trim());
      }

      // Remove the last user message if it's the most recent one
      if (messages.length > 1) {
        setMessages(messages.slice(0, -1));
      } else {
        setMessages([]);
      }
    } else if (!isUserMessage(lastMessage)) {
      // the last message was an assistant message
      // check if we have any tool requests or tool confirmation requests
      const toolRequests: [string, ToolCallResult<ToolCall>][] = lastMessage.content
        .filter(
          (content): content is ToolRequestMessageContent | ToolConfirmationRequestMessageContent =>
            content.type === 'toolRequest' || content.type === 'toolConfirmationRequest'
        )
        .map((content) => {
          if (content.type === 'toolRequest') {
            return [content.id, content.toolCall];
          } else {
            // extract tool call from confirmation
            const toolCall: ToolCallResult<ToolCall> = {
              status: 'success',
              value: {
                name: content.toolName,
                arguments: content.arguments,
              },
            };
            return [content.id, toolCall];
          }
        });

      if (toolRequests.length !== 0) {
        // This means we were interrupted during a tool request
        // Create tool responses for all interrupted tool requests

        let responseMessage: Message = {
          display: true,
          sendToLLM: true,
          role: 'user',
          created: Date.now(),
          content: [],
        };

        const notification = 'Interrupted by the user to make a correction';

        // generate a response saying it was interrupted for each tool request
        for (const [reqId, _] of toolRequests) {
          const toolResponse: ToolResponseMessageContent = {
            type: 'toolResponse',
            id: reqId,
            toolResult: {
              status: 'error',
              error: notification,
            },
          };

          responseMessage.content.push(toolResponse);
        }
        // Use an immutable update to add the response message to the messages array
        setMessages([...messages, responseMessage]);
      }
    }
<<<<<<< HEAD
  }, [stop, messages, _setInput, setMessages, stopPowerSaveBlocker]);
=======
  }, [stop, messages, _setInput, setMessages, enableLocalStorage]);
>>>>>>> b5e73c4c

  const filteredMessages = useMemo(() => {
    return [...ancestorMessages, ...messages].filter((message) => message.display ?? true);
  }, [ancestorMessages, messages]);

  // Generate command history from filtered messages
  const commandHistory = useMemo(() => {
    return filteredMessages
      .reduce<string[]>((history, message) => {
        if (isUserMessage(message)) {
          const textContent = message.content.find((c): c is TextContent => c.type === 'text');
          const text = textContent?.text?.trim();
          if (text) {
            history.push(text);
          }
        }
        return history;
      }, [])
      .reverse();
  }, [filteredMessages]);

  // Process tool call notifications
  const toolCallNotifications = useMemo(() => {
    return notifications.reduce((map, item) => {
      const key = item.request_id;
      if (!map.has(key)) {
        map.set(key, []);
      }
      map.get(key).push(item);
      return map;
    }, new Map());
  }, [notifications]);

  return {
    // Core message data
    messages,
    filteredMessages,
    ancestorMessages,
    setAncestorMessages,

    // Message stream controls
    append,
    stop,
    chatState,
    error,
    setMessages,

    // Input controls
    input: _input,
    setInput: _setInput,
    handleInputChange: _handleInputChange,

    // Event handlers
    handleSubmit,
    onStopGoose,

    // Token and session data
    sessionTokenCount,
    sessionInputTokens,
    sessionOutputTokens,
    localInputTokens,
    localOutputTokens,

    // UI helpers
    commandHistory,
    toolCallNotifications,

    // Stream utilities
    updateMessageStreamBody,
    sessionMetadata,

    // Utilities
    isUserMessage,

    // Error management
    clearError: () => setError(undefined),
  };
};<|MERGE_RESOLUTION|>--- conflicted
+++ resolved
@@ -374,11 +374,7 @@
         setMessages([...messages, responseMessage]);
       }
     }
-<<<<<<< HEAD
-  }, [stop, messages, _setInput, setMessages, stopPowerSaveBlocker]);
-=======
-  }, [stop, messages, _setInput, setMessages, enableLocalStorage]);
->>>>>>> b5e73c4c
+  }, [stop, messages, _setInput, setMessages, stopPowerSaveBlocker, enableLocalStorage]);
 
   const filteredMessages = useMemo(() => {
     return [...ancestorMessages, ...messages].filter((message) => message.display ?? true);
