--- conflicted
+++ resolved
@@ -1,18 +1,16 @@
 import { useCallback, useEffect, useRef, useState } from 'react';
 import { ChatState } from '../types/chatState';
-<<<<<<< HEAD
-import { Message, resumeAgent, Session, MessageEvent, reply } from '../api';
-=======
+
 import {
-  Conversation,
   Message,
+  MessageEvent,
+  reply,
   resumeAgent,
   Session,
   updateFromSession,
   updateSessionUserRecipeValues,
 } from '../api';
-import { getApiUrl } from '../config';
->>>>>>> 8693aec7
+
 import { createUserMessage, getCompactingMessage, getThinkingMessage } from '../types/message';
 
 const resultsCache = new Map<string, { messages: Message[]; session: Session }>();
