--- conflicted
+++ resolved
@@ -337,25 +337,12 @@
           ok: response.ok,
         });
 
-<<<<<<< HEAD
-              if (event.type === 'UpdateConversation' && event.conversation) {
-                currentMessages = event.conversation;
-                setMessages(currentMessages);
-              }
-
-              if (event.error) {
-                console.error('Stream error:', event.error);
-                setChatState(ChatState.Idle);
-                return;
-              }
-=======
         await streamFromResponse(
           response,
           currentMessages,
           (messages: Message[]) => setMessagesAndLog(messages, 'streaming'),
           onFinish
         );
->>>>>>> 1b532cc8
 
         log.stream('stream-complete');
       } catch (error) {
