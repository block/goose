--- conflicted
+++ resolved
@@ -1,17 +1,14 @@
 import { useCallback, useEffect, useRef, useState } from 'react';
 import { ChatState } from '../types/chatState';
-<<<<<<< HEAD
-import { Conversation, Message, resumeAgent, Session, TokenState } from '../api';
-=======
 import {
   Conversation,
   Message,
   resumeAgent,
   Session,
+  TokenState,
   updateFromSession,
   updateSessionUserRecipeValues,
 } from '../api';
->>>>>>> 4d8c91ef
 import { getApiUrl } from '../config';
 import { createUserMessage, getCompactingMessage, getThinkingMessage } from '../types/message';
 
@@ -455,10 +452,7 @@
     chatState,
     handleSubmit,
     stopStreaming,
-<<<<<<< HEAD
+    setRecipeUserParams,
     tokenState,
-=======
-    setRecipeUserParams,
->>>>>>> 4d8c91ef
   };
 }