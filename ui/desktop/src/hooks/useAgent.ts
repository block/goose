--- conflicted
+++ resolved
@@ -158,12 +158,8 @@
             getExtensions,
             addExtension,
             setIsExtensionsLoading: initContext.setIsExtensionsLoading,
-<<<<<<< HEAD
             recipeParameters: agentSessionInfo.metadata.recipe_parameters,
-            recipeConfig: initContext.recipeConfig || agentSessionInfo.metadata.recipe || undefined,
-=======
             recipeConfig: recipeConfigForInit,
->>>>>>> ba9b4f39
           });
 
           if (COST_TRACKING_ENABLED) {
