import { useCallback, useEffect, useId, useReducer, useRef, useState } from 'react';
import useSWR from 'swr';
<<<<<<< HEAD
import { createUserMessage, hasCompletedToolCalls, Message, Role } from '../types/message';
import { getSessionHistory } from '../api';
=======
import { createUserMessage, hasCompletedToolCalls, Message } from '../types/message';
import { getSessionHistory, SessionMetadata } from '../api';
>>>>>>> 72eaa20d
import { ChatState } from '../types/chatState';

let messageIdCounter = 0;

function generateMessageId(): string {
  return `msg-${Date.now()}-${++messageIdCounter}`;
}

// Ensure TextDecoder is available in the global scope
const TextDecoder = globalThis.TextDecoder;

type JsonValue = string | number | boolean | null | JsonValue[] | { [key: string]: JsonValue };

export interface NotificationEvent {
  type: 'Notification';
  request_id: string;
  message: {
    method: string;
    params: {
      [key: string]: JsonValue;
    };
  };
}

// Event types for SSE stream
type MessageEvent =
  | { type: 'Message'; message: Message }
  | { type: 'Error'; error: string }
  | { type: 'Finish'; reason: string }
  | { type: 'ModelChange'; model: string; mode: string }
  | NotificationEvent;

export interface UseMessageStreamOptions {
  /**
   * The API endpoint that accepts a `{ messages: Message[] }` object and returns
   * a stream of messages. Defaults to `/api/chat/reply`.
   */
  api?: string;

  /**
   * A unique identifier for the chat. If not provided, a random one will be
   * generated. When provided, the hook with the same `id` will
   * have shared states across components.
   */
  id?: string;

  /**
   * Initial messages of the chat. Useful to load an existing chat history.
   */
  initialMessages?: Message[];

  /**
   * Initial input of the chat.
   */
  initialInput?: string;

  /**
   * Callback function to be called when a tool call is received.
   * You can optionally return a result for the tool call.
   */
  _onToolCall?: (toolCall: Record<string, unknown>) => void | Promise<unknown> | unknown;

  /**
   * Callback function to be called when the API response is received.
   */
  onResponse?: (response: Response) => void | Promise<void>;

  /**
   * Callback function to be called when the assistant message is finished streaming.
   */
  onFinish?: (message: Message, reason: string) => void;

  /**
   * Callback function to be called when an error is encountered.
   */
  onError?: (error: Error) => void;

  /**
   * HTTP headers to be sent with the API request.
   */
  headers?: Record<string, string> | HeadersInit;

  /**
   * Extra body object to be sent with the API request.
   */
  body?: object;

  /**
   * Maximum number of sequential LLM calls (steps), e.g. when you use tool calls.
   * Default is 1.
   */
  maxSteps?: number;
}

export interface UseMessageStreamHelpers {
  /** Current messages in the chat */
  messages: Message[];

  /** The error object of the API request */
  error: undefined | Error;

  /**
   * Append a user message to the chat list. This triggers the API call to fetch
   * the assistant's response.
   */
  append: (message: Message | string) => Promise<void>;

  /**
   * Reload the last AI chat response for the given chat history.
   */
  reload: () => Promise<void>;

  /**
   * Abort the current request immediately.
   */
  stop: () => void;

  /**
   * Update the `messages` state locally.
   */
  setMessages: (messages: Message[] | ((messages: Message[]) => Message[])) => void;

  /** The current value of the input */
  input: string;

  /** setState-powered method to update the input value */
  setInput: React.Dispatch<React.SetStateAction<string>>;

  /** An input/textarea-ready onChange handler to control the value of the input */
  handleInputChange: (
    e: React.ChangeEvent<HTMLInputElement> | React.ChangeEvent<HTMLTextAreaElement>
  ) => void;

  /** Form submission handler to automatically reset input and append a user message */
  handleSubmit: (event?: { preventDefault?: () => void }) => void;

  /** Current chat state (idle, thinking, streaming, waiting for user input) */
  chatState: ChatState;

  /** Add a tool result to a tool call */
  addToolResult: ({ toolCallId, result }: { toolCallId: string; result: unknown }) => void;

  /** Modify body (session id and/or work dir mid-stream) **/
  updateMessageStreamBody?: (newBody: object) => void;

  notifications: NotificationEvent[];

  /** Current model info from the backend */
  currentModelInfo: { model: string; mode: string } | null;

  /** Session metadata including token counts */
  sessionMetadata: SessionMetadata | null;

  /** Clear error state */
  setError: (error: Error | undefined) => void;
}

/**
 * Hook for streaming messages directly from the server using the native Goose message format
 */
export function useMessageStream({
  api = '/api/chat/reply',
  id,
  initialMessages = [],
  initialInput = '',
  onResponse,
  onFinish,
  onError,
  headers,
  body,
  maxSteps = 1,
}: UseMessageStreamOptions = {}): UseMessageStreamHelpers {
  // Generate a unique id for the chat if not provided
  const hookId = useId();
  const idKey = id ?? hookId;
  const chatKey = typeof api === 'string' ? [api, idKey] : idKey;

  // Store the chat state in SWR, using the chatId as the key to share states
  const { data: messages, mutate } = useSWR<Message[]>([chatKey, 'messages'], null, {
    fallbackData: initialMessages,
  });

  const [notifications, setNotifications] = useState<NotificationEvent[]>([]);
  const [currentModelInfo, setCurrentModelInfo] = useState<{ model: string; mode: string } | null>(
    null
  );
  const [sessionMetadata, setSessionMetadata] = useState<SessionMetadata | null>(null);

  // expose a way to update the body so we can update the session id when CLE occurs
  const updateMessageStreamBody = useCallback((newBody: object) => {
    extraMetadataRef.current.body = {
      ...extraMetadataRef.current.body,
      ...newBody,
    };
  }, []);

  // Keep the latest messages in a ref
  const messagesRef = useRef<Message[]>(messages || []);
  useEffect(() => {
    messagesRef.current = messages || [];
  }, [messages]);

  // Track chat state (idle, thinking, streaming, waiting for user input)
  const { data: chatState = ChatState.Idle, mutate: mutateChatState } = useSWR<ChatState>(
    [chatKey, 'chatState'],
    null
  );

  const { data: error = undefined, mutate: setError } = useSWR<undefined | Error>(
    [chatKey, 'error'],
    null
  );

  // Abort controller to cancel the current API call
  const abortControllerRef = useRef<AbortController | null>(null);

  // Extra metadata for requests
  const extraMetadataRef = useRef({
    headers,
    body,
  });

  useEffect(() => {
    extraMetadataRef.current = {
      headers,
      body,
    };
  }, [headers, body]);

  // TODO: not this?
  const [, forceUpdate] = useReducer((x) => x + 1, 0);

  // Process the SSE stream from the server
  const processMessageStream = useCallback(
    async (response: Response, currentMessages: Message[]) => {
      if (!response.body) {
        throw new Error('Response body is empty');
      }

      const reader = response.body.getReader();
      const decoder = new TextDecoder();
      let buffer = '';

      try {
        let running = true;
        while (running) {
          const { done, value } = await reader.read();
          if (done) {
            running = false;
            break;
          }

          // Decode the chunk and add it to our buffer
          buffer += decoder.decode(value, { stream: true });

          // Process complete SSE events
          const events = buffer.split('\n\n');
          buffer = events.pop() || ''; // Keep the last incomplete event in the buffer

          for (const event of events) {
            if (event.startsWith('data: ')) {
              try {
                const data = event.slice(6); // Remove 'data: ' prefix
                const parsedEvent = JSON.parse(data) as MessageEvent;

                switch (parsedEvent.type) {
                  case 'Message': {
                    // Transition from waiting to streaming on first message
                    mutateChatState(ChatState.Streaming);

                    // Create a new message object with the properties preserved or defaulted
                    const newMessage: Message = {
                      ...parsedEvent.message,
                      id: parsedEvent.message.id || undefined,
                      role: parsedEvent.message.role as Role,
                      created: parsedEvent.message.created || Date.now(),
                      content: parsedEvent.message.content || [],
                    };

                    // Update messages with the new message
                    if (
                      newMessage.id &&
                      currentMessages.length > 0 &&
                      currentMessages[currentMessages.length - 1].id === newMessage.id
                    ) {
                      // If the last message has the same ID, update it instead of adding a new one
                      const lastMessage = currentMessages[currentMessages.length - 1];
                      lastMessage.content = [...lastMessage.content, ...newMessage.content];
                      forceUpdate();
                    } else {
                      currentMessages = [...currentMessages, newMessage];
                    }

                    // Check if this message contains tool confirmation requests
                    const hasToolConfirmation = newMessage.content.some(
                      (content) => content.type === 'toolConfirmationRequest'
                    );

                    if (hasToolConfirmation) {
                      mutateChatState(ChatState.WaitingForUserInput);
                    }

                    mutate(currentMessages, false);
                    break;
                  }

                  case 'Notification': {
                    const newNotification = {
                      ...parsedEvent,
                    };
                    setNotifications((prev) => [...prev, newNotification]);
                    break;
                  }

                  case 'ModelChange': {
                    // Update the current model in the frontend
                    const modelInfo = {
                      model: parsedEvent.model,
                      mode: parsedEvent.mode,
                    };
                    setCurrentModelInfo(modelInfo);
                    break;
                  }

                  case 'Error': {
                    // Always throw the error so it gets caught and sets the error state
                    // This ensures the retry UI appears for ALL errors
                    throw new Error(parsedEvent.error);
                  }

                  case 'Finish': {
                    // Call onFinish with the last message if available
                    if (onFinish && currentMessages.length > 0) {
                      const lastMessage = currentMessages[currentMessages.length - 1];
                      onFinish(lastMessage, parsedEvent.reason);
                    }

                    // Fetch updated session metadata with token counts
                    const sessionId = (extraMetadataRef.current.body as Record<string, unknown>)
                      ?.session_id as string;
                    if (sessionId) {
                      try {
                        const sessionResponse = await getSessionHistory({
                          path: { session_id: sessionId },
                        });

                        if (sessionResponse.data?.metadata) {
                          setSessionMetadata(sessionResponse.data?.metadata);
                        }
                      } catch (error) {
                        console.error('Failed to fetch session metadata:', error);
                      }
                    }
                    break;
                  }
                }
              } catch (e) {
                console.error('Error parsing SSE event:', e);
                if (onError && e instanceof Error) {
                  onError(e);
                }
                // Don't re-throw here, let the error be handled by the outer catch
                // Instead, set the error state directly
                if (e instanceof Error) {
                  setError(e);
                }
              }
            }
          }
        }
      } catch (e) {
        if (e instanceof Error && e.name !== 'AbortError') {
          console.error('Error reading SSE stream:', e);
          if (onError) {
            onError(e);
          }
          // Re-throw the error so it gets caught by sendRequest and sets the error state
          throw e;
        }
      } finally {
        reader.releaseLock();
      }

      return currentMessages;
    },
    [mutate, mutateChatState, onFinish, onError, forceUpdate, setError]
  );

  // Send a request to the server
  const sendRequest = useCallback(
    async (requestMessages: Message[]) => {
      try {
        mutateChatState(ChatState.Thinking); // Start in thinking state
        setError(undefined);

        // Create abort controller
        const abortController = new AbortController();
        abortControllerRef.current = abortController;

        // Send request to the server
        const response = await fetch(api, {
          method: 'POST',
          headers: {
            'Content-Type': 'application/json',
            'X-Secret-Key': await window.electron.getSecretKey(),
            ...extraMetadataRef.current.headers,
          },
          body: JSON.stringify({
            messages: requestMessages,
            ...extraMetadataRef.current.body,
          }),
          signal: abortController.signal,
        });

        if (onResponse) {
          await onResponse(response);
        }

        if (!response.ok) {
          const text = await response.text();
          throw new Error(text || `Error ${response.status}: ${response.statusText}`);
        }

        // Process the SSE stream
        const updatedMessages = await processMessageStream(response, requestMessages);

        // Auto-submit when all tool calls in the last assistant message have results
        if (maxSteps > 1 && updatedMessages.length > requestMessages.length) {
          const lastMessage = updatedMessages[updatedMessages.length - 1];
          if (lastMessage.role === 'assistant' && hasCompletedToolCalls(lastMessage)) {
            // Count trailing assistant messages to prevent infinite loops
            let assistantCount = 0;
            for (let i = updatedMessages.length - 1; i >= 0; i--) {
              if (updatedMessages[i].role === 'assistant') {
                assistantCount++;
              } else {
                break;
              }
            }

            if (assistantCount < maxSteps) {
              await sendRequest(updatedMessages);
            }
          }
        }

        abortControllerRef.current = null;
      } catch (err) {
        // Ignore abort errors as they are expected
        if (err instanceof Error && err.name === 'AbortError') {
          abortControllerRef.current = null;
          return;
        }

        if (onError && err instanceof Error) {
          onError(err);
        }

        setError(err as Error);
      } finally {
        // Check if the last message has pending tool confirmations
        const currentMessages = messagesRef.current;
        const lastMessage = currentMessages[currentMessages.length - 1];
        const hasPendingToolConfirmation = lastMessage?.content.some(
          (content) => content.type === 'toolConfirmationRequest'
        );

        if (hasPendingToolConfirmation) {
          mutateChatState(ChatState.WaitingForUserInput);
        } else {
          mutateChatState(ChatState.Idle);
        }
      }
    },

    [api, processMessageStream, mutateChatState, setError, onResponse, onError, maxSteps]
  );

  // Append a new message and send request
  const append = useCallback(
    async (message: Message | string) => {
      // If a string is passed, convert it to a Message object
      const messageToAppend = typeof message === 'string' ? createUserMessage(message) : message;

      // If we were waiting for user input and user provides input, transition away from that state
      if (chatState === ChatState.WaitingForUserInput) {
        mutateChatState(ChatState.Thinking);
      }

      const currentMessages = [...messagesRef.current, messageToAppend];
      mutate(currentMessages, false);
      await sendRequest(currentMessages);
    },
    [mutate, sendRequest, chatState, mutateChatState]
  );

  // Reload the last message
  const reload = useCallback(async () => {
    const currentMessages = messagesRef.current;
    if (currentMessages.length === 0) {
      return;
    }

    // Remove last assistant message if present
    const lastMessage = currentMessages[currentMessages.length - 1];
    const messagesToSend =
      lastMessage.role === 'assistant' ? currentMessages.slice(0, -1) : currentMessages;

    await sendRequest(messagesToSend);
  }, [sendRequest]);

  // Stop the current request
  const stop = useCallback(() => {
    if (abortControllerRef.current) {
      abortControllerRef.current.abort();
      abortControllerRef.current = null;
    }
  }, []);

  // Set messages directly
  const setMessages = useCallback(
    (messagesOrFn: Message[] | ((messages: Message[]) => Message[])) => {
      if (typeof messagesOrFn === 'function') {
        const newMessages = messagesOrFn(messagesRef.current);
        mutate(newMessages, false);
        messagesRef.current = newMessages;
      } else {
        mutate(messagesOrFn, false);
        messagesRef.current = messagesOrFn;
      }
    },
    [mutate]
  );

  // Input state and handlers
  const [input, setInput] = useState(initialInput);

  const handleInputChange = useCallback(
    (e: React.ChangeEvent<HTMLInputElement> | React.ChangeEvent<HTMLTextAreaElement>) => {
      setInput(e.target.value);
    },
    []
  );

  const handleSubmit = useCallback(
    async (event?: { preventDefault?: () => void }) => {
      event?.preventDefault?.();
      if (!input.trim()) return;

      await append(input);
      setInput('');
    },
    [input, append]
  );

  // Add tool result to a message
  const addToolResult = useCallback(
    ({ toolCallId, result }: { toolCallId: string; result: unknown }) => {
      const currentMessages = messagesRef.current;

      // Find the last assistant message with the tool call
      let lastAssistantIndex = -1;
      for (let i = currentMessages.length - 1; i >= 0; i--) {
        if (currentMessages[i].role === 'assistant') {
          const toolRequests = currentMessages[i].content.filter(
            (content) => content.type === 'toolRequest' && content.id === toolCallId
          );
          if (toolRequests.length > 0) {
            lastAssistantIndex = i;
            break;
          }
        }
      }

      if (lastAssistantIndex === -1) return;

      // Create a tool response message
      const toolResponseMessage: Message = {
        id: generateMessageId(),
        role: 'user' as const,
        created: Math.floor(Date.now() / 1000),
        content: [
          {
            type: 'toolResponse' as const,
            id: toolCallId,
            toolResult: {
              status: 'success' as const,
              value: Array.isArray(result)
                ? result
                : [{ type: 'text' as const, text: String(result), priority: 0 }],
            },
          },
        ],
      };

      // Insert the tool response after the assistant message
      const updatedMessages = [
        ...currentMessages.slice(0, lastAssistantIndex + 1),
        toolResponseMessage,
        ...currentMessages.slice(lastAssistantIndex + 1),
      ];

      mutate(updatedMessages, false);
      messagesRef.current = updatedMessages;

      // Auto-submit if we have tool results
      if (maxSteps > 1) {
        sendRequest(updatedMessages);
      }
    },
    [mutate, maxSteps, sendRequest]
  );

  return {
    messages: messages || [],
    error,
    append,
    reload,
    stop,
    setMessages,
    input,
    setInput,
    handleInputChange,
    handleSubmit,
    chatState,
    addToolResult,
    updateMessageStreamBody,
    notifications,
    currentModelInfo,
    sessionMetadata,
    setError,
  };
}<|MERGE_RESOLUTION|>--- conflicted
+++ resolved
@@ -1,12 +1,7 @@
 import { useCallback, useEffect, useId, useReducer, useRef, useState } from 'react';
 import useSWR from 'swr';
-<<<<<<< HEAD
 import { createUserMessage, hasCompletedToolCalls, Message, Role } from '../types/message';
-import { getSessionHistory } from '../api';
-=======
-import { createUserMessage, hasCompletedToolCalls, Message } from '../types/message';
 import { getSessionHistory, SessionMetadata } from '../api';
->>>>>>> 72eaa20d
 import { ChatState } from '../types/chatState';
 
 let messageIdCounter = 0;
