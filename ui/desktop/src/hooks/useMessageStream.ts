import { useState, useCallback, useEffect, useRef, useId, useReducer } from 'react';
import useSWR from 'swr';
import { getSecretKey } from '../config';
import { Message, createUserMessage, hasCompletedToolCalls } from '../types/message';
import { getSessionHistory } from '../api';
import { ChatState } from '../types/chatState';

let messageIdCounter = 0;

function generateMessageId(): string {
  return `msg-${Date.now()}-${++messageIdCounter}`;
}

// Ensure TextDecoder is available in the global scope
const TextDecoder = globalThis.TextDecoder;

type JsonValue = string | number | boolean | null | JsonValue[] | { [key: string]: JsonValue };

export interface SessionMetadata {
  workingDir: string;
  description: string;
  scheduleId: string | null;
  messageCount: number;
  totalTokens: number | null;
  inputTokens: number | null;
  outputTokens: number | null;
  accumulatedTotalTokens: number | null;
  accumulatedInputTokens: number | null;
  accumulatedOutputTokens: number | null;
}

export interface NotificationEvent {
  type: 'Notification';
  request_id: string;
  message: {
    method: string;
    params: {
      [key: string]: JsonValue;
    };
  };
}

// Event types for SSE stream
type MessageEvent =
  | { type: 'Message'; message: Message }
  | { type: 'Error'; error: string }
  | { type: 'Finish'; reason: string }
  | { type: 'ModelChange'; model: string; mode: string }
  | NotificationEvent;

export interface UseMessageStreamOptions {
  /**
   * The API endpoint that accepts a `{ messages: Message[] }` object and returns
   * a stream of messages. Defaults to `/api/chat/reply`.
   */
  api?: string;

  /**
   * A unique identifier for the chat. If not provided, a random one will be
   * generated. When provided, the hook with the same `id` will
   * have shared states across components.
   */
  id?: string;

  /**
   * Initial messages of the chat. Useful to load an existing chat history.
   */
  initialMessages?: Message[];

  /**
   * Initial input of the chat.
   */
  initialInput?: string;

  /**
   * Callback function to be called when a tool call is received.
   * You can optionally return a result for the tool call.
   */
  _onToolCall?: (toolCall: Record<string, unknown>) => void | Promise<unknown> | unknown;

  /**
   * Callback function to be called when the API response is received.
   */
  onResponse?: (response: Response) => void | Promise<void>;

  /**
   * Callback function to be called when the assistant message is finished streaming.
   */
  onFinish?: (message: Message, reason: string) => void;

  /**
   * Callback function to be called when an error is encountered.
   */
  onError?: (error: Error) => void;

  /**
   * HTTP headers to be sent with the API request.
   */
  headers?: Record<string, string> | HeadersInit;

  /**
   * Extra body object to be sent with the API request.
   */
  body?: object;

  /**
   * Maximum number of sequential LLM calls (steps), e.g. when you use tool calls.
   * Default is 1.
   */
  maxSteps?: number;
}

export interface UseMessageStreamHelpers {
  /** Current messages in the chat */
  messages: Message[];

  /** The error object of the API request */
  error: undefined | Error;

  /**
   * Append a user message to the chat list. This triggers the API call to fetch
   * the assistant's response.
   */
  append: (message: Message | string) => Promise<void>;

  /**
   * Reload the last AI chat response for the given chat history.
   */
  reload: () => Promise<void>;

  /**
   * Abort the current request immediately.
   */
  stop: () => void;

  /**
   * Update the `messages` state locally.
   */
  setMessages: (messages: Message[] | ((messages: Message[]) => Message[])) => void;

  /** The current value of the input */
  input: string;

  /** setState-powered method to update the input value */
  setInput: React.Dispatch<React.SetStateAction<string>>;

  /** An input/textarea-ready onChange handler to control the value of the input */
  handleInputChange: (
    e: React.ChangeEvent<HTMLInputElement> | React.ChangeEvent<HTMLTextAreaElement>
  ) => void;

  /** Form submission handler to automatically reset input and append a user message */
  handleSubmit: (event?: { preventDefault?: () => void }) => void;

  /** Current chat state (idle, thinking, streaming, waiting for user input) */
  chatState: ChatState;

  /** Add a tool result to a tool call */
  addToolResult: ({ toolCallId, result }: { toolCallId: string; result: unknown }) => void;

  /** Modify body (session id and/or work dir mid-stream) **/
  updateMessageStreamBody?: (newBody: object) => void;

  notifications: NotificationEvent[];

  /** Current model info from the backend */
  currentModelInfo: { model: string; mode: string } | null;

  /** Session metadata including token counts */
  sessionMetadata: SessionMetadata | null;

  /** Clear error state */
  setError: (error: Error | undefined) => void;
}

/**
 * Hook for streaming messages directly from the server using the native Goose message format
 */
export function useMessageStream({
  api = '/api/chat/reply',
  id,
  initialMessages = [],
  initialInput = '',
  onResponse,
  onFinish,
  onError,
  headers,
  body,
  maxSteps = 1,
}: UseMessageStreamOptions = {}): UseMessageStreamHelpers {
  // Generate a unique id for the chat if not provided
  const hookId = useId();
  const idKey = id ?? hookId;
  const chatKey = typeof api === 'string' ? [api, idKey] : idKey;

  // Store the chat state in SWR, using the chatId as the key to share states
  const { data: messages, mutate } = useSWR<Message[]>([chatKey, 'messages'], null, {
    fallbackData: initialMessages,
  });

  const [notifications, setNotifications] = useState<NotificationEvent[]>([]);
  const [currentModelInfo, setCurrentModelInfo] = useState<{ model: string; mode: string } | null>(
    null
  );
  const [sessionMetadata, setSessionMetadata] = useState<SessionMetadata | null>(null);

  // expose a way to update the body so we can update the session id when CLE occurs
  const updateMessageStreamBody = useCallback((newBody: object) => {
    extraMetadataRef.current.body = {
      ...extraMetadataRef.current.body,
      ...newBody,
    };
  }, []);

  // Keep the latest messages in a ref
  const messagesRef = useRef<Message[]>(messages || []);
  useEffect(() => {
    messagesRef.current = messages || [];
  }, [messages]);

  // Track chat state (idle, thinking, streaming, waiting for user input)
  const { data: chatState = ChatState.Idle, mutate: mutateChatState } = useSWR<ChatState>(
    [chatKey, 'chatState'],
    null
  );

  const { data: error = undefined, mutate: setError } = useSWR<undefined | Error>(
    [chatKey, 'error'],
    null
  );

  // Abort controller to cancel the current API call
  const abortControllerRef = useRef<AbortController | null>(null);

  // Extra metadata for requests
  const extraMetadataRef = useRef({
    headers,
    body,
  });

  useEffect(() => {
    extraMetadataRef.current = {
      headers,
      body,
    };
  }, [headers, body]);

  // TODO: not this?
  const [, forceUpdate] = useReducer((x) => x + 1, 0);

  // Process the SSE stream from the server
  const processMessageStream = useCallback(
    async (response: Response, currentMessages: Message[]) => {
      if (!response.body) {
        throw new Error('Response body is empty');
      }

      const reader = response.body.getReader();
      const decoder = new TextDecoder();
      let buffer = '';

      try {
        let running = true;
        while (running) {
          const { done, value } = await reader.read();
          if (done) {
            running = false;
            break;
          }

          // Decode the chunk and add it to our buffer
          buffer += decoder.decode(value, { stream: true });

          // Process complete SSE events
          const events = buffer.split('\n\n');
          buffer = events.pop() || ''; // Keep the last incomplete event in the buffer

          for (const event of events) {
            if (event.startsWith('data: ')) {
              try {
                const data = event.slice(6); // Remove 'data: ' prefix
                const parsedEvent = JSON.parse(data) as MessageEvent;

                switch (parsedEvent.type) {
                  case 'Message': {
                    // Transition from waiting to streaming on first message
                    mutateChatState(ChatState.Streaming);

                    // Create a new message object with the properties preserved or defaulted
                    const newMessage = {
                      ...parsedEvent.message,
                      // Ensure the message has an ID - if not provided, generate one
                      id: parsedEvent.message.id || generateMessageId(),
                      // Only set to true if it's undefined (preserve false values)
                      display:
                        parsedEvent.message.display === undefined
                          ? true
                          : parsedEvent.message.display,
                      sendToLLM:
                        parsedEvent.message.sendToLLM === undefined
                          ? true
                          : parsedEvent.message.sendToLLM,
                    };

                    // Update messages with the new message
                    if (
                      newMessage.id &&
                      currentMessages.length > 0 &&
                      currentMessages[currentMessages.length - 1].id === newMessage.id
                    ) {
                      // If the last message has the same ID, update it instead of adding a new one
                      const lastMessage = currentMessages[currentMessages.length - 1];
                      lastMessage.content = [...lastMessage.content, ...newMessage.content];
                      forceUpdate();
                    } else {
                      currentMessages = [...currentMessages, newMessage];
                    }

                    // Check if this message contains tool confirmation requests
                    const hasToolConfirmation = newMessage.content.some(
                      (content) => content.type === 'toolConfirmationRequest'
                    );

                    if (hasToolConfirmation) {
                      mutateChatState(ChatState.WaitingForUserInput);
                    }

                    mutate(currentMessages, false);
                    break;
                  }

                  case 'Notification': {
                    const newNotification = {
                      ...parsedEvent,
                    };
                    setNotifications((prev) => [...prev, newNotification]);
                    break;
                  }

                  case 'ModelChange': {
                    // Update the current model in the frontend
                    const modelInfo = {
                      model: parsedEvent.model,
                      mode: parsedEvent.mode,
                    };
                    setCurrentModelInfo(modelInfo);
                    break;
                  }

                  case 'Error': {
                    // Check if this is a token limit error (more specific detection)
                    const errorMessage = parsedEvent.error;
                    const isTokenLimitError =
                      errorMessage &&
                      ((errorMessage.toLowerCase().includes('token') &&
                        errorMessage.toLowerCase().includes('limit')) ||
                        (errorMessage.toLowerCase().includes('context') &&
                          errorMessage.toLowerCase().includes('length') &&
                          errorMessage.toLowerCase().includes('exceeded')));

                    // If this is a token limit error, create a contextLengthExceeded message instead of throwing
                    if (isTokenLimitError) {
                      const contextMessage: Message = {
                        id: generateMessageId(),
                        role: 'assistant',
                        created: Math.floor(Date.now() / 1000),
                        content: [
                          {
                            type: 'contextLengthExceeded',
                            msg: errorMessage,
                          },
                        ],
                        display: true,
                        sendToLLM: false,
                      };

                      currentMessages = [...currentMessages, contextMessage];
                      mutate(currentMessages, false);

                      // Clear any existing error state since we handled this as a context message
                      setError(undefined);
                      break; // Don't throw error, just add the message
                    }

                    // For non-token-limit errors, still throw the error
                    const error = new Error(parsedEvent.error);
                    throw error;
                  }

                  case 'Finish': {
                    // Call onFinish with the last message if available
                    if (onFinish && currentMessages.length > 0) {
                      const lastMessage = currentMessages[currentMessages.length - 1];
                      onFinish(lastMessage, parsedEvent.reason);
                    }

                    // Fetch updated session metadata with token counts
                    const sessionId = (extraMetadataRef.current.body as Record<string, unknown>)
                      ?.session_id as string;
                    if (sessionId) {
                      try {
                        const sessionResponse = await getSessionHistory({
                          path: { session_id: sessionId },
                        });

                        if (sessionResponse.data?.metadata) {
                          setSessionMetadata({
                            workingDir: sessionResponse.data.metadata.working_dir,
                            description: sessionResponse.data.metadata.description,
                            scheduleId: sessionResponse.data.metadata.schedule_id || null,
                            messageCount: sessionResponse.data.metadata.message_count,
                            totalTokens: sessionResponse.data.metadata.total_tokens || null,
                            inputTokens: sessionResponse.data.metadata.input_tokens || null,
                            outputTokens: sessionResponse.data.metadata.output_tokens || null,
                            accumulatedTotalTokens:
                              sessionResponse.data.metadata.accumulated_total_tokens || null,
                            accumulatedInputTokens:
                              sessionResponse.data.metadata.accumulated_input_tokens || null,
                            accumulatedOutputTokens:
                              sessionResponse.data.metadata.accumulated_output_tokens || null,
                          });
                        }
                      } catch (error) {
                        console.error('Failed to fetch session metadata:', error);
                      }
                    }
                    break;
                  }
                }
              } catch (e) {
                console.error('Error parsing SSE event:', e);
                if (onError && e instanceof Error) {
                  onError(e);
                }
                // Don't re-throw here, let the error be handled by the outer catch
                // Instead, set the error state directly
                if (e instanceof Error) {
                  setError(e);
                }
              }
            }
          }
        }
      } catch (e) {
        if (e instanceof Error && e.name !== 'AbortError') {
          console.error('Error reading SSE stream:', e);
          if (onError) {
            onError(e);
          }
          // Re-throw the error so it gets caught by sendRequest and sets the error state
          throw e;
        }
      } finally {
        reader.releaseLock();
      }

      return currentMessages;
    },
    [mutate, mutateChatState, onFinish, onError, forceUpdate, setError]
  );

  // Send a request to the server
  const sendRequest = useCallback(
    async (requestMessages: Message[]) => {
      try {
<<<<<<< HEAD
        mutateChatState(ChatState.Thinking); // Start in thinking state
=======
        mutateLoading(true);
        mutateWaiting(true); // Start in waiting state
        mutateStreaming(false);
>>>>>>> 64d311c7
        setError(undefined);

        // Create abort controller
        const abortController = new AbortController();
        abortControllerRef.current = abortController;

        // Filter out messages where sendToLLM is explicitly false
        const filteredMessages = requestMessages.filter((message) => message.sendToLLM !== false);

        // Send request to the server
        const response = await fetch(api, {
          method: 'POST',
          headers: {
            'Content-Type': 'application/json',
            'X-Secret-Key': getSecretKey(),
            ...extraMetadataRef.current.headers,
          },
          body: JSON.stringify({
            messages: filteredMessages,
            ...extraMetadataRef.current.body,
          }),
          signal: abortController.signal,
        });

        if (onResponse) {
          await onResponse(response);
        }

        if (!response.ok) {
          const text = await response.text();
          throw new Error(text || `Error ${response.status}: ${response.statusText}`);
        }

        // Process the SSE stream
        const updatedMessages = await processMessageStream(response, requestMessages);

        // Auto-submit when all tool calls in the last assistant message have results
        if (maxSteps > 1 && updatedMessages.length > requestMessages.length) {
          const lastMessage = updatedMessages[updatedMessages.length - 1];
          if (lastMessage.role === 'assistant' && hasCompletedToolCalls(lastMessage)) {
            // Count trailing assistant messages to prevent infinite loops
            let assistantCount = 0;
            for (let i = updatedMessages.length - 1; i >= 0; i--) {
              if (updatedMessages[i].role === 'assistant') {
                assistantCount++;
              } else {
                break;
              }
            }

            if (assistantCount < maxSteps) {
              await sendRequest(updatedMessages);
            }
          }
        }

        abortControllerRef.current = null;
      } catch (err) {
        // Ignore abort errors as they are expected
        if (err instanceof Error && err.name === 'AbortError') {
          abortControllerRef.current = null;
          return;
        }

        if (onError && err instanceof Error) {
          onError(err);
        }

        setError(err as Error);
      } finally {
        // Check if the last message has pending tool confirmations
        const currentMessages = messagesRef.current;
        const lastMessage = currentMessages[currentMessages.length - 1];
        const hasPendingToolConfirmation = lastMessage?.content.some(
          (content) => content.type === 'toolConfirmationRequest'
        );

        if (hasPendingToolConfirmation) {
          mutateChatState(ChatState.WaitingForUserInput);
        } else {
          mutateChatState(ChatState.Idle);
        }
      }
    },
    // eslint-disable-next-line react-hooks/exhaustive-deps
<<<<<<< HEAD
    [api, processMessageStream, mutateChatState, setError, onResponse, onError, maxSteps]
=======
    [
      api,
      processMessageStream,
      mutateLoading,
      mutateWaiting,
      mutateStreaming,
      setError,
      onResponse,
      onError,
      maxSteps,
    ]
>>>>>>> 64d311c7
  );

  // Append a new message and send request
  const append = useCallback(
    async (message: Message | string) => {
      // If a string is passed, convert it to a Message object
      const messageToAppend = typeof message === 'string' ? createUserMessage(message) : message;

      // If we were waiting for user input and user provides input, transition away from that state
      if (chatState === ChatState.WaitingForUserInput) {
        mutateChatState(ChatState.Thinking);
      }

      const currentMessages = [...messagesRef.current, messageToAppend];
      mutate(currentMessages, false);
      await sendRequest(currentMessages);
    },
    [mutate, sendRequest, chatState, mutateChatState]
  );

  // Reload the last message
  const reload = useCallback(async () => {
    const currentMessages = messagesRef.current;
    if (currentMessages.length === 0) {
      return;
    }

    // Remove last assistant message if present
    const lastMessage = currentMessages[currentMessages.length - 1];
    const messagesToSend =
      lastMessage.role === 'assistant' ? currentMessages.slice(0, -1) : currentMessages;

    await sendRequest(messagesToSend);
  }, [sendRequest]);

  // Stop the current request
  const stop = useCallback(() => {
    if (abortControllerRef.current) {
      abortControllerRef.current.abort();
      abortControllerRef.current = null;
    }
  }, []);

  // Set messages directly
  const setMessages = useCallback(
    (messagesOrFn: Message[] | ((messages: Message[]) => Message[])) => {
      if (typeof messagesOrFn === 'function') {
        const newMessages = messagesOrFn(messagesRef.current);
        mutate(newMessages, false);
        messagesRef.current = newMessages;
      } else {
        mutate(messagesOrFn, false);
        messagesRef.current = messagesOrFn;
      }
    },
    [mutate]
  );

  // Input state and handlers
  const [input, setInput] = useState(initialInput);

  const handleInputChange = useCallback(
    (e: React.ChangeEvent<HTMLInputElement> | React.ChangeEvent<HTMLTextAreaElement>) => {
      setInput(e.target.value);
    },
    []
  );

  const handleSubmit = useCallback(
    async (event?: { preventDefault?: () => void }) => {
      event?.preventDefault?.();
      if (!input.trim()) return;

      await append(input);
      setInput('');
    },
    [input, append]
  );

  // Add tool result to a message
  const addToolResult = useCallback(
    ({ toolCallId, result }: { toolCallId: string; result: unknown }) => {
      const currentMessages = messagesRef.current;

      // Find the last assistant message with the tool call
      let lastAssistantIndex = -1;
      for (let i = currentMessages.length - 1; i >= 0; i--) {
        if (currentMessages[i].role === 'assistant') {
          const toolRequests = currentMessages[i].content.filter(
            (content) => content.type === 'toolRequest' && content.id === toolCallId
          );
          if (toolRequests.length > 0) {
            lastAssistantIndex = i;
            break;
          }
        }
      }

      if (lastAssistantIndex === -1) return;

      // Create a tool response message
      const toolResponseMessage: Message = {
        id: generateMessageId(),
        role: 'user' as const,
        created: Math.floor(Date.now() / 1000),
        content: [
          {
            type: 'toolResponse' as const,
            id: toolCallId,
            toolResult: {
              status: 'success' as const,
              value: Array.isArray(result)
                ? result
                : [{ type: 'text' as const, text: String(result), priority: 0 }],
            },
          },
        ],
      };

      // Insert the tool response after the assistant message
      const updatedMessages = [
        ...currentMessages.slice(0, lastAssistantIndex + 1),
        toolResponseMessage,
        ...currentMessages.slice(lastAssistantIndex + 1),
      ];

      mutate(updatedMessages, false);
      messagesRef.current = updatedMessages;

      // Auto-submit if we have tool results
      if (maxSteps > 1) {
        sendRequest(updatedMessages);
      }
    },
    [mutate, maxSteps, sendRequest]
  );

  return {
    messages: messages || [],
    error,
    append,
    reload,
    stop,
    setMessages,
    input,
    setInput,
    handleInputChange,
    handleSubmit,
    chatState,
    addToolResult,
    updateMessageStreamBody,
    notifications,
    currentModelInfo,
    sessionMetadata,
    setError,
  };
}<|MERGE_RESOLUTION|>--- conflicted
+++ resolved
@@ -463,13 +463,7 @@
   const sendRequest = useCallback(
     async (requestMessages: Message[]) => {
       try {
-<<<<<<< HEAD
         mutateChatState(ChatState.Thinking); // Start in thinking state
-=======
-        mutateLoading(true);
-        mutateWaiting(true); // Start in waiting state
-        mutateStreaming(false);
->>>>>>> 64d311c7
         setError(undefined);
 
         // Create abort controller
@@ -555,21 +549,7 @@
       }
     },
     // eslint-disable-next-line react-hooks/exhaustive-deps
-<<<<<<< HEAD
     [api, processMessageStream, mutateChatState, setError, onResponse, onError, maxSteps]
-=======
-    [
-      api,
-      processMessageStream,
-      mutateLoading,
-      mutateWaiting,
-      mutateStreaming,
-      setError,
-      onResponse,
-      onError,
-      maxSteps,
-    ]
->>>>>>> 64d311c7
   );
 
   // Append a new message and send request
