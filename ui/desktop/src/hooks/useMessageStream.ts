--- conflicted
+++ resolved
@@ -1,15 +1,11 @@
 import { useCallback, useEffect, useId, useReducer, useRef, useState } from 'react';
 import useSWR from 'swr';
-<<<<<<< HEAD
-import { createUserMessage, hasCompletedToolCalls } from '../types/message';
-=======
 import {
   createUserMessage,
   getThinkingMessage,
   getCompactingMessage,
   hasCompletedToolCalls,
 } from '../types/message';
->>>>>>> 044b227f
 import { Conversation, Message, Role } from '../api';
 
 import { getSession, Session } from '../api';
@@ -334,15 +330,12 @@
                       mutateChatState(ChatState.WaitingForUserInput);
                     }
 
-<<<<<<< HEAD
-=======
                     if (getCompactingMessage(newMessage)) {
                       mutateChatState(ChatState.Compacting);
                     } else if (getThinkingMessage(newMessage)) {
                       mutateChatState(ChatState.Thinking);
                     }
 
->>>>>>> 044b227f
                     mutate(currentMessages, false);
                     break;
                   }
