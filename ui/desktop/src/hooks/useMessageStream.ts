import { useState, useCallback, useEffect, useRef, useId, useReducer } from 'react';
import useSWR from 'swr';
import { getSecretKey } from '../config';
import { Message, createUserMessage, hasCompletedToolCalls } from '../types/message';
import { getSessionHistory } from '../api';

// Ensure TextDecoder is available in the global scope
const TextDecoder = globalThis.TextDecoder;

type JsonValue = string | number | boolean | null | JsonValue[] | { [key: string]: JsonValue };

export interface SessionMetadata {
  workingDir: string;
  description: string;
  scheduleId: string | null;
  messageCount: number;
  totalTokens: number | null;
  inputTokens: number | null;
  outputTokens: number | null;
  accumulatedTotalTokens: number | null;
  accumulatedInputTokens: number | null;
  accumulatedOutputTokens: number | null;
}

export interface NotificationEvent {
  type: 'Notification';
  request_id: string;
  message: {
    method: string;
    params: {
      [key: string]: JsonValue;
    };
  };
}

// Event types for SSE stream
type MessageEvent =
  | { type: 'Message'; message: Message }
  | { type: 'Error'; error: string }
  | { type: 'Finish'; reason: string }
  | { type: 'ModelChange'; model: string; mode: string }
  | NotificationEvent;

export interface UseMessageStreamOptions {
  /**
   * The API endpoint that accepts a `{ messages: Message[] }` object and returns
   * a stream of messages. Defaults to `/api/chat/reply`.
   */
  api?: string;

  /**
   * A unique identifier for the chat. If not provided, a random one will be
   * generated. When provided, the hook with the same `id` will
   * have shared states across components.
   */
  id?: string;

  /**
   * Initial messages of the chat. Useful to load an existing chat history.
   */
  initialMessages?: Message[];

  /**
   * Initial input of the chat.
   */
  initialInput?: string;

  /**
   * Callback function to be called when a tool call is received.
   * You can optionally return a result for the tool call.
   */
  _onToolCall?: (toolCall: Record<string, unknown>) => void | Promise<unknown> | unknown;

  /**
   * Callback function to be called when the API response is received.
   */
  onResponse?: (response: Response) => void | Promise<void>;

  /**
   * Callback function to be called when the assistant message is finished streaming.
   */
  onFinish?: (message: Message, reason: string) => void;

  /**
   * Callback function to be called when an error is encountered.
   */
  onError?: (error: Error) => void;

  /**
   * HTTP headers to be sent with the API request.
   */
  headers?: Record<string, string> | HeadersInit;

  /**
   * Extra body object to be sent with the API request.
   */
  body?: object;

  /**
   * Maximum number of sequential LLM calls (steps), e.g. when you use tool calls.
   * Default is 1.
   */
  maxSteps?: number;
}

export interface UseMessageStreamHelpers {
  /** Current messages in the chat */
  messages: Message[];

  /** The error object of the API request */
  error: undefined | Error;

  /**
   * Append a user message to the chat list. This triggers the API call to fetch
   * the assistant's response.
   */
  append: (message: Message | string) => Promise<void>;

  /**
   * Reload the last AI chat response for the given chat history.
   */
  reload: () => Promise<void>;

  /**
   * Abort the current request immediately.
   */
  stop: () => void;

  /**
   * Update the `messages` state locally.
   */
  setMessages: (messages: Message[] | ((messages: Message[]) => Message[])) => void;

  /** The current value of the input */
  input: string;

  /** setState-powered method to update the input value */
  setInput: React.Dispatch<React.SetStateAction<string>>;

  /** An input/textarea-ready onChange handler to control the value of the input */
  handleInputChange: (
    e: React.ChangeEvent<HTMLInputElement> | React.ChangeEvent<HTMLTextAreaElement>
  ) => void;

  /** Form submission handler to automatically reset input and append a user message */
  handleSubmit: (event?: { preventDefault?: () => void }) => void;

  /** Whether the API request is in progress */
  isLoading: boolean;

  /** Add a tool result to a tool call */
  addToolResult: ({ toolCallId, result }: { toolCallId: string; result: unknown }) => void;

  /** Modify body (session id and/or work dir mid-stream) **/
  updateMessageStreamBody?: (newBody: object) => void;

  notifications: NotificationEvent[];

  /** Current model info from the backend */
  currentModelInfo: { model: string; mode: string } | null;

  /** Session metadata including token counts */
  sessionMetadata: SessionMetadata | null;
}

/**
 * Hook for streaming messages directly from the server using the native Goose message format
 */
export function useMessageStream({
  api = '/api/chat/reply',
  id,
  initialMessages = [],
  initialInput = '',
  onResponse,
  onFinish,
  onError,
  headers,
  body,
  maxSteps = 1,
}: UseMessageStreamOptions = {}): UseMessageStreamHelpers {
  // Generate a unique id for the chat if not provided
  const hookId = useId();
  const idKey = id ?? hookId;
  const chatKey = typeof api === 'string' ? [api, idKey] : idKey;

  // Store the chat state in SWR, using the chatId as the key to share states
  const { data: messages, mutate } = useSWR<Message[]>([chatKey, 'messages'], null, {
    fallbackData: initialMessages,
  });

  const [notifications, setNotifications] = useState<NotificationEvent[]>([]);
  const [currentModelInfo, setCurrentModelInfo] = useState<{ model: string; mode: string } | null>(
    null
  );
  const [sessionMetadata, setSessionMetadata] = useState<SessionMetadata | null>(null);

  // expose a way to update the body so we can update the session id when CLE occurs
  const updateMessageStreamBody = useCallback((newBody: object) => {
    extraMetadataRef.current.body = {
      ...extraMetadataRef.current.body,
      ...newBody,
    };
  }, []);

  // Keep the latest messages in a ref
  const messagesRef = useRef<Message[]>(messages || []);
  useEffect(() => {
    messagesRef.current = messages || [];
  }, [messages]);

  // We store loading state in another hook to sync loading states across hook invocations
  const { data: isLoading = false, mutate: mutateLoading } = useSWR<boolean>(
    [chatKey, 'loading'],
    null
  );

  const { data: error = undefined, mutate: setError } = useSWR<undefined | Error>(
    [chatKey, 'error'],
    null
  );

  // Abort controller to cancel the current API call
  const abortControllerRef = useRef<AbortController | null>(null);

  // Extra metadata for requests
  const extraMetadataRef = useRef({
    headers,
    body,
  });

  useEffect(() => {
    extraMetadataRef.current = {
      headers,
      body,
    };
  }, [headers, body]);

  // TODO: not this?
  const [, forceUpdate] = useReducer((x) => x + 1, 0);

  // Process the SSE stream from the server
  const processMessageStream = useCallback(
    async (response: Response, currentMessages: Message[]) => {
      if (!response.body) {
        throw new Error('Response body is empty');
      }

      const reader = response.body.getReader();
      const decoder = new TextDecoder();
      let buffer = '';

      try {
        let running = true;
        while (running) {
          const { done, value } = await reader.read();
          if (done) {
            running = false;
            break;
          }

          // Decode the chunk and add it to our buffer
          buffer += decoder.decode(value, { stream: true });

          // Process complete SSE events
          const events = buffer.split('\n\n');
          buffer = events.pop() || ''; // Keep the last incomplete event in the buffer

          for (const event of events) {
            if (event.startsWith('data: ')) {
              try {
                const data = event.slice(6); // Remove 'data: ' prefix
                const parsedEvent = JSON.parse(data) as MessageEvent;

                switch (parsedEvent.type) {
                  case 'Message': {
                    // Create a new message object with the properties preserved or defaulted
                    const newMessage = {
                      ...parsedEvent.message,
                      // Only set to true if it's undefined (preserve false values)
                      display:
                        parsedEvent.message.display === undefined
                          ? true
                          : parsedEvent.message.display,
                      sendToLLM:
                        parsedEvent.message.sendToLLM === undefined
                          ? true
                          : parsedEvent.message.sendToLLM,
                    };

<<<<<<< HEAD
                    // Debug tool responses for MCP-UI development
                    if (newMessage.content.some(c => c.type === 'toolResponse')) {
                      console.log('✅ Tool response received');
                    }
                    
                    // Debug tool responses specifically for resource detection
                    newMessage.content.forEach((content, index) => {
                      if (content.type === 'toolResponse') {
                        console.log(`=== TOOL RESPONSE ${index} DEBUG ===`);
                        console.log('Tool response:', content);
                        console.log('Tool result value:', content.toolResult?.value);
                        if (Array.isArray(content.toolResult?.value)) {
                          content.toolResult.value.forEach((item, itemIndex) => {
                            console.log(`Tool result item ${itemIndex}:`, item);
                            console.log(`Item type: ${item.type}`);
                            if (item.type === 'resource') {
                              console.log('FOUND RESOURCE IN TOOL RESULT:', item);
                            }
                          });
                        }
                      }
                    });
=======
>>>>>>> b7df6447
                    // Update messages with the new message
                    if (
                      newMessage.id &&
                      currentMessages.length > 0 &&
                      currentMessages[currentMessages.length - 1].id === newMessage.id
                    ) {
                      // If the last message has the same ID, update it instead of adding a new one
                      const lastMessage = currentMessages[currentMessages.length - 1];
                      
                      // CRITICAL: Don't merge if roles are different - tool responses should be separate messages
                      if (lastMessage.role !== newMessage.role) {
                        console.log('🚨 ROLE MISMATCH - Creating separate message instead of merging:', {
                          lastRole: lastMessage.role,
                          newRole: newMessage.role,
                          messageId: newMessage.id
                        });
                        currentMessages = [...currentMessages, newMessage];
                      } else {
                        // Safe to merge - same role
                        console.log('✅ Merging content for same role:', newMessage.role, newMessage.id);
                        lastMessage.content = [...lastMessage.content, ...newMessage.content];
                        forceUpdate();
                      }
                    } else {
                      currentMessages = [...currentMessages, newMessage];
                    }

                    mutate(currentMessages, false);
                    break;
                  }

                  case 'Notification': {
                    const newNotification = {
                      ...parsedEvent,
                    };
                    setNotifications((prev) => [...prev, newNotification]);
                    break;
                  }

                  case 'ModelChange': {
                    // Update the current model in the frontend
                    const modelInfo = {
                      model: parsedEvent.model,
                      mode: parsedEvent.mode,
                    };
                    setCurrentModelInfo(modelInfo);
                    break;
                  }

                  case 'Error': {
                    // Check if this is a token limit error (more specific detection)
                    const errorMessage = parsedEvent.error;
                    const isTokenLimitError =
                      errorMessage &&
                      ((errorMessage.toLowerCase().includes('token') &&
                        errorMessage.toLowerCase().includes('limit')) ||
                        (errorMessage.toLowerCase().includes('context') &&
                          errorMessage.toLowerCase().includes('length') &&
                          errorMessage.toLowerCase().includes('exceeded')));

                    // If this is a token limit error, create a contextLengthExceeded message instead of throwing
                    if (isTokenLimitError) {
                      const contextMessage: Message = {
                        id: `context-${Date.now()}`,
                        role: 'assistant',
                        created: Math.floor(Date.now() / 1000),
                        content: [
                          {
                            type: 'contextLengthExceeded',
                            msg: errorMessage,
                          },
                        ],
                        display: true,
                        sendToLLM: false,
                      };

                      currentMessages = [...currentMessages, contextMessage];
                      mutate(currentMessages, false);

                      // Clear any existing error state since we handled this as a context message
                      setError(undefined);
                      break; // Don't throw error, just add the message
                    }

                    // For non-token-limit errors, still throw the error
                    const error = new Error(parsedEvent.error);
                    throw error;
                  }

                  case 'Finish': {
                    // Call onFinish with the last message if available
                    if (onFinish && currentMessages.length > 0) {
                      const lastMessage = currentMessages[currentMessages.length - 1];
                      onFinish(lastMessage, parsedEvent.reason);
                    }

                    // Fetch updated session metadata with token counts
                    const sessionId = (extraMetadataRef.current.body as Record<string, unknown>)
                      ?.session_id as string;
                    if (sessionId) {
                      try {
                        const sessionResponse = await getSessionHistory({
                          path: { session_id: sessionId },
                        });

                        if (sessionResponse.data?.metadata) {
                          setSessionMetadata({
                            workingDir: sessionResponse.data.metadata.working_dir,
                            description: sessionResponse.data.metadata.description,
                            scheduleId: sessionResponse.data.metadata.schedule_id || null,
                            messageCount: sessionResponse.data.metadata.message_count,
                            totalTokens: sessionResponse.data.metadata.total_tokens || null,
                            inputTokens: sessionResponse.data.metadata.input_tokens || null,
                            outputTokens: sessionResponse.data.metadata.output_tokens || null,
                            accumulatedTotalTokens:
                              sessionResponse.data.metadata.accumulated_total_tokens || null,
                            accumulatedInputTokens:
                              sessionResponse.data.metadata.accumulated_input_tokens || null,
                            accumulatedOutputTokens:
                              sessionResponse.data.metadata.accumulated_output_tokens || null,
                          });
                        }
                      } catch (error) {
                        console.error('Failed to fetch session metadata:', error);
                      }
                    }
                    break;
                  }
                }
              } catch (e) {
                console.error('Error parsing SSE event:', e);
                if (onError && e instanceof Error) {
                  onError(e);
                }
                // Don't re-throw here, let the error be handled by the outer catch
                // Instead, set the error state directly
                if (e instanceof Error) {
                  setError(e);
                }
              }
            }
          }
        }
      } catch (e) {
        if (e instanceof Error && e.name !== 'AbortError') {
          console.error('Error reading SSE stream:', e);
          if (onError) {
            onError(e);
          }
          // Re-throw the error so it gets caught by sendRequest and sets the error state
          throw e;
        }
      } finally {
        reader.releaseLock();
      }

      return currentMessages;
    },
    [mutate, onFinish, onError, forceUpdate, setError]
  );

  // Send a request to the server
  const sendRequest = useCallback(
    async (requestMessages: Message[]) => {
      try {
        mutateLoading(true);
        setError(undefined);

        // Create abort controller
        const abortController = new AbortController();
        abortControllerRef.current = abortController;

        // Filter out messages where sendToLLM is explicitly false
        const filteredMessages = requestMessages.filter((message) => message.sendToLLM !== false);

        // Send request to the server
        const response = await fetch(api, {
          method: 'POST',
          headers: {
            'Content-Type': 'application/json',
            Accept:
              'application/json, text/html, text/uri-list, application/vnd.mcp-ui.remote-dom+javascript',
            'X-Secret-Key': getSecretKey(),
            ...extraMetadataRef.current.headers,
          },
          body: JSON.stringify({
            messages: filteredMessages,
            ...extraMetadataRef.current.body,
          }),
          signal: abortController.signal,
        });

        if (onResponse) {
          await onResponse(response);
        }

        if (!response.ok) {
          const text = await response.text();
          throw new Error(text || `Error ${response.status}: ${response.statusText}`);
        }

        // Process the SSE stream
        const updatedMessages = await processMessageStream(response, requestMessages);

        // Auto-submit when all tool calls in the last assistant message have results
        if (maxSteps > 1 && updatedMessages.length > requestMessages.length) {
          const lastMessage = updatedMessages[updatedMessages.length - 1];
          if (lastMessage.role === 'assistant' && hasCompletedToolCalls(lastMessage)) {
            // Count trailing assistant messages to prevent infinite loops
            let assistantCount = 0;
            for (let i = updatedMessages.length - 1; i >= 0; i--) {
              if (updatedMessages[i].role === 'assistant') {
                assistantCount++;
              } else {
                break;
              }
            }

            if (assistantCount < maxSteps) {
              await sendRequest(updatedMessages);
            }
          }
        }

        abortControllerRef.current = null;
      } catch (err) {
        // Ignore abort errors as they are expected
        if (err instanceof Error && err.name === 'AbortError') {
          abortControllerRef.current = null;
          return;
        }

        if (onError && err instanceof Error) {
          onError(err);
        }

        setError(err as Error);
      } finally {
        mutateLoading(false);
      }
    },
    // eslint-disable-next-line react-hooks/exhaustive-deps
    [api, processMessageStream, mutateLoading, setError, onResponse, onError, maxSteps]
  );

  // Append a new message and send request
  const append = useCallback(
    async (message: Message | string) => {
      // If a string is passed, convert it to a Message object
      const messageToAppend = typeof message === 'string' ? createUserMessage(message) : message;

      const currentMessages = [...messagesRef.current, messageToAppend];
      mutate(currentMessages, false);
      await sendRequest(currentMessages);
    },
    [mutate, sendRequest]
  );

  // Reload the last message
  const reload = useCallback(async () => {
    const currentMessages = messagesRef.current;
    if (currentMessages.length === 0) {
      return;
    }

    // Remove last assistant message if present
    const lastMessage = currentMessages[currentMessages.length - 1];
    const messagesToSend =
      lastMessage.role === 'assistant' ? currentMessages.slice(0, -1) : currentMessages;

    await sendRequest(messagesToSend);
  }, [sendRequest]);

  // Stop the current request
  const stop = useCallback(() => {
    if (abortControllerRef.current) {
      abortControllerRef.current.abort();
      abortControllerRef.current = null;
    }
  }, []);

  // Set messages directly
  const setMessages = useCallback(
    (messagesOrFn: Message[] | ((messages: Message[]) => Message[])) => {
      if (typeof messagesOrFn === 'function') {
        const newMessages = messagesOrFn(messagesRef.current);
        mutate(newMessages, false);
        messagesRef.current = newMessages;
      } else {
        mutate(messagesOrFn, false);
        messagesRef.current = messagesOrFn;
      }
    },
    [mutate]
  );

  // Input state and handlers
  const [input, setInput] = useState(initialInput);

  const handleInputChange = useCallback(
    (e: React.ChangeEvent<HTMLInputElement> | React.ChangeEvent<HTMLTextAreaElement>) => {
      setInput(e.target.value);
    },
    []
  );

  const handleSubmit = useCallback(
    async (event?: { preventDefault?: () => void }) => {
      event?.preventDefault?.();
      if (!input.trim()) return;

      await append(input);
      setInput('');
    },
    [input, append]
  );

  // Add tool result to a message
  const addToolResult = useCallback(
    ({ toolCallId, result }: { toolCallId: string; result: unknown }) => {
      const currentMessages = messagesRef.current;

      // Find the last assistant message with the tool call
      let lastAssistantIndex = -1;
      for (let i = currentMessages.length - 1; i >= 0; i--) {
        if (currentMessages[i].role === 'assistant') {
          const toolRequests = currentMessages[i].content.filter(
            (content) => content.type === 'toolRequest' && content.id === toolCallId
          );
          if (toolRequests.length > 0) {
            lastAssistantIndex = i;
            break;
          }
        }
      }

      if (lastAssistantIndex === -1) return;

      // Create a tool response message
      const toolResponseMessage: Message = {
        role: 'user' as const,
        created: Math.floor(Date.now() / 1000),
        content: [
          {
            type: 'toolResponse' as const,
            id: toolCallId,
            toolResult: {
              status: 'success' as const,
              value: Array.isArray(result)
                ? result
                : [{ type: 'text' as const, text: String(result), priority: 0 }],
            },
          },
        ],
      };

      // Insert the tool response after the assistant message
      const updatedMessages = [
        ...currentMessages.slice(0, lastAssistantIndex + 1),
        toolResponseMessage,
        ...currentMessages.slice(lastAssistantIndex + 1),
      ];

      mutate(updatedMessages, false);
      messagesRef.current = updatedMessages;

      // Auto-submit if we have tool results
      if (maxSteps > 1) {
        sendRequest(updatedMessages);
      }
    },
    [mutate, maxSteps, sendRequest]
  );

  return {
    messages: messages || [],
    error,
    append,
    reload,
    stop,
    setMessages,
    input,
    setInput,
    handleInputChange,
    handleSubmit,
    isLoading: isLoading || false,
    addToolResult,
    updateMessageStreamBody,
    notifications,
    currentModelInfo,
    sessionMetadata,
  };
}<|MERGE_RESOLUTION|>--- conflicted
+++ resolved
@@ -287,31 +287,6 @@
                           : parsedEvent.message.sendToLLM,
                     };
 
-<<<<<<< HEAD
-                    // Debug tool responses for MCP-UI development
-                    if (newMessage.content.some(c => c.type === 'toolResponse')) {
-                      console.log('✅ Tool response received');
-                    }
-                    
-                    // Debug tool responses specifically for resource detection
-                    newMessage.content.forEach((content, index) => {
-                      if (content.type === 'toolResponse') {
-                        console.log(`=== TOOL RESPONSE ${index} DEBUG ===`);
-                        console.log('Tool response:', content);
-                        console.log('Tool result value:', content.toolResult?.value);
-                        if (Array.isArray(content.toolResult?.value)) {
-                          content.toolResult.value.forEach((item, itemIndex) => {
-                            console.log(`Tool result item ${itemIndex}:`, item);
-                            console.log(`Item type: ${item.type}`);
-                            if (item.type === 'resource') {
-                              console.log('FOUND RESOURCE IN TOOL RESULT:', item);
-                            }
-                          });
-                        }
-                      }
-                    });
-=======
->>>>>>> b7df6447
                     // Update messages with the new message
                     if (
                       newMessage.id &&
@@ -320,18 +295,12 @@
                     ) {
                       // If the last message has the same ID, update it instead of adding a new one
                       const lastMessage = currentMessages[currentMessages.length - 1];
-                      
+
                       // CRITICAL: Don't merge if roles are different - tool responses should be separate messages
                       if (lastMessage.role !== newMessage.role) {
-                        console.log('🚨 ROLE MISMATCH - Creating separate message instead of merging:', {
-                          lastRole: lastMessage.role,
-                          newRole: newMessage.role,
-                          messageId: newMessage.id
-                        });
                         currentMessages = [...currentMessages, newMessage];
                       } else {
                         // Safe to merge - same role
-                        console.log('✅ Merging content for same role:', newMessage.role, newMessage.id);
                         lastMessage.content = [...lastMessage.content, ...newMessage.content];
                         forceUpdate();
                       }
