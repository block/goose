--- conflicted
+++ resolved
@@ -93,18 +93,7 @@
             state: { resumeSessionId: newSession.id },
           });
         } catch (error) {
-<<<<<<< HEAD
           console.error('Failed to create session for recipe:', error);
-=======
-          console.error('[PairRouteWrapper] Failed to create session:', error);
-          trackErrorWithContext(error, {
-            component: 'PairRouteWrapper',
-            action: 'create_session',
-            recoverable: true,
-          });
-        } finally {
-          setIsCreatingSession(false);
->>>>>>> f6672b94
         }
       })();
     }
