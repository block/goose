import { useEffect, useRef, useState } from 'react';
import { IpcRendererEvent } from 'electron';
import {
  HashRouter,
  Routes,
  Route,
  useNavigate,
  useLocation,
  NavigateFunction,
} from 'react-router-dom';
import { ErrorUI } from './components/ErrorBoundary';
import { ExtensionInstallModal } from './components/modals/ExtensionInstallModal';
import { useExtensionInstallModal } from './hooks/useExtensionInstallModal';
import { ToastContainer } from 'react-toastify';
import { GoosehintsModal } from './components/GoosehintsModal';
import AnnouncementModal from './components/AnnouncementModal';
import { generateSessionId } from './sessions';
import ProviderGuard from './components/ProviderGuard';

import { ChatType } from './types/chat';
import Hub from './components/hub';
import Pair from './components/pair';
import SettingsView, { SettingsViewOptions } from './components/settings/SettingsView';
import SessionsView from './components/sessions/SessionsView';
import SchedulesView from './components/schedule/SchedulesView';
import ProviderSettings from './components/settings/providers/ProviderSettingsPage';
import { useChat } from './hooks/useChat';
import { AppLayout } from './components/Layout/AppLayout';
import { ChatProvider } from './contexts/ChatContext';
import { DraftProvider } from './contexts/DraftContext';

import 'react-toastify/dist/ReactToastify.css';
import { useConfig } from './components/ConfigContext';
import { ModelAndProviderProvider } from './components/ModelAndProviderContext';
import PermissionSettingsView from './components/settings/permission/PermissionSetting';

import { type SessionDetails } from './sessions';
import ExtensionsView, { ExtensionsViewOptions } from './components/extensions/ExtensionsView';
import { Recipe } from './recipe';
import RecipesView from './components/RecipesView';
import RecipeEditor from './components/RecipeEditor';

// Import the new modules
import { createNavigationHandler, View, ViewOptions } from './utils/navigationUtils';
import { initializeApp } from './utils/appInitialization';

// Route Components
const HubRouteWrapper = ({
  chat,
  setChat,
  setPairChat,
  setIsGoosehintsModalOpen,
}: {
  chat: ChatType;
  setChat: (chat: ChatType) => void;
  setPairChat: (chat: ChatType) => void;
  setIsGoosehintsModalOpen: (isOpen: boolean) => void;
}) => {
  const navigate = useNavigate();
  const setView = createNavigationHandler(navigate);

  return (
    <Hub
      readyForAutoUserPrompt={true}
      chat={chat}
      setChat={setChat}
      setPairChat={setPairChat}
      setView={setView}
      setIsGoosehintsModalOpen={setIsGoosehintsModalOpen}
    />
  );
};

const PairRouteWrapper = ({
  chat,
  setChat,
  setPairChat,
  setIsGoosehintsModalOpen,
}: {
  chat: ChatType;
  setChat: (chat: ChatType) => void;
  setPairChat: (chat: ChatType) => void;
  setIsGoosehintsModalOpen: (isOpen: boolean) => void;
}) => {
  const navigate = useNavigate();
  const location = useLocation();
  const chatRef = useRef(chat);
  const setView = createNavigationHandler(navigate);

  // Keep the ref updated with the current chat state
  useEffect(() => {
    chatRef.current = chat;
  }, [chat]);

  // Check if we have a resumed session or recipe config from navigation state
  useEffect(() => {
    const appConfig = window.appConfig?.get('recipe');
    if (appConfig && !chatRef.current.recipeConfig) {
      const recipe = appConfig as Recipe;

      const updatedChat: ChatType = {
        ...chatRef.current,
        recipeConfig: recipe,
        title: recipe.title || chatRef.current.title,
        messages: [], // Start fresh for recipe from deeplink
        messageHistoryIndex: 0,
      };
      setChat(updatedChat);
      setPairChat(updatedChat);
      return;
    }

    // Only process navigation state if we actually have it
    if (!location.state) {
      console.log('No navigation state, preserving existing chat state');
      return;
    }

    const resumedSession = location.state?.resumedSession as SessionDetails | undefined;
    const recipeConfig = location.state?.recipeConfig as Recipe | undefined;
    const resetChat = location.state?.resetChat as boolean | undefined;

    if (resumedSession) {
      console.log('Loading resumed session in pair view:', resumedSession.session_id);
      console.log('Current chat before resume:', chatRef.current);

      // Convert session to chat format - this clears any existing recipe config
      const sessionChat: ChatType = {
        id: resumedSession.session_id,
        title: resumedSession.metadata?.description || `ID: ${resumedSession.session_id}`,
        messages: resumedSession.messages,
        messageHistoryIndex: resumedSession.messages.length,
        recipeConfig: null, // Clear recipe config when resuming a session
      };

      // Update both the local chat state and the app-level pairChat state
      setChat(sessionChat);
      setPairChat(sessionChat);

      // Clear the navigation state to prevent reloading on navigation
      window.history.replaceState({}, document.title);
    } else if (recipeConfig && resetChat) {
      console.log('Loading new recipe config in pair view:', recipeConfig.title);

      const updatedChat: ChatType = {
        id: chatRef.current.id, // Keep the same ID
        title: recipeConfig.title || 'Recipe Chat',
        messages: [], // Clear messages to start fresh
        messageHistoryIndex: 0,
        recipeConfig: recipeConfig,
        recipeParameters: null, // Clear parameters for new recipe
      };

      // Update both the local chat state and the app-level pairChat state
      setChat(updatedChat);
      setPairChat(updatedChat);

      // Clear the navigation state to prevent reloading on navigation
      window.history.replaceState({}, document.title);
    } else if (recipeConfig && !chatRef.current.recipeConfig) {
      const updatedChat: ChatType = {
        ...chatRef.current,
        recipeConfig: recipeConfig,
        title: recipeConfig.title || chatRef.current.title,
      };

      // Update both the local chat state and the app-level pairChat state
      setChat(updatedChat);
      setPairChat(updatedChat);

      // Clear the navigation state to prevent reloading on navigation
      window.history.replaceState({}, document.title);
    } else if (location.state) {
      // We have navigation state but it doesn't match our conditions
      // Clear it to prevent future processing, but don't modify chat state
      console.log('Clearing unprocessed navigation state');
      window.history.replaceState({}, document.title);
    }
    // If we have a recipe config but resetChat is false and we already have a recipe,
    // do nothing - just continue with the existing chat state
    // eslint-disable-next-line react-hooks/exhaustive-deps
  }, [location.state]);

  return (
    <Pair
      chat={chat}
      setChat={setChat}
      setView={setView}
      setIsGoosehintsModalOpen={setIsGoosehintsModalOpen}
    />
  );
};

const SettingsRoute = () => {
  const location = useLocation();
  const navigate = useNavigate();
  const setView = createNavigationHandler(navigate);

  // Get viewOptions from location.state or history.state
  const viewOptions =
    (location.state as SettingsViewOptions) || (window.history.state as SettingsViewOptions) || {};
  return <SettingsView onClose={() => navigate('/')} setView={setView} viewOptions={viewOptions} />;
};

const SessionsRoute = () => {
  const navigate = useNavigate();
  const setView = createNavigationHandler(navigate);

  return <SessionsView setView={setView} />;
};

const SchedulesRoute = () => {
  const navigate = useNavigate();
  return <SchedulesView onClose={() => navigate('/')} />;
};

const RecipesRoute = () => {
  const navigate = useNavigate();

  return (
    <RecipesView
      onLoadRecipe={(recipe) => {
        // Navigate to pair view with the recipe configuration in state
        navigate('/pair', {
          state: {
            recipeConfig: recipe,
            // Reset the pair chat to start fresh with the recipe
            resetChat: true,
          },
        });
      }}
    />
  );
};

const RecipeEditorRoute = () => {
  const location = useLocation();

  // Check for config from multiple sources:
  // 1. Location state (from navigation)
  // 2. localStorage (from "View Recipe" button)
  // 3. Window electron config (from deeplinks)
  let config = location.state?.config;

  if (!config) {
    const storedConfig = localStorage.getItem('viewRecipeConfig');
    if (storedConfig) {
      try {
        config = JSON.parse(storedConfig);
        // Clear the stored config after using it
        localStorage.removeItem('viewRecipeConfig');
      } catch (error) {
        console.error('Failed to parse stored recipe config:', error);
      }
    }
  }

  if (!config) {
    const electronConfig = window.electron.getConfig();
    config = electronConfig.recipe;
  }

  return <RecipeEditor config={config} />;
};

const PermissionRoute = () => {
  const location = useLocation();
  const navigate = useNavigate();
  const parentView = location.state?.parentView as View;
  const parentViewOptions = location.state?.parentViewOptions as ViewOptions;

  return (
    <PermissionSettingsView
      onClose={() => {
        // Navigate back to parent view with options
        switch (parentView) {
          case 'chat':
            navigate('/');
            break;
          case 'pair':
            navigate('/pair');
            break;
          case 'settings':
            navigate('/settings', { state: parentViewOptions });
            break;
          case 'sessions':
            navigate('/sessions');
            break;
          case 'schedules':
            navigate('/schedules');
            break;
          case 'recipes':
            navigate('/recipes');
            break;
          default:
            navigate('/');
        }
      }}
    />
  );
};

const ConfigureProvidersRoute = () => {
  const navigate = useNavigate();

  return (
    <div className="w-screen h-screen bg-background-default">
      <ProviderSettings
        onClose={() => navigate('/settings', { state: { section: 'models' } })}
        isOnboarding={false}
      />
    </div>
  );
};

const WelcomeRoute = () => {
  const navigate = useNavigate();

  return (
    <div className="w-screen h-screen bg-background-default">
      <ProviderSettings onClose={() => navigate('/')} isOnboarding={true} />
    </div>
  );
};

const ExtensionsRoute = () => {
  const navigate = useNavigate();
  const location = useLocation();

  // Get viewOptions from location.state or history.state (for deep link extensions)
  const viewOptions =
    (location.state as ExtensionsViewOptions) ||
    (window.history.state as ExtensionsViewOptions) ||
    {};

  return (
    <ExtensionsView
      onClose={() => navigate(-1)}
      setView={(view, options) => {
        switch (view) {
          case 'chat':
            navigate('/');
            break;
          case 'pair':
            navigate('/pair', { state: options });
            break;
          case 'settings':
            navigate('/settings', { state: options });
            break;
          default:
            navigate('/');
        }
      }}
      viewOptions={viewOptions}
    />
  );
};

// Component to capture navigate function and provide it via callback
const NavigateCapture = ({
  onNavigateReady,
}: {
  onNavigateReady: (navigate: NavigateFunction) => void;
}) => {
  const navigate = useNavigate();

  useEffect(() => {
    onNavigateReady(navigate);
  }, [navigate, onNavigateReady]);

  return null;
};

export default function App() {
  const [fatalError, setFatalError] = useState<string | null>(null);
  const [isLoadingSession, setIsLoadingSession] = useState(false);
  const [isGoosehintsModalOpen, setIsGoosehintsModalOpen] = useState(false);
  const [agentWaitingMessage, setAgentWaitingMessage] = useState<string | null>(null);

  // Add separate state for pair chat to maintain its own conversation
  const [pairChat, setPairChat] = useState<ChatType>({
    id: generateSessionId(),
    title: 'Pair Chat',
    messages: [],
    messageHistoryIndex: 0,
    recipeConfig: null,
  });

  const { getExtensions, addExtension, read } = useConfig();
  const initAttemptedRef = useRef(false);
  const { modalState, modalConfig, dismissModal, confirmInstall } =
    useExtensionInstallModal(addExtension);

  // Create a setView function for useChat hook
  const navigateRef = useRef<NavigateFunction | null>(null);
  const setView = (view: View, viewOptions: ViewOptions = {}) => {
    console.log(`Setting view to: ${view}`, viewOptions);
    console.trace('setView called from:'); // This will show the call stack

    // Use React Router navigation if available, otherwise fallback to hash manipulation
    // navigateRef.current may not be available during:
    // - Initial app startup before React Router is fully initialized
    // - Component unmounting/remounting cycles
    // - Error boundary scenarios where React Router context is lost
    // - When rendered outside of Router context (though this shouldn't happen in our app)
    // - Race conditions during rapid navigation or window creation
    if (navigateRef.current) {
      const navigationHandler = createNavigationHandler(navigateRef.current);
      navigationHandler(view, viewOptions);
    } else {
      // Fallback to hash manipulation for cases where navigate isn't available yet
      // This is a legacy implementation that directly manipulates the URL hash
      // as a backup when React Router navigation is not available
      console.warn('Navigate function not available, using hash fallback');
      switch (view) {
        case 'chat':
          window.location.hash = '#/';
          break;
        case 'pair':
          window.location.hash = '#/pair';
          break;
        case 'settings':
          window.location.hash = '#/settings';
          break;
        case 'extensions':
          window.location.hash = '#/extensions';
          break;
        case 'sessions':
          window.location.hash = '#/sessions';
          break;
        case 'schedules':
          window.location.hash = '#/schedules';
          break;
        case 'recipes':
          window.location.hash = '#/recipes';
          break;
        case 'permission':
          window.location.hash = '#/permission';
          break;
        case 'ConfigureProviders':
          window.location.hash = '#/configure-providers';
          break;
        case 'recipeEditor':
          window.location.hash = '#/recipe-editor';
          break;
        case 'welcome':
          window.location.hash = '#/welcome';
          break;
        default:
          console.error(`Unknown view: ${view}, not navigating anywhere. This is likely a bug.`);
          console.trace('Invalid setView call stack:');
          // Don't navigate anywhere for unknown views to avoid unexpected redirects
          break;
      }
    }
  };

  const { chat, setChat } = useChat({ setIsLoadingSession, setView, setPairChat });

  useEffect(() => {
    if (initAttemptedRef.current) {
      console.log('Initialization already attempted, skipping...');
      return;
    }
    initAttemptedRef.current = true;

    const initialize = async () => {
      const config = window.electron.getConfig();
      const provider = (await read('GOOSE_PROVIDER', false)) ?? config.GOOSE_DEFAULT_PROVIDER;
      const model = (await read('GOOSE_MODEL', false)) ?? config.GOOSE_DEFAULT_MODEL;

      await initializeApp({
        getExtensions,
        addExtension,
        setPairChat,
        setMessage: setAgentWaitingMessage,
        provider: provider as string,
        model: model as string,
      });
    };

    initialize()
      .then(() => setAgentWaitingMessage(null))
      .catch((error) => {
        console.error('Fatal error during initialization:', error);
        setFatalError(error instanceof Error ? error.message : 'Unknown error occurred');
      });
  }, [getExtensions, addExtension, read, setPairChat, setAgentWaitingMessage]);

  useEffect(() => {
    console.log('Sending reactReady signal to Electron');
    try {
      window.electron.reactReady();
    } catch (error) {
      console.error('Error sending reactReady:', error);
      setFatalError(
        `React ready notification failed: ${error instanceof Error ? error.message : 'Unknown error'}`
      );
    }
  }, []);

  // Handle navigation to pair view for recipe deeplinks after router is ready
  useEffect(() => {
    const recipeConfig = window.appConfig?.get('recipe');
    if (
      recipeConfig &&
      typeof recipeConfig === 'object' &&
      window.location.hash === '#/' &&
      !window.sessionStorage.getItem('ignoreRecipeConfigChanges')
    ) {
      console.log('Router ready - navigating to pair view for recipe deeplink:', recipeConfig);
      // Small delay to ensure router is fully initialized
      setTimeout(() => {
        window.location.hash = '#/pair';
      }, 100);
    } else if (window.sessionStorage.getItem('ignoreRecipeConfigChanges')) {
      console.log('Router ready - ignoring recipe config navigation due to new window creation');
    }
  }, []);

  // Handle recipe decode events from main process
  useEffect(() => {
    const handleLoadRecipeDeeplink = (_event: IpcRendererEvent, ...args: unknown[]) => {
      const recipeDeeplink = args[0] as string;
      const scheduledJobId = args[1] as string | undefined;

      // Store the deeplink info in app config for processing
      const config = window.electron.getConfig();
      config.recipeDeeplink = recipeDeeplink;
      if (scheduledJobId) {
        config.scheduledJobId = scheduledJobId;
      }

      // Navigate to pair view to handle the recipe loading
      if (window.location.hash !== '#/pair') {
        window.location.hash = '#/pair';
      }
    };

    const handleRecipeDecoded = (_event: IpcRendererEvent, ...args: unknown[]) => {
      const decodedRecipe = args[0] as Recipe;

      // Update the pair chat with the decoded recipe
      setPairChat((prevChat) => ({
        ...prevChat,
        recipeConfig: decodedRecipe,
        title: decodedRecipe.title || 'Recipe Chat',
        messages: [], // Start fresh for recipe
        messageHistoryIndex: 0,
      }));

      // Navigate to pair view if not already there
      if (window.location.hash !== '#/pair') {
        window.location.hash = '#/pair';
      }
    };

    const handleRecipeDecodeError = (_event: IpcRendererEvent, ...args: unknown[]) => {
      const errorMessage = args[0] as string;
      console.error('[App] Recipe decode error:', errorMessage);

      // Show error to user - you could add a toast notification here
      // For now, just log the error and navigate to recipes page
      window.location.hash = '#/recipes';
    };

    window.electron.on('load-recipe-deeplink', handleLoadRecipeDeeplink);
    window.electron.on('recipe-decoded', handleRecipeDecoded);
    window.electron.on('recipe-decode-error', handleRecipeDecodeError);

    return () => {
      window.electron.off('load-recipe-deeplink', handleLoadRecipeDeeplink);
      window.electron.off('recipe-decoded', handleRecipeDecoded);
      window.electron.off('recipe-decode-error', handleRecipeDecodeError);
    };
  }, [setPairChat, pairChat.id]);

  useEffect(() => {
    console.log('Setting up keyboard shortcuts');
    const handleKeyDown = (event: KeyboardEvent) => {
      const isMac = window.electron.platform === 'darwin';
      if ((isMac ? event.metaKey : event.ctrlKey) && event.key === 'n') {
        event.preventDefault();
        try {
          const workingDir = window.appConfig?.get('GOOSE_WORKING_DIR');
          console.log(`Creating new chat window with working dir: ${workingDir}`);
          window.electron.createChatWindow(undefined, workingDir as string);
        } catch (error) {
          console.error('Error creating new window:', error);
        }
      }
    };
    window.addEventListener('keydown', handleKeyDown);
    return () => {
      window.removeEventListener('keydown', handleKeyDown);
    };
  }, []);

  // Prevent default drag and drop behavior globally to avoid opening files in new windows
  // but allow our React components to handle drops in designated areas
  useEffect(() => {
    const preventDefaults = (e: globalThis.DragEvent) => {
      // Only prevent default if we're not over a designated drop zone
      const target = e.target as HTMLElement;
      const isOverDropZone = target.closest('[data-drop-zone="true"]') !== null;

      if (!isOverDropZone) {
        e.preventDefault();
        e.stopPropagation();
      }
    };

    const handleDragOver = (e: globalThis.DragEvent) => {
      // Always prevent default for dragover to allow dropping
      e.preventDefault();
      e.stopPropagation();
    };

    const handleDrop = (e: globalThis.DragEvent) => {
      // Only prevent default if we're not over a designated drop zone
      const target = e.target as HTMLElement;
      const isOverDropZone = target.closest('[data-drop-zone="true"]') !== null;

      if (!isOverDropZone) {
        e.preventDefault();
        e.stopPropagation();
      }
    };

    // Add event listeners to document to catch drag events
    document.addEventListener('dragenter', preventDefaults, false);
    document.addEventListener('dragleave', preventDefaults, false);
    document.addEventListener('dragover', handleDragOver, false);
    document.addEventListener('drop', handleDrop, false);

    return () => {
      document.removeEventListener('dragenter', preventDefaults, false);
      document.removeEventListener('dragleave', preventDefaults, false);
      document.removeEventListener('dragover', handleDragOver, false);
      document.removeEventListener('drop', handleDrop, false);
    };
  }, []);

  useEffect(() => {
    const handleFatalError = (_event: IpcRendererEvent, ...args: unknown[]) => {
      const errorMessage = args[0] as string;
      console.error('Encountered a fatal error:', errorMessage);
      console.error('Is loading session:', isLoadingSession);
      setFatalError(errorMessage);
    };
    window.electron.on('fatal-error', handleFatalError);
    return () => {
      window.electron.off('fatal-error', handleFatalError);
    };
  }, [isLoadingSession]);

  useEffect(() => {
    const handleSetView = (_event: IpcRendererEvent, ...args: unknown[]) => {
      const newView = args[0] as View;
      const section = args[1] as string | undefined;
      console.log(
        `Received view change request to: ${newView}${section ? `, section: ${section}` : ''}`
      );

      if (section && newView === 'settings') {
        window.location.hash = `#/settings?section=${section}`;
      } else {
        window.location.hash = `#/${newView}`;
      }
    };
    const urlParams = new URLSearchParams(window.location.search);
    const viewFromUrl = urlParams.get('view');
    if (viewFromUrl) {
      const windowConfig = window.electron.getConfig();
      if (viewFromUrl === 'recipeEditor') {
        const initialViewOptions = {
          recipeConfig: JSON.stringify(windowConfig?.recipeConfig),
          view: viewFromUrl,
        };
        window.history.replaceState(
          {},
          '',
          `/recipe-editor?${new URLSearchParams(initialViewOptions).toString()}`
        );
      } else {
        window.history.replaceState({}, '', `/${viewFromUrl}`);
      }
    }
    window.electron.on('set-view', handleSetView);
    return () => window.electron.off('set-view', handleSetView);
  }, []);

  useEffect(() => {
    const handleFocusInput = (_event: IpcRendererEvent, ..._args: unknown[]) => {
      const inputField = document.querySelector('input[type="text"], textarea') as HTMLInputElement;
      if (inputField) {
        inputField.focus();
      }
    };
    window.electron.on('focus-input', handleFocusInput);
    return () => {
      window.electron.off('focus-input', handleFocusInput);
    };
  }, []);

  const handleExtensionConfirm = async () => {
    const result = await confirmInstall();
    if (result.success) {
      console.log('Extension installation completed successfully');
    } else {
      console.error('Extension installation failed:', result.error);
    }
  };

  if (fatalError) {
    return <ErrorUI error={new Error(fatalError)} />;
  }

  if (isLoadingSession) {
    return (
      <div className="flex justify-center items-center py-12">
        <div className="animate-spin rounded-full h-8 w-8 border-t-2 border-b-2 border-textStandard"></div>
      </div>
    );
  }

  return (
    <DraftProvider>
      <ModelAndProviderProvider>
        <HashRouter>
          <ToastContainer
            aria-label="Toast notifications"
            toastClassName={() =>
              `relative min-h-16 mb-4 p-2 rounded-lg
               flex justify-between overflow-hidden cursor-pointer
               text-text-on-accent bg-background-inverse
              `
            }
            style={{ width: '380px' }}
            className="mt-6"
            position="top-right"
            autoClose={3000}
            closeOnClick
            pauseOnHover
          />
<<<<<<< HEAD
          {modalVisible && (
            <ConfirmationModal
              isOpen={modalVisible}
              message={modalMessage}
              confirmLabel={extensionConfirmLabel}
              title={extensionConfirmTitle}
              onConfirm={handleConfirm}
              onCancel={handleCancel}
            />
          )}
          <NavigateCapture
            onNavigateReady={(navigate) => {
              navigateRef.current = navigate;
            }}
=======
          <ExtensionInstallModal
            isOpen={modalState.isOpen}
            modalType={modalState.modalType}
            config={modalConfig}
            onConfirm={handleExtensionConfirm}
            onCancel={dismissModal}
            isSubmitting={modalState.isPending}
>>>>>>> 476e2ddf
          />
          <div className="relative w-screen h-screen overflow-hidden bg-background-muted flex flex-col">
            <div className="titlebar-drag-region" />
            <Routes>
              <Route path="welcome" element={<WelcomeRoute />} />
              <Route path="configure-providers" element={<ConfigureProvidersRoute />} />
              <Route
                path="/"
                element={
                  <ChatProvider
                    chat={chat}
                    setChat={setChat}
                    contextKey="hub"
                    agentWaitingMessage={agentWaitingMessage}
                  >
                    <AppLayout setIsGoosehintsModalOpen={setIsGoosehintsModalOpen} />
                  </ChatProvider>
                }
              >
                <Route
                  index
                  element={
                    <ProviderGuard>
                      <HubRouteWrapper
                        chat={chat}
                        setChat={setChat}
                        setPairChat={setPairChat}
                        setIsGoosehintsModalOpen={setIsGoosehintsModalOpen}
                      />
                    </ProviderGuard>
                  }
                />
                <Route
                  path="pair"
                  element={
                    <ProviderGuard>
                      <ChatProvider
                        chat={pairChat}
                        setChat={setPairChat}
                        contextKey={`pair-${pairChat.id}`}
                        agentWaitingMessage={agentWaitingMessage}
                        key={pairChat.id}
                      >
                        <PairRouteWrapper
                          chat={pairChat}
                          setChat={setPairChat}
                          setPairChat={setPairChat}
                          setIsGoosehintsModalOpen={setIsGoosehintsModalOpen}
                        />
                      </ChatProvider>
                    </ProviderGuard>
                  }
                />
                <Route
                  path="settings"
                  element={
                    <ProviderGuard>
                      <SettingsRoute />
                    </ProviderGuard>
                  }
                />
                <Route
                  path="extensions"
                  element={
                    <ProviderGuard>
                      <ExtensionsRoute />
                    </ProviderGuard>
                  }
                />
                <Route
                  path="sessions"
                  element={
                    <ProviderGuard>
                      <SessionsRoute />
                    </ProviderGuard>
                  }
                />
                <Route
                  path="schedules"
                  element={
                    <ProviderGuard>
                      <SchedulesRoute />
                    </ProviderGuard>
                  }
                />
                <Route
                  path="recipes"
                  element={
                    <ProviderGuard>
                      <RecipesRoute />
                    </ProviderGuard>
                  }
                />
                <Route
                  path="recipe-editor"
                  element={
                    <ProviderGuard>
                      <RecipeEditorRoute />
                    </ProviderGuard>
                  }
                />
                <Route
                  path="permission"
                  element={
                    <ProviderGuard>
                      <PermissionRoute />
                    </ProviderGuard>
                  }
                />
              </Route>
            </Routes>
          </div>
          {isGoosehintsModalOpen && (
            <GoosehintsModal
              directory={window.appConfig?.get('GOOSE_WORKING_DIR') as string}
              setIsGoosehintsModalOpen={setIsGoosehintsModalOpen}
            />
          )}
        </HashRouter>
        <AnnouncementModal />
      </ModelAndProviderProvider>
    </DraftProvider>
  );
}<|MERGE_RESOLUTION|>--- conflicted
+++ resolved
@@ -743,22 +743,6 @@
             closeOnClick
             pauseOnHover
           />
-<<<<<<< HEAD
-          {modalVisible && (
-            <ConfirmationModal
-              isOpen={modalVisible}
-              message={modalMessage}
-              confirmLabel={extensionConfirmLabel}
-              title={extensionConfirmTitle}
-              onConfirm={handleConfirm}
-              onCancel={handleCancel}
-            />
-          )}
-          <NavigateCapture
-            onNavigateReady={(navigate) => {
-              navigateRef.current = navigate;
-            }}
-=======
           <ExtensionInstallModal
             isOpen={modalState.isOpen}
             modalType={modalState.modalType}
@@ -766,7 +750,11 @@
             onConfirm={handleExtensionConfirm}
             onCancel={dismissModal}
             isSubmitting={modalState.isPending}
->>>>>>> 476e2ddf
+          />
+          <NavigateCapture
+            onNavigateReady={(navigate) => {
+              navigateRef.current = navigate;
+            }}
           />
           <div className="relative w-screen h-screen overflow-hidden bg-background-muted flex flex-col">
             <div className="titlebar-drag-region" />
