--- conflicted
+++ resolved
@@ -1,4 +1,4 @@
-import React, { useEffect, useRef, useState } from 'react';
+import React, { useEffect, useRef, useState, useCallback } from 'react';
 import { IpcRendererEvent } from 'electron';
 import { openSharedSessionFromDeepLink } from './sessionLinks';
 import { initializeSystem } from './utils/providerUtils';
@@ -116,7 +116,7 @@
     setInternalView({ view, viewOptions });
   };
 
-  const initializeProviderAndModel = async (): Promise<{
+  const initializeProviderAndModel = useCallback(async (): Promise<{
     provider: string;
     model: string;
   } | null> => {
@@ -146,7 +146,7 @@
       setView('welcome');
       return null;
     }
-  };
+  }, [read, getExtensions, addExtension]);
 
   useEffect(() => {
     if (initAttemptedRef.current) {
@@ -196,7 +196,6 @@
           return;
         }
 
-<<<<<<< HEAD
         // Check if we have a recipe with parameters that need to be filled
         if (
           recipeConfig &&
@@ -214,33 +213,10 @@
           setView('recipeParameters', { config: recipeConfig as Recipe });
           return;
         }
-=======
-        const config = window.electron.getConfig();
-        const provider = (await read('GOOSE_PROVIDER', false)) ?? config.GOOSE_DEFAULT_PROVIDER;
-        const model = (await read('GOOSE_MODEL', false)) ?? config.GOOSE_DEFAULT_MODEL;
->>>>>>> 84acedc0
 
         const initResult = await initializeProviderAndModel();
         if (initResult) {
           setView('chat');
-<<<<<<< HEAD
-=======
-          try {
-            await initializeSystem(provider, model, {
-              getExtensions,
-              addExtension,
-            });
-          } catch (error) {
-            console.error('Error in initialization:', error);
-            if (error instanceof MalformedConfigError) {
-              throw error;
-            }
-            setView('welcome');
-          }
-        } else {
-          console.log('Missing required configuration, showing onboarding');
-          setView('welcome');
->>>>>>> 84acedc0
         }
       } catch (error) {
         setFatalError(
@@ -260,7 +236,7 @@
         setFatalError(`${error instanceof Error ? error.message : 'Unknown error'}`);
       }
     })();
-  }, [read, getExtensions, addExtension]);
+  }, [read, getExtensions, addExtension, initializeProviderAndModel]);
 
   const [isGoosehintsModalOpen, setIsGoosehintsModalOpen] = useState(false);
   const [isLoadingSession, setIsLoadingSession] = useState(false);
@@ -341,24 +317,6 @@
       console.log(`Received view change request to: ${newView}`);
       setView(newView);
     };
-<<<<<<< HEAD
-
-=======
-    const urlParams = new URLSearchParams(window.location.search);
-    const viewFromUrl = urlParams.get('view');
-    if (viewFromUrl) {
-      const windowConfig = window.electron.getConfig();
-      if (viewFromUrl === 'recipeEditor') {
-        const initialViewOptions = {
-          recipeConfig: windowConfig?.recipeConfig,
-          view: viewFromUrl,
-        };
-        setView(viewFromUrl, initialViewOptions);
-      } else {
-        setView(viewFromUrl);
-      }
-    }
->>>>>>> 84acedc0
     window.electron.on('set-view', handleSetView);
     return () => {
       window.electron.off('set-view', handleSetView);
