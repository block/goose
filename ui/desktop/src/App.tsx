import { useCallback, useEffect, useMemo, useState } from 'react';
import { IpcRendererEvent } from 'electron';
import {
  HashRouter,
  Routes,
  Route,
  useNavigate,
  useLocation,
  useSearchParams,
} from 'react-router-dom';
import { openSharedSessionFromDeepLink } from './sessionLinks';
import { type SharedSessionDetails } from './sharedSessions';
import { ErrorUI } from './components/ErrorBoundary';
import { ExtensionInstallModal } from './components/ExtensionInstallModal';
import { ToastContainer } from 'react-toastify';
import { GoosehintsModal } from './components/GoosehintsModal';
import AnnouncementModal from './components/AnnouncementModal';
import ProviderGuard from './components/ProviderGuard';

import { ChatType } from './types/chat';
import Hub from './components/hub';
import Pair, { PairRouteState } from './components/pair';
import SettingsView, { SettingsViewOptions } from './components/settings/SettingsView';
import SessionsView from './components/sessions/SessionsView';
import SharedSessionView from './components/sessions/SharedSessionView';
import SchedulesView from './components/schedule/SchedulesView';
import ProviderSettings from './components/settings/providers/ProviderSettingsPage';
import { AppLayout } from './components/Layout/AppLayout';
import { ChatProvider } from './contexts/ChatContext';
import { DraftProvider } from './contexts/DraftContext';

import 'react-toastify/dist/ReactToastify.css';
import { useConfig } from './components/ConfigContext';
import { ModelAndProviderProvider } from './components/ModelAndProviderContext';
import PermissionSettingsView from './components/settings/permission/PermissionSetting';

import ExtensionsView, { ExtensionsViewOptions } from './components/extensions/ExtensionsView';
<<<<<<< HEAD
import { Recipe } from './recipe';
import RecipesView from './components/RecipesView';
import RecipeEditor from './components/RecipeEditor';
import AppsView from './components/apps/AppsView';

export type View =
  | 'welcome'
  | 'chat'
  | 'pair'
  | 'settings'
  | 'extensions'
  | 'moreModels'
  | 'configureProviders'
  | 'configPage'
  | 'ConfigureProviders'
  | 'settingsV2'
  | 'sessions'
  | 'schedules'
  | 'sharedSession'
  | 'loading'
  | 'recipeEditor'
  | 'recipes'
  | 'permission'
  | 'apps';

export type ViewOptions = {
  // Settings view options
  extensionId?: string;
  showEnvVars?: boolean;
  deepLinkConfig?: ExtensionConfig;

  // Session view options
  resumedSession?: SessionDetails;
  sessionDetails?: SessionDetails;
  error?: string;
  shareToken?: string;
  baseUrl?: string;

  // Recipe editor options
  config?: unknown;

  // Permission view options
  parentView?: View;

  // Generic options
  [key: string]: unknown;
};

export type ViewConfig = {
  view: View;
  viewOptions?: ViewOptions;
};
=======
import RecipesView from './components/recipes/RecipesView';
import RecipeEditor from './components/recipes/RecipeEditor';
import { createNavigationHandler, View, ViewOptions } from './utils/navigationUtils';
import {
  AgentState,
  InitializationContext,
  NoProviderOrModelError,
  useAgent,
} from './hooks/useAgent';
>>>>>>> dc292883

// Route Components
const HubRouteWrapper = ({
  setIsGoosehintsModalOpen,
  isExtensionsLoading,
  resetChat,
}: {
  setIsGoosehintsModalOpen: (isOpen: boolean) => void;
  isExtensionsLoading: boolean;
  resetChat: () => void;
}) => {
  const navigate = useNavigate();
  const setView = useMemo(() => createNavigationHandler(navigate), [navigate]);

  return (
    <Hub
<<<<<<< HEAD
      readyForAutoUserPrompt={true}
      chat={chat}
      setChat={setChat}
      setPairChat={setPairChat}
      setView={(view: View, options?: ViewOptions) => {
        // Convert view to route navigation
        switch (view) {
          case 'chat':
            navigate('/');
            break;
          case 'pair':
            navigate('/pair', { state: options });
            break;
          case 'settings':
            navigate('/settings', { state: options });
            break;
          case 'sessions':
            navigate('/sessions');
            break;
          case 'schedules':
            navigate('/schedules');
            break;
          case 'recipes':
            navigate('/recipes');
            break;
          case 'permission':
            navigate('/permission', { state: options });
            break;
          case 'ConfigureProviders':
            navigate('/configure-providers');
            break;
          case 'sharedSession':
            navigate('/shared-session', { state: options });
            break;
          case 'recipeEditor':
            navigate('/recipe-editor', { state: options });
            break;
          case 'apps':
            navigate('/apps');
            break;
          case 'welcome':
            navigate('/welcome');
            break;
          default:
            navigate('/');
        }
      }}
=======
      setView={setView}
>>>>>>> dc292883
      setIsGoosehintsModalOpen={setIsGoosehintsModalOpen}
      isExtensionsLoading={isExtensionsLoading}
      resetChat={resetChat}
    />
  );
};

const PairRouteWrapper = ({
  chat,
  setChat,
  setIsGoosehintsModalOpen,
  setAgentWaitingMessage,
  setFatalError,
  agentState,
  loadCurrentChat,
}: {
  chat: ChatType;
  setChat: (chat: ChatType) => void;
  setIsGoosehintsModalOpen: (isOpen: boolean) => void;
  setAgentWaitingMessage: (msg: string | null) => void;
  setFatalError: (value: ((prevState: string | null) => string | null) | string | null) => void;
  agentState: AgentState;
  loadCurrentChat: (context: InitializationContext) => Promise<ChatType>;
}) => {
  const location = useLocation();
  const navigate = useNavigate();
  const setView = useMemo(() => createNavigationHandler(navigate), [navigate]);
  const routeState =
    (location.state as PairRouteState) || (window.history.state as PairRouteState) || {};
  const [searchParams] = useSearchParams();
  const [initialMessage] = useState(routeState.initialMessage);

  const resumeSessionId = searchParams.get('resumeSessionId') ?? undefined;

  return (
    <Pair
      chat={chat}
      setChat={setChat}
      setView={setView}
      agentState={agentState}
      loadCurrentChat={loadCurrentChat}
      setFatalError={setFatalError}
      setAgentWaitingMessage={setAgentWaitingMessage}
      setIsGoosehintsModalOpen={setIsGoosehintsModalOpen}
      resumeSessionId={resumeSessionId}
      initialMessage={initialMessage}
    />
  );
};

const SettingsRoute = () => {
  const location = useLocation();
  const navigate = useNavigate();
  const setView = useMemo(() => createNavigationHandler(navigate), [navigate]);

  // Get viewOptions from location.state or history.state
  const viewOptions =
    (location.state as SettingsViewOptions) || (window.history.state as SettingsViewOptions) || {};
  return <SettingsView onClose={() => navigate('/')} setView={setView} viewOptions={viewOptions} />;
};

const SessionsRoute = () => {
  const navigate = useNavigate();
  const setView = useMemo(() => createNavigationHandler(navigate), [navigate]);

  return <SessionsView setView={setView} />;
};

const SchedulesRoute = () => {
  const navigate = useNavigate();
  return <SchedulesView onClose={() => navigate('/')} />;
};

const RecipesRoute = () => {
  return <RecipesView />;
};

const RecipeEditorRoute = () => {
  // Check for config from multiple sources:
  // 1. localStorage (from "View Recipe" button)
  // 2. Window electron config (from deeplinks)
  let config;
  const storedConfig = localStorage.getItem('viewRecipeConfig');
  if (storedConfig) {
    try {
      config = JSON.parse(storedConfig);
      // Clear the stored config after using it
      localStorage.removeItem('viewRecipeConfig');
    } catch (error) {
      console.error('Failed to parse stored recipe config:', error);
    }
  }

  if (!config) {
    const electronConfig = window.electron.getConfig();
    config = electronConfig.recipe;
  }

  return <RecipeEditor config={config} />;
};

const AppsRoute = () => {
  return <AppsView />;
};

const PermissionRoute = () => {
  const location = useLocation();
  const navigate = useNavigate();
  const parentView = location.state?.parentView as View;
  const parentViewOptions = location.state?.parentViewOptions as ViewOptions;

  return (
    <PermissionSettingsView
      onClose={() => {
        // Navigate back to parent view with options
        switch (parentView) {
          case 'chat':
            navigate('/');
            break;
          case 'pair':
            navigate('/pair');
            break;
          case 'settings':
            navigate('/settings', { state: parentViewOptions });
            break;
          case 'sessions':
            navigate('/sessions');
            break;
          case 'schedules':
            navigate('/schedules');
            break;
          case 'recipes':
            navigate('/recipes');
            break;
          default:
            navigate('/');
        }
      }}
    />
  );
};

const ConfigureProvidersRoute = () => {
  const navigate = useNavigate();

  return (
    <div className="w-screen h-screen bg-background-default">
      <ProviderSettings
        onClose={() => navigate('/settings', { state: { section: 'models' } })}
        isOnboarding={false}
      />
    </div>
  );
};

interface WelcomeRouteProps {
  onSelectProvider: () => void;
}

const WelcomeRoute = ({ onSelectProvider }: WelcomeRouteProps) => {
  const navigate = useNavigate();
  const onClose = useCallback(() => {
    onSelectProvider();
    navigate('/');
  }, [navigate, onSelectProvider]);

  return (
    <div className="w-screen h-screen bg-background-default">
      <ProviderSettings onClose={onClose} isOnboarding={true} />
    </div>
  );
};

// Wrapper component for SharedSessionRoute to access parent state
const SharedSessionRouteWrapper = ({
  isLoadingSharedSession,
  setIsLoadingSharedSession,
  sharedSessionError,
}: {
  isLoadingSharedSession: boolean;
  setIsLoadingSharedSession: (loading: boolean) => void;
  sharedSessionError: string | null;
}) => {
  const location = useLocation();
  const navigate = useNavigate();
  const setView = createNavigationHandler(navigate);

  const historyState = window.history.state;
  const sessionDetails = (location.state?.sessionDetails ||
    historyState?.sessionDetails) as SharedSessionDetails | null;
  const error = location.state?.error || historyState?.error || sharedSessionError;
  const shareToken = location.state?.shareToken || historyState?.shareToken;
  const baseUrl = location.state?.baseUrl || historyState?.baseUrl;

  return (
    <SharedSessionView
      session={sessionDetails}
      isLoading={isLoadingSharedSession}
      error={error}
      onRetry={async () => {
        if (shareToken && baseUrl) {
          setIsLoadingSharedSession(true);
          try {
            await openSharedSessionFromDeepLink(`goose://sessions/${shareToken}`, setView, baseUrl);
          } catch (error) {
            console.error('Failed to retry loading shared session:', error);
          } finally {
            setIsLoadingSharedSession(false);
          }
        }
      }}
    />
  );
};

const ExtensionsRoute = () => {
  const navigate = useNavigate();
  const location = useLocation();

  // Get viewOptions from location.state or history.state (for deep link extensions)
  const viewOptions =
    (location.state as ExtensionsViewOptions) ||
    (window.history.state as ExtensionsViewOptions) ||
    {};

  return (
    <ExtensionsView
      onClose={() => navigate(-1)}
      setView={(view, options) => {
        switch (view) {
          case 'chat':
            navigate('/');
            break;
          case 'pair':
            navigate('/pair', { state: options });
            break;
          case 'settings':
            navigate('/settings', { state: options });
            break;
          default:
            navigate('/');
        }
      }}
      viewOptions={viewOptions}
    />
  );
};

export function AppInner() {
  const [fatalError, setFatalError] = useState<string | null>(null);
  const [isGoosehintsModalOpen, setIsGoosehintsModalOpen] = useState(false);
  const [agentWaitingMessage, setAgentWaitingMessage] = useState<string | null>(null);
  const [isLoadingSharedSession, setIsLoadingSharedSession] = useState(false);
  const [sharedSessionError, setSharedSessionError] = useState<string | null>(null);
  const [isExtensionsLoading, setIsExtensionsLoading] = useState(false);
  const [didSelectProvider, setDidSelectProvider] = useState<boolean>(false);

  const navigate = useNavigate();

  const location = useLocation();
  const [_searchParams, setSearchParams] = useSearchParams();

  const [chat, setChat] = useState<ChatType>({
    sessionId: '',
    title: 'Pair Chat',
    messages: [],
    messageHistoryIndex: 0,
    recipeConfig: null,
  });

  const { addExtension } = useConfig();
  const { agentState, loadCurrentChat, resetChat } = useAgent();
  const resetChatIfNecessary = useCallback(() => {
    if (chat.messages.length > 0) {
      setSearchParams((prev) => {
        prev.delete('resumeSessionId');
        return prev;
      });
      resetChat();
    }
<<<<<<< HEAD
  };

  const { chat, setChat } = useChat({ setIsLoadingSession, setView, setPairChat });

  function extractCommand(link: string): string {
    const url = new URL(link);
    const cmd = url.searchParams.get('cmd') || 'Unknown Command';
    const args = url.searchParams.getAll('arg').map(decodeURIComponent);
    return `${cmd} ${args.join(' ')}`.trim();
  }

  function extractRemoteUrl(link: string): string | null {
    const url = new URL(link);
    return url.searchParams.get('url');
  }

  useEffect(() => {
    if (initAttemptedRef.current) {
      console.log('Initialization already attempted, skipping...');
      return;
    }
    initAttemptedRef.current = true;

    console.log(`Initializing app`);

    const urlParams = new URLSearchParams(window.location.search);
    const viewType = urlParams.get('view');
    const resumeSessionId = urlParams.get('resumeSessionId');
    const recipeConfig = window.appConfig.get('recipe');

    // Check for session resume first - this takes priority over other navigation
    if (resumeSessionId) {
      console.log('Session resume detected, letting useChat hook handle navigation');

      // Even when resuming a session, we need to initialize the system
      const initializeForSessionResume = async () => {
        try {
          await initConfig();
          await readAllConfig({ throwOnError: true });

          const config = window.electron.getConfig();
          const provider = (await read('GOOSE_PROVIDER', false)) ?? config.GOOSE_DEFAULT_PROVIDER;
          const model = (await read('GOOSE_MODEL', false)) ?? config.GOOSE_DEFAULT_MODEL;

          if (provider && model) {
            await initializeSystem(provider as string, model as string, {
              getExtensions,
              addExtension,
            });
          } else {
            throw new Error('No provider/model configured for session resume');
          }
        } catch (error) {
          console.error('Failed to initialize system for session resume:', error);
          setFatalError(
            `Failed to initialize system for session resume: ${error instanceof Error ? error.message : 'Unknown error'}`
          );
        }
      };

      initializeForSessionResume();
      return;
    }

    // Check for recipe config - this also needs provider initialization
    if (recipeConfig && typeof recipeConfig === 'object') {
      console.log('Recipe deeplink detected, initializing system for recipe');

      const initializeForRecipe = async () => {
        try {
          await initConfig();
          await readAllConfig({ throwOnError: true });

          const config = window.electron.getConfig();
          const provider = (await read('GOOSE_PROVIDER', false)) ?? config.GOOSE_DEFAULT_PROVIDER;
          const model = (await read('GOOSE_MODEL', false)) ?? config.GOOSE_DEFAULT_MODEL;

          if (provider && model) {
            await initializeSystem(provider as string, model as string, {
              getExtensions,
              addExtension,
            });

            // Set up the recipe in pair chat after system is initialized
            setPairChat((prevChat) => ({
              ...prevChat,
              recipeConfig: recipeConfig as Recipe,
              title: (recipeConfig as Recipe)?.title || 'Recipe Chat',
              messages: [], // Start fresh for recipe
              messageHistoryIndex: 0,
            }));

            // Navigate to pair view
            window.location.hash = '#/pair';
            window.history.replaceState(
              {
                recipeConfig: recipeConfig,
                resetChat: true,
              },
              '',
              '#/pair'
            );
          } else {
            throw new Error('No provider/model configured for recipe');
          }
        } catch (error) {
          console.error('Failed to initialize system for recipe:', error);
          setFatalError(
            `Failed to initialize system for recipe: ${error instanceof Error ? error.message : 'Unknown error'}`
          );
        }
      };

      initializeForRecipe();
      return;
    }

    if (viewType) {
      if (viewType === 'recipeEditor' && recipeConfig) {
        // Handle recipe editor deep link - use hash routing
        window.location.hash = '#/recipe-editor';
        window.history.replaceState({ config: recipeConfig }, '', '#/recipe-editor');
      } else {
        // Handle other deep links by redirecting to appropriate route
        const routeMap: Record<string, string> = {
          chat: '#/',
          pair: '#/pair',
          settings: '#/settings',
          sessions: '#/sessions',
          schedules: '#/schedules',
          recipes: '#/recipes',
          permission: '#/permission',
          ConfigureProviders: '#/configure-providers',
          sharedSession: '#/shared-session',
          recipeEditor: '#/recipe-editor',
          welcome: '#/welcome',
        };

        const route = routeMap[viewType];
        if (route) {
          window.location.hash = route;
          window.history.replaceState({}, '', route);
        }
      }
      return;
    }

    const initializeApp = async () => {
      try {
        // Start cost database initialization early (non-blocking) - only if cost tracking is enabled
        const costDbPromise = COST_TRACKING_ENABLED
          ? initializeCostDatabase().catch((error) => {
              console.error('Failed to initialize cost database:', error);
            })
          : (() => {
              console.log('Cost tracking disabled, skipping cost database initialization');
              return Promise.resolve();
            })();

        await initConfig();

        try {
          await readAllConfig({ throwOnError: true });
        } catch (error) {
          console.warn('Initial config read failed, attempting recovery:', error);

          const configVersion = localStorage.getItem('configVersion');
          const shouldMigrateExtensions = !configVersion || parseInt(configVersion, 10) < 3;

          if (shouldMigrateExtensions) {
            console.log('Performing extension migration...');
            try {
              await backupConfig({ throwOnError: true });
              await initConfig();
            } catch (migrationError) {
              console.error('Migration failed:', migrationError);
              // Continue with recovery attempts
            }
          }

          // Try recovery if migration didn't work or wasn't needed
          console.log('Attempting config recovery...');
          try {
            // Try to validate first (faster than recovery)
            await validateConfig({ throwOnError: true });
            // If validation passes, try reading again
            await readAllConfig({ throwOnError: true });
          } catch (validateError) {
            console.log('Config validation failed, attempting recovery...');
            try {
              await recoverConfig({ throwOnError: true });
              await readAllConfig({ throwOnError: true });
            } catch (recoverError) {
              console.warn('Config recovery failed, reinitializing...');
              await initConfig();
            }
          }
        }

        const config = window.electron.getConfig();
        const provider = (await read('GOOSE_PROVIDER', false)) ?? config.GOOSE_DEFAULT_PROVIDER;
        const model = (await read('GOOSE_MODEL', false)) ?? config.GOOSE_DEFAULT_MODEL;

        if (provider && model) {
          try {
            // Initialize system in parallel with cost database (if enabled)
            const initPromises = [
              initializeSystem(provider as string, model as string, {
                getExtensions,
                addExtension,
              }),
            ];

            if (COST_TRACKING_ENABLED) {
              initPromises.push(costDbPromise);
            }

            await Promise.all(initPromises);
            const recipeConfig = window.appConfig.get('recipe');
            if (
              recipeConfig &&
              typeof recipeConfig === 'object' &&
              !window.sessionStorage.getItem('ignoreRecipeConfigChanges')
            ) {
              console.log(
                'Recipe deeplink detected, navigating to pair view with config:',
                recipeConfig
              );
              // Set the recipe config in the pair chat state
              setPairChat((prevChat) => ({
                ...prevChat,
                recipeConfig: recipeConfig as Recipe,
                title: (recipeConfig as Recipe).title || 'Recipe Chat',
                messages: [], // Start fresh for recipe
                messageHistoryIndex: 0,
              }));
              // Navigate to pair view with recipe config using hash routing
              window.location.hash = '#/pair';
              window.history.replaceState(
                {
                  recipeConfig: recipeConfig,
                  resetChat: true,
                },
                '',
                '#/pair'
              );
            } else if (window.sessionStorage.getItem('ignoreRecipeConfigChanges')) {
              console.log(
                'Ignoring recipe config changes to prevent navigation conflicts with new window creation'
              );
            } else {
              // Only navigate to chat route if we're not already on a valid route
              const currentHash = window.location.hash;
              const validRoutes = [
                '#/',
                '#/pair',
                '#/settings',
                '#/sessions',
                '#/schedules',
                '#/recipes',
                '#/permission',
                '#/configure-providers',
                '#/shared-session',
                '#/recipe-editor',
                '#/extensions',
                '#/apps',
              ];

              if (!validRoutes.includes(currentHash)) {
                console.log('No valid route detected, navigating to chat route (hub)');
                window.location.hash = '#/';
                window.history.replaceState({}, '', '#/');
              }
            }
          } catch (error) {
            console.error('Error in system initialization:', error);
            if (error instanceof MalformedConfigError) {
              throw error;
            }
            window.location.hash = '#/';
            window.history.replaceState({}, '', '#/');
          }
        } else {
          window.location.hash = '#/';
          window.history.replaceState({}, '', '#/');
        }
      } catch (error) {
        console.error('Fatal error during initialization:', error);
        setFatalError(error instanceof Error ? error.message : 'Unknown error occurred');
      }
    };

    initializeApp();
  }, [getExtensions, addExtension, read, setPairChat]);
=======
  }, [chat.messages.length, setSearchParams, resetChat]);
>>>>>>> dc292883

  useEffect(() => {
    console.log('Sending reactReady signal to Electron');
    try {
      window.electron.reactReady();
    } catch (error) {
      console.error('Error sending reactReady:', error);
      setFatalError(
        `React ready notification failed: ${error instanceof Error ? error.message : 'Unknown error'}`
      );
    }
  }, []);

  // Handle URL parameters and deeplinks on app startup
  const loadingHub = location.pathname === '/';
  useEffect(() => {
    if (loadingHub) {
      (async () => {
        try {
          await loadCurrentChat({
            setAgentWaitingMessage,
            setIsExtensionsLoading,
          });
        } catch (e) {
          if (e instanceof NoProviderOrModelError) {
            // the onboarding flow will trigger
          } else {
            throw e;
          }
        }
      })();
    }
  }, [resetChat, loadCurrentChat, setAgentWaitingMessage, navigate, loadingHub]);

  useEffect(() => {
    const handleOpenSharedSession = async (_event: IpcRendererEvent, ...args: unknown[]) => {
      const link = args[0] as string;
      window.electron.logInfo(`Opening shared session from deep link ${link}`);
      setIsLoadingSharedSession(true);
      setSharedSessionError(null);
      try {
        await openSharedSessionFromDeepLink(link, (_view: View, options?: ViewOptions) => {
          navigate('/shared-session', { state: options });
        });
      } catch (error) {
        console.error('Unexpected error opening shared session:', error);
        // Navigate to shared session view with error
        const shareToken = link.replace('goose://sessions/', '');
        const options = {
          sessionDetails: null,
          error: error instanceof Error ? error.message : 'Unknown error',
          shareToken,
        };
        navigate('/shared-session', { state: options });
      } finally {
        setIsLoadingSharedSession(false);
      }
    };
    window.electron.on('open-shared-session', handleOpenSharedSession);
    return () => {
      window.electron.off('open-shared-session', handleOpenSharedSession);
    };
  }, [navigate]);

  useEffect(() => {
    console.log('Setting up keyboard shortcuts');
    const handleKeyDown = (event: KeyboardEvent) => {
      const isMac = window.electron.platform === 'darwin';
      if ((isMac ? event.metaKey : event.ctrlKey) && event.key === 'n') {
        event.preventDefault();
        try {
          const workingDir = window.appConfig?.get('GOOSE_WORKING_DIR');
          console.log(`Creating new chat window with working dir: ${workingDir}`);
          window.electron.createChatWindow(undefined, workingDir as string);
        } catch (error) {
          console.error('Error creating new window:', error);
        }
      }
    };
    window.addEventListener('keydown', handleKeyDown);
    return () => {
      window.removeEventListener('keydown', handleKeyDown);
    };
  }, []);

  // Prevent default drag and drop behavior globally to avoid opening files in new windows
  // but allow our React components to handle drops in designated areas
  useEffect(() => {
    const preventDefaults = (e: globalThis.DragEvent) => {
      // Only prevent default if we're not over a designated drop zone
      const target = e.target as HTMLElement;
      const isOverDropZone = target.closest('[data-drop-zone="true"]') !== null;

      if (!isOverDropZone) {
        e.preventDefault();
        e.stopPropagation();
      }
    };

    const handleDragOver = (e: globalThis.DragEvent) => {
      // Always prevent default for dragover to allow dropping
      e.preventDefault();
      e.stopPropagation();
    };

    const handleDrop = (e: globalThis.DragEvent) => {
      // Only prevent default if we're not over a designated drop zone
      const target = e.target as HTMLElement;
      const isOverDropZone = target.closest('[data-drop-zone="true"]') !== null;

      if (!isOverDropZone) {
        e.preventDefault();
        e.stopPropagation();
      }
    };

    // Add event listeners to document to catch drag events
    document.addEventListener('dragenter', preventDefaults, false);
    document.addEventListener('dragleave', preventDefaults, false);
    document.addEventListener('dragover', handleDragOver, false);
    document.addEventListener('drop', handleDrop, false);

    return () => {
      document.removeEventListener('dragenter', preventDefaults, false);
      document.removeEventListener('dragleave', preventDefaults, false);
      document.removeEventListener('dragover', handleDragOver, false);
      document.removeEventListener('drop', handleDrop, false);
    };
  }, []);

  useEffect(() => {
    const handleFatalError = (_event: IpcRendererEvent, ...args: unknown[]) => {
      const errorMessage = args[0] as string;
      console.error('Encountered a fatal error:', errorMessage);
      setFatalError(errorMessage);
    };
    window.electron.on('fatal-error', handleFatalError);
    return () => {
      window.electron.off('fatal-error', handleFatalError);
    };
  }, []);

  useEffect(() => {
    const handleSetView = (_event: IpcRendererEvent, ...args: unknown[]) => {
      const newView = args[0] as View;
      const section = args[1] as string | undefined;
      console.log(
        `Received view change request to: ${newView}${section ? `, section: ${section}` : ''}`
      );

      if (section && newView === 'settings') {
        navigate(`/settings?section=${section}`);
      } else {
        navigate(`/${newView}`);
      }
    };

    window.electron.on('set-view', handleSetView);
    return () => window.electron.off('set-view', handleSetView);
  }, [navigate]);

  useEffect(() => {
    const handleFocusInput = (_event: IpcRendererEvent, ..._args: unknown[]) => {
      const inputField = document.querySelector('input[type="text"], textarea') as HTMLInputElement;
      if (inputField) {
        inputField.focus();
      }
    };
    window.electron.on('focus-input', handleFocusInput);
    return () => {
      window.electron.off('focus-input', handleFocusInput);
    };
  }, []);

  if (fatalError) {
    return <ErrorUI error={new Error(fatalError)} />;
  }

  return (
    <>
      <ToastContainer
        aria-label="Toast notifications"
        toastClassName={() =>
          `relative min-h-16 mb-4 p-2 rounded-lg
               flex justify-between overflow-hidden cursor-pointer
               text-text-on-accent bg-background-inverse
              `
        }
        style={{ width: '380px' }}
        className="mt-6"
        position="top-right"
        autoClose={3000}
        closeOnClick
        pauseOnHover
      />
      <ExtensionInstallModal addExtension={addExtension} />
      <div className="relative w-screen h-screen overflow-hidden bg-background-muted flex flex-col">
        <div className="titlebar-drag-region" />
        <Routes>
          <Route
            path="welcome"
            element={<WelcomeRoute onSelectProvider={() => setDidSelectProvider(true)} />}
          />
<<<<<<< HEAD
          {modalVisible && (
            <ConfirmationModal
              isOpen={modalVisible}
              message={modalMessage}
              confirmLabel={extensionConfirmLabel}
              title={extensionConfirmTitle}
              onConfirm={handleConfirm}
              onCancel={handleCancel}
            />
          )}
          <div className="relative w-screen h-screen overflow-hidden bg-background-muted flex flex-col">
            <div className="titlebar-drag-region" />
            <Routes>
              <Route path="welcome" element={<WelcomeRoute />} />
              <Route path="configure-providers" element={<ConfigureProvidersRoute />} />
              <Route
                path="/"
                element={
                  <ChatProvider chat={chat} setChat={setChat} contextKey="hub">
                    <AppLayout setIsGoosehintsModalOpen={setIsGoosehintsModalOpen} />
                  </ChatProvider>
                }
              >
                <Route
                  index
                  element={
                    <ProviderGuard>
                      <HubRouteWrapper
                        chat={chat}
                        setChat={setChat}
                        setPairChat={setPairChat}
                        setIsGoosehintsModalOpen={setIsGoosehintsModalOpen}
                      />
                    </ProviderGuard>
                  }
                />
                <Route
                  path="pair"
                  element={
                    <ProviderGuard>
                      <ChatProvider
                        chat={pairChat}
                        setChat={setPairChat}
                        contextKey={`pair-${pairChat.id}`}
                        key={pairChat.id} // Add key prop to force re-render when chat ID changes
                      >
                        <PairRouteWrapper
                          chat={pairChat}
                          setChat={setPairChat}
                          setPairChat={setPairChat}
                          setIsGoosehintsModalOpen={setIsGoosehintsModalOpen}
                        />
                      </ChatProvider>
                    </ProviderGuard>
                  }
                />
                <Route
                  path="settings"
                  element={
                    <ProviderGuard>
                      <SettingsRoute />
                    </ProviderGuard>
                  }
                />
                <Route
                  path="extensions"
                  element={
                    <ProviderGuard>
                      <ExtensionsRoute />
                    </ProviderGuard>
                  }
                />
                <Route
                  path="sessions"
                  element={
                    <ProviderGuard>
                      <SessionsRoute />
                    </ProviderGuard>
                  }
                />
                <Route
                  path="schedules"
                  element={
                    <ProviderGuard>
                      <SchedulesRoute />
                    </ProviderGuard>
                  }
                />
                <Route
                  path="recipes"
                  element={
                    <ProviderGuard>
                      <RecipesRoute />
                    </ProviderGuard>
                  }
                />
                <Route
                  path="apps"
                  element={
                    <ProviderGuard>
                      <AppsRoute />
                    </ProviderGuard>
                  }
                />
                <Route
                  path="recipe-editor"
                  element={
                    <ProviderGuard>
                      <RecipeEditorRoute />
                    </ProviderGuard>
                  }
=======
          <Route path="configure-providers" element={<ConfigureProvidersRoute />} />
          <Route
            path="/"
            element={
              <ProviderGuard didSelectProvider={didSelectProvider}>
                <ChatProvider
                  chat={chat}
                  setChat={setChat}
                  contextKey="hub"
                  agentWaitingMessage={agentWaitingMessage}
                >
                  <AppLayout setIsGoosehintsModalOpen={setIsGoosehintsModalOpen} />
                </ChatProvider>
              </ProviderGuard>
            }
          >
            <Route
              index
              element={
                <HubRouteWrapper
                  setIsGoosehintsModalOpen={setIsGoosehintsModalOpen}
                  isExtensionsLoading={isExtensionsLoading}
                  resetChat={resetChatIfNecessary}
>>>>>>> dc292883
                />
              }
            />
            <Route
              path="pair"
              element={
                <PairRouteWrapper
                  chat={chat}
                  setChat={setChat}
                  agentState={agentState}
                  loadCurrentChat={loadCurrentChat}
                  setFatalError={setFatalError}
                  setAgentWaitingMessage={setAgentWaitingMessage}
                  setIsGoosehintsModalOpen={setIsGoosehintsModalOpen}
                />
              }
            />
            <Route path="settings" element={<SettingsRoute />} />
            <Route path="extensions" element={<ExtensionsRoute />} />
            <Route path="sessions" element={<SessionsRoute />} />
            <Route path="schedules" element={<SchedulesRoute />} />
            <Route path="recipes" element={<RecipesRoute />} />
            <Route path="recipe-editor" element={<RecipeEditorRoute />} />
            <Route
              path="shared-session"
              element={
                <SharedSessionRouteWrapper
                  isLoadingSharedSession={isLoadingSharedSession}
                  setIsLoadingSharedSession={setIsLoadingSharedSession}
                  sharedSessionError={sharedSessionError}
                />
              }
            />
            <Route path="permission" element={<PermissionRoute />} />
          </Route>
        </Routes>
      </div>
      {isGoosehintsModalOpen && (
        <GoosehintsModal
          directory={window.appConfig?.get('GOOSE_WORKING_DIR') as string}
          setIsGoosehintsModalOpen={setIsGoosehintsModalOpen}
        />
      )}
    </>
  );
}

export default function App() {
  return (
    <DraftProvider>
      <ModelAndProviderProvider>
        <HashRouter>
          <AppInner />
        </HashRouter>
        <AnnouncementModal />
      </ModelAndProviderProvider>
    </DraftProvider>
  );
}<|MERGE_RESOLUTION|>--- conflicted
+++ resolved
@@ -35,60 +35,6 @@
 import PermissionSettingsView from './components/settings/permission/PermissionSetting';
 
 import ExtensionsView, { ExtensionsViewOptions } from './components/extensions/ExtensionsView';
-<<<<<<< HEAD
-import { Recipe } from './recipe';
-import RecipesView from './components/RecipesView';
-import RecipeEditor from './components/RecipeEditor';
-import AppsView from './components/apps/AppsView';
-
-export type View =
-  | 'welcome'
-  | 'chat'
-  | 'pair'
-  | 'settings'
-  | 'extensions'
-  | 'moreModels'
-  | 'configureProviders'
-  | 'configPage'
-  | 'ConfigureProviders'
-  | 'settingsV2'
-  | 'sessions'
-  | 'schedules'
-  | 'sharedSession'
-  | 'loading'
-  | 'recipeEditor'
-  | 'recipes'
-  | 'permission'
-  | 'apps';
-
-export type ViewOptions = {
-  // Settings view options
-  extensionId?: string;
-  showEnvVars?: boolean;
-  deepLinkConfig?: ExtensionConfig;
-
-  // Session view options
-  resumedSession?: SessionDetails;
-  sessionDetails?: SessionDetails;
-  error?: string;
-  shareToken?: string;
-  baseUrl?: string;
-
-  // Recipe editor options
-  config?: unknown;
-
-  // Permission view options
-  parentView?: View;
-
-  // Generic options
-  [key: string]: unknown;
-};
-
-export type ViewConfig = {
-  view: View;
-  viewOptions?: ViewOptions;
-};
-=======
 import RecipesView from './components/recipes/RecipesView';
 import RecipeEditor from './components/recipes/RecipeEditor';
 import { createNavigationHandler, View, ViewOptions } from './utils/navigationUtils';
@@ -98,7 +44,6 @@
   NoProviderOrModelError,
   useAgent,
 } from './hooks/useAgent';
->>>>>>> dc292883
 
 // Route Components
 const HubRouteWrapper = ({
@@ -115,57 +60,7 @@
 
   return (
     <Hub
-<<<<<<< HEAD
-      readyForAutoUserPrompt={true}
-      chat={chat}
-      setChat={setChat}
-      setPairChat={setPairChat}
-      setView={(view: View, options?: ViewOptions) => {
-        // Convert view to route navigation
-        switch (view) {
-          case 'chat':
-            navigate('/');
-            break;
-          case 'pair':
-            navigate('/pair', { state: options });
-            break;
-          case 'settings':
-            navigate('/settings', { state: options });
-            break;
-          case 'sessions':
-            navigate('/sessions');
-            break;
-          case 'schedules':
-            navigate('/schedules');
-            break;
-          case 'recipes':
-            navigate('/recipes');
-            break;
-          case 'permission':
-            navigate('/permission', { state: options });
-            break;
-          case 'ConfigureProviders':
-            navigate('/configure-providers');
-            break;
-          case 'sharedSession':
-            navigate('/shared-session', { state: options });
-            break;
-          case 'recipeEditor':
-            navigate('/recipe-editor', { state: options });
-            break;
-          case 'apps':
-            navigate('/apps');
-            break;
-          case 'welcome':
-            navigate('/welcome');
-            break;
-          default:
-            navigate('/');
-        }
-      }}
-=======
       setView={setView}
->>>>>>> dc292883
       setIsGoosehintsModalOpen={setIsGoosehintsModalOpen}
       isExtensionsLoading={isExtensionsLoading}
       resetChat={resetChat}
@@ -267,10 +162,6 @@
   return <RecipeEditor config={config} />;
 };
 
-const AppsRoute = () => {
-  return <AppsView />;
-};
-
 const PermissionRoute = () => {
   const location = useLocation();
   const navigate = useNavigate();
@@ -446,304 +337,7 @@
       });
       resetChat();
     }
-<<<<<<< HEAD
-  };
-
-  const { chat, setChat } = useChat({ setIsLoadingSession, setView, setPairChat });
-
-  function extractCommand(link: string): string {
-    const url = new URL(link);
-    const cmd = url.searchParams.get('cmd') || 'Unknown Command';
-    const args = url.searchParams.getAll('arg').map(decodeURIComponent);
-    return `${cmd} ${args.join(' ')}`.trim();
-  }
-
-  function extractRemoteUrl(link: string): string | null {
-    const url = new URL(link);
-    return url.searchParams.get('url');
-  }
-
-  useEffect(() => {
-    if (initAttemptedRef.current) {
-      console.log('Initialization already attempted, skipping...');
-      return;
-    }
-    initAttemptedRef.current = true;
-
-    console.log(`Initializing app`);
-
-    const urlParams = new URLSearchParams(window.location.search);
-    const viewType = urlParams.get('view');
-    const resumeSessionId = urlParams.get('resumeSessionId');
-    const recipeConfig = window.appConfig.get('recipe');
-
-    // Check for session resume first - this takes priority over other navigation
-    if (resumeSessionId) {
-      console.log('Session resume detected, letting useChat hook handle navigation');
-
-      // Even when resuming a session, we need to initialize the system
-      const initializeForSessionResume = async () => {
-        try {
-          await initConfig();
-          await readAllConfig({ throwOnError: true });
-
-          const config = window.electron.getConfig();
-          const provider = (await read('GOOSE_PROVIDER', false)) ?? config.GOOSE_DEFAULT_PROVIDER;
-          const model = (await read('GOOSE_MODEL', false)) ?? config.GOOSE_DEFAULT_MODEL;
-
-          if (provider && model) {
-            await initializeSystem(provider as string, model as string, {
-              getExtensions,
-              addExtension,
-            });
-          } else {
-            throw new Error('No provider/model configured for session resume');
-          }
-        } catch (error) {
-          console.error('Failed to initialize system for session resume:', error);
-          setFatalError(
-            `Failed to initialize system for session resume: ${error instanceof Error ? error.message : 'Unknown error'}`
-          );
-        }
-      };
-
-      initializeForSessionResume();
-      return;
-    }
-
-    // Check for recipe config - this also needs provider initialization
-    if (recipeConfig && typeof recipeConfig === 'object') {
-      console.log('Recipe deeplink detected, initializing system for recipe');
-
-      const initializeForRecipe = async () => {
-        try {
-          await initConfig();
-          await readAllConfig({ throwOnError: true });
-
-          const config = window.electron.getConfig();
-          const provider = (await read('GOOSE_PROVIDER', false)) ?? config.GOOSE_DEFAULT_PROVIDER;
-          const model = (await read('GOOSE_MODEL', false)) ?? config.GOOSE_DEFAULT_MODEL;
-
-          if (provider && model) {
-            await initializeSystem(provider as string, model as string, {
-              getExtensions,
-              addExtension,
-            });
-
-            // Set up the recipe in pair chat after system is initialized
-            setPairChat((prevChat) => ({
-              ...prevChat,
-              recipeConfig: recipeConfig as Recipe,
-              title: (recipeConfig as Recipe)?.title || 'Recipe Chat',
-              messages: [], // Start fresh for recipe
-              messageHistoryIndex: 0,
-            }));
-
-            // Navigate to pair view
-            window.location.hash = '#/pair';
-            window.history.replaceState(
-              {
-                recipeConfig: recipeConfig,
-                resetChat: true,
-              },
-              '',
-              '#/pair'
-            );
-          } else {
-            throw new Error('No provider/model configured for recipe');
-          }
-        } catch (error) {
-          console.error('Failed to initialize system for recipe:', error);
-          setFatalError(
-            `Failed to initialize system for recipe: ${error instanceof Error ? error.message : 'Unknown error'}`
-          );
-        }
-      };
-
-      initializeForRecipe();
-      return;
-    }
-
-    if (viewType) {
-      if (viewType === 'recipeEditor' && recipeConfig) {
-        // Handle recipe editor deep link - use hash routing
-        window.location.hash = '#/recipe-editor';
-        window.history.replaceState({ config: recipeConfig }, '', '#/recipe-editor');
-      } else {
-        // Handle other deep links by redirecting to appropriate route
-        const routeMap: Record<string, string> = {
-          chat: '#/',
-          pair: '#/pair',
-          settings: '#/settings',
-          sessions: '#/sessions',
-          schedules: '#/schedules',
-          recipes: '#/recipes',
-          permission: '#/permission',
-          ConfigureProviders: '#/configure-providers',
-          sharedSession: '#/shared-session',
-          recipeEditor: '#/recipe-editor',
-          welcome: '#/welcome',
-        };
-
-        const route = routeMap[viewType];
-        if (route) {
-          window.location.hash = route;
-          window.history.replaceState({}, '', route);
-        }
-      }
-      return;
-    }
-
-    const initializeApp = async () => {
-      try {
-        // Start cost database initialization early (non-blocking) - only if cost tracking is enabled
-        const costDbPromise = COST_TRACKING_ENABLED
-          ? initializeCostDatabase().catch((error) => {
-              console.error('Failed to initialize cost database:', error);
-            })
-          : (() => {
-              console.log('Cost tracking disabled, skipping cost database initialization');
-              return Promise.resolve();
-            })();
-
-        await initConfig();
-
-        try {
-          await readAllConfig({ throwOnError: true });
-        } catch (error) {
-          console.warn('Initial config read failed, attempting recovery:', error);
-
-          const configVersion = localStorage.getItem('configVersion');
-          const shouldMigrateExtensions = !configVersion || parseInt(configVersion, 10) < 3;
-
-          if (shouldMigrateExtensions) {
-            console.log('Performing extension migration...');
-            try {
-              await backupConfig({ throwOnError: true });
-              await initConfig();
-            } catch (migrationError) {
-              console.error('Migration failed:', migrationError);
-              // Continue with recovery attempts
-            }
-          }
-
-          // Try recovery if migration didn't work or wasn't needed
-          console.log('Attempting config recovery...');
-          try {
-            // Try to validate first (faster than recovery)
-            await validateConfig({ throwOnError: true });
-            // If validation passes, try reading again
-            await readAllConfig({ throwOnError: true });
-          } catch (validateError) {
-            console.log('Config validation failed, attempting recovery...');
-            try {
-              await recoverConfig({ throwOnError: true });
-              await readAllConfig({ throwOnError: true });
-            } catch (recoverError) {
-              console.warn('Config recovery failed, reinitializing...');
-              await initConfig();
-            }
-          }
-        }
-
-        const config = window.electron.getConfig();
-        const provider = (await read('GOOSE_PROVIDER', false)) ?? config.GOOSE_DEFAULT_PROVIDER;
-        const model = (await read('GOOSE_MODEL', false)) ?? config.GOOSE_DEFAULT_MODEL;
-
-        if (provider && model) {
-          try {
-            // Initialize system in parallel with cost database (if enabled)
-            const initPromises = [
-              initializeSystem(provider as string, model as string, {
-                getExtensions,
-                addExtension,
-              }),
-            ];
-
-            if (COST_TRACKING_ENABLED) {
-              initPromises.push(costDbPromise);
-            }
-
-            await Promise.all(initPromises);
-            const recipeConfig = window.appConfig.get('recipe');
-            if (
-              recipeConfig &&
-              typeof recipeConfig === 'object' &&
-              !window.sessionStorage.getItem('ignoreRecipeConfigChanges')
-            ) {
-              console.log(
-                'Recipe deeplink detected, navigating to pair view with config:',
-                recipeConfig
-              );
-              // Set the recipe config in the pair chat state
-              setPairChat((prevChat) => ({
-                ...prevChat,
-                recipeConfig: recipeConfig as Recipe,
-                title: (recipeConfig as Recipe).title || 'Recipe Chat',
-                messages: [], // Start fresh for recipe
-                messageHistoryIndex: 0,
-              }));
-              // Navigate to pair view with recipe config using hash routing
-              window.location.hash = '#/pair';
-              window.history.replaceState(
-                {
-                  recipeConfig: recipeConfig,
-                  resetChat: true,
-                },
-                '',
-                '#/pair'
-              );
-            } else if (window.sessionStorage.getItem('ignoreRecipeConfigChanges')) {
-              console.log(
-                'Ignoring recipe config changes to prevent navigation conflicts with new window creation'
-              );
-            } else {
-              // Only navigate to chat route if we're not already on a valid route
-              const currentHash = window.location.hash;
-              const validRoutes = [
-                '#/',
-                '#/pair',
-                '#/settings',
-                '#/sessions',
-                '#/schedules',
-                '#/recipes',
-                '#/permission',
-                '#/configure-providers',
-                '#/shared-session',
-                '#/recipe-editor',
-                '#/extensions',
-                '#/apps',
-              ];
-
-              if (!validRoutes.includes(currentHash)) {
-                console.log('No valid route detected, navigating to chat route (hub)');
-                window.location.hash = '#/';
-                window.history.replaceState({}, '', '#/');
-              }
-            }
-          } catch (error) {
-            console.error('Error in system initialization:', error);
-            if (error instanceof MalformedConfigError) {
-              throw error;
-            }
-            window.location.hash = '#/';
-            window.history.replaceState({}, '', '#/');
-          }
-        } else {
-          window.location.hash = '#/';
-          window.history.replaceState({}, '', '#/');
-        }
-      } catch (error) {
-        console.error('Fatal error during initialization:', error);
-        setFatalError(error instanceof Error ? error.message : 'Unknown error occurred');
-      }
-    };
-
-    initializeApp();
-  }, [getExtensions, addExtension, read, setPairChat]);
-=======
   }, [chat.messages.length, setSearchParams, resetChat]);
->>>>>>> dc292883
 
   useEffect(() => {
     console.log('Sending reactReady signal to Electron');
@@ -947,119 +541,6 @@
             path="welcome"
             element={<WelcomeRoute onSelectProvider={() => setDidSelectProvider(true)} />}
           />
-<<<<<<< HEAD
-          {modalVisible && (
-            <ConfirmationModal
-              isOpen={modalVisible}
-              message={modalMessage}
-              confirmLabel={extensionConfirmLabel}
-              title={extensionConfirmTitle}
-              onConfirm={handleConfirm}
-              onCancel={handleCancel}
-            />
-          )}
-          <div className="relative w-screen h-screen overflow-hidden bg-background-muted flex flex-col">
-            <div className="titlebar-drag-region" />
-            <Routes>
-              <Route path="welcome" element={<WelcomeRoute />} />
-              <Route path="configure-providers" element={<ConfigureProvidersRoute />} />
-              <Route
-                path="/"
-                element={
-                  <ChatProvider chat={chat} setChat={setChat} contextKey="hub">
-                    <AppLayout setIsGoosehintsModalOpen={setIsGoosehintsModalOpen} />
-                  </ChatProvider>
-                }
-              >
-                <Route
-                  index
-                  element={
-                    <ProviderGuard>
-                      <HubRouteWrapper
-                        chat={chat}
-                        setChat={setChat}
-                        setPairChat={setPairChat}
-                        setIsGoosehintsModalOpen={setIsGoosehintsModalOpen}
-                      />
-                    </ProviderGuard>
-                  }
-                />
-                <Route
-                  path="pair"
-                  element={
-                    <ProviderGuard>
-                      <ChatProvider
-                        chat={pairChat}
-                        setChat={setPairChat}
-                        contextKey={`pair-${pairChat.id}`}
-                        key={pairChat.id} // Add key prop to force re-render when chat ID changes
-                      >
-                        <PairRouteWrapper
-                          chat={pairChat}
-                          setChat={setPairChat}
-                          setPairChat={setPairChat}
-                          setIsGoosehintsModalOpen={setIsGoosehintsModalOpen}
-                        />
-                      </ChatProvider>
-                    </ProviderGuard>
-                  }
-                />
-                <Route
-                  path="settings"
-                  element={
-                    <ProviderGuard>
-                      <SettingsRoute />
-                    </ProviderGuard>
-                  }
-                />
-                <Route
-                  path="extensions"
-                  element={
-                    <ProviderGuard>
-                      <ExtensionsRoute />
-                    </ProviderGuard>
-                  }
-                />
-                <Route
-                  path="sessions"
-                  element={
-                    <ProviderGuard>
-                      <SessionsRoute />
-                    </ProviderGuard>
-                  }
-                />
-                <Route
-                  path="schedules"
-                  element={
-                    <ProviderGuard>
-                      <SchedulesRoute />
-                    </ProviderGuard>
-                  }
-                />
-                <Route
-                  path="recipes"
-                  element={
-                    <ProviderGuard>
-                      <RecipesRoute />
-                    </ProviderGuard>
-                  }
-                />
-                <Route
-                  path="apps"
-                  element={
-                    <ProviderGuard>
-                      <AppsRoute />
-                    </ProviderGuard>
-                  }
-                />
-                <Route
-                  path="recipe-editor"
-                  element={
-                    <ProviderGuard>
-                      <RecipeEditorRoute />
-                    </ProviderGuard>
-                  }
-=======
           <Route path="configure-providers" element={<ConfigureProvidersRoute />} />
           <Route
             path="/"
@@ -1083,7 +564,6 @@
                   setIsGoosehintsModalOpen={setIsGoosehintsModalOpen}
                   isExtensionsLoading={isExtensionsLoading}
                   resetChat={resetChatIfNecessary}
->>>>>>> dc292883
                 />
               }
             />
