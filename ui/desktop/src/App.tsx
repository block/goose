--- conflicted
+++ resolved
@@ -66,13 +66,8 @@
   | 'loading'
   | 'recipeEditor'
   | 'recipes'
-<<<<<<< HEAD
   | 'permission'
   | 'apps';
-// | 'projects';
-=======
-  | 'permission';
->>>>>>> b0009117
 
 export type ViewOptions = {
   // Settings view options
@@ -953,8 +948,6 @@
             }
 
             await Promise.all(initPromises);
-<<<<<<< HEAD
-
             const recipeConfig = window.appConfig.get('recipe');
             if (
               recipeConfig &&
@@ -1011,8 +1004,6 @@
                 window.history.replaceState({}, '', '#/');
               }
             }
-=======
->>>>>>> b0009117
           } catch (error) {
             console.error('Error in system initialization:', error);
             if (error instanceof MalformedConfigError) {
