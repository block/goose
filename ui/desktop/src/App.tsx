--- conflicted
+++ resolved
@@ -43,18 +43,12 @@
 // Route Components
 const HubRouteWrapper = ({
   setIsGoosehintsModalOpen,
-<<<<<<< HEAD
+  isExtensionsLoading,
   resetChat,
-=======
-  isExtensionsLoading,
->>>>>>> a40a9aa8
 }: {
   setIsGoosehintsModalOpen: (isOpen: boolean) => void;
-<<<<<<< HEAD
+  isExtensionsLoading: boolean;
   resetChat: () => void;
-=======
-  isExtensionsLoading: boolean;
->>>>>>> a40a9aa8
 }) => {
   const navigate = useNavigate();
   const setView = useMemo(() => createNavigationHandler(navigate), [navigate]);
@@ -63,11 +57,8 @@
     <Hub
       setView={setView}
       setIsGoosehintsModalOpen={setIsGoosehintsModalOpen}
-<<<<<<< HEAD
+      isExtensionsLoading={isExtensionsLoading}
       resetChat={resetChat}
-=======
-      isExtensionsLoading={isExtensionsLoading}
->>>>>>> a40a9aa8
     />
   );
 };
@@ -357,35 +348,7 @@
       setRecipeFromAppConfig(null);
       resetChat();
     }
-<<<<<<< HEAD
   }, [resetChat, chat.messages.length]);
-=======
-    initAttemptedRef.current = true;
-
-    const initialize = async () => {
-      const config = window.electron.getConfig();
-      const provider = (await read('GOOSE_PROVIDER', false)) ?? config.GOOSE_DEFAULT_PROVIDER;
-      const model = (await read('GOOSE_MODEL', false)) ?? config.GOOSE_DEFAULT_MODEL;
-
-      await initializeApp({
-        getExtensions,
-        addExtension,
-        setPairChat,
-        setMessage: setAgentWaitingMessage,
-        setIsExtensionsLoading,
-        provider: provider as string,
-        model: model as string,
-      });
-    };
-
-    initialize()
-      .then(() => setAgentWaitingMessage(null))
-      .catch((error) => {
-        console.error('Fatal error during initialization:', error);
-        setFatalError(error instanceof Error ? error.message : 'Unknown error occurred');
-      });
-  }, [getExtensions, addExtension, read, setPairChat, setAgentWaitingMessage]);
->>>>>>> a40a9aa8
 
   useEffect(() => {
     console.log('Sending reactReady signal to Electron');
@@ -412,6 +375,7 @@
       try {
         await loadCurrentChat({
           setAgentWaitingMessage,
+          setIsExtensionsLoading,
           recipeConfig: recipeFromAppConfig || undefined,
           ...stateData,
         });
@@ -680,28 +644,16 @@
                 <Route
                   index
                   element={
-<<<<<<< HEAD
                     <HubRouteWrapper
                       setIsGoosehintsModalOpen={setIsGoosehintsModalOpen}
+                      isExtensionsLoading={isExtensionsLoading}
                       resetChat={resetChatIfNecessary}
                     />
-=======
-                    <ProviderGuard setIsExtensionsLoading={setIsExtensionsLoading}>
-                      <HubRouteWrapper
-                        chat={chat}
-                        setChat={setChat}
-                        setPairChat={setPairChat}
-                        setIsGoosehintsModalOpen={setIsGoosehintsModalOpen}
-                        isExtensionsLoading={isExtensionsLoading}
-                      />
-                    </ProviderGuard>
->>>>>>> a40a9aa8
                   }
                 />
                 <Route
                   path="pair"
                   element={
-<<<<<<< HEAD
                     <PairRouteWrapper
                       chat={chat}
                       setChat={setChat}
@@ -711,72 +663,6 @@
                       setAgentWaitingMessage={setAgentWaitingMessage}
                       setIsGoosehintsModalOpen={setIsGoosehintsModalOpen}
                     />
-=======
-                    <ProviderGuard setIsExtensionsLoading={setIsExtensionsLoading}>
-                      <ChatProvider
-                        chat={pairChat}
-                        setChat={setPairChat}
-                        contextKey={`pair-${pairChat.id}`}
-                        agentWaitingMessage={agentWaitingMessage}
-                        key={pairChat.id}
-                      >
-                        <PairRouteWrapper
-                          chat={pairChat}
-                          setChat={setPairChat}
-                          setPairChat={setPairChat}
-                          setIsGoosehintsModalOpen={setIsGoosehintsModalOpen}
-                        />
-                      </ChatProvider>
-                    </ProviderGuard>
-                  }
-                />
-                <Route
-                  path="settings"
-                  element={
-                    <ProviderGuard setIsExtensionsLoading={setIsExtensionsLoading}>
-                      <SettingsRoute />
-                    </ProviderGuard>
-                  }
-                />
-                <Route
-                  path="extensions"
-                  element={
-                    <ProviderGuard setIsExtensionsLoading={setIsExtensionsLoading}>
-                      <ExtensionsRoute />
-                    </ProviderGuard>
-                  }
-                />
-                <Route
-                  path="sessions"
-                  element={
-                    <ProviderGuard setIsExtensionsLoading={setIsExtensionsLoading}>
-                      <SessionsRoute />
-                    </ProviderGuard>
-                  }
-                />
-                <Route
-                  path="schedules"
-                  element={
-                    <ProviderGuard setIsExtensionsLoading={setIsExtensionsLoading}>
-                      <SchedulesRoute />
-                    </ProviderGuard>
-                  }
-                />
-                <Route
-                  path="recipes"
-                  element={
-                    <ProviderGuard setIsExtensionsLoading={setIsExtensionsLoading}>
-                      <RecipesRoute />
-                    </ProviderGuard>
-                  }
-                />
-                <Route
-                  path="recipe-editor"
-                  element={
-                    <ProviderGuard setIsExtensionsLoading={setIsExtensionsLoading}>
-                      <RecipeEditorRoute />
-                    </ProviderGuard>
->>>>>>> a40a9aa8
                   }
                 />
                 <Route path="settings" element={<SettingsRoute />} />
@@ -788,29 +674,11 @@
                 <Route
                   path="shared-session"
                   element={
-<<<<<<< HEAD
                     <SharedSessionRouteWrapper
                       isLoadingSharedSession={isLoadingSharedSession}
                       setIsLoadingSharedSession={setIsLoadingSharedSession}
                       sharedSessionError={sharedSessionError}
                     />
-=======
-                    <ProviderGuard setIsExtensionsLoading={setIsExtensionsLoading}>
-                      <SharedSessionRouteWrapper
-                        isLoadingSharedSession={isLoadingSharedSession}
-                        setIsLoadingSharedSession={setIsLoadingSharedSession}
-                        sharedSessionError={sharedSessionError}
-                      />
-                    </ProviderGuard>
-                  }
-                />
-                <Route
-                  path="permission"
-                  element={
-                    <ProviderGuard setIsExtensionsLoading={setIsExtensionsLoading}>
-                      <PermissionRoute />
-                    </ProviderGuard>
->>>>>>> a40a9aa8
                   }
                 />
                 <Route path="permission" element={<PermissionRoute />} />
