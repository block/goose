import { useCallback, useEffect, useState } from 'react';
import { IpcRendererEvent } from 'electron';
import {
  HashRouter,
  Routes,
  Route,
  useNavigate,
  useLocation,
  useSearchParams,
} from 'react-router-dom';
import { openSharedSessionFromDeepLink } from './sessionLinks';
import { type SharedSessionDetails } from './sharedSessions';
import { ErrorUI } from './components/ErrorBoundary';
import { ExtensionInstallModal } from './components/ExtensionInstallModal';
import { ToastContainer } from 'react-toastify';
import AnnouncementModal from './components/AnnouncementModal';
import ProviderGuard from './components/ProviderGuard';
import { createSession } from './sessions';

import { ChatType } from './types/chat';
import Hub from './components/Hub';
import Pair, { PairRouteState } from './components/Pair';
import SettingsView, { SettingsViewOptions } from './components/settings/SettingsView';
import SessionsView from './components/sessions/SessionsView';
import SharedSessionView from './components/sessions/SharedSessionView';
import SchedulesView from './components/schedule/SchedulesView';
import ProviderSettings from './components/settings/providers/ProviderSettingsPage';
import { AppLayout } from './components/Layout/AppLayout';
import { ChatProvider } from './contexts/ChatContext';
import LauncherView from './components/LauncherView';

import 'react-toastify/dist/ReactToastify.css';
import { useConfig } from './components/ConfigContext';
import { ModelAndProviderProvider } from './components/ModelAndProviderContext';
import PermissionSettingsView from './components/settings/permission/PermissionSetting';

import ExtensionsView, { ExtensionsViewOptions } from './components/extensions/ExtensionsView';
import RecipesView from './components/recipes/RecipesView';
import { View, ViewOptions } from './utils/navigationUtils';
<<<<<<< HEAD
import {
  AgentState,
  InitializationContext,
  NoProviderOrModelError,
  useAgent,
} from './hooks/useAgent';
import GooseAppsView from './components/apps/GooseAppsView';
=======
import { NoProviderOrModelError, useAgent } from './hooks/useAgent';
>>>>>>> a70360b1
import { useNavigation } from './hooks/useNavigation';
import { errorMessage } from './utils/conversionUtils';

// Route Components
const HubRouteWrapper = ({ isExtensionsLoading }: { isExtensionsLoading: boolean }) => {
  const setView = useNavigation();

  return <Hub setView={setView} isExtensionsLoading={isExtensionsLoading} />;
};

const PairRouteWrapper = ({
  chat,
  setChat,
  activeSessionId,
  setActiveSessionId,
}: {
  chat: ChatType;
  setChat: (chat: ChatType) => void;
  activeSessionId: string | null;
  setActiveSessionId: (id: string | null) => void;
}) => {
  const location = useLocation();
  const routeState =
    (location.state as PairRouteState) || (window.history.state as PairRouteState) || {};
  const [searchParams, setSearchParams] = useSearchParams();

  // Capture initialMessage in local state to survive route state being cleared by setSearchParams
  const [capturedInitialMessage, setCapturedInitialMessage] = useState<string | undefined>(
    undefined
  );
  const [lastSessionId, setLastSessionId] = useState<string | undefined>(undefined);
  const [isCreatingSession, setIsCreatingSession] = useState(false);

  const resumeSessionId = searchParams.get('resumeSessionId') ?? undefined;
  const recipeId = searchParams.get('recipeId') ?? undefined;
  const recipeDeeplinkFromConfig = window.appConfig?.get('recipeDeeplink') as string | undefined;

  // Determine which session ID to use:
  // 1. From route state (when navigating from Hub with a new session)
  // 2. From URL params (when resuming a session or after refresh)
  // 3. From active session state (when navigating back from other routes)
  // 4. From the existing chat state
  const sessionId =
    routeState.resumeSessionId || resumeSessionId || activeSessionId || chat.sessionId;

  // Use route state if available, otherwise use captured state
  const initialMessage = routeState.initialMessage || capturedInitialMessage;

  useEffect(() => {
    if (routeState.initialMessage) {
      setCapturedInitialMessage(routeState.initialMessage);
    }
  }, [routeState.initialMessage]);

  useEffect(() => {
    // Create a new session if we have an initialMessage, recipeId, or recipeDeeplink from config but no sessionId
    if (
      (initialMessage || recipeId || recipeDeeplinkFromConfig) &&
      !sessionId &&
      !isCreatingSession
    ) {
      console.log(
        '[PairRouteWrapper] Creating new session for initialMessage, recipeId, or recipeDeeplink from config'
      );
      setIsCreatingSession(true);

      (async () => {
        try {
          const newSession = await createSession({
            recipeId,
            recipeDeeplink: recipeDeeplinkFromConfig,
          });

          setSearchParams((prev) => {
            prev.set('resumeSessionId', newSession.id);
            // Remove recipeId from URL after session is created
            prev.delete('recipeId');
            return prev;
          });
          setActiveSessionId(newSession.id);
        } catch (error) {
          console.error('[PairRouteWrapper] Failed to create session:', error);
        } finally {
          setIsCreatingSession(false);
        }
      })();
    }
  }, [
    initialMessage,
    recipeId,
    recipeDeeplinkFromConfig,
    sessionId,
    isCreatingSession,
    setSearchParams,
    setActiveSessionId,
  ]);

  // Clear captured initialMessage when sessionId actually changes to a different session
  useEffect(() => {
    if (sessionId !== lastSessionId) {
      setLastSessionId(sessionId);
      if (!routeState.initialMessage) {
        setCapturedInitialMessage(undefined);
      }
    }
  }, [sessionId, lastSessionId, routeState.initialMessage]);

  // Update URL with session ID when on /pair route (for refresh support)
  useEffect(() => {
    if (sessionId && sessionId !== resumeSessionId) {
      setSearchParams((prev) => {
        prev.set('resumeSessionId', sessionId);
        return prev;
      });
    }
  }, [sessionId, resumeSessionId, setSearchParams]);

  // Update active session state when session ID changes
  useEffect(() => {
    if (sessionId && sessionId !== activeSessionId) {
      setActiveSessionId(sessionId);
    }
  }, [sessionId, activeSessionId, setActiveSessionId]);

  return (
    <Pair key={sessionId} setChat={setChat} sessionId={sessionId} initialMessage={initialMessage} />
  );
};

const SettingsRoute = () => {
  const location = useLocation();
  const navigate = useNavigate();
  const [searchParams] = useSearchParams();
  const setView = useNavigation();

  // Get viewOptions from location.state, history.state, or URL search params
  const viewOptions =
    (location.state as SettingsViewOptions) || (window.history.state as SettingsViewOptions) || {};

  // If section is provided via URL search params, add it to viewOptions
  const sectionFromUrl = searchParams.get('section');
  if (sectionFromUrl) {
    viewOptions.section = sectionFromUrl;
  }

  return <SettingsView onClose={() => navigate('/')} setView={setView} viewOptions={viewOptions} />;
};

const SessionsRoute = () => {
  return <SessionsView />;
};

const SchedulesRoute = () => {
  const navigate = useNavigate();
  return <SchedulesView onClose={() => navigate('/')} />;
};

const RecipesRoute = () => {
  return <RecipesView />;
};

const PermissionRoute = () => {
  const location = useLocation();
  const navigate = useNavigate();
  const parentView = location.state?.parentView as View;
  const parentViewOptions = location.state?.parentViewOptions as ViewOptions;

  return (
    <PermissionSettingsView
      onClose={() => {
        // Navigate back to parent view with options
        switch (parentView) {
          case 'chat':
            navigate('/');
            break;
          case 'pair':
            navigate('/pair');
            break;
          case 'settings':
            navigate('/settings', { state: parentViewOptions });
            break;
          case 'sessions':
            navigate('/sessions');
            break;
          case 'schedules':
            navigate('/schedules');
            break;
          case 'recipes':
            navigate('/recipes');
            break;
          default:
            navigate('/');
        }
      }}
    />
  );
};

const ConfigureProvidersRoute = () => {
  const navigate = useNavigate();

  return (
    <div className="w-screen h-screen bg-background-default">
      <ProviderSettings
        onClose={() => navigate('/settings', { state: { section: 'models' } })}
        isOnboarding={false}
      />
    </div>
  );
};

interface WelcomeRouteProps {
  onSelectProvider: () => void;
}

const WelcomeRoute = ({ onSelectProvider }: WelcomeRouteProps) => {
  const navigate = useNavigate();
  const onClose = useCallback(() => {
    onSelectProvider();
    navigate('/');
  }, [navigate, onSelectProvider]);

  return (
    <div className="w-screen h-screen bg-background-default">
      <ProviderSettings onClose={onClose} isOnboarding={true} />
    </div>
  );
};

// Wrapper component for SharedSessionRoute to access parent state
const SharedSessionRouteWrapper = ({
  isLoadingSharedSession,
  setIsLoadingSharedSession,
  sharedSessionError,
}: {
  isLoadingSharedSession: boolean;
  setIsLoadingSharedSession: (loading: boolean) => void;
  sharedSessionError: string | null;
}) => {
  const location = useLocation();
  const setView = useNavigation();

  const historyState = window.history.state;
  const sessionDetails = (location.state?.sessionDetails ||
    historyState?.sessionDetails) as SharedSessionDetails | null;
  const error = location.state?.error || historyState?.error || sharedSessionError;
  const shareToken = location.state?.shareToken || historyState?.shareToken;
  const baseUrl = location.state?.baseUrl || historyState?.baseUrl;

  return (
    <SharedSessionView
      session={sessionDetails}
      isLoading={isLoadingSharedSession}
      error={error}
      onRetry={async () => {
        if (shareToken && baseUrl) {
          setIsLoadingSharedSession(true);
          try {
            await openSharedSessionFromDeepLink(`goose://sessions/${shareToken}`, setView, baseUrl);
          } catch (error) {
            console.error('Failed to retry loading shared session:', error);
          } finally {
            setIsLoadingSharedSession(false);
          }
        }
      }}
    />
  );
};

const ExtensionsRoute = () => {
  const navigate = useNavigate();
  const location = useLocation();

  // Get viewOptions from location.state or history.state (for deep link extensions)
  const viewOptions =
    (location.state as ExtensionsViewOptions) ||
    (window.history.state as ExtensionsViewOptions) ||
    {};

  return (
    <ExtensionsView
      onClose={() => navigate(-1)}
      setView={(view, options) => {
        switch (view) {
          case 'chat':
            navigate('/');
            break;
          case 'pair':
            navigate('/pair', { state: options });
            break;
          case 'settings':
            navigate('/settings', { state: options });
            break;
          default:
            navigate('/');
        }
      }}
      viewOptions={viewOptions}
    />
  );
};

export function AppInner() {
  const [fatalError, setFatalError] = useState<string | null>(null);
  const [agentWaitingMessage, setAgentWaitingMessage] = useState<string | null>(null);
  const [isLoadingSharedSession, setIsLoadingSharedSession] = useState(false);
  const [sharedSessionError, setSharedSessionError] = useState<string | null>(null);
  const [isExtensionsLoading, setIsExtensionsLoading] = useState(false);
  const [didSelectProvider, setDidSelectProvider] = useState<boolean>(false);

  const navigate = useNavigate();
  const setView = useNavigation();
  const location = useLocation();

  const [chat, setChat] = useState<ChatType>({
    sessionId: '',
    name: 'Pair Chat',
    messages: [],
    messageHistoryIndex: 0,
    recipe: null,
  });

  // Store the active session ID for navigation persistence
  const [activeSessionId, setActiveSessionId] = useState<string | null>(null);

  const { addExtension } = useConfig();
  const { loadCurrentChat } = useAgent();

  useEffect(() => {
    console.log('Sending reactReady signal to Electron');
    try {
      window.electron.reactReady();
    } catch (error) {
      console.error('Error sending reactReady:', error);
      setFatalError(
        `React ready notification failed: ${error instanceof Error ? error.message : 'Unknown error'}`
      );
    }
  }, []);

  // Handle URL parameters and deeplinks on app startup
  const loadingHub = location.pathname === '/';
  useEffect(() => {
    if (loadingHub) {
      (async () => {
        try {
          const loadedChat = await loadCurrentChat({
            setAgentWaitingMessage,
            setIsExtensionsLoading,
          });
          setChat(loadedChat);
        } catch (e) {
          if (e instanceof NoProviderOrModelError) {
            // the onboarding flow will trigger
          } else {
            throw e;
          }
        }
      })();
    }
  }, [loadCurrentChat, setAgentWaitingMessage, navigate, loadingHub, setChat]);

  useEffect(() => {
    const handleOpenSharedSession = async (_event: IpcRendererEvent, ...args: unknown[]) => {
      const link = args[0] as string;
      window.electron.logInfo(`Opening shared session from deep link ${link}`);
      setIsLoadingSharedSession(true);
      setSharedSessionError(null);
      try {
        await openSharedSessionFromDeepLink(link, (_view: View, options?: ViewOptions) => {
          navigate('/shared-session', { state: options });
        });
      } catch (error) {
        console.error('Unexpected error opening shared session:', error);
        // Navigate to shared session view with error
        const shareToken = link.replace('goose://sessions/', '');
        const options = {
          sessionDetails: null,
          error: error instanceof Error ? error.message : 'Unknown error',
          shareToken,
        };
        navigate('/shared-session', { state: options });
      } finally {
        setIsLoadingSharedSession(false);
      }
    };
    window.electron.on('open-shared-session', handleOpenSharedSession);
    return () => {
      window.electron.off('open-shared-session', handleOpenSharedSession);
    };
  }, [navigate]);

  useEffect(() => {
    console.log('Setting up keyboard shortcuts');
    const handleKeyDown = (event: KeyboardEvent) => {
      const isMac = window.electron.platform === 'darwin';
      if ((isMac ? event.metaKey : event.ctrlKey) && event.key === 'n') {
        event.preventDefault();
        try {
          const workingDir = window.appConfig?.get('GOOSE_WORKING_DIR');
          console.log(`Creating new chat window with working dir: ${workingDir}`);
          window.electron.createChatWindow(undefined, workingDir as string);
        } catch (error) {
          console.error('Error creating new window:', error);
        }
      }
    };
    window.addEventListener('keydown', handleKeyDown);
    return () => {
      window.removeEventListener('keydown', handleKeyDown);
    };
  }, []);

  // Prevent default drag and drop behavior globally to avoid opening files in new windows
  // but allow our React components to handle drops in designated areas
  useEffect(() => {
    const preventDefaults = (e: globalThis.DragEvent) => {
      // Only prevent default if we're not over a designated drop zone
      const target = e.target as HTMLElement;
      const isOverDropZone = target.closest('[data-drop-zone="true"]') !== null;

      if (!isOverDropZone) {
        e.preventDefault();
        e.stopPropagation();
      }
    };

    const handleDragOver = (e: globalThis.DragEvent) => {
      // Always prevent default for dragover to allow dropping
      e.preventDefault();
      e.stopPropagation();
    };

    const handleDrop = (e: globalThis.DragEvent) => {
      // Only prevent default if we're not over a designated drop zone
      const target = e.target as HTMLElement;
      const isOverDropZone = target.closest('[data-drop-zone="true"]') !== null;

      if (!isOverDropZone) {
        e.preventDefault();
        e.stopPropagation();
      }
    };

    // Add event listeners to document to catch drag events
    document.addEventListener('dragenter', preventDefaults, false);
    document.addEventListener('dragleave', preventDefaults, false);
    document.addEventListener('dragover', handleDragOver, false);
    document.addEventListener('drop', handleDrop, false);

    return () => {
      document.removeEventListener('dragenter', preventDefaults, false);
      document.removeEventListener('dragleave', preventDefaults, false);
      document.removeEventListener('dragover', handleDragOver, false);
      document.removeEventListener('drop', handleDrop, false);
    };
  }, []);

  useEffect(() => {
    const handleFatalError = (_event: IpcRendererEvent, ...args: unknown[]) => {
      const errorMessage = args[0] as string;
      console.error('Encountered a fatal error:', errorMessage);
      setFatalError(errorMessage);
    };
    window.electron.on('fatal-error', handleFatalError);
    return () => {
      window.electron.off('fatal-error', handleFatalError);
    };
  }, []);

  useEffect(() => {
    const handleSetView = (_event: IpcRendererEvent, ...args: unknown[]) => {
      const newView = args[0] as View;
      const section = args[1] as string | undefined;
      console.log(
        `Received view change request to: ${newView}${section ? `, section: ${section}` : ''}`
      );

      if (section && newView === 'settings') {
        navigate(`/settings?section=${section}`);
      } else {
        navigate(`/${newView}`);
      }
    };

    window.electron.on('set-view', handleSetView);
    return () => window.electron.off('set-view', handleSetView);
  }, [navigate]);

  useEffect(() => {
    const handleFocusInput = (_event: IpcRendererEvent, ..._args: unknown[]) => {
      const inputField = document.querySelector('input[type="text"], textarea') as HTMLInputElement;
      if (inputField) {
        inputField.focus();
      }
    };
    window.electron.on('focus-input', handleFocusInput);
    return () => {
      window.electron.off('focus-input', handleFocusInput);
    };
  }, []);

  useEffect(() => {
    if (!window.electron) return;

    const handleThemeChanged = (_event: unknown, ...args: unknown[]) => {
      const themeData = args[0] as { mode: string; useSystemTheme: boolean; theme: string };

      if (themeData.useSystemTheme) {
        localStorage.setItem('use_system_theme', 'true');
      } else {
        localStorage.setItem('use_system_theme', 'false');
        localStorage.setItem('theme', themeData.theme);
      }

      const isDark = themeData.useSystemTheme
        ? window.matchMedia('(prefers-color-scheme: dark)').matches
        : themeData.mode === 'dark';

      if (isDark) {
        document.documentElement.classList.add('dark');
        document.documentElement.classList.remove('light');
      } else {
        document.documentElement.classList.remove('dark');
        document.documentElement.classList.add('light');
      }

      const storageEvent = new Event('storage') as Event & {
        key: string | null;
        newValue: string | null;
      };
      storageEvent.key = themeData.useSystemTheme ? 'use_system_theme' : 'theme';
      storageEvent.newValue = themeData.useSystemTheme ? 'true' : themeData.theme;
      window.dispatchEvent(storageEvent);
    };

    window.electron.on('theme-changed', handleThemeChanged);

    return () => {
      window.electron.off('theme-changed', handleThemeChanged);
    };
  }, []);

  // Handle initial message from launcher
  useEffect(() => {
    const handleSetInitialMessage = (_event: IpcRendererEvent, ...args: unknown[]) => {
      const initialMessage = args[0] as string;
      if (initialMessage) {
        console.log('Received initial message from launcher:', initialMessage);
        navigate('/pair', { state: { initialMessage } });
      }
    };
    window.electron.on('set-initial-message', handleSetInitialMessage);
    return () => {
      window.electron.off('set-initial-message', handleSetInitialMessage);
    };
  }, [navigate]);

  if (fatalError) {
    return <ErrorUI error={errorMessage(fatalError)} />;
  }

  return (
    <>
      <ToastContainer
        aria-label="Toast notifications"
        toastClassName={() =>
          `relative min-h-16 mb-4 p-2 rounded-lg
               flex justify-between overflow-hidden cursor-pointer
               text-text-on-accent bg-background-inverse
              `
        }
        style={{ width: '450px' }}
        className="mt-6"
        position="top-right"
        autoClose={3000}
        closeOnClick
        pauseOnHover
      />
      <ExtensionInstallModal addExtension={addExtension} setView={setView} />
      <div className="relative w-screen h-screen overflow-hidden bg-background-muted flex flex-col">
        <div className="titlebar-drag-region" />
        <Routes>
          <Route path="launcher" element={<LauncherView />} />
          <Route
            path="welcome"
            element={<WelcomeRoute onSelectProvider={() => setDidSelectProvider(true)} />}
          />
          <Route path="configure-providers" element={<ConfigureProvidersRoute />} />
          <Route
            path="/"
            element={
              <ProviderGuard didSelectProvider={didSelectProvider}>
                <ChatProvider
                  chat={chat}
                  setChat={setChat}
                  contextKey="hub"
                  agentWaitingMessage={agentWaitingMessage}
                >
                  <AppLayout />
                </ChatProvider>
              </ProviderGuard>
            }
          >
            <Route index element={<HubRouteWrapper isExtensionsLoading={isExtensionsLoading} />} />
            <Route
              path="pair"
              element={
                <PairRouteWrapper
                  chat={chat}
                  setChat={setChat}
                  activeSessionId={activeSessionId}
                  setActiveSessionId={setActiveSessionId}
                />
              }
            />
            <Route path="settings" element={<SettingsRoute />} />
            <Route
              path="extensions"
              element={
                <ChatProvider
                  chat={chat}
                  setChat={setChat}
                  contextKey="extensions"
                  agentWaitingMessage={agentWaitingMessage}
                >
                  <ExtensionsRoute />
                </ChatProvider>
              }
            />
            <Route path="sessions" element={<SessionsRoute />} />
            <Route path="schedules" element={<SchedulesRoute />} />
            <Route path="recipes" element={<RecipesRoute />} />
            <Route path="apps" element={<GooseAppsView />} />
            <Route
              path="shared-session"
              element={
                <SharedSessionRouteWrapper
                  isLoadingSharedSession={isLoadingSharedSession}
                  setIsLoadingSharedSession={setIsLoadingSharedSession}
                  sharedSessionError={sharedSessionError}
                />
              }
            />
            <Route path="permission" element={<PermissionRoute />} />
          </Route>
        </Routes>
      </div>
    </>
  );
}

export default function App() {
  return (
    <ModelAndProviderProvider>
      <HashRouter>
        <AppInner />
      </HashRouter>
      <AnnouncementModal />
    </ModelAndProviderProvider>
  );
}<|MERGE_RESOLUTION|>--- conflicted
+++ resolved
@@ -2,10 +2,10 @@
 import { IpcRendererEvent } from 'electron';
 import {
   HashRouter,
+  Route,
   Routes,
-  Route,
+  useLocation,
   useNavigate,
-  useLocation,
   useSearchParams,
 } from 'react-router-dom';
 import { openSharedSessionFromDeepLink } from './sessionLinks';
@@ -18,8 +18,6 @@
 import { createSession } from './sessions';
 
 import { ChatType } from './types/chat';
-import Hub from './components/Hub';
-import Pair, { PairRouteState } from './components/Pair';
 import SettingsView, { SettingsViewOptions } from './components/settings/SettingsView';
 import SessionsView from './components/sessions/SessionsView';
 import SharedSessionView from './components/sessions/SharedSessionView';
@@ -37,19 +35,12 @@
 import ExtensionsView, { ExtensionsViewOptions } from './components/extensions/ExtensionsView';
 import RecipesView from './components/recipes/RecipesView';
 import { View, ViewOptions } from './utils/navigationUtils';
-<<<<<<< HEAD
-import {
-  AgentState,
-  InitializationContext,
-  NoProviderOrModelError,
-  useAgent,
-} from './hooks/useAgent';
 import GooseAppsView from './components/apps/GooseAppsView';
-=======
 import { NoProviderOrModelError, useAgent } from './hooks/useAgent';
->>>>>>> a70360b1
 import { useNavigation } from './hooks/useNavigation';
 import { errorMessage } from './utils/conversionUtils';
+import Hub from './components/hub';
+import Pair, { PairRouteState } from './components/pair';
 
 // Route Components
 const HubRouteWrapper = ({ isExtensionsLoading }: { isExtensionsLoading: boolean }) => {
