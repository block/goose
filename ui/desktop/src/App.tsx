--- conflicted
+++ resolved
@@ -36,12 +36,7 @@
 
 import ExtensionsView, { ExtensionsViewOptions } from './components/extensions/ExtensionsView';
 import RecipesView from './components/recipes/RecipesView';
-<<<<<<< HEAD
-import { createNavigationHandler, View, ViewOptions } from './utils/navigationUtils';
-=======
-import RecipeEditor from './components/recipes/RecipeEditor';
 import { View, ViewOptions } from './utils/navigationUtils';
->>>>>>> 94a5905a
 import {
   AgentState,
   InitializationContext,
@@ -127,13 +122,7 @@
 };
 
 const SessionsRoute = () => {
-<<<<<<< HEAD
   return <SessionsView />;
-=======
-  const setView = useNavigation();
-
-  return <SessionsView setView={setView} />;
->>>>>>> 94a5905a
 };
 
 const SchedulesRoute = () => {
@@ -142,9 +131,7 @@
 };
 
 const RecipesRoute = () => {
-  const navigate = useNavigate();
-  const setView = useMemo(() => createNavigationHandler(navigate), [navigate]);
-
+  const setView = useNavigation();
   return <RecipesView setView={setView} />;
 };
 
