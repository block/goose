<<<<<<< HEAD
import React, { useEffect, useRef, useState, useCallback } from 'react';
=======
import { useEffect, useRef, useState } from 'react';
>>>>>>> d1f9d4a3
import { IpcRendererEvent } from 'electron';
import { openSharedSessionFromDeepLink, type SessionLinksViewOptions } from './sessionLinks';
import { type SharedSessionDetails } from './sharedSessions';
import { initializeSystem } from './utils/providerUtils';
import { ErrorUI } from './components/ErrorBoundary';
import { ConfirmationModal } from './components/ui/ConfirmationModal';
import { ToastContainer } from 'react-toastify';
import { toastService } from './toasts';
import { extractExtensionName } from './components/settings/extensions/utils';
import { GoosehintsModal } from './components/GoosehintsModal';
import { type ExtensionConfig } from './extensions';
import { type Recipe } from './recipe';

import ChatView from './components/ChatView';
import SuspenseLoader from './suspense-loader';
import SettingsView, { SettingsViewOptions } from './components/settings/SettingsView';
import SessionsView from './components/sessions/SessionsView';
import SharedSessionView from './components/sessions/SharedSessionView';
import SchedulesView from './components/schedule/SchedulesView';
import ProviderSettings from './components/settings/providers/ProviderSettingsPage';
import RecipeEditor from './components/RecipeEditor';
import { RecipeParametersView } from './components/RecipeParametersView';
import { useChat } from './hooks/useChat';
import { Recipe } from './recipe';

import 'react-toastify/dist/ReactToastify.css';
import { useConfig, MalformedConfigError } from './components/ConfigContext';
import { ModelAndProviderProvider } from './components/ModelAndProviderContext';
import { addExtensionFromDeepLink as addExtensionFromDeepLinkV2 } from './components/settings/extensions';
import { backupConfig, initConfig, readAllConfig } from './api/sdk.gen';
import PermissionSettingsView from './components/settings/permission/PermissionSetting';

import { type SessionDetails } from './sessions';

export type View =
  | 'welcome'
  | 'chat'
  | 'settings'
  | 'moreModels'
  | 'configureProviders'
  | 'configPage'
  | 'ConfigureProviders'
  | 'settingsV2'
  | 'sessions'
  | 'schedules'
  | 'sharedSession'
  | 'loading'
  | 'recipeEditor'
  | 'permission'
  | 'recipeParameters';

export type ViewOptions = {
  // Settings view options
  extensionId?: string;
  showEnvVars?: boolean;
  deepLinkConfig?: ExtensionConfig;

  // Session view options
  resumedSession?: SessionDetails;
  sessionDetails?: SessionDetails;
  error?: string;
  shareToken?: string;
  baseUrl?: string;

  // Recipe editor options
  config?: unknown;

  // Permission view options
  parentView?: View;

  // Generic options
  [key: string]: unknown;
};

export type ViewConfig = {
  view: View;
  viewOptions?: ViewOptions;
};

const getInitialView = (): ViewConfig => {
  const urlParams = new URLSearchParams(window.location.search);
  const viewFromUrl = urlParams.get('view');
  const windowConfig = window.electron.getConfig();

  if (viewFromUrl === 'recipeEditor' && windowConfig?.recipeConfig) {
    return {
      view: 'recipeEditor',
      viewOptions: {
        config: windowConfig.recipeConfig,
      },
    };
  }

  if (viewFromUrl) {
    return {
      view: viewFromUrl as View,
      viewOptions: {},
    };
  }

  return {
    view: 'loading',
    viewOptions: {},
  };
};

export default function App() {
  const [fatalError, setFatalError] = useState<string | null>(null);
  const [modalVisible, setModalVisible] = useState(false);
  const [appInitialized, setAppInitialized] = useState(false);
  const [pendingLink, setPendingLink] = useState<string | null>(null);
  const [modalMessage, setModalMessage] = useState<string>('');
  const [extensionConfirmLabel, setExtensionConfirmLabel] = useState<string>('');
  const [extensionConfirmTitle, setExtensionConfirmTitle] = useState<string>('');
  const [{ view, viewOptions }, setInternalView] = useState<ViewConfig>(getInitialView());

  const { getExtensions, addExtension, read } = useConfig();
  const initAttemptedRef = useRef(false);

  function extractCommand(link: string): string {
    const url = new URL(link);
    const cmd = url.searchParams.get('cmd') || 'Unknown Command';
    const args = url.searchParams.getAll('arg').map(decodeURIComponent);
    return `${cmd} ${args.join(' ')}`.trim();
  }

  function extractRemoteUrl(link: string): string | null {
    const url = new URL(link);
    return url.searchParams.get('url');
  }

  const setView = (view: View, viewOptions: ViewOptions = {}) => {
    console.log(`Setting view to: ${view}`, viewOptions);
    setInternalView({ view, viewOptions });
  };

  const initializeProviderAndModel = useCallback(async (): Promise<{
    provider: string;
    model: string;
  } | null> => {
    const config = window.electron.getConfig();
    const provider = (await read('GOOSE_PROVIDER', false)) ?? config.GOOSE_DEFAULT_PROVIDER;
    const model = (await read('GOOSE_MODEL', false)) ?? config.GOOSE_DEFAULT_MODEL;

    if (!provider || !model) {
      console.log('Missing required configuration, showing onboarding');
      setView('welcome');
      return null;
    }

    try {
      await initializeSystem(provider, model, {
        getExtensions,
        addExtension,
      });
      return { provider, model };
    } catch (error) {
      console.error('Error in initialization:', error);

      if (error instanceof MalformedConfigError) {
        throw error;
      }

      setView('welcome');
      return null;
    }
  }, [read, getExtensions, addExtension]);

  useEffect(() => {
    if (initAttemptedRef.current) {
      console.log('Initialization already attempted, skipping...');
      return;
    }
    initAttemptedRef.current = true;

    console.log(`Initializing app with settings v2`);

    const urlParams = new URLSearchParams(window.location.search);
    const viewType = urlParams.get('view');
    const recipeConfig = window.appConfig.get('recipeConfig');

    if (viewType) {
      if (viewType === 'recipeEditor' && recipeConfig) {
        console.log('Setting view to recipeEditor with config:', recipeConfig);
        setView('recipeEditor', { config: recipeConfig });
        return;
      } else if (viewType === 'chat' && recipeConfig) {
        console.log('App: Chat view requested with recipe config - checking for parameters...');
        // Don't return here - fall through to parameter detection logic
      } else {
        setView(viewType as View);
        return;
      }
    }

    const initializeApp = async () => {
      try {
        await initConfig();
        try {
          await readAllConfig({ throwOnError: true });
        } catch (error) {
          const configVersion = localStorage.getItem('configVersion');
          const shouldMigrateExtensions = !configVersion || parseInt(configVersion, 10) < 3;
          if (shouldMigrateExtensions) {
            await backupConfig({ throwOnError: true });
            await initConfig();
          } else {
            throw new Error('Unable to read config file, it may be malformed');
          }
        }

        if (recipeConfig === null) {
          setFatalError('Cannot read recipe config. Please check the deeplink and try again.');
          return;
        }

        // Check if we have a recipe with parameters that need to be filled
        if (
          recipeConfig &&
          typeof recipeConfig === 'object' &&
          'parameters' in recipeConfig &&
          Array.isArray(recipeConfig.parameters) &&
          recipeConfig.parameters.length > 0 &&
          !('_paramValues' in recipeConfig)
        ) {
          const initResult = await initializeProviderAndModel();
          if (!initResult) {
            return;
          }

          setView('recipeParameters', { config: recipeConfig as Recipe });
          return;
        }

        const initResult = await initializeProviderAndModel();
        if (initResult) {
          setView('chat');
<<<<<<< HEAD
=======
          try {
            await initializeSystem(provider as string, model as string, {
              getExtensions,
              addExtension,
            });
          } catch (error) {
            console.error('Error in initialization:', error);
            if (error instanceof MalformedConfigError) {
              throw error;
            }
            setView('welcome');
          }
        } else {
          console.log('Missing required configuration, showing onboarding');
          setView('welcome');
>>>>>>> d1f9d4a3
        }
      } catch (error) {
        setFatalError(
          `Initialization failed: ${error instanceof Error ? error.message : 'Unknown error'}`
        );
        setView('welcome');
      }
      toastService.configure({ silent: false });
    };

    (async () => {
      try {
        await initializeApp();
        setAppInitialized(true);
      } catch (error) {
        console.error('Unhandled error in initialization:', error);
        setFatalError(`${error instanceof Error ? error.message : 'Unknown error'}`);
      }
    })();
  }, [read, getExtensions, addExtension, initializeProviderAndModel]);

  const [isGoosehintsModalOpen, setIsGoosehintsModalOpen] = useState(false);
  const [isLoadingSession, setIsLoadingSession] = useState(false);
  const [sharedSessionError, setSharedSessionError] = useState<string | null>(null);
  const [isLoadingSharedSession, setIsLoadingSharedSession] = useState(false);
  const { chat, setChat } = useChat({ setView, setIsLoadingSession });

  useEffect(() => {
    try {
      console.log('Sending reactReady signal to Electron');
      window.electron.reactReady();
    } catch (error) {
      console.error('Error sending reactReady:', error);
      setFatalError(
        `React ready notification failed: ${error instanceof Error ? error.message : 'Unknown error'}`
      );
    }
  }, []);

  useEffect(() => {
    const handleOpenSharedSession = async (_event: IpcRendererEvent, ...args: unknown[]) => {
      const link = args[0] as string;
      window.electron.logInfo(`Opening shared session from deep link ${link}`);
      setIsLoadingSharedSession(true);
      setSharedSessionError(null);
      try {
        await openSharedSessionFromDeepLink(
          link,
          (view: View, options?: SessionLinksViewOptions) => {
            setView(view, options as ViewOptions);
          }
        );
      } catch (error) {
        console.error('Unexpected error opening shared session:', error);
        setView('sessions');
      } finally {
        setIsLoadingSharedSession(false);
      }
    };
    window.electron.on('open-shared-session', handleOpenSharedSession);
    return () => {
      window.electron.off('open-shared-session', handleOpenSharedSession);
    };
  }, []);

  useEffect(() => {
    console.log('Setting up keyboard shortcuts');
    const handleKeyDown = (event: KeyboardEvent) => {
      const isMac = window.electron.platform === 'darwin';
      if ((isMac ? event.metaKey : event.ctrlKey) && event.key === 'n') {
        event.preventDefault();
        try {
          const workingDir = window.appConfig.get('GOOSE_WORKING_DIR');
          console.log(`Creating new chat window with working dir: ${workingDir}`);
          window.electron.createChatWindow(undefined, workingDir as string);
        } catch (error) {
          console.error('Error creating new window:', error);
        }
      }
    };
    window.addEventListener('keydown', handleKeyDown);
    return () => {
      window.removeEventListener('keydown', handleKeyDown);
    };
  }, []);

  useEffect(() => {
    console.log('Setting up fatal error handler');
    const handleFatalError = (_event: IpcRendererEvent, ...args: unknown[]) => {
      const errorMessage = args[0] as string;
      console.error('Encountered a fatal error: ', errorMessage);
      console.error('Current view:', view);
      console.error('Is loading session:', isLoadingSession);
      setFatalError(errorMessage);
    };
    window.electron.on('fatal-error', handleFatalError);
    return () => {
      window.electron.off('fatal-error', handleFatalError);
    };
  }, [view, isLoadingSession]);

  useEffect(() => {
    console.log('Setting up view change handler');
    const handleSetView = (_event: IpcRendererEvent, ...args: unknown[]) => {
      const newView = args[0] as View;
      console.log(`Received view change request to: ${newView}`);
      setView(newView);
    };
<<<<<<< HEAD
=======
    const urlParams = new URLSearchParams(window.location.search);
    const viewFromUrl = urlParams.get('view');
    if (viewFromUrl) {
      const windowConfig = window.electron.getConfig();
      if (viewFromUrl === 'recipeEditor') {
        const initialViewOptions = {
          recipeConfig: windowConfig?.recipeConfig,
          view: viewFromUrl,
        };
        setView(viewFromUrl, initialViewOptions);
      } else {
        setView(viewFromUrl as View);
      }
    }
>>>>>>> d1f9d4a3
    window.electron.on('set-view', handleSetView);
    return () => {
      window.electron.off('set-view', handleSetView);
    };
  }, []);

  useEffect(() => {
    console.log(`View changed to: ${view}`);
    if (view !== 'chat' && view !== 'recipeEditor') {
      console.log('Not in chat view, clearing loading session state');
      setIsLoadingSession(false);
    }
  }, [view]);

  const config = window.electron.getConfig();
  const STRICT_ALLOWLIST = config.GOOSE_ALLOWLIST_WARNING === true ? false : true;

  useEffect(() => {
    console.log('Setting up extension handler');
    const handleAddExtension = async (_event: IpcRendererEvent, ...args: unknown[]) => {
      const link = args[0] as string;
      try {
        console.log(`Received add-extension event with link: ${link}`);
        const command = extractCommand(link);
        const remoteUrl = extractRemoteUrl(link);
        const extName = extractExtensionName(link);
        window.electron.logInfo(`Adding extension from deep link ${link}`);
        setPendingLink(link);
        let warningMessage = '';
        let label = 'OK';
        let title = 'Confirm Extension Installation';
        let isBlocked = false;
        let useDetailedMessage = false;
        if (remoteUrl) {
          useDetailedMessage = true;
        } else {
          try {
            const allowedCommands = await window.electron.getAllowedExtensions();
            if (allowedCommands && allowedCommands.length > 0) {
              const isCommandAllowed = allowedCommands.some((allowedCmd) =>
                command.startsWith(allowedCmd)
              );
              if (!isCommandAllowed) {
                useDetailedMessage = true;
                title = '⛔️ Untrusted Extension ⛔️';
                if (STRICT_ALLOWLIST) {
                  isBlocked = true;
                  label = 'Extension Blocked';
                  warningMessage =
                    '\n\n⛔️ BLOCKED: This extension command is not in the allowed list. ' +
                    'Installation is blocked by your administrator. ' +
                    'Please contact your administrator if you need this extension.';
                } else {
                  label = 'Override and install';
                  warningMessage =
                    '\n\n⚠️ WARNING: This extension command is not in the allowed list. ' +
                    'Installing extensions from untrusted sources may pose security risks. ' +
                    'Please contact an admin if you are unsure or want to allow this extension.';
                }
              }
            }
          } catch (error) {
            console.error('Error checking allowlist:', error);
          }
        }
        if (useDetailedMessage) {
          const detailedMessage = remoteUrl
            ? `You are about to install the ${extName} extension which connects to:\n\n${remoteUrl}\n\nThis extension will be able to access your conversations and provide additional functionality.`
            : `You are about to install the ${extName} extension which runs the command:\n\n${command}\n\nThis extension will be able to access your conversations and provide additional functionality.`;
          setModalMessage(`${detailedMessage}${warningMessage}`);
        } else {
          const messageDetails = `Command: ${command}`;
          setModalMessage(
            `Are you sure you want to install the ${extName} extension?\n\n${messageDetails}`
          );
        }
        setExtensionConfirmLabel(label);
        setExtensionConfirmTitle(title);
        if (isBlocked) {
          setPendingLink(null);
        }
        setModalVisible(true);
      } catch (error) {
        console.error('Error handling add-extension event:', error);
      }
    };
    window.electron.on('add-extension', handleAddExtension);
    return () => {
      window.electron.off('add-extension', handleAddExtension);
    };
  }, [STRICT_ALLOWLIST]);

  useEffect(() => {
    const handleFocusInput = (_event: IpcRendererEvent, ..._args: unknown[]) => {
      const inputField = document.querySelector('input[type="text"], textarea') as HTMLInputElement;
      if (inputField) {
        inputField.focus();
      }
    };
    window.electron.on('focus-input', handleFocusInput);
    return () => {
      window.electron.off('focus-input', handleFocusInput);
    };
  }, []);

  const handleConfirm = async () => {
    if (pendingLink) {
      console.log(`Confirming installation of extension from: ${pendingLink}`);
      setModalVisible(false);
      try {
        await addExtensionFromDeepLinkV2(pendingLink, addExtension, (view: string, options) => {
          setView(view as View, options as ViewOptions);
        });
        console.log('Extension installation successful');
      } catch (error) {
        console.error('Failed to add extension:', error);
      } finally {
        setPendingLink(null);
      }
    } else {
      console.log('Extension installation blocked by allowlist restrictions');
      setModalVisible(false);
    }
  };

  const handleCancel = () => {
    console.log('Cancelled extension installation.');
    setModalVisible(false);
    setPendingLink(null);
  };

  if (fatalError) {
    return <ErrorUI error={new Error(fatalError)} />;
  }

  if (isLoadingSession)
    return (
      <div className="flex justify-center items-center py-12">
        <div className="animate-spin rounded-full h-8 w-8 border-t-2 border-b-2 border-textStandard"></div>
      </div>
    );

  return (
    <ModelAndProviderProvider>
      <ToastContainer
        aria-label="Toast notifications"
        toastClassName={() =>
          `relative min-h-16 mb-4 p-2 rounded-lg
           flex justify-between overflow-hidden cursor-pointer
           text-textProminentInverse bg-bgStandardInverse dark:bg-bgAppInverse
          `
        }
        style={{ width: '380px' }}
        className="mt-6"
        position="top-right"
        autoClose={3000}
        closeOnClick
        pauseOnHover
      />
      {modalVisible && (
        <ConfirmationModal
          isOpen={modalVisible}
          message={modalMessage}
          confirmLabel={extensionConfirmLabel}
          title={extensionConfirmTitle}
          onConfirm={handleConfirm}
          onCancel={handleCancel}
        />
      )}
      <div className="relative w-screen h-screen overflow-hidden bg-bgApp flex flex-col">
        <div className="titlebar-drag-region" />
        <div>
          {view === 'loading' && <SuspenseLoader />}
          {view === 'welcome' && (
            <ProviderSettings onClose={() => setView('chat')} isOnboarding={true} />
          )}
          {view === 'settings' && (
            <SettingsView
              onClose={() => {
                setView('chat');
              }}
              setView={setView}
              viewOptions={viewOptions as SettingsViewOptions}
            />
          )}
          {view === 'ConfigureProviders' && (
            <ProviderSettings onClose={() => setView('chat')} isOnboarding={false} />
          )}
          {view === 'chat' && !isLoadingSession && (
            <ChatView
              readyForAutoUserPrompt={appInitialized}
              chat={chat}
              setChat={setChat}
              setView={setView}
              setIsGoosehintsModalOpen={setIsGoosehintsModalOpen}
            />
          )}
          {view === 'sessions' && <SessionsView setView={setView} />}
          {view === 'schedules' && <SchedulesView onClose={() => setView('chat')} />}
          {view === 'sharedSession' && (
            <SharedSessionView
              session={
                (viewOptions?.sessionDetails as unknown as SharedSessionDetails | null) || null
              }
              isLoading={isLoadingSharedSession}
              error={viewOptions?.error || sharedSessionError}
              onBack={() => setView('sessions')}
              onRetry={async () => {
                if (viewOptions?.shareToken && viewOptions?.baseUrl) {
                  setIsLoadingSharedSession(true);
                  try {
                    await openSharedSessionFromDeepLink(
                      `goose://sessions/${viewOptions.shareToken}`,
                      (view: View, options?: SessionLinksViewOptions) => {
                        setView(view, options as ViewOptions);
                      },
                      viewOptions.baseUrl
                    );
                  } catch (error) {
                    console.error('Failed to retry loading shared session:', error);
                  } finally {
                    setIsLoadingSharedSession(false);
                  }
                }
              }}
            />
          )}
          {view === 'recipeEditor' && (
            <RecipeEditor
              config={(viewOptions?.config as Recipe) || window.electron.getConfig().recipeConfig}
            />
          )}
          {view === 'permission' && (
            <PermissionSettingsView
              onClose={() => setView((viewOptions as { parentView: View }).parentView)}
            />
          )}
          {view === 'recipeParameters' && (
            <RecipeParametersView
              onClose={() => setView('chat')}
              config={viewOptions?.config || window.electron.getConfig().recipeConfig}
            />
          )}
        </div>
      </div>
      {isGoosehintsModalOpen && (
        <GoosehintsModal
          directory={window.appConfig.get('GOOSE_WORKING_DIR') as string}
          setIsGoosehintsModalOpen={setIsGoosehintsModalOpen}
        />
      )}
    </ModelAndProviderProvider>
  );
}<|MERGE_RESOLUTION|>--- conflicted
+++ resolved
@@ -1,8 +1,4 @@
-<<<<<<< HEAD
-import React, { useEffect, useRef, useState, useCallback } from 'react';
-=======
-import { useEffect, useRef, useState } from 'react';
->>>>>>> d1f9d4a3
+import { useEffect, useRef, useState, useCallback } from 'react';
 import { IpcRendererEvent } from 'electron';
 import { openSharedSessionFromDeepLink, type SessionLinksViewOptions } from './sessionLinks';
 import { type SharedSessionDetails } from './sharedSessions';
@@ -26,7 +22,6 @@
 import RecipeEditor from './components/RecipeEditor';
 import { RecipeParametersView } from './components/RecipeParametersView';
 import { useChat } from './hooks/useChat';
-import { Recipe } from './recipe';
 
 import 'react-toastify/dist/ReactToastify.css';
 import { useConfig, MalformedConfigError } from './components/ConfigContext';
@@ -154,11 +149,11 @@
     }
 
     try {
-      await initializeSystem(provider, model, {
+      await initializeSystem(provider as string, model as string, {
         getExtensions,
         addExtension,
       });
-      return { provider, model };
+      return { provider: provider as string, model: model as string };
     } catch (error) {
       console.error('Error in initialization:', error);
 
@@ -237,11 +232,12 @@
           return;
         }
 
-        const initResult = await initializeProviderAndModel();
-        if (initResult) {
+        const config = window.electron.getConfig();
+        const provider = (await read('GOOSE_PROVIDER', false)) ?? config.GOOSE_DEFAULT_PROVIDER;
+        const model = (await read('GOOSE_MODEL', false)) ?? config.GOOSE_DEFAULT_MODEL;
+
+        if (provider && model) {
           setView('chat');
-<<<<<<< HEAD
-=======
           try {
             await initializeSystem(provider as string, model as string, {
               getExtensions,
@@ -255,9 +251,10 @@
             setView('welcome');
           }
         } else {
-          console.log('Missing required configuration, showing onboarding');
-          setView('welcome');
->>>>>>> d1f9d4a3
+          const initResult = await initializeProviderAndModel();
+          if (initResult) {
+            setView('chat');
+          }
         }
       } catch (error) {
         setFatalError(
@@ -366,8 +363,6 @@
       console.log(`Received view change request to: ${newView}`);
       setView(newView);
     };
-<<<<<<< HEAD
-=======
     const urlParams = new URLSearchParams(window.location.search);
     const viewFromUrl = urlParams.get('view');
     if (viewFromUrl) {
@@ -382,7 +377,6 @@
         setView(viewFromUrl as View);
       }
     }
->>>>>>> d1f9d4a3
     window.electron.on('set-view', handleSetView);
     return () => {
       window.electron.off('set-view', handleSetView);
