--- conflicted
+++ resolved
@@ -136,12 +136,8 @@
 const SettingsRoute = () => {
   const location = useLocation();
   const navigate = useNavigate();
-<<<<<<< HEAD
   const [searchParams] = useSearchParams();
-  const setView = useMemo(() => createNavigationHandler(navigate), [navigate]);
-=======
   const setView = useNavigation();
->>>>>>> 1156cbcf
 
   // Get viewOptions from location.state, history.state, or URL search params
   const viewOptions =
