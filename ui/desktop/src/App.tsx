import { useCallback, useEffect, useState } from 'react';
import { IpcRendererEvent } from 'electron';
import {
  HashRouter,
  Routes,
  Route,
  useNavigate,
  useLocation,
  useSearchParams,
} from 'react-router-dom';
import { openSharedSessionFromDeepLink } from './sessionLinks';
import { type SharedSessionDetails } from './sharedSessions';
import { ErrorUI } from './components/ErrorBoundary';
import { ExtensionInstallModal } from './components/ExtensionInstallModal';
import { ToastContainer } from 'react-toastify';
import AnnouncementModal from './components/AnnouncementModal';
import ProviderGuard from './components/ProviderGuard';
import { createSession } from './sessions';

import { ChatType } from './types/chat';
import Hub from './components/Hub';
import Pair, { PairRouteState } from './components/Pair';
import SettingsView, { SettingsViewOptions } from './components/settings/SettingsView';
import SessionsView from './components/sessions/SessionsView';
import SharedSessionView from './components/sessions/SharedSessionView';
import SchedulesView from './components/schedule/SchedulesView';
import ProviderSettings from './components/settings/providers/ProviderSettingsPage';
import { AppLayout } from './components/Layout/AppLayout';
import { ChatProvider } from './contexts/ChatContext';
import LauncherView from './components/LauncherView';

import 'react-toastify/dist/ReactToastify.css';
import { useConfig } from './components/ConfigContext';
import { ModelAndProviderProvider } from './components/ModelAndProviderContext';
import PermissionSettingsView from './components/settings/permission/PermissionSetting';

import ExtensionsView, { ExtensionsViewOptions } from './components/extensions/ExtensionsView';
import RecipesView from './components/recipes/RecipesView';
import { View, ViewOptions } from './utils/navigationUtils';
import { NoProviderOrModelError, useAgent } from './hooks/useAgent';
import { useNavigation } from './hooks/useNavigation';
import { errorMessage } from './utils/conversionUtils';

// Route Components
<<<<<<< HEAD
const HubRouteWrapper = ({
  setIsGoosehintsModalOpen,
  isExtensionsLoading,
}: {
  setIsGoosehintsModalOpen: (isOpen: boolean) => void;
  isExtensionsLoading: boolean;
}) => {
  const setView = useNavigation();

  return (
    <Hub
      setView={setView}
      setIsGoosehintsModalOpen={setIsGoosehintsModalOpen}
      isExtensionsLoading={isExtensionsLoading}
    />
  );
=======
const HubRouteWrapper = ({ isExtensionsLoading }: { isExtensionsLoading: boolean }) => {
  const setView = useNavigation();

  return <Hub setView={setView} isExtensionsLoading={isExtensionsLoading} />;
>>>>>>> cbb07d98
};

const PairRouteWrapper = ({
  chat,
  setChat,
<<<<<<< HEAD
  setIsGoosehintsModalOpen,
=======
>>>>>>> cbb07d98
  activeSessionId,
  setActiveSessionId,
}: {
  chat: ChatType;
  setChat: (chat: ChatType) => void;
<<<<<<< HEAD
  setIsGoosehintsModalOpen: (isOpen: boolean) => void;
=======
>>>>>>> cbb07d98
  activeSessionId: string | null;
  setActiveSessionId: (id: string | null) => void;
}) => {
  const location = useLocation();
  const routeState =
    (location.state as PairRouteState) || (window.history.state as PairRouteState) || {};
  const [searchParams, setSearchParams] = useSearchParams();

  // Capture initialMessage in local state to survive route state being cleared by setSearchParams
  const [capturedInitialMessage, setCapturedInitialMessage] = useState<string | undefined>(
    undefined
  );
  const [lastSessionId, setLastSessionId] = useState<string | undefined>(undefined);
  const [isCreatingSession, setIsCreatingSession] = useState(false);

  const resumeSessionId = searchParams.get('resumeSessionId') ?? undefined;
  const recipeId = searchParams.get('recipeId') ?? undefined;
  const recipeDeeplinkFromConfig = window.appConfig?.get('recipeDeeplink') as string | undefined;

  // Determine which session ID to use:
  // 1. From route state (when navigating from Hub with a new session)
  // 2. From URL params (when resuming a session or after refresh)
  // 3. From active session state (when navigating back from other routes)
  // 4. From the existing chat state
  const sessionId =
    routeState.resumeSessionId || resumeSessionId || activeSessionId || chat.sessionId;

  // Use route state if available, otherwise use captured state
  const initialMessage = routeState.initialMessage || capturedInitialMessage;

  useEffect(() => {
    if (routeState.initialMessage) {
      setCapturedInitialMessage(routeState.initialMessage);
    }
  }, [routeState.initialMessage]);

  useEffect(() => {
    // Create a new session if we have an initialMessage, recipeId, or recipeDeeplink from config but no sessionId
    if (
      (initialMessage || recipeId || recipeDeeplinkFromConfig) &&
      !sessionId &&
      !isCreatingSession
    ) {
      console.log(
        '[PairRouteWrapper] Creating new session for initialMessage, recipeId, or recipeDeeplink from config'
      );
      setIsCreatingSession(true);

      (async () => {
        try {
          const newSession = await createSession({
            recipeId,
            recipeDeeplink: recipeDeeplinkFromConfig,
          });

          setSearchParams((prev) => {
            prev.set('resumeSessionId', newSession.id);
            // Remove recipeId from URL after session is created
            prev.delete('recipeId');
            return prev;
          });
          setActiveSessionId(newSession.id);
        } catch (error) {
          console.error('[PairRouteWrapper] Failed to create session:', error);
        } finally {
          setIsCreatingSession(false);
        }
      })();
    }
  }, [
    initialMessage,
    recipeId,
    recipeDeeplinkFromConfig,
    sessionId,
    isCreatingSession,
    setSearchParams,
    setActiveSessionId,
  ]);

  // Clear captured initialMessage when sessionId actually changes to a different session
  useEffect(() => {
    if (sessionId !== lastSessionId) {
      setLastSessionId(sessionId);
      if (!routeState.initialMessage) {
        setCapturedInitialMessage(undefined);
      }
    }
  }, [sessionId, lastSessionId, routeState.initialMessage]);

  // Update URL with session ID when on /pair route (for refresh support)
  useEffect(() => {
    if (sessionId && sessionId !== resumeSessionId) {
      setSearchParams((prev) => {
        prev.set('resumeSessionId', sessionId);
        return prev;
      });
    }
  }, [sessionId, resumeSessionId, setSearchParams]);

  // Update active session state when session ID changes
  useEffect(() => {
    if (sessionId && sessionId !== activeSessionId) {
      setActiveSessionId(sessionId);
    }
  }, [sessionId, activeSessionId, setActiveSessionId]);

  return (
<<<<<<< HEAD
    <Pair
      key={sessionId}
      setChat={setChat}
      setIsGoosehintsModalOpen={setIsGoosehintsModalOpen}
      sessionId={sessionId}
      initialMessage={initialMessage}
    />
=======
    <Pair key={sessionId} setChat={setChat} sessionId={sessionId} initialMessage={initialMessage} />
>>>>>>> cbb07d98
  );
};

const SettingsRoute = () => {
  const location = useLocation();
  const navigate = useNavigate();
  const setView = useNavigation();

  // Get viewOptions from location.state or history.state
  const viewOptions =
    (location.state as SettingsViewOptions) || (window.history.state as SettingsViewOptions) || {};
  return <SettingsView onClose={() => navigate('/')} setView={setView} viewOptions={viewOptions} />;
};

const SessionsRoute = () => {
  return <SessionsView />;
};

const SchedulesRoute = () => {
  const navigate = useNavigate();
  return <SchedulesView onClose={() => navigate('/')} />;
};

const RecipesRoute = () => {
  return <RecipesView />;
};

const PermissionRoute = () => {
  const location = useLocation();
  const navigate = useNavigate();
  const parentView = location.state?.parentView as View;
  const parentViewOptions = location.state?.parentViewOptions as ViewOptions;

  return (
    <PermissionSettingsView
      onClose={() => {
        // Navigate back to parent view with options
        switch (parentView) {
          case 'chat':
            navigate('/');
            break;
          case 'pair':
            navigate('/pair');
            break;
          case 'settings':
            navigate('/settings', { state: parentViewOptions });
            break;
          case 'sessions':
            navigate('/sessions');
            break;
          case 'schedules':
            navigate('/schedules');
            break;
          case 'recipes':
            navigate('/recipes');
            break;
          default:
            navigate('/');
        }
      }}
    />
  );
};

const ConfigureProvidersRoute = () => {
  const navigate = useNavigate();

  return (
    <div className="w-screen h-screen bg-background-default">
      <ProviderSettings
        onClose={() => navigate('/settings', { state: { section: 'models' } })}
        isOnboarding={false}
      />
    </div>
  );
};

interface WelcomeRouteProps {
  onSelectProvider: () => void;
}

const WelcomeRoute = ({ onSelectProvider }: WelcomeRouteProps) => {
  const navigate = useNavigate();
  const onClose = useCallback(() => {
    onSelectProvider();
    navigate('/');
  }, [navigate, onSelectProvider]);

  return (
    <div className="w-screen h-screen bg-background-default">
      <ProviderSettings onClose={onClose} isOnboarding={true} />
    </div>
  );
};

// Wrapper component for SharedSessionRoute to access parent state
const SharedSessionRouteWrapper = ({
  isLoadingSharedSession,
  setIsLoadingSharedSession,
  sharedSessionError,
}: {
  isLoadingSharedSession: boolean;
  setIsLoadingSharedSession: (loading: boolean) => void;
  sharedSessionError: string | null;
}) => {
  const location = useLocation();
  const setView = useNavigation();

  const historyState = window.history.state;
  const sessionDetails = (location.state?.sessionDetails ||
    historyState?.sessionDetails) as SharedSessionDetails | null;
  const error = location.state?.error || historyState?.error || sharedSessionError;
  const shareToken = location.state?.shareToken || historyState?.shareToken;
  const baseUrl = location.state?.baseUrl || historyState?.baseUrl;

  return (
    <SharedSessionView
      session={sessionDetails}
      isLoading={isLoadingSharedSession}
      error={error}
      onRetry={async () => {
        if (shareToken && baseUrl) {
          setIsLoadingSharedSession(true);
          try {
            await openSharedSessionFromDeepLink(`goose://sessions/${shareToken}`, setView, baseUrl);
          } catch (error) {
            console.error('Failed to retry loading shared session:', error);
          } finally {
            setIsLoadingSharedSession(false);
          }
        }
      }}
    />
  );
};

const ExtensionsRoute = () => {
  const navigate = useNavigate();
  const location = useLocation();

  // Get viewOptions from location.state or history.state (for deep link extensions)
  const viewOptions =
    (location.state as ExtensionsViewOptions) ||
    (window.history.state as ExtensionsViewOptions) ||
    {};

  return (
    <ExtensionsView
      onClose={() => navigate(-1)}
      setView={(view, options) => {
        switch (view) {
          case 'chat':
            navigate('/');
            break;
          case 'pair':
            navigate('/pair', { state: options });
            break;
          case 'settings':
            navigate('/settings', { state: options });
            break;
          default:
            navigate('/');
        }
      }}
      viewOptions={viewOptions}
    />
  );
};

export function AppInner() {
  const [fatalError, setFatalError] = useState<string | null>(null);
  const [agentWaitingMessage, setAgentWaitingMessage] = useState<string | null>(null);
  const [isLoadingSharedSession, setIsLoadingSharedSession] = useState(false);
  const [sharedSessionError, setSharedSessionError] = useState<string | null>(null);
  const [isExtensionsLoading, setIsExtensionsLoading] = useState(false);
  const [didSelectProvider, setDidSelectProvider] = useState<boolean>(false);

  const navigate = useNavigate();
  const setView = useNavigation();
  const location = useLocation();

  const [chat, setChat] = useState<ChatType>({
    sessionId: '',
    name: 'Pair Chat',
    messages: [],
    messageHistoryIndex: 0,
    recipe: null,
  });

  // Store the active session ID for navigation persistence
  const [activeSessionId, setActiveSessionId] = useState<string | null>(null);

  const { addExtension } = useConfig();
  const { loadCurrentChat } = useAgent();

  useEffect(() => {
    console.log('Sending reactReady signal to Electron');
    try {
      window.electron.reactReady();
    } catch (error) {
      console.error('Error sending reactReady:', error);
      setFatalError(
        `React ready notification failed: ${error instanceof Error ? error.message : 'Unknown error'}`
      );
    }
  }, []);

  // Handle URL parameters and deeplinks on app startup
  const loadingHub = location.pathname === '/';
  useEffect(() => {
    if (loadingHub) {
      (async () => {
        try {
          const loadedChat = await loadCurrentChat({
            setAgentWaitingMessage,
            setIsExtensionsLoading,
          });
          setChat(loadedChat);
        } catch (e) {
          if (e instanceof NoProviderOrModelError) {
            // the onboarding flow will trigger
          } else {
            throw e;
          }
        }
      })();
    }
  }, [loadCurrentChat, setAgentWaitingMessage, navigate, loadingHub, setChat]);

  useEffect(() => {
    const handleOpenSharedSession = async (_event: IpcRendererEvent, ...args: unknown[]) => {
      const link = args[0] as string;
      window.electron.logInfo(`Opening shared session from deep link ${link}`);
      setIsLoadingSharedSession(true);
      setSharedSessionError(null);
      try {
        await openSharedSessionFromDeepLink(link, (_view: View, options?: ViewOptions) => {
          navigate('/shared-session', { state: options });
        });
      } catch (error) {
        console.error('Unexpected error opening shared session:', error);
        // Navigate to shared session view with error
        const shareToken = link.replace('goose://sessions/', '');
        const options = {
          sessionDetails: null,
          error: error instanceof Error ? error.message : 'Unknown error',
          shareToken,
        };
        navigate('/shared-session', { state: options });
      } finally {
        setIsLoadingSharedSession(false);
      }
    };
    window.electron.on('open-shared-session', handleOpenSharedSession);
    return () => {
      window.electron.off('open-shared-session', handleOpenSharedSession);
    };
  }, [navigate]);

  useEffect(() => {
    console.log('Setting up keyboard shortcuts');
    const handleKeyDown = (event: KeyboardEvent) => {
      const isMac = window.electron.platform === 'darwin';
      if ((isMac ? event.metaKey : event.ctrlKey) && event.key === 'n') {
        event.preventDefault();
        try {
          const workingDir = window.appConfig?.get('GOOSE_WORKING_DIR');
          console.log(`Creating new chat window with working dir: ${workingDir}`);
          window.electron.createChatWindow(undefined, workingDir as string);
        } catch (error) {
          console.error('Error creating new window:', error);
        }
      }
    };
    window.addEventListener('keydown', handleKeyDown);
    return () => {
      window.removeEventListener('keydown', handleKeyDown);
    };
  }, []);

  // Prevent default drag and drop behavior globally to avoid opening files in new windows
  // but allow our React components to handle drops in designated areas
  useEffect(() => {
    const preventDefaults = (e: globalThis.DragEvent) => {
      // Only prevent default if we're not over a designated drop zone
      const target = e.target as HTMLElement;
      const isOverDropZone = target.closest('[data-drop-zone="true"]') !== null;

      if (!isOverDropZone) {
        e.preventDefault();
        e.stopPropagation();
      }
    };

    const handleDragOver = (e: globalThis.DragEvent) => {
      // Always prevent default for dragover to allow dropping
      e.preventDefault();
      e.stopPropagation();
    };

    const handleDrop = (e: globalThis.DragEvent) => {
      // Only prevent default if we're not over a designated drop zone
      const target = e.target as HTMLElement;
      const isOverDropZone = target.closest('[data-drop-zone="true"]') !== null;

      if (!isOverDropZone) {
        e.preventDefault();
        e.stopPropagation();
      }
    };

    // Add event listeners to document to catch drag events
    document.addEventListener('dragenter', preventDefaults, false);
    document.addEventListener('dragleave', preventDefaults, false);
    document.addEventListener('dragover', handleDragOver, false);
    document.addEventListener('drop', handleDrop, false);

    return () => {
      document.removeEventListener('dragenter', preventDefaults, false);
      document.removeEventListener('dragleave', preventDefaults, false);
      document.removeEventListener('dragover', handleDragOver, false);
      document.removeEventListener('drop', handleDrop, false);
    };
  }, []);

  useEffect(() => {
    const handleFatalError = (_event: IpcRendererEvent, ...args: unknown[]) => {
      const errorMessage = args[0] as string;
      console.error('Encountered a fatal error:', errorMessage);
      setFatalError(errorMessage);
    };
    window.electron.on('fatal-error', handleFatalError);
    return () => {
      window.electron.off('fatal-error', handleFatalError);
    };
  }, []);

  useEffect(() => {
    const handleSetView = (_event: IpcRendererEvent, ...args: unknown[]) => {
      const newView = args[0] as View;
      const section = args[1] as string | undefined;
      console.log(
        `Received view change request to: ${newView}${section ? `, section: ${section}` : ''}`
      );

      if (section && newView === 'settings') {
        navigate(`/settings?section=${section}`);
      } else {
        navigate(`/${newView}`);
      }
    };

    window.electron.on('set-view', handleSetView);
    return () => window.electron.off('set-view', handleSetView);
  }, [navigate]);

  useEffect(() => {
    const handleFocusInput = (_event: IpcRendererEvent, ..._args: unknown[]) => {
      const inputField = document.querySelector('input[type="text"], textarea') as HTMLInputElement;
      if (inputField) {
        inputField.focus();
      }
    };
    window.electron.on('focus-input', handleFocusInput);
    return () => {
      window.electron.off('focus-input', handleFocusInput);
    };
  }, []);

  useEffect(() => {
    if (!window.electron) return;

    const handleThemeChanged = (_event: unknown, ...args: unknown[]) => {
      const themeData = args[0] as { mode: string; useSystemTheme: boolean; theme: string };

      if (themeData.useSystemTheme) {
        localStorage.setItem('use_system_theme', 'true');
      } else {
        localStorage.setItem('use_system_theme', 'false');
        localStorage.setItem('theme', themeData.theme);
      }

      const isDark = themeData.useSystemTheme
        ? window.matchMedia('(prefers-color-scheme: dark)').matches
        : themeData.mode === 'dark';

      if (isDark) {
        document.documentElement.classList.add('dark');
        document.documentElement.classList.remove('light');
      } else {
        document.documentElement.classList.remove('dark');
        document.documentElement.classList.add('light');
      }

      const storageEvent = new Event('storage') as Event & {
        key: string | null;
        newValue: string | null;
      };
      storageEvent.key = themeData.useSystemTheme ? 'use_system_theme' : 'theme';
      storageEvent.newValue = themeData.useSystemTheme ? 'true' : themeData.theme;
      window.dispatchEvent(storageEvent);
    };

    window.electron.on('theme-changed', handleThemeChanged);

    return () => {
      window.electron.off('theme-changed', handleThemeChanged);
    };
  }, []);

  // Handle initial message from launcher
  useEffect(() => {
    const handleSetInitialMessage = (_event: IpcRendererEvent, ...args: unknown[]) => {
      const initialMessage = args[0] as string;
      if (initialMessage) {
        console.log('Received initial message from launcher:', initialMessage);
        navigate('/pair', { state: { initialMessage } });
      }
    };
    window.electron.on('set-initial-message', handleSetInitialMessage);
    return () => {
      window.electron.off('set-initial-message', handleSetInitialMessage);
    };
  }, [navigate]);

  if (fatalError) {
    return <ErrorUI error={errorMessage(fatalError)} />;
  }

  return (
    <>
      <ToastContainer
        aria-label="Toast notifications"
        toastClassName={() =>
          `relative min-h-16 mb-4 p-2 rounded-lg
               flex justify-between overflow-hidden cursor-pointer
               text-text-on-accent bg-background-inverse
              `
        }
        style={{ width: '450px' }}
        className="mt-6"
        position="top-right"
        autoClose={3000}
        closeOnClick
        pauseOnHover
      />
      <ExtensionInstallModal addExtension={addExtension} setView={setView} />
      <div className="relative w-screen h-screen overflow-hidden bg-background-muted flex flex-col">
        <div className="titlebar-drag-region" />
        <Routes>
          <Route path="launcher" element={<LauncherView />} />
          <Route
            path="welcome"
            element={<WelcomeRoute onSelectProvider={() => setDidSelectProvider(true)} />}
          />
          <Route path="configure-providers" element={<ConfigureProvidersRoute />} />
          <Route
            path="/"
            element={
              <ProviderGuard didSelectProvider={didSelectProvider}>
                <ChatProvider
                  chat={chat}
                  setChat={setChat}
                  contextKey="hub"
                  agentWaitingMessage={agentWaitingMessage}
                >
                  <AppLayout />
                </ChatProvider>
              </ProviderGuard>
            }
          >
<<<<<<< HEAD
            <Route
              index
              element={
                <HubRouteWrapper
                  setIsGoosehintsModalOpen={setIsGoosehintsModalOpen}
                  isExtensionsLoading={isExtensionsLoading}
                />
              }
            />
=======
            <Route index element={<HubRouteWrapper isExtensionsLoading={isExtensionsLoading} />} />
>>>>>>> cbb07d98
            <Route
              path="pair"
              element={
                <PairRouteWrapper
                  chat={chat}
                  setChat={setChat}
<<<<<<< HEAD
                  setIsGoosehintsModalOpen={setIsGoosehintsModalOpen}
=======
>>>>>>> cbb07d98
                  activeSessionId={activeSessionId}
                  setActiveSessionId={setActiveSessionId}
                />
              }
            />
            <Route path="settings" element={<SettingsRoute />} />
            <Route
              path="extensions"
              element={
                <ChatProvider
                  chat={chat}
                  setChat={setChat}
                  contextKey="extensions"
                  agentWaitingMessage={agentWaitingMessage}
                >
                  <ExtensionsRoute />
                </ChatProvider>
              }
            />
            <Route path="sessions" element={<SessionsRoute />} />
            <Route path="schedules" element={<SchedulesRoute />} />
            <Route path="recipes" element={<RecipesRoute />} />
            <Route
              path="shared-session"
              element={
                <SharedSessionRouteWrapper
                  isLoadingSharedSession={isLoadingSharedSession}
                  setIsLoadingSharedSession={setIsLoadingSharedSession}
                  sharedSessionError={sharedSessionError}
                />
              }
            />
            <Route path="permission" element={<PermissionRoute />} />
          </Route>
        </Routes>
      </div>
    </>
  );
}

export default function App() {
  return (
    <ModelAndProviderProvider>
      <HashRouter>
        <AppInner />
      </HashRouter>
      <AnnouncementModal />
    </ModelAndProviderProvider>
  );
}<|MERGE_RESOLUTION|>--- conflicted
+++ resolved
@@ -42,47 +42,20 @@
 import { errorMessage } from './utils/conversionUtils';
 
 // Route Components
-<<<<<<< HEAD
-const HubRouteWrapper = ({
-  setIsGoosehintsModalOpen,
-  isExtensionsLoading,
-}: {
-  setIsGoosehintsModalOpen: (isOpen: boolean) => void;
-  isExtensionsLoading: boolean;
-}) => {
-  const setView = useNavigation();
-
-  return (
-    <Hub
-      setView={setView}
-      setIsGoosehintsModalOpen={setIsGoosehintsModalOpen}
-      isExtensionsLoading={isExtensionsLoading}
-    />
-  );
-=======
 const HubRouteWrapper = ({ isExtensionsLoading }: { isExtensionsLoading: boolean }) => {
   const setView = useNavigation();
 
   return <Hub setView={setView} isExtensionsLoading={isExtensionsLoading} />;
->>>>>>> cbb07d98
 };
 
 const PairRouteWrapper = ({
   chat,
   setChat,
-<<<<<<< HEAD
-  setIsGoosehintsModalOpen,
-=======
->>>>>>> cbb07d98
   activeSessionId,
   setActiveSessionId,
 }: {
   chat: ChatType;
   setChat: (chat: ChatType) => void;
-<<<<<<< HEAD
-  setIsGoosehintsModalOpen: (isOpen: boolean) => void;
-=======
->>>>>>> cbb07d98
   activeSessionId: string | null;
   setActiveSessionId: (id: string | null) => void;
 }) => {
@@ -190,17 +163,7 @@
   }, [sessionId, activeSessionId, setActiveSessionId]);
 
   return (
-<<<<<<< HEAD
-    <Pair
-      key={sessionId}
-      setChat={setChat}
-      setIsGoosehintsModalOpen={setIsGoosehintsModalOpen}
-      sessionId={sessionId}
-      initialMessage={initialMessage}
-    />
-=======
     <Pair key={sessionId} setChat={setChat} sessionId={sessionId} initialMessage={initialMessage} />
->>>>>>> cbb07d98
   );
 };
 
@@ -672,29 +635,13 @@
               </ProviderGuard>
             }
           >
-<<<<<<< HEAD
-            <Route
-              index
-              element={
-                <HubRouteWrapper
-                  setIsGoosehintsModalOpen={setIsGoosehintsModalOpen}
-                  isExtensionsLoading={isExtensionsLoading}
-                />
-              }
-            />
-=======
             <Route index element={<HubRouteWrapper isExtensionsLoading={isExtensionsLoading} />} />
->>>>>>> cbb07d98
             <Route
               path="pair"
               element={
                 <PairRouteWrapper
                   chat={chat}
                   setChat={setChat}
-<<<<<<< HEAD
-                  setIsGoosehintsModalOpen={setIsGoosehintsModalOpen}
-=======
->>>>>>> cbb07d98
                   activeSessionId={activeSessionId}
                   setActiveSessionId={setActiveSessionId}
                 />
