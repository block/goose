import React, { useEffect, useRef, useState } from "react";
import { Message, useChat } from "./ai-sdk-fork/useChat";
import { Route, Routes, Navigate } from "react-router-dom";
import { getApiUrl, getSecretKey, extendGoosed, extendGoosedFromUrl } from "./config";
import BottomMenu from "./components/BottomMenu";
import FlappyGoose from "./components/FlappyGoose";
import GooseMessage from "./components/GooseMessage";
import Input from "./components/Input";
import LoadingGoose from "./components/LoadingGoose";
import MoreMenu from "./components/MoreMenu";
import Splash from "./components/Splash";
import { Card } from "./components/ui/card";
import { ScrollArea } from "./components/ui/scroll-area";
import UserMessage from "./components/UserMessage";
import WingToWing, { Working } from "./components/WingToWing";
import { askAi } from "./utils/askAI";
import {
<<<<<<< HEAD
=======
  getStoredModel,
>>>>>>> 1d50e52a
  Provider,
} from "./utils/providerUtils";
import { ChatLayout } from "./components/chat_window/ChatLayout"
import { ChatRoutes } from "./components/chat_window/ChatRoutes"
import { WelcomeModal } from "./components/welcome_screen/WelcomeModal"
import { getStoredProvider, initializeSystem } from './utils/providerUtils'
<<<<<<< HEAD
=======
import {useModel} from "./components/settings/models/ModelContext";
import {useRecentModels} from "./components/settings/models/RecentModels";
import {createSelectedModel} from "./components/settings/models/utils";
import {getDefaultModel} from "./components/settings/models/hardcoded_stuff";
>>>>>>> 1d50e52a

declare global {
  interface Window {
    electron: {
      stopPowerSaveBlocker: () => void;
      startPowerSaveBlocker: () => void;
      hideWindow: () => void;
      createChatWindow: () => void;
      getConfig: () => { GOOSE_PROVIDER: string };
      logInfo: (message: string) => void;
      showNotification: (opts: { title: string; body: string }) => void;
      getBinaryPath: (binary: string) => Promise<string>;
      app: any;
    };
    appConfig: {
      get: (key: string) => any;
    };
  }
}

export interface Chat {
  id: number;
  title: string;
  messages: Array<{
    id: string;
    role: "function" | "system" | "user" | "assistant" | "data" | "tool";
    content: string;
  }>;
}

type ScrollBehavior = "auto" | "smooth" | "instant";

export function ChatContent({
  chats,
  setChats,
  selectedChatId,
  setSelectedChatId,
  initialQuery,
  setProgressMessage,
  setWorking,
}: {
  chats: Chat[];
  setChats: React.Dispatch<React.SetStateAction<Chat[]>>;
  selectedChatId: number;
  setSelectedChatId: React.Dispatch<React.SetStateAction<number>>;
  initialQuery: string | null;
  setProgressMessage: React.Dispatch<React.SetStateAction<string>>;
  setWorking: React.Dispatch<React.SetStateAction<Working>>;
}) {
  const chat = chats.find((c: Chat) => c.id === selectedChatId);
  const [messageMetadata, setMessageMetadata] = useState<
    Record<string, string[]>
  >({});
  const [hasMessages, setHasMessages] = useState(false);
  const [lastInteractionTime, setLastInteractionTime] = useState<number>(
    Date.now()
  );
  const [showGame, setShowGame] = useState(false);
  const messagesEndRef = useRef<HTMLDivElement>(null);
  const [working, setWorkingLocal] = useState<Working>(Working.Idle);

  useEffect(() => {
    setWorking(working);
  }, [working, setWorking]);

  const updateWorking = (newWorking: Working) => {
    setWorkingLocal(newWorking);
  };

  const { messages, append, stop, isLoading, error, setMessages } = useChat({
    api: getApiUrl("/reply"),
    initialMessages: chat?.messages || [],
    onToolCall: ({ toolCall }) => {
      updateWorking(Working.Working);
      setProgressMessage(`Executing tool: ${toolCall.toolName}`);
      requestAnimationFrame(() => scrollToBottom("instant"));
    },
    onResponse: (response) => {
      if (!response.ok) {
        setProgressMessage("An error occurred while receiving the response.");
        updateWorking(Working.Idle);
      } else {
        setProgressMessage("thinking...");
        updateWorking(Working.Working);
      }
    },
    onFinish: async (message, _) => {
      window.electron.stopPowerSaveBlocker();
      setTimeout(() => {
        setProgressMessage("Task finished. Click here to expand.");
        updateWorking(Working.Idle);
      }, 500);

      const fetchResponses = await askAi(message.content);
      setMessageMetadata((prev) => ({ ...prev, [message.id]: fetchResponses }));

      requestAnimationFrame(() => scrollToBottom("smooth"));

      const timeSinceLastInteraction = Date.now() - lastInteractionTime;
      window.electron.logInfo("last interaction:" + lastInteractionTime);
      if (timeSinceLastInteraction > 60000) {
        // 60000ms = 1 minute

        window.electron.showNotification({
          title: "Goose finished the task.",
          body: "Click here to expand.",
        });
      }
    },
  });

  // Update chat messages when they change
  useEffect(() => {
    const updatedChats = chats.map((c) =>
      c.id === selectedChatId ? { ...c, messages } : c
    );
    setChats(updatedChats);
  }, [messages, selectedChatId]);

  const initialQueryAppended = useRef(false);
  useEffect(() => {
    if (initialQuery && !initialQueryAppended.current) {
      append({ role: "user", content: initialQuery });
      initialQueryAppended.current = true;
    }
  }, [initialQuery]);

  useEffect(() => {
    if (messages.length > 0) {
      setHasMessages(true);
    }
  }, [messages]);

  const scrollToBottom = (behavior: ScrollBehavior = "smooth") => {
    if (messagesEndRef.current) {
      messagesEndRef.current.scrollIntoView({
        behavior,
        block: "end",
        inline: "nearest",
      });
    }
  };

  // Single effect to handle all scrolling
  useEffect(() => {
    if (isLoading || messages.length > 0 || working === Working.Working) {
      scrollToBottom(
        isLoading || working === Working.Working ? "instant" : "smooth"
      );
    }
  }, [messages, isLoading, working]);

  // Handle submit
  const handleSubmit = (e: React.FormEvent) => {
    window.electron.startPowerSaveBlocker();
    const customEvent = e as CustomEvent;
    const content = customEvent.detail?.value || "";
    if (content.trim()) {
      setLastInteractionTime(Date.now());
      append({
        role: "user",
        content: content,
      });
      scrollToBottom("instant");
    }
  };

  if (error) {
    console.log("Error:", error);
  }

  const onStopGoose = () => {
    stop();
    setLastInteractionTime(Date.now());
    window.electron.stopPowerSaveBlocker();

    const lastMessage: Message = messages[messages.length - 1];
    if (
      lastMessage.role === "user" &&
      lastMessage.toolInvocations === undefined
    ) {
      // Remove the last user message.
      if (messages.length > 1) {
        setMessages(messages.slice(0, -1));
      } else {
        setMessages([]);
      }
    } else if (
      lastMessage.role === "assistant" &&
      lastMessage.toolInvocations !== undefined
    ) {
      // Add messaging about interrupted ongoing tool invocations
      const newLastMessage: Message = {
        ...lastMessage,
        toolInvocations: lastMessage.toolInvocations.map((invocation) => {
          if (invocation.state !== "result") {
            return {
              ...invocation,
              result: [
                {
                  audience: ["user"],
                  text: "Interrupted.\n",
                  type: "text",
                },
                {
                  audience: ["assistant"],
                  text: "Interrupted by the user to make a correction.\n",
                  type: "text",
                },
              ],
              state: "result",
            };
          } else {
            return invocation;
          }
        }),
      };

      const updatedMessages = [...messages.slice(0, -1), newLastMessage];
      setMessages(updatedMessages);
    }
  };

  return (
    <div className="chat-content flex flex-col w-full h-screen items-center justify-center">
      <div className="relative flex items-center h-[36px] w-full">
        <MoreMenu />
      </div>
      <Card className="flex flex-col flex-1 rounded-none h-[calc(100vh-95px)] w-full bg-card-gradient dark:bg-dark-card-gradient mt-0 border-none relative">
        {messages.length === 0 ? (
          <Splash append={append} />
        ) : (
          <ScrollArea className="flex-1 px-[10px]" id="chat-scroll-area">
            <div className="pt-4">
              {messages.map((message) => (
                <div key={message.id}>
                  {message.role === "user" ? (
                    <UserMessage message={message} />
                  ) : (
                    <GooseMessage
                      message={message}
                      messages={messages}
                      metadata={messageMetadata[message.id]}
                      append={append}
                    />
                  )}
                </div>
              ))}
              {isLoading && (
                <div className="flex items-center justify-center p-4">
                  <div
                    onClick={() => setShowGame(true)}
                    style={{ cursor: "pointer" }}
                  >
                    <LoadingGoose />
                  </div>
                </div>
              )}
              {error && (
                <div className="flex flex-col items-center justify-center p-4">
                  <div className="text-red-700 dark:text-red-300 bg-red-400/50 p-3 rounded-lg mb-2">
                    {error.message ||
                      "Honk! Goose experienced an error while responding"}
                    {error.status && (
                      <span className="ml-2">(Status: {error.status})</span>
                    )}
                  </div>
                  <div
                    className="p-4 text-center text-splash-pills-text whitespace-nowrap cursor-pointer bg-prev-goose-gradient dark:bg-dark-prev-goose-gradient text-prev-goose-text dark:text-prev-goose-text-dark rounded-[14px] inline-block hover:scale-[1.02] transition-all duration-150"
                    onClick={async () => {
                      const lastUserMessage = messages.reduceRight(
                        (found, m) => found || (m.role === "user" ? m : null),
                        null
                      );
                      if (lastUserMessage) {
                        append({
                          role: "user",
                          content: lastUserMessage.content,
                        });
                      }
                    }}
                  >
                    Retry Last Message
                  </div>
                </div>
              )}
              <div ref={messagesEndRef} style={{ height: "1px" }} />
            </div>
            <div className="block h-10" />
          </ScrollArea>
        )}

        <Input
          handleSubmit={handleSubmit}
          disabled={isLoading}
          isLoading={isLoading}
          onStop={onStopGoose}
        />
        <BottomMenu hasMessages={hasMessages} />
      </Card>

      {showGame && <FlappyGoose onClose={() => setShowGame(false)} />}
    </div>
  );
}

export default function ChatWindow() {
  // Shared function to create a chat window
  const openNewChatWindow = () => {
    window.electron.createChatWindow();
  };
  const { switchModel, currentModel} = useModel(); // Access switchModel via useModel
  const { addRecentModel } = useRecentModels(); // Access addRecentModel from useRecentModels

  // Add keyboard shortcut handler
  useEffect(() => {
    const handleKeyDown = (event: KeyboardEvent) => {
      // Check for Command+N (Mac) or Control+N (Windows/Linux)
      if ((event.metaKey || event.ctrlKey) && event.key === "n") {
        event.preventDefault(); // Prevent default browser behavior
        openNewChatWindow();
      }
    };

    // Add event listener
    window.addEventListener("keydown", handleKeyDown);

    // Cleanup
    return () => {
      window.removeEventListener("keydown", handleKeyDown);
    };
  }, []);

  useEffect(() => {
    // Listen for add-system from main process for a goose:// deep link
    window.electron.on("add-system", (_, link) => {
      console.log("Received message for add-system:", link);
      extendGoosedFromUrl(link);
    });
  }, []);

  // Get initial query and history from URL parameters
  const searchParams = new URLSearchParams(window.location.search);
  const initialQuery = searchParams.get("initialQuery");
  const historyParam = searchParams.get("history");
  const initialHistory = historyParam
      ? JSON.parse(decodeURIComponent(historyParam))
      : [];

  const [chats, setChats] = useState<Chat[]>(() => {
    const firstChat = {
      id: 1,
      title: initialQuery || "Chat 1",
      messages: initialHistory.length > 0 ? initialHistory : [],
    };
    return [firstChat];
  });

  const [selectedChatId, setSelectedChatId] = useState(1);
  const [mode, setMode] = useState<"expanded" | "compact">(
      initialQuery ? "compact" : "expanded"
  );
  const [working, setWorking] = useState<Working>(Working.Idle);
  const [progressMessage, setProgressMessage] = useState<string>("");
  const [selectedProvider, setSelectedProvider] =
      useState<string | Provider | null>(null)
  const [showWelcomeModal, setShowWelcomeModal] = useState(true);

  // Add this useEffect to track changes and update welcome state
  const toggleMode = () => {
    const newMode = mode === "expanded" ? "compact" : "expanded";
    console.log(`Toggle to ${newMode}`);
    setMode(newMode);
  };

  window.electron.logInfo("ChatWindow loaded");

  useEffect(() => {
    // Check if we already have a provider set
    const config = window.electron.getConfig();
    const storedProvider = getStoredProvider(config)

    if (storedProvider) {
      setShowWelcomeModal(false);
    } else {
      setShowWelcomeModal(true);
    }
  }, []);

  const storeSecret = async (key: string, value: string) => {
    const response = await fetch(getApiUrl("/secrets/store"), {
      method: "POST",
      headers: {
        "Content-Type": "application/json",
        "X-Secret-Key": getSecretKey(),
      },
      body: JSON.stringify({key, value}),
    });

    if (!response.ok) {
      throw new Error(`Failed to store secret: ${response.statusText}`);
    }

    return response;
  };

  const handleModalSubmit = async (apiKey: string) => {
    try {
      const trimmedKey = apiKey.trim();

      if (!selectedProvider) {
        throw new Error("No provider selected");
      }

      // Store the API key
      const secretKey = `${selectedProvider.id.toUpperCase()}_API_KEY`;
      await storeSecret(secretKey, trimmedKey);

      // Initialize the system with the selected provider
      await initializeSystem(selectedProvider.id, null);

      // get the default model
      const modelName = getDefaultModel(selectedProvider.id)

      // create model object
      const model = createSelectedModel(selectedProvider.id, modelName)

      // Call the context's switchModel to track the set model state in the front end
      switchModel(model);

      // Keep track of the recently used models
      addRecentModel(model);


      // Save provider selection and close modal
      localStorage.setItem("GOOSE_PROVIDER", selectedProvider.id);
<<<<<<< HEAD
=======
      console.log("set up provider with default model", selectedProvider.id, modelName)
>>>>>>> 1d50e52a
      setShowWelcomeModal(false);
    } catch (error) {
      console.error("Failed to setup provider:", error);
      throw error;
    }
  };

  // Initialize system on load if we have a stored provider
  useEffect(() => {
    const setupStoredProvider = async () => {
      const config = window.electron.getConfig();
      const storedProvider = getStoredProvider(config);
<<<<<<< HEAD
=======
      const storedModel = getStoredModel()
>>>>>>> 1d50e52a
      if (storedProvider) {
        try {
          await initializeSystem(storedProvider, storedModel);
          if (!storedModel) {
            // get the default model
            const modelName = getDefaultModel(storedProvider.toLowerCase())

            // create model object
            const model = createSelectedModel(storedProvider.toLowerCase(), modelName)

            // Call the context's switchModel to track the set model state in the front end
            switchModel(model);

            // Keep track of the recently used models
            addRecentModel(model);

            console.log("set up provider with default model", storedProvider, modelName)
          }
        } catch (error) {
          console.error("Failed to initialize with stored provider:", error);
        }
      }
    };

    setupStoredProvider();
  }, []);

  return (
<<<<<<< HEAD
      <ChatLayout mode={mode}>
        <ChatRoutes
            chats={chats}
            setChats={setChats}
            selectedChatId={selectedChatId}
            setSelectedChatId={setSelectedChatId}
            setProgressMessage={setProgressMessage}
            setWorking={setWorking}
        />
        <WingToWing
            onExpand={toggleMode}
            progressMessage={progressMessage}
            working={working}
        />
        {showWelcomeModal && (
            <WelcomeModal
                selectedProvider={selectedProvider}
                setSelectedProvider={setSelectedProvider}
                onSubmit={handleModalSubmit}
            />
        )}
      </ChatLayout>
=======
      <div>
        <ChatLayout mode={mode}>
          <ChatRoutes
              chats={chats}
              setChats={setChats}
              selectedChatId={selectedChatId}
              setSelectedChatId={setSelectedChatId}
              setProgressMessage={setProgressMessage}
              setWorking={setWorking}
          />
          <WingToWing
              onExpand={toggleMode}
              progressMessage={progressMessage}
              working={working}
          />
          {showWelcomeModal && (
              <WelcomeModal
                  selectedProvider={selectedProvider}
                  setSelectedProvider={setSelectedProvider}
                  onSubmit={handleModalSubmit}
              />
          )}
        </ChatLayout>
      </div>
>>>>>>> 1d50e52a
  );
}<|MERGE_RESOLUTION|>--- conflicted
+++ resolved
@@ -15,23 +15,17 @@
 import WingToWing, { Working } from "./components/WingToWing";
 import { askAi } from "./utils/askAI";
 import {
-<<<<<<< HEAD
-=======
   getStoredModel,
->>>>>>> 1d50e52a
   Provider,
 } from "./utils/providerUtils";
 import { ChatLayout } from "./components/chat_window/ChatLayout"
 import { ChatRoutes } from "./components/chat_window/ChatRoutes"
 import { WelcomeModal } from "./components/welcome_screen/WelcomeModal"
 import { getStoredProvider, initializeSystem } from './utils/providerUtils'
-<<<<<<< HEAD
-=======
 import {useModel} from "./components/settings/models/ModelContext";
 import {useRecentModels} from "./components/settings/models/RecentModels";
 import {createSelectedModel} from "./components/settings/models/utils";
 import {getDefaultModel} from "./components/settings/models/hardcoded_stuff";
->>>>>>> 1d50e52a
 
 declare global {
   interface Window {
@@ -468,10 +462,7 @@
 
       // Save provider selection and close modal
       localStorage.setItem("GOOSE_PROVIDER", selectedProvider.id);
-<<<<<<< HEAD
-=======
       console.log("set up provider with default model", selectedProvider.id, modelName)
->>>>>>> 1d50e52a
       setShowWelcomeModal(false);
     } catch (error) {
       console.error("Failed to setup provider:", error);
@@ -484,10 +475,7 @@
     const setupStoredProvider = async () => {
       const config = window.electron.getConfig();
       const storedProvider = getStoredProvider(config);
-<<<<<<< HEAD
-=======
       const storedModel = getStoredModel()
->>>>>>> 1d50e52a
       if (storedProvider) {
         try {
           await initializeSystem(storedProvider, storedModel);
@@ -516,30 +504,6 @@
   }, []);
 
   return (
-<<<<<<< HEAD
-      <ChatLayout mode={mode}>
-        <ChatRoutes
-            chats={chats}
-            setChats={setChats}
-            selectedChatId={selectedChatId}
-            setSelectedChatId={setSelectedChatId}
-            setProgressMessage={setProgressMessage}
-            setWorking={setWorking}
-        />
-        <WingToWing
-            onExpand={toggleMode}
-            progressMessage={progressMessage}
-            working={working}
-        />
-        {showWelcomeModal && (
-            <WelcomeModal
-                selectedProvider={selectedProvider}
-                setSelectedProvider={setSelectedProvider}
-                onSubmit={handleModalSubmit}
-            />
-        )}
-      </ChatLayout>
-=======
       <div>
         <ChatLayout mode={mode}>
           <ChatRoutes
@@ -564,6 +528,5 @@
           )}
         </ChatLayout>
       </div>
->>>>>>> 1d50e52a
   );
 }