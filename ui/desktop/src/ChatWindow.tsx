import React, { useEffect, useRef, useState } from 'react';
import { Navigate, Route, Routes } from 'react-router-dom';
import { Message, useChat } from './ai-sdk-fork/useChat';
<<<<<<< HEAD
import { Route, Routes, Navigate } from 'react-router-dom';
import { getApiUrl, getSecretKey } from './config';
import { Card } from './components/ui/card';
import { ScrollArea } from './components/ui/scroll-area';
import Splash from './components/Splash';
=======
import { ApiKeyWarning } from './components/ApiKeyWarning';
import BottomMenu from './components/BottomMenu';
import FlappyGoose from './components/FlappyGoose';
>>>>>>> bf65a7da
import GooseMessage from './components/GooseMessage';
import Input from './components/Input';
import LoadingGoose from './components/LoadingGoose';
import MoreMenu from './components/MoreMenu';
import Settings from './components/settings/Settings';
import Splash from './components/Splash';
import { Card } from './components/ui/card';
import { ScrollArea } from './components/ui/scroll-area';
import UserMessage from './components/UserMessage';
import { WelcomeScreen } from './components/WelcomeScreen';
import WingToWing, { Working } from './components/WingToWing';
import { getApiUrl } from './config';
import { askAi } from './utils/askAI';

// update this when you want to show the welcome screen again - doesn't have to be an actual version, just anything woudln't have been seen before
const CURRENT_VERSION = '0.0.0';

// Get the last version from localStorage
const getLastSeenVersion = () => localStorage.getItem('lastSeenVersion');
const setLastSeenVersion = (version: string) => localStorage.setItem('lastSeenVersion', version);


export interface Chat {
  id: number;
  title: string;
  messages: Array<{
    id: string;
    role: 'function' | 'system' | 'user' | 'assistant' | 'data' | 'tool';
    content: string;
  }>;
}

type ScrollBehavior = 'auto' | 'smooth' | 'instant';

function ChatContent({
  chats,
  setChats,
  selectedChatId,
  setSelectedChatId,
  initialQuery,
  setProgressMessage,
  setWorking,
}: {
  chats: Chat[];
  setChats: React.Dispatch<React.SetStateAction<Chat[]>>;
  selectedChatId: number;
  setSelectedChatId: React.Dispatch<React.SetStateAction<number>>;
  initialQuery: string | null;
  setProgressMessage: React.Dispatch<React.SetStateAction<string>>;
  setWorking: React.Dispatch<React.SetStateAction<Working>>;
}) {
  const chat = chats.find((c: Chat) => c.id === selectedChatId);
  const [messageMetadata, setMessageMetadata] = useState<Record<string, string[]>>({});
  const [hasMessages, setHasMessages] = useState(false);
  const [lastInteractionTime, setLastInteractionTime] = useState<number>(Date.now());
  const [showGame, setShowGame] = useState(false);
  const messagesEndRef = useRef<HTMLDivElement>(null);
  const [working, setWorkingLocal] = useState<Working>(Working.Idle);

  useEffect(() => {
    setWorking(working);
  }, [working, setWorking]);

  const updateWorking = (newWorking: Working) => {
    setWorkingLocal(newWorking);
  };

  const {
    messages,
    append,
    stop,
    isLoading,
    error,
    setMessages,
  } = useChat({
    api: getApiUrl('/reply'),
    initialMessages: chat?.messages || [],
    onToolCall: ({ toolCall }) => {
      updateWorking(Working.Working);
      setProgressMessage(`Executing tool: ${toolCall.toolName}`);
      requestAnimationFrame(() => scrollToBottom('instant'));
    },
    onResponse: (response) => {
      if (!response.ok) {
        setProgressMessage('An error occurred while receiving the response.');
        updateWorking(Working.Idle);
      } else {
        setProgressMessage('thinking...');
        updateWorking(Working.Working);
      }
    },
    onFinish: async (message, _) => {
      window.electron.stopPowerSaveBlocker();
      setTimeout(() => {
        setProgressMessage('Task finished. Click here to expand.');
        updateWorking(Working.Idle);
        
      }, 500);
      
      const fetchResponses = await askAi(message.content);
      setMessageMetadata((prev) => ({ ...prev, [message.id]: fetchResponses }));
      
      requestAnimationFrame(() => scrollToBottom('smooth'));
      
      const timeSinceLastInteraction = Date.now() - lastInteractionTime;
      window.electron.logInfo("last interaction:" + lastInteractionTime);
      if (timeSinceLastInteraction > 60000) { // 60000ms = 1 minute
        
        window.electron.showNotification({title: 'Goose finished the task.', body: 'Click here to expand.'});
      }
    },
  });

  // Update chat messages when they change
  useEffect(() => {
    const updatedChats = chats.map((c) =>
      c.id === selectedChatId ? { ...c, messages } : c
    );
    setChats(updatedChats);
  }, [messages, selectedChatId]);

  const initialQueryAppended = useRef(false);
  useEffect(() => {
    if (initialQuery && !initialQueryAppended.current) {
      append({ role: 'user', content: initialQuery });
      initialQueryAppended.current = true;
    }
  }, [initialQuery]);

  useEffect(() => {
    if (messages.length > 0) {
      setHasMessages(true);
    }
  }, [messages]);

  const scrollToBottom = (behavior: ScrollBehavior = 'smooth') => {
    if (messagesEndRef.current) {
      messagesEndRef.current.scrollIntoView({
        behavior,
        block: 'end',
        inline: 'nearest'
      });
    }
  };

  // Single effect to handle all scrolling
  useEffect(() => {
    if (isLoading || messages.length > 0 || working === Working.Working) {
      // Initial scroll
      scrollToBottom(isLoading || working === Working.Working ? 'instant' : 'smooth');
      
      // // Additional scrolls to catch dynamic content
      // [100, 300, 500].forEach(delay => {
      //   setTimeout(() => scrollToBottom('smooth'), delay);
      // });
    }
  }, [messages, isLoading, working]);

  // Handle submit
  const handleSubmit = (e: React.FormEvent) => {
    // Start power save blocker when sending a message
    window.electron.startPowerSaveBlocker();
    const customEvent = e as CustomEvent;
    const content = customEvent.detail?.value || '';
    if (content.trim()) {
      setLastInteractionTime(Date.now());
      append({
        role: 'user',
        content: content,
      });
      // Immediate scroll on submit
      scrollToBottom('instant');
    }
  };

  if (error) {
    console.log('Error:', error);
  }

  const onStopGoose = () => {
    stop();
    setLastInteractionTime(Date.now()); // Update last interaction time
    window.electron.stopPowerSaveBlocker();

    const lastMessage: Message = messages[messages.length - 1];
    if (lastMessage.role === 'user' && lastMessage.toolInvocations === undefined) {
      // TODO: Using setInput seems to change the ongoing request message and prevents stop from stopping.
      // It would be nice to find a way to populate the input field with the last message when interrupted.
      // setInput("stop");

      // Remove the last user message.
      if (messages.length > 1) {
        setMessages(messages.slice(0, -1));
      } else {
        setMessages([]);
      }
    } else if (lastMessage.role === 'assistant' && lastMessage.toolInvocations !== undefined) {
      // Add messaging about interrupted ongoing tool invocations.
      const newLastMessage: Message = {
          ...lastMessage,
          toolInvocations: lastMessage.toolInvocations.map((invocation) => {
            if (invocation.state !== 'result') {
              return {
                ...invocation,
                result: [
                  {
                    "audience": [
                      "user"
                    ],
                    "text": "Interrupted.\n",
                    "type": "text"
                  },
                  {
                    "audience": [
                      "assistant"
                    ],
                    "text": "Interrupted by the user to make a correction.\n",
                    "type": "text"
                  }
                ],
                state: 'result',
              };
          } else {
            return invocation;
          }
        }),
      };

      const updatedMessages = [...messages.slice(0, -1), newLastMessage];
      setMessages(updatedMessages);
    }
  };

  return (
    <div className="chat-content flex flex-col w-full h-screen items-center justify-center p-[10px]">
      <div className="relative block h-[20px] w-full">
        <MoreMenu />
      </div>
      <Card className="flex flex-col flex-1 h-[calc(100vh-95px)] w-full bg-card-gradient dark:bg-dark-card-gradient mt-0 border-none rounded-2xl relative">
        {messages.length === 0 ? (
          <Splash append={append} />
        ) : (
          <ScrollArea 
            className="flex-1 px-[10px]" 
            id="chat-scroll-area"
          >
            <div className="block h-10" />
            <div>
              {messages.map((message) => (
                <div key={message.id}>
                  {message.role === 'user' ? (
                    <UserMessage message={message} />
                  ) : (
                    <GooseMessage
                      message={message}
                      messages={messages}
                      metadata={messageMetadata[message.id]}
                      append={append}
                    />
                  )}
                </div>
              ))}
              {isLoading && (
                <div className="flex items-center justify-center p-4">
                  <div onClick={() => setShowGame(true)} style={{ cursor: 'pointer' }}>
                    <LoadingGoose />
                  </div>
                </div>
              )}
              {error && (
                <div className="flex flex-col items-center justify-center p-4">
                  <div className="text-red-700 dark:text-red-300 bg-red-400/50 p-3 rounded-lg mb-2">
                    {error.message || 'Honk! Goose experienced an error while responding'}
                    {error.status && (
                      <span className="ml-2">(Status: {error.status})</span>
                    )}
                  </div>
                  <div
                    className="p-4 text-center text-splash-pills-text whitespace-nowrap cursor-pointer bg-prev-goose-gradient dark:bg-dark-prev-goose-gradient text-prev-goose-text dark:text-prev-goose-text-dark rounded-[14px] inline-block hover:scale-[1.02] transition-all duration-150"
                    onClick={async () => {
                      const lastUserMessage = messages.reduceRight((found, m) => found || (m.role === 'user' ? m : null), null);
                      if (lastUserMessage) {
                        append({
                          role: 'user',
                          content: lastUserMessage.content
                        });
                      }
                    }}>
                    Retry Last Message
                  </div>
                </div>
              )}
              <div ref={messagesEndRef} style={{ height: '1px' }} />
            </div>
            <div className="block h-10" />
          </ScrollArea>
        )}

        <Input
          handleSubmit={handleSubmit}
          disabled={isLoading}
          isLoading={isLoading}
          onStop={onStopGoose}
        />
        <div className="self-stretch h-px bg-black/5 dark:bg-white/5 rounded-sm" />
        <BottomMenu hasMessages={hasMessages} />
      </Card>

      {showGame && (
        <FlappyGoose onClose={() => setShowGame(false)} />
      )}
    </div>
  );
}

// Function to send the system configuration to the server
const addSystemConfig = async (system: string) => {
  console.log("calling add system")
  // Get the app instance from electron
  const app = window.electron.app;
  
  const systemConfig = {
    type: "Stdio",
    cmd: await window.electron.getBinaryPath('goosed'),
    args: ["mcp", system]
  };

  try {
    const response = await fetch(getApiUrl('/systems/add'), {
      method: 'POST',
      headers: {
        'Content-Type': 'application/json',
        'X-Secret-Key': getSecretKey(),
      },
      body: JSON.stringify(systemConfig)
    });

    if (!response.ok) {
      throw new Error(`Failed to add system config for ${system}: ${response.statusText}`);
    }

    console.log(`Successfully added system config for ${system}`);
  } catch (error) {
    console.log(`Error adding system config for ${system}:`, error);
  }
};

export default function ChatWindow() {
  // Shared function to create a chat window
  const openNewChatWindow = () => {
    window.electron.createChatWindow();
  };

  // Add keyboard shortcut handler
  useEffect(() => {
    const handleKeyDown = (event: KeyboardEvent) => {
      // Check for Command+N (Mac) or Control+N (Windows/Linux)
      if ((event.metaKey || event.ctrlKey) && event.key === 'n') {
        event.preventDefault(); // Prevent default browser behavior
        openNewChatWindow();
      }
    };

    // Add event listener
    window.addEventListener('keydown', handleKeyDown);

    // Cleanup
    return () => {
      window.removeEventListener('keydown', handleKeyDown);
    };
  }, []);

  // Check if API key is missing from the window arguments
  const apiCredsMissing = window.electron.getConfig().apiCredsMissing;

  // Get initial query and history from URL parameters
  const searchParams = new URLSearchParams(window.location.search);
  const initialQuery = searchParams.get('initialQuery');
  const historyParam = searchParams.get('history');
  const initialHistory = historyParam ? JSON.parse(decodeURIComponent(historyParam)) : [];

  const [chats, setChats] = useState<Chat[]>(() => {
    const firstChat = {
      id: 1,
      title: initialQuery || 'Chat 1',
      messages: initialHistory.length > 0 ? initialHistory : [],
    };
    return [firstChat];
  });

  const [selectedChatId, setSelectedChatId] = useState(1);
  const [mode, setMode] = useState<'expanded' | 'compact'>(
    initialQuery ? 'compact' : 'expanded'
  );
  const [working, setWorking] = useState<Working>(Working.Idle);
  const [progressMessage, setProgressMessage] = useState<string>('');

  // Welcome screen state
  const [showWelcome, setShowWelcome] = useState(() => {
    const lastVersion = getLastSeenVersion();
    return !lastVersion || lastVersion !== CURRENT_VERSION;
  });

  const handleWelcomeDismiss = () => {
    setShowWelcome(false);
    setLastSeenVersion(CURRENT_VERSION);
  };

  const toggleMode = () => {
    const newMode = mode === 'expanded' ? 'compact' : 'expanded';
    console.log(`Toggle to ${newMode}`);
    setMode(newMode);
  };

  // Initialize system config when window loads
  useEffect(() => {
    addSystemConfig("developer");
  }, []);

  window.electron.logInfo('ChatWindow loaded');

  return (
    <div className="relative w-screen h-screen overflow-hidden dark:bg-dark-window-gradient bg-window-gradient flex flex-col">
      <div className="titlebar-drag-region" />
      {apiCredsMissing ? (
        <div className="w-full h-full">
          <ApiKeyWarning className="w-full h-full" />
        </div>
      ) : showWelcome && (!window.appConfig.get("REQUEST_DIR")) ? (
        <div className="w-full h-full">
          <WelcomeScreen className="w-full h-full" onDismiss={handleWelcomeDismiss} />
        </div>
      ) : (
        <>
          <div style={{ display: mode === 'expanded' ? 'block' : 'none' }}>
            <Routes>
              <Route
                path="/chat/:id"
                element={
                  <ChatContent
                    key={selectedChatId}
                    chats={chats}
                    setChats={setChats}
                    selectedChatId={selectedChatId}
                    setSelectedChatId={setSelectedChatId}
                    initialQuery={initialQuery}
                    setProgressMessage={setProgressMessage}
                    setWorking={setWorking}
                  />
                }
              />
              <Route path="/settings" element={<Settings />} />
              <Route path="*" element={<Navigate to="/chat/1" replace />} />
            </Routes>
          </div>

          <WingToWing onExpand={toggleMode} progressMessage={progressMessage} working={working} />
        </>
      )}
    </div>
  );
}<|MERGE_RESOLUTION|>--- conflicted
+++ resolved
@@ -1,17 +1,15 @@
 import React, { useEffect, useRef, useState } from 'react';
 import { Navigate, Route, Routes } from 'react-router-dom';
 import { Message, useChat } from './ai-sdk-fork/useChat';
-<<<<<<< HEAD
+
 import { Route, Routes, Navigate } from 'react-router-dom';
 import { getApiUrl, getSecretKey } from './config';
 import { Card } from './components/ui/card';
 import { ScrollArea } from './components/ui/scroll-area';
 import Splash from './components/Splash';
-=======
 import { ApiKeyWarning } from './components/ApiKeyWarning';
 import BottomMenu from './components/BottomMenu';
 import FlappyGoose from './components/FlappyGoose';
->>>>>>> bf65a7da
 import GooseMessage from './components/GooseMessage';
 import Input from './components/Input';
 import LoadingGoose from './components/LoadingGoose';
