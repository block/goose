--- conflicted
+++ resolved
@@ -2265,7 +2265,6 @@
           "$ref": "#/components/schemas/Message"
         }
       },
-<<<<<<< HEAD
       "ConversationCompacted": {
         "type": "object",
         "required": [
@@ -2277,42 +2276,6 @@
           }
         }
       },
-      "CreateCustomProviderRequest": {
-        "type": "object",
-        "required": [
-          "provider_type",
-          "display_name",
-          "api_url",
-          "api_key",
-          "models"
-        ],
-        "properties": {
-          "api_key": {
-            "type": "string"
-          },
-          "api_url": {
-            "type": "string"
-          },
-          "display_name": {
-            "type": "string"
-          },
-          "models": {
-            "type": "array",
-            "items": {
-              "type": "string"
-            }
-          },
-          "provider_type": {
-            "type": "string"
-          },
-          "supports_streaming": {
-            "type": "boolean",
-            "nullable": true
-          }
-        }
-      },
-=======
->>>>>>> e9688597
       "CreateRecipeRequest": {
         "type": "object",
         "required": [
