--- conflicted
+++ resolved
@@ -10,13 +10,6 @@
     "license": {
       "name": "Apache-2.0"
     },
-<<<<<<< HEAD
-    "version": "1.0.29"
-  },
-  "paths": {
-    "/agent/tools": {
-      "get": {
-=======
     "version": "1.14.0"
   },
   "paths": {
@@ -61,7 +54,6 @@
     },
     "/agent/remove_extension": {
       "post": {
->>>>>>> 9ac8c22f
         "tags": [
           "super::routes::agent"
         ],
@@ -384,12 +376,6 @@
               }
             }
           },
-<<<<<<< HEAD
-          "404": {
-            "description": "Configuration key not found"
-          }
-        }
-=======
           "500": {
             "description": "Internal server error"
           }
@@ -413,7 +399,6 @@
           "required": true
         },
         "responses": {}
->>>>>>> 9ac8c22f
       }
     },
     "/config/custom-providers": {
@@ -530,12 +515,6 @@
             "description": "Internal server error"
           }
         }
-<<<<<<< HEAD
-      }
-    },
-    "/confirm": {
-      "post": {
-=======
       },
       "delete": {
         "tags": [
@@ -574,7 +553,6 @@
     },
     "/config/extensions": {
       "get": {
->>>>>>> 9ac8c22f
         "tags": [
           "super::routes::config_management"
         ],
@@ -633,10 +611,6 @@
         }
       }
     },
-<<<<<<< HEAD
-    "/schedule/create": {
-      "post": {
-=======
     "/config/extensions/{name}": {
       "delete": {
         "tags": [
@@ -731,7 +705,6 @@
     },
     "/config/providers": {
       "get": {
->>>>>>> 9ac8c22f
         "tags": [
           "super::routes::config_management"
         ],
@@ -2107,8 +2080,6 @@
           }
         ]
       }
-<<<<<<< HEAD
-=======
     },
     "/status": {
       "get": {
@@ -2129,13 +2100,10 @@
           }
         }
       }
->>>>>>> 9ac8c22f
     }
   },
   "components": {
     "schemas": {
-<<<<<<< HEAD
-=======
       "AddExtensionRequest": {
         "type": "object",
         "required": [
@@ -2151,7 +2119,6 @@
           }
         }
       },
->>>>>>> 9ac8c22f
       "Annotations": {
         "type": "object",
         "properties": {
@@ -2159,9 +2126,6 @@
             "type": "array",
             "items": {
               "$ref": "#/components/schemas/Role"
-<<<<<<< HEAD
-            },
-=======
             }
           },
           "lastModified": {
@@ -2178,18 +2142,24 @@
         "properties": {
           "contact": {
             "type": "string",
->>>>>>> 9ac8c22f
-            "nullable": true
-          },
-          "priority": {
-            "type": "number",
-            "format": "float",
-            "nullable": true
-          },
-          "timestamp": {
+            "nullable": true
+          },
+          "metadata": {
             "type": "string",
-            "format": "date-time",
-            "example": "2023-01-01T00:00:00Z"
+            "nullable": true
+          }
+        }
+      },
+      "AuthorRequest": {
+        "type": "object",
+        "properties": {
+          "contact": {
+            "type": "string",
+            "nullable": true
+          },
+          "metadata": {
+            "type": "string",
+            "nullable": true
           }
         }
       },
@@ -2295,95 +2265,20 @@
           {
             "allOf": [
               {
-                "$ref": "#/components/schemas/TextContent"
-              },
-              {
-                "type": "object",
-                "required": [
-                  "type"
-                ],
-                "properties": {
-                  "type": {
-                    "type": "string",
-                    "enum": [
-                      "text"
-                    ]
-                  }
-                }
+                "$ref": "#/components/schemas/RawTextContent"
               }
             ]
           },
           {
             "allOf": [
               {
-                "$ref": "#/components/schemas/ImageContent"
-              },
-              {
-                "type": "object",
-                "required": [
-                  "type"
-                ],
-                "properties": {
-                  "type": {
-                    "type": "string",
-                    "enum": [
-                      "image"
-                    ]
-                  }
-                }
+                "$ref": "#/components/schemas/RawImageContent"
               }
             ]
           },
           {
             "allOf": [
               {
-<<<<<<< HEAD
-                "$ref": "#/components/schemas/EmbeddedResource"
-              },
-              {
-                "type": "object",
-                "required": [
-                  "type"
-                ],
-                "properties": {
-                  "type": {
-                    "type": "string",
-                    "enum": [
-                      "resource"
-                    ]
-                  }
-                }
-              }
-            ]
-          }
-        ],
-        "discriminator": {
-          "propertyName": "type"
-        }
-      },
-      "ContextLengthExceeded": {
-        "type": "object",
-        "required": [
-          "msg"
-        ],
-        "properties": {
-          "msg": {
-            "type": "string"
-          }
-        }
-      },
-      "ContextManageRequest": {
-        "type": "object",
-        "description": "Request payload for context management operations",
-        "required": [
-          "messages",
-          "manageAction"
-        ],
-        "properties": {
-          "manageAction": {
-            "type": "string",
-            "description": "Operation to perform: \"truncation\" or \"summarize\""
-=======
                 "$ref": "#/components/schemas/RawEmbeddedResource"
               }
             ]
@@ -2394,7 +2289,6 @@
                 "$ref": "#/components/schemas/RawAudioContent"
               }
             ]
->>>>>>> 9ac8c22f
           },
           {
             "allOf": [
@@ -2411,8 +2305,6 @@
           "$ref": "#/components/schemas/Message"
         }
       },
-<<<<<<< HEAD
-=======
       "CreateRecipeRequest": {
         "type": "object",
         "required": [
@@ -2449,7 +2341,6 @@
           }
         }
       },
->>>>>>> 9ac8c22f
       "CreateScheduleRequest": {
         "type": "object",
         "required": [
@@ -2462,8 +2353,6 @@
             "type": "string"
           },
           "id": {
-<<<<<<< HEAD
-=======
             "type": "string"
           },
           "recipe_source": {
@@ -2493,7 +2382,6 @@
             "nullable": true
           },
           "display_name": {
->>>>>>> 9ac8c22f
             "type": "string"
           },
           "engine": {
@@ -2527,8 +2415,6 @@
           }
         }
       },
-<<<<<<< HEAD
-=======
       "DecodeRecipeRequest": {
         "type": "object",
         "required": [
@@ -2562,7 +2448,6 @@
           }
         }
       },
->>>>>>> 9ac8c22f
       "EmbeddedResource": {
         "type": "object",
         "required": [
@@ -2574,15 +2459,39 @@
             "additionalProperties": true
           },
           "annotations": {
-            "allOf": [
+            "anyOf": [
               {
                 "$ref": "#/components/schemas/Annotations"
-              }
-            ],
-            "nullable": true
+              },
+              {
+                "type": "object"
+              }
+            ]
           },
           "resource": {
             "$ref": "#/components/schemas/ResourceContents"
+          }
+        }
+      },
+      "EncodeRecipeRequest": {
+        "type": "object",
+        "required": [
+          "recipe"
+        ],
+        "properties": {
+          "recipe": {
+            "$ref": "#/components/schemas/Recipe"
+          }
+        }
+      },
+      "EncodeRecipeResponse": {
+        "type": "object",
+        "required": [
+          "deeplink"
+        ],
+        "properties": {
+          "deeplink": {
+            "type": "string"
           }
         }
       },
@@ -2738,9 +2647,6 @@
                 "type": "boolean",
                 "nullable": true
               },
-<<<<<<< HEAD
-              "display_name": {
-=======
               "description": {
                 "type": "string"
               },
@@ -2759,7 +2665,6 @@
                 "minimum": 0
               },
               "type": {
->>>>>>> 9ac8c22f
                 "type": "string",
                 "enum": [
                   "builtin"
@@ -2803,8 +2708,6 @@
           },
           {
             "type": "object",
-<<<<<<< HEAD
-=======
             "description": "Streamable HTTP client with a URI endpoint using MCP Streamable HTTP specification",
             "required": [
               "name",
@@ -2864,7 +2767,6 @@
           },
           {
             "type": "object",
->>>>>>> 9ac8c22f
             "description": "Frontend-provided tools that will be called through the frontend",
             "required": [
               "name",
@@ -2909,8 +2811,6 @@
                 ]
               }
             }
-<<<<<<< HEAD
-=======
           },
           {
             "type": "object",
@@ -2961,7 +2861,6 @@
                 ]
               }
             }
->>>>>>> 9ac8c22f
           }
         ],
         "description": "Represents the different types of MCP extensions that can be added to the manager",
@@ -3087,12 +2986,14 @@
             "additionalProperties": true
           },
           "annotations": {
-            "allOf": [
+            "anyOf": [
               {
                 "$ref": "#/components/schemas/Annotations"
-              }
-            ],
-            "nullable": true
+              },
+              {
+                "type": "object"
+              }
+            ]
           },
           "data": {
             "type": "string"
@@ -3195,12 +3096,8 @@
         "required": [
           "role",
           "created",
-<<<<<<< HEAD
-          "content"
-=======
           "content",
           "metadata"
->>>>>>> 9ac8c22f
         ],
         "properties": {
           "content": {
@@ -3213,8 +3110,6 @@
             "type": "integer",
             "format": "int64"
           },
-<<<<<<< HEAD
-=======
           "id": {
             "type": "string",
             "nullable": true
@@ -3222,7 +3117,6 @@
           "metadata": {
             "$ref": "#/components/schemas/MessageMetadata"
           },
->>>>>>> 9ac8c22f
           "role": {
             "$ref": "#/components/schemas/Role"
           }
@@ -3601,9 +3495,31 @@
             "description": "The maximum context length this model supports",
             "minimum": 0
           },
+          "currency": {
+            "type": "string",
+            "description": "Currency for the costs (default: \"$\")",
+            "nullable": true
+          },
+          "input_token_cost": {
+            "type": "number",
+            "format": "double",
+            "description": "Cost per token for input (optional)",
+            "nullable": true
+          },
           "name": {
             "type": "string",
             "description": "The name of the model"
+          },
+          "output_token_cost": {
+            "type": "number",
+            "format": "double",
+            "description": "Cost per token for output (optional)",
+            "nullable": true
+          },
+          "supports_cache_control": {
+            "type": "boolean",
+            "description": "Whether this model supports cache control",
+            "nullable": true
           }
         }
       },
@@ -3770,8 +3686,6 @@
           }
         }
       },
-<<<<<<< HEAD
-=======
       "RawAudioContent": {
         "type": "object",
         "required": [
@@ -4028,7 +3942,6 @@
           "user_prompt"
         ]
       },
->>>>>>> 9ac8c22f
       "RedactedThinkingContent": {
         "type": "object",
         "required": [
@@ -4056,7 +3969,7 @@
         }
       },
       "ResourceContents": {
-        "oneOf": [
+        "anyOf": [
           {
             "type": "object",
             "required": [
@@ -4064,18 +3977,12 @@
               "text"
             ],
             "properties": {
-<<<<<<< HEAD
-              "mime_type": {
-                "type": "string",
-                "nullable": true
-=======
               "_meta": {
                 "type": "object",
                 "additionalProperties": true
               },
               "mimeType": {
                 "type": "string"
->>>>>>> 9ac8c22f
               },
               "text": {
                 "type": "string"
@@ -4099,9 +4006,8 @@
               "blob": {
                 "type": "string"
               },
-              "mime_type": {
-                "type": "string",
-                "nullable": true
+              "mimeType": {
+                "type": "string"
               },
               "uri": {
                 "type": "string"
@@ -4110,8 +4016,6 @@
           }
         ]
       },
-<<<<<<< HEAD
-=======
       "Response": {
         "type": "object",
         "properties": {
@@ -4177,12 +4081,14 @@
           }
         }
       },
->>>>>>> 9ac8c22f
       "Role": {
-        "type": "string",
-        "enum": [
-          "user",
-          "assistant"
+        "oneOf": [
+          {
+            "type": "string"
+          },
+          {
+            "type": "string"
+          }
         ]
       },
       "RunNowResponse": {
@@ -4430,16 +4336,9 @@
           "outputTokens": {
             "type": "integer",
             "format": "int32",
-<<<<<<< HEAD
-            "description": "The number of output tokens used in the session. Retrieved from the provider's last usage.",
-            "nullable": true
-          },
-          "schedule_id": {
-=======
             "nullable": true
           },
           "scheduleId": {
->>>>>>> 9ac8c22f
             "type": "string",
             "nullable": true
           },
@@ -4506,9 +4405,6 @@
           }
         }
       },
-<<<<<<< HEAD
-      "SummarizationRequested": {
-=======
       "SetProviderRequest": {
         "type": "object",
         "required": [
@@ -4642,7 +4538,6 @@
         }
       },
       "SystemNotificationContent": {
->>>>>>> 9ac8c22f
         "type": "object",
         "required": [
           "notificationType",
@@ -4675,12 +4570,14 @@
             "additionalProperties": true
           },
           "annotations": {
-            "allOf": [
+            "anyOf": [
               {
                 "$ref": "#/components/schemas/Annotations"
-              }
-            ],
-            "nullable": true
+              },
+              {
+                "type": "object"
+              }
+            ]
           },
           "text": {
             "type": "string"
@@ -4741,10 +4638,8 @@
       },
       "Tool": {
         "type": "object",
-        "description": "A tool that can be used by a model.",
         "required": [
           "name",
-          "description",
           "inputSchema"
         ],
         "properties": {
@@ -4753,16 +4648,17 @@
             "additionalProperties": true
           },
           "annotations": {
-            "allOf": [
+            "anyOf": [
               {
                 "$ref": "#/components/schemas/ToolAnnotations"
-              }
-            ],
-            "nullable": true
+              },
+              {
+                "type": "object"
+              }
+            ]
           },
           "description": {
-            "type": "string",
-            "description": "A description of what the tool does"
+            "type": "string"
           },
           "icons": {
             "type": "array",
@@ -4771,13 +4667,10 @@
             }
           },
           "inputSchema": {
-            "description": "A JSON Schema object defining the expected parameters for the tool"
+            "type": "object",
+            "additionalProperties": true
           },
           "name": {
-<<<<<<< HEAD
-            "type": "string",
-            "description": "The name of the tool"
-=======
             "type": "string"
           },
           "outputSchema": {
@@ -4786,34 +4679,26 @@
           },
           "title": {
             "type": "string"
->>>>>>> 9ac8c22f
           }
         }
       },
       "ToolAnnotations": {
         "type": "object",
-        "description": "Additional properties describing a tool to clients.\n\nNOTE: all properties in ToolAnnotations are **hints**.\nThey are not guaranteed to provide a faithful description of\ntool behavior (including descriptive properties like `title`).\n\nClients should never make tool use decisions based on ToolAnnotations\nreceived from untrusted servers.",
         "properties": {
           "destructiveHint": {
-            "type": "boolean",
-            "description": "If true, the tool may perform destructive updates to its environment.\nIf false, the tool performs only additive updates.\n\n(This property is meaningful only when `read_only_hint == false`)\n\nDefault: true"
+            "type": "boolean"
           },
           "idempotentHint": {
-            "type": "boolean",
-            "description": "If true, calling the tool repeatedly with the same arguments\nwill have no additional effect on its environment.\n\n(This property is meaningful only when `read_only_hint == false`)\n\nDefault: false"
+            "type": "boolean"
           },
           "openWorldHint": {
-            "type": "boolean",
-            "description": "If true, this tool may interact with an \"open world\" of external\nentities. If false, the tool's domain of interaction is closed.\nFor example, the world of a web search tool is open, whereas that\nof a memory tool is not.\n\nDefault: true"
+            "type": "boolean"
           },
           "readOnlyHint": {
-            "type": "boolean",
-            "description": "If true, the tool does not modify its environment.\n\nDefault: false"
+            "type": "boolean"
           },
           "title": {
-            "type": "string",
-            "description": "A human-readable title for the tool.",
-            "nullable": true
+            "type": "string"
           }
         }
       },
@@ -4916,31 +4801,6 @@
           }
         }
       },
-<<<<<<< HEAD
-      "ToolResultSchema": {
-        "type": "object",
-        "required": [
-          "success",
-          "data"
-        ],
-        "properties": {
-          "data": {
-            "type": "object"
-          },
-          "message": {
-            "type": "string",
-            "example": "Operation completed successfully",
-            "nullable": true
-          },
-          "success": {
-            "type": "boolean",
-            "example": true
-          }
-        },
-        "example": {
-          "data": {},
-          "success": true
-=======
       "UpdateCustomProviderRequest": {
         "type": "object",
         "required": [
@@ -5014,7 +4874,6 @@
           "session_id": {
             "type": "string"
           }
->>>>>>> 9ac8c22f
         }
       },
       "UpdateScheduleRequest": {
