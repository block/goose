{
  "openapi": "3.0.3",
  "info": {
    "title": "goose-server",
    "description": "An AI agent",
    "contact": {
      "name": "Block",
      "email": "ai-oss-tools@block.xyz"
    },
    "license": {
      "name": "Apache-2.0"
    },
<<<<<<< HEAD
    "version": "1.0.32"
=======
    "version": "1.0.34"
>>>>>>> f208cb6a
  },
  "paths": {
    "/agent/tools": {
      "get": {
        "tags": [
          "super::routes::agent"
        ],
        "operationId": "get_tools",
        "parameters": [
          {
            "name": "extension_name",
            "in": "query",
            "description": "Optional extension name to filter tools",
            "required": false,
            "schema": {
              "type": "string",
              "nullable": true
            }
          }
        ],
        "responses": {
          "200": {
            "description": "Tools retrieved successfully",
            "content": {
              "application/json": {
                "schema": {
                  "type": "array",
                  "items": {
                    "$ref": "#/components/schemas/ToolInfo"
                  }
                }
              }
            }
          },
          "401": {
            "description": "Unauthorized - invalid secret key"
          },
          "424": {
            "description": "Agent not initialized"
          },
          "500": {
            "description": "Internal server error"
          }
        }
      }
    },
    "/config": {
      "get": {
        "tags": [
          "super::routes::config_management"
        ],
        "operationId": "read_all_config",
        "responses": {
          "200": {
            "description": "All configuration values retrieved successfully",
            "content": {
              "application/json": {
                "schema": {
                  "$ref": "#/components/schemas/ConfigResponse"
                }
              }
            }
          }
        }
      }
    },
    "/config/backup": {
      "post": {
        "tags": [
          "super::routes::config_management"
        ],
        "operationId": "backup_config",
        "responses": {
          "200": {
            "description": "Config file backed up",
            "content": {
              "text/plain": {
                "schema": {
                  "type": "string"
                }
              }
            }
          },
          "500": {
            "description": "Internal server error"
          }
        }
      }
    },
    "/config/extensions": {
      "get": {
        "tags": [
          "super::routes::config_management"
        ],
        "operationId": "get_extensions",
        "responses": {
          "200": {
            "description": "All extensions retrieved successfully",
            "content": {
              "application/json": {
                "schema": {
                  "$ref": "#/components/schemas/ExtensionResponse"
                }
              }
            }
          },
          "500": {
            "description": "Internal server error"
          }
        }
      },
      "post": {
        "tags": [
          "super::routes::config_management"
        ],
        "operationId": "add_extension",
        "requestBody": {
          "content": {
            "application/json": {
              "schema": {
                "$ref": "#/components/schemas/ExtensionQuery"
              }
            }
          },
          "required": true
        },
        "responses": {
          "200": {
            "description": "Extension added or updated successfully",
            "content": {
              "text/plain": {
                "schema": {
                  "type": "string"
                }
              }
            }
          },
          "400": {
            "description": "Invalid request"
          },
          "422": {
            "description": "Could not serialize config.yaml"
          },
          "500": {
            "description": "Internal server error"
          }
        }
      }
    },
    "/config/extensions/{name}": {
      "delete": {
        "tags": [
          "super::routes::config_management"
        ],
        "operationId": "remove_extension",
        "parameters": [
          {
            "name": "name",
            "in": "path",
            "required": true,
            "schema": {
              "type": "string"
            }
          }
        ],
        "responses": {
          "200": {
            "description": "Extension removed successfully",
            "content": {
              "text/plain": {
                "schema": {
                  "type": "string"
                }
              }
            }
          },
          "404": {
            "description": "Extension not found"
          },
          "500": {
            "description": "Internal server error"
          }
        }
      }
    },
    "/config/init": {
      "post": {
        "tags": [
          "super::routes::config_management"
        ],
        "operationId": "init_config",
        "responses": {
          "200": {
            "description": "Config initialization check completed",
            "content": {
              "text/plain": {
                "schema": {
                  "type": "string"
                }
              }
            }
          },
          "500": {
            "description": "Internal server error"
          }
        }
      }
    },
    "/config/permissions": {
      "post": {
        "tags": [
          "super::routes::config_management"
        ],
        "operationId": "upsert_permissions",
        "requestBody": {
          "content": {
            "application/json": {
              "schema": {
                "$ref": "#/components/schemas/UpsertPermissionsQuery"
              }
            }
          },
          "required": true
        },
        "responses": {
          "200": {
            "description": "Permission update completed",
            "content": {
              "text/plain": {
                "schema": {
                  "type": "string"
                }
              }
            }
          },
          "400": {
            "description": "Invalid request"
          }
        }
      }
    },
    "/config/providers": {
      "get": {
        "tags": [
          "super::routes::config_management"
        ],
        "operationId": "providers",
        "responses": {
          "200": {
            "description": "All configuration values retrieved successfully",
            "content": {
              "application/json": {
                "schema": {
                  "type": "array",
                  "items": {
                    "$ref": "#/components/schemas/ProviderDetails"
                  }
                }
              }
            }
          }
        }
      }
    },
    "/config/read": {
      "post": {
        "tags": [
          "super::routes::config_management"
        ],
        "operationId": "read_config",
        "requestBody": {
          "content": {
            "application/json": {
              "schema": {
                "$ref": "#/components/schemas/ConfigKeyQuery"
              }
            }
          },
          "required": true
        },
        "responses": {
          "200": {
            "description": "Configuration value retrieved successfully",
            "content": {
              "application/json": {
                "schema": {}
              }
            }
          },
          "404": {
            "description": "Configuration key not found"
          }
        }
      }
    },
    "/config/recover": {
      "post": {
        "tags": [
          "super::routes::config_management"
        ],
        "operationId": "recover_config",
        "responses": {
          "200": {
            "description": "Config recovery attempted",
            "content": {
              "text/plain": {
                "schema": {
                  "type": "string"
                }
              }
            }
          },
          "500": {
            "description": "Internal server error"
          }
        }
      }
    },
    "/config/remove": {
      "post": {
        "tags": [
          "super::routes::config_management"
        ],
        "operationId": "remove_config",
        "requestBody": {
          "content": {
            "application/json": {
              "schema": {
                "$ref": "#/components/schemas/ConfigKeyQuery"
              }
            }
          },
          "required": true
        },
        "responses": {
          "200": {
            "description": "Configuration value removed successfully",
            "content": {
              "text/plain": {
                "schema": {
                  "type": "string"
                }
              }
            }
          },
          "404": {
            "description": "Configuration key not found"
          },
          "500": {
            "description": "Internal server error"
          }
        }
      }
    },
    "/config/upsert": {
      "post": {
        "tags": [
          "super::routes::config_management"
        ],
        "operationId": "upsert_config",
        "requestBody": {
          "content": {
            "application/json": {
              "schema": {
                "$ref": "#/components/schemas/UpsertConfigQuery"
              }
            }
          },
          "required": true
        },
        "responses": {
          "200": {
            "description": "Configuration value upserted successfully",
            "content": {
              "text/plain": {
                "schema": {
                  "type": "string"
                }
              }
            }
          },
          "500": {
            "description": "Internal server error"
          }
        }
      }
    },
    "/config/validate": {
      "get": {
        "tags": [
          "super::routes::config_management"
        ],
        "operationId": "validate_config",
        "responses": {
          "200": {
            "description": "Config validation result",
            "content": {
              "text/plain": {
                "schema": {
                  "type": "string"
                }
              }
            }
          },
          "422": {
            "description": "Config file is corrupted"
          }
        }
      }
    },
    "/confirm": {
      "post": {
        "tags": [
          "super::routes::reply"
        ],
        "operationId": "confirm_permission",
        "requestBody": {
          "content": {
            "application/json": {
              "schema": {
                "$ref": "#/components/schemas/PermissionConfirmationRequest"
              }
            }
          },
          "required": true
        },
        "responses": {
          "200": {
            "description": "Permission action is confirmed",
            "content": {
              "application/json": {
                "schema": {}
              }
            }
          },
          "401": {
            "description": "Unauthorized - invalid secret key"
          },
          "500": {
            "description": "Internal server error"
          }
        }
      }
    },
    "/context/manage": {
      "post": {
        "tags": [
          "Context Management"
        ],
        "operationId": "manage_context",
        "requestBody": {
          "content": {
            "application/json": {
              "schema": {
                "$ref": "#/components/schemas/ContextManageRequest"
              }
            }
          },
          "required": true
        },
        "responses": {
          "200": {
            "description": "Context managed successfully",
            "content": {
              "application/json": {
                "schema": {
                  "$ref": "#/components/schemas/ContextManageResponse"
                }
              }
            }
          },
          "401": {
            "description": "Unauthorized - Invalid or missing API key"
          },
          "412": {
            "description": "Precondition failed - Agent not available"
          },
          "500": {
            "description": "Internal server error"
          }
        },
        "security": [
          {
            "api_key": []
          }
        ]
      }
    },
    "/schedule/create": {
      "post": {
        "tags": [
          "schedule"
        ],
        "operationId": "create_schedule",
        "requestBody": {
          "content": {
            "application/json": {
              "schema": {
                "$ref": "#/components/schemas/CreateScheduleRequest"
              }
            }
          },
          "required": true
        },
        "responses": {
          "200": {
            "description": "Scheduled job created successfully",
            "content": {
              "application/json": {
                "schema": {
                  "$ref": "#/components/schemas/ScheduledJob"
                }
              }
            }
          },
          "400": {
            "description": "Invalid cron expression or recipe file"
          },
          "409": {
            "description": "Job ID already exists"
          },
          "500": {
            "description": "Internal server error"
          }
        }
      }
    },
    "/schedule/delete/{id}": {
      "delete": {
        "tags": [
          "schedule"
        ],
        "operationId": "delete_schedule",
        "parameters": [
          {
            "name": "id",
            "in": "path",
            "description": "ID of the schedule to delete",
            "required": true,
            "schema": {
              "type": "string"
            }
          }
        ],
        "responses": {
          "204": {
            "description": "Scheduled job deleted successfully"
          },
          "404": {
            "description": "Scheduled job not found"
          },
          "500": {
            "description": "Internal server error"
          }
        }
      }
    },
    "/schedule/list": {
      "get": {
        "tags": [
          "schedule"
        ],
        "operationId": "list_schedules",
        "responses": {
          "200": {
            "description": "A list of scheduled jobs",
            "content": {
              "application/json": {
                "schema": {
                  "$ref": "#/components/schemas/ListSchedulesResponse"
                }
              }
            }
          },
          "500": {
            "description": "Internal server error"
          }
        }
      }
    },
    "/schedule/{id}": {
      "put": {
        "tags": [
          "schedule"
        ],
        "operationId": "update_schedule",
        "parameters": [
          {
            "name": "id",
            "in": "path",
            "description": "ID of the schedule to update",
            "required": true,
            "schema": {
              "type": "string"
            }
          }
        ],
        "requestBody": {
          "content": {
            "application/json": {
              "schema": {
                "$ref": "#/components/schemas/UpdateScheduleRequest"
              }
            }
          },
          "required": true
        },
        "responses": {
          "200": {
            "description": "Scheduled job updated successfully",
            "content": {
              "application/json": {
                "schema": {
                  "$ref": "#/components/schemas/ScheduledJob"
                }
              }
            }
          },
          "400": {
            "description": "Cannot update a currently running job or invalid request"
          },
          "404": {
            "description": "Scheduled job not found"
          },
          "500": {
            "description": "Internal server error"
          }
        }
      }
    },
    "/schedule/{id}/inspect": {
      "get": {
        "tags": [
          "schedule"
        ],
        "operationId": "inspect_running_job",
        "parameters": [
          {
            "name": "id",
            "in": "path",
            "description": "ID of the schedule to inspect",
            "required": true,
            "schema": {
              "type": "string"
            }
          }
        ],
        "responses": {
          "200": {
            "description": "Running job information",
            "content": {
              "application/json": {
                "schema": {
                  "$ref": "#/components/schemas/InspectJobResponse"
                }
              }
            }
          },
          "404": {
            "description": "Scheduled job not found"
          },
          "500": {
            "description": "Internal server error"
          }
        }
      }
    },
    "/schedule/{id}/kill": {
      "post": {
        "tags": [
          "schedule"
        ],
        "operationId": "kill_running_job",
        "parameters": [
          {
            "name": "id",
            "in": "path",
            "required": true,
            "schema": {
              "type": "string"
            }
          }
        ],
        "responses": {
          "200": {
            "description": "Running job killed successfully"
          }
        }
      }
    },
    "/schedule/{id}/pause": {
      "post": {
        "tags": [
          "schedule"
        ],
        "operationId": "pause_schedule",
        "parameters": [
          {
            "name": "id",
            "in": "path",
            "description": "ID of the schedule to pause",
            "required": true,
            "schema": {
              "type": "string"
            }
          }
        ],
        "responses": {
          "204": {
            "description": "Scheduled job paused successfully"
          },
          "400": {
            "description": "Cannot pause a currently running job"
          },
          "404": {
            "description": "Scheduled job not found"
          },
          "500": {
            "description": "Internal server error"
          }
        }
      }
    },
    "/schedule/{id}/run_now": {
      "post": {
        "tags": [
          "schedule"
        ],
        "operationId": "run_now_handler",
        "parameters": [
          {
            "name": "id",
            "in": "path",
            "description": "ID of the schedule to run",
            "required": true,
            "schema": {
              "type": "string"
            }
          }
        ],
        "responses": {
          "200": {
            "description": "Scheduled job triggered successfully, returns new session ID",
            "content": {
              "application/json": {
                "schema": {
                  "$ref": "#/components/schemas/RunNowResponse"
                }
              }
            }
          },
          "404": {
            "description": "Scheduled job not found"
          },
          "500": {
            "description": "Internal server error when trying to run the job"
          }
        }
      }
    },
    "/schedule/{id}/sessions": {
      "get": {
        "tags": [
          "schedule"
        ],
        "operationId": "sessions_handler",
        "parameters": [
          {
            "name": "id",
            "in": "path",
            "description": "ID of the schedule",
            "required": true,
            "schema": {
              "type": "string"
            }
          },
          {
            "name": "limit",
            "in": "query",
            "required": false,
            "schema": {
              "type": "integer",
              "format": "int32",
              "minimum": 0
            }
          }
        ],
        "responses": {
          "200": {
            "description": "A list of session display info",
            "content": {
              "application/json": {
                "schema": {
                  "type": "array",
                  "items": {
                    "$ref": "#/components/schemas/SessionDisplayInfo"
                  }
                }
              }
            }
          },
          "500": {
            "description": "Internal server error"
          }
        }
      }
    },
    "/schedule/{id}/unpause": {
      "post": {
        "tags": [
          "schedule"
        ],
        "operationId": "unpause_schedule",
        "parameters": [
          {
            "name": "id",
            "in": "path",
            "description": "ID of the schedule to unpause",
            "required": true,
            "schema": {
              "type": "string"
            }
          }
        ],
        "responses": {
          "204": {
            "description": "Scheduled job unpaused successfully"
          },
          "404": {
            "description": "Scheduled job not found"
          },
          "500": {
            "description": "Internal server error"
          }
        }
      }
    },
    "/sessions": {
      "get": {
        "tags": [
          "Session Management"
        ],
        "operationId": "list_sessions",
        "responses": {
          "200": {
            "description": "List of available sessions retrieved successfully",
            "content": {
              "application/json": {
                "schema": {
                  "$ref": "#/components/schemas/SessionListResponse"
                }
              }
            }
          },
          "401": {
            "description": "Unauthorized - Invalid or missing API key"
          },
          "500": {
            "description": "Internal server error"
          }
        },
        "security": [
          {
            "api_key": []
          }
        ]
      }
    },
    "/sessions/{session_id}": {
      "get": {
        "tags": [
          "Session Management"
        ],
        "operationId": "get_session_history",
        "parameters": [
          {
            "name": "session_id",
            "in": "path",
            "description": "Unique identifier for the session",
            "required": true,
            "schema": {
              "type": "string"
            }
          }
        ],
        "responses": {
          "200": {
            "description": "Session history retrieved successfully",
            "content": {
              "application/json": {
                "schema": {
                  "$ref": "#/components/schemas/SessionHistoryResponse"
                }
              }
            }
          },
          "401": {
            "description": "Unauthorized - Invalid or missing API key"
          },
          "404": {
            "description": "Session not found"
          },
          "500": {
            "description": "Internal server error"
          }
        },
        "security": [
          {
            "api_key": []
          }
        ]
      }
    }
  },
  "components": {
    "schemas": {
      "Annotations": {
        "type": "object",
        "properties": {
          "audience": {
            "type": "array",
            "items": {
              "$ref": "#/components/schemas/Role"
            },
            "nullable": true
          },
          "priority": {
            "type": "number",
            "format": "float",
            "nullable": true
          },
          "timestamp": {
            "type": "string",
            "format": "date-time",
            "example": "2023-01-01T00:00:00Z"
          }
        }
      },
      "ConfigKey": {
        "type": "object",
        "required": [
          "name",
          "required",
          "secret"
        ],
        "properties": {
          "default": {
            "type": "string",
            "nullable": true
          },
          "name": {
            "type": "string"
          },
          "required": {
            "type": "boolean"
          },
          "secret": {
            "type": "boolean"
          }
        }
      },
      "ConfigKeyQuery": {
        "type": "object",
        "required": [
          "key",
          "is_secret"
        ],
        "properties": {
          "is_secret": {
            "type": "boolean"
          },
          "key": {
            "type": "string"
          }
        }
      },
      "ConfigResponse": {
        "type": "object",
        "required": [
          "config"
        ],
        "properties": {
          "config": {
            "type": "object",
            "additionalProperties": {}
          }
        }
      },
      "Content": {
        "oneOf": [
          {
            "allOf": [
              {
                "$ref": "#/components/schemas/TextContent"
              },
              {
                "type": "object",
                "required": [
                  "type"
                ],
                "properties": {
                  "type": {
                    "type": "string",
                    "enum": [
                      "text"
                    ]
                  }
                }
              }
            ]
          },
          {
            "allOf": [
              {
                "$ref": "#/components/schemas/ImageContent"
              },
              {
                "type": "object",
                "required": [
                  "type"
                ],
                "properties": {
                  "type": {
                    "type": "string",
                    "enum": [
                      "image"
                    ]
                  }
                }
              }
            ]
          },
          {
            "allOf": [
              {
                "$ref": "#/components/schemas/EmbeddedResource"
              },
              {
                "type": "object",
                "required": [
                  "type"
                ],
                "properties": {
                  "type": {
                    "type": "string",
                    "enum": [
                      "resource"
                    ]
                  }
                }
              }
            ]
          }
        ],
        "discriminator": {
          "propertyName": "type"
        }
      },
      "ContextLengthExceeded": {
        "type": "object",
        "required": [
          "msg"
        ],
        "properties": {
          "msg": {
            "type": "string"
          }
        }
      },
      "ContextManageRequest": {
        "type": "object",
        "description": "Request payload for context management operations",
        "required": [
          "messages",
          "manageAction"
        ],
        "properties": {
          "manageAction": {
            "type": "string",
            "description": "Operation to perform: \"truncation\" or \"summarize\""
          },
          "messages": {
            "type": "array",
            "items": {
              "$ref": "#/components/schemas/Message"
            },
            "description": "Collection of messages to be managed"
          }
        }
      },
      "ContextManageResponse": {
        "type": "object",
        "description": "Response from context management operations",
        "required": [
          "messages",
          "tokenCounts"
        ],
        "properties": {
          "messages": {
            "type": "array",
            "items": {
              "$ref": "#/components/schemas/Message"
            },
            "description": "Processed messages after the operation"
          },
          "tokenCounts": {
            "type": "array",
            "items": {
              "type": "integer",
              "minimum": 0
            },
            "description": "Token counts for each processed message"
          }
        }
      },
      "CreateScheduleRequest": {
        "type": "object",
        "required": [
          "id",
          "recipe_source",
          "cron"
        ],
        "properties": {
          "cron": {
            "type": "string"
          },
          "execution_mode": {
            "type": "string",
            "nullable": true
          },
          "id": {
            "type": "string"
          },
          "recipe_source": {
            "type": "string"
          }
        }
      },
      "EmbeddedResource": {
        "type": "object",
        "required": [
          "resource"
        ],
        "properties": {
          "annotations": {
            "allOf": [
              {
                "$ref": "#/components/schemas/Annotations"
              }
            ],
            "nullable": true
          },
          "resource": {
            "$ref": "#/components/schemas/ResourceContents"
          }
        }
      },
      "Envs": {
        "type": "object",
        "additionalProperties": {
          "type": "string",
          "description": "A map of environment variables to set, e.g. API_KEY -> some_secret, HOST -> host"
        }
      },
      "ExtensionConfig": {
        "oneOf": [
          {
            "type": "object",
            "description": "Server-sent events client with a URI endpoint",
            "required": [
              "name",
              "uri",
              "type"
            ],
            "properties": {
              "bundled": {
                "type": "boolean",
                "description": "Whether this extension is bundled with Goose",
                "nullable": true
              },
              "description": {
                "type": "string",
                "nullable": true
              },
              "env_keys": {
                "type": "array",
                "items": {
                  "type": "string"
                }
              },
              "envs": {
                "$ref": "#/components/schemas/Envs"
              },
              "name": {
                "type": "string",
                "description": "The name used to identify this extension"
              },
              "timeout": {
                "type": "integer",
                "format": "int64",
                "nullable": true,
                "minimum": 0
              },
              "type": {
                "type": "string",
                "enum": [
                  "sse"
                ]
              },
              "uri": {
                "type": "string"
              }
            }
          },
          {
            "type": "object",
            "description": "Standard I/O client with command and arguments",
            "required": [
              "name",
              "cmd",
              "args",
              "type"
            ],
            "properties": {
              "args": {
                "type": "array",
                "items": {
                  "type": "string"
                }
              },
              "bundled": {
                "type": "boolean",
                "description": "Whether this extension is bundled with Goose",
                "nullable": true
              },
              "cmd": {
                "type": "string"
              },
              "description": {
                "type": "string",
                "nullable": true
              },
              "env_keys": {
                "type": "array",
                "items": {
                  "type": "string"
                }
              },
              "envs": {
                "$ref": "#/components/schemas/Envs"
              },
              "name": {
                "type": "string",
                "description": "The name used to identify this extension"
              },
              "timeout": {
                "type": "integer",
                "format": "int64",
                "nullable": true,
                "minimum": 0
              },
              "type": {
                "type": "string",
                "enum": [
                  "stdio"
                ]
              }
            }
          },
          {
            "type": "object",
            "description": "Built-in extension that is part of the goose binary",
            "required": [
              "name",
              "type"
            ],
            "properties": {
              "bundled": {
                "type": "boolean",
                "description": "Whether this extension is bundled with Goose",
                "nullable": true
              },
              "display_name": {
                "type": "string",
                "nullable": true
              },
              "name": {
                "type": "string",
                "description": "The name used to identify this extension"
              },
              "timeout": {
                "type": "integer",
                "format": "int64",
                "nullable": true,
                "minimum": 0
              },
              "type": {
                "type": "string",
                "enum": [
                  "builtin"
                ]
              }
            }
          },
          {
            "type": "object",
            "description": "Streamable HTTP client with a URI endpoint using MCP Streamable HTTP specification",
            "required": [
              "name",
              "uri",
              "type"
            ],
            "properties": {
              "bundled": {
                "type": "boolean",
                "description": "Whether this extension is bundled with Goose",
                "nullable": true
              },
              "description": {
                "type": "string",
                "nullable": true
              },
              "env_keys": {
                "type": "array",
                "items": {
                  "type": "string"
                }
              },
              "envs": {
                "$ref": "#/components/schemas/Envs"
              },
              "headers": {
                "type": "object",
                "additionalProperties": {
                  "type": "string"
                }
              },
              "name": {
                "type": "string",
                "description": "The name used to identify this extension"
              },
              "timeout": {
                "type": "integer",
                "format": "int64",
                "nullable": true,
                "minimum": 0
              },
              "type": {
                "type": "string",
                "enum": [
                  "streamable_http"
                ]
              },
              "uri": {
                "type": "string"
              }
            }
          },
          {
            "type": "object",
            "description": "Frontend-provided tools that will be called through the frontend",
            "required": [
              "name",
              "tools",
              "type"
            ],
            "properties": {
              "bundled": {
                "type": "boolean",
                "description": "Whether this extension is bundled with Goose",
                "nullable": true
              },
              "instructions": {
                "type": "string",
                "description": "Instructions for how to use these tools",
                "nullable": true
              },
              "name": {
                "type": "string",
                "description": "The name used to identify this extension"
              },
              "tools": {
                "type": "array",
                "items": {
                  "$ref": "#/components/schemas/Tool"
                },
                "description": "The tools provided by the frontend"
              },
              "type": {
                "type": "string",
                "enum": [
                  "frontend"
                ]
              }
            }
          }
        ],
        "description": "Represents the different types of MCP extensions that can be added to the manager",
        "discriminator": {
          "propertyName": "type"
        }
      },
      "ExtensionEntry": {
        "allOf": [
          {
            "$ref": "#/components/schemas/ExtensionConfig"
          },
          {
            "type": "object",
            "required": [
              "enabled"
            ],
            "properties": {
              "enabled": {
                "type": "boolean"
              }
            }
          }
        ]
      },
      "ExtensionQuery": {
        "type": "object",
        "required": [
          "name",
          "config",
          "enabled"
        ],
        "properties": {
          "config": {
            "$ref": "#/components/schemas/ExtensionConfig"
          },
          "enabled": {
            "type": "boolean"
          },
          "name": {
            "type": "string"
          }
        }
      },
      "ExtensionResponse": {
        "type": "object",
        "required": [
          "extensions"
        ],
        "properties": {
          "extensions": {
            "type": "array",
            "items": {
              "$ref": "#/components/schemas/ExtensionEntry"
            }
          }
        }
      },
      "FrontendToolRequest": {
        "type": "object",
        "required": [
          "id",
          "toolCall"
        ],
        "properties": {
          "id": {
            "type": "string"
          },
          "toolCall": {
            "type": "object"
          }
        }
      },
      "ImageContent": {
        "type": "object",
        "required": [
          "data",
          "mimeType"
        ],
        "properties": {
          "annotations": {
            "allOf": [
              {
                "$ref": "#/components/schemas/Annotations"
              }
            ],
            "nullable": true
          },
          "data": {
            "type": "string"
          },
          "mimeType": {
            "type": "string"
          }
        }
      },
      "InspectJobResponse": {
        "type": "object",
        "properties": {
          "processStartTime": {
            "type": "string",
            "nullable": true
          },
          "runningDurationSeconds": {
            "type": "integer",
            "format": "int64",
            "nullable": true
          },
          "sessionId": {
            "type": "string",
            "nullable": true
          }
        }
      },
      "KillJobResponse": {
        "type": "object",
        "required": [
          "message"
        ],
        "properties": {
          "message": {
            "type": "string"
          }
        }
      },
      "ListSchedulesResponse": {
        "type": "object",
        "required": [
          "jobs"
        ],
        "properties": {
          "jobs": {
            "type": "array",
            "items": {
              "$ref": "#/components/schemas/ScheduledJob"
            }
          }
        }
      },
      "Message": {
        "type": "object",
        "description": "A message to or from an LLM",
        "required": [
          "role",
          "created",
          "content"
        ],
        "properties": {
          "content": {
            "type": "array",
            "items": {
              "$ref": "#/components/schemas/MessageContent"
            }
          },
          "created": {
            "type": "integer",
            "format": "int64"
          },
          "role": {
            "$ref": "#/components/schemas/Role"
          }
        }
      },
      "MessageContent": {
        "oneOf": [
          {
            "allOf": [
              {
                "$ref": "#/components/schemas/TextContent"
              },
              {
                "type": "object",
                "required": [
                  "type"
                ],
                "properties": {
                  "type": {
                    "type": "string",
                    "enum": [
                      "text"
                    ]
                  }
                }
              }
            ]
          },
          {
            "allOf": [
              {
                "$ref": "#/components/schemas/ImageContent"
              },
              {
                "type": "object",
                "required": [
                  "type"
                ],
                "properties": {
                  "type": {
                    "type": "string",
                    "enum": [
                      "image"
                    ]
                  }
                }
              }
            ]
          },
          {
            "allOf": [
              {
                "$ref": "#/components/schemas/ToolRequest"
              },
              {
                "type": "object",
                "required": [
                  "type"
                ],
                "properties": {
                  "type": {
                    "type": "string",
                    "enum": [
                      "toolRequest"
                    ]
                  }
                }
              }
            ]
          },
          {
            "allOf": [
              {
                "$ref": "#/components/schemas/ToolResponse"
              },
              {
                "type": "object",
                "required": [
                  "type"
                ],
                "properties": {
                  "type": {
                    "type": "string",
                    "enum": [
                      "toolResponse"
                    ]
                  }
                }
              }
            ]
          },
          {
            "allOf": [
              {
                "$ref": "#/components/schemas/ToolConfirmationRequest"
              },
              {
                "type": "object",
                "required": [
                  "type"
                ],
                "properties": {
                  "type": {
                    "type": "string",
                    "enum": [
                      "toolConfirmationRequest"
                    ]
                  }
                }
              }
            ]
          },
          {
            "allOf": [
              {
                "$ref": "#/components/schemas/FrontendToolRequest"
              },
              {
                "type": "object",
                "required": [
                  "type"
                ],
                "properties": {
                  "type": {
                    "type": "string",
                    "enum": [
                      "frontendToolRequest"
                    ]
                  }
                }
              }
            ]
          },
          {
            "allOf": [
              {
                "$ref": "#/components/schemas/ThinkingContent"
              },
              {
                "type": "object",
                "required": [
                  "type"
                ],
                "properties": {
                  "type": {
                    "type": "string",
                    "enum": [
                      "thinking"
                    ]
                  }
                }
              }
            ]
          },
          {
            "allOf": [
              {
                "$ref": "#/components/schemas/RedactedThinkingContent"
              },
              {
                "type": "object",
                "required": [
                  "type"
                ],
                "properties": {
                  "type": {
                    "type": "string",
                    "enum": [
                      "redactedThinking"
                    ]
                  }
                }
              }
            ]
          },
          {
            "allOf": [
              {
                "$ref": "#/components/schemas/ContextLengthExceeded"
              },
              {
                "type": "object",
                "required": [
                  "type"
                ],
                "properties": {
                  "type": {
                    "type": "string",
                    "enum": [
                      "contextLengthExceeded"
                    ]
                  }
                }
              }
            ]
          },
          {
            "allOf": [
              {
                "$ref": "#/components/schemas/SummarizationRequested"
              },
              {
                "type": "object",
                "required": [
                  "type"
                ],
                "properties": {
                  "type": {
                    "type": "string",
                    "enum": [
                      "summarizationRequested"
                    ]
                  }
                }
              }
            ]
          }
        ],
        "description": "Content passed inside a message, which can be both simple content and tool content",
        "discriminator": {
          "propertyName": "type"
        }
      },
      "ModelInfo": {
        "type": "object",
        "description": "Information about a model's capabilities",
        "required": [
          "name",
          "context_limit"
        ],
        "properties": {
          "context_limit": {
            "type": "integer",
            "description": "The maximum context length this model supports",
            "minimum": 0
          },
          "currency": {
            "type": "string",
            "description": "Currency for the costs (default: \"$\")",
            "nullable": true
          },
          "input_token_cost": {
            "type": "number",
            "format": "double",
            "description": "Cost per token for input (optional)",
            "nullable": true
          },
          "name": {
            "type": "string",
            "description": "The name of the model"
          },
          "output_token_cost": {
            "type": "number",
            "format": "double",
            "description": "Cost per token for output (optional)",
            "nullable": true
          }
        }
      },
      "PermissionConfirmationRequest": {
        "type": "object",
        "required": [
          "id",
          "action"
        ],
        "properties": {
          "action": {
            "type": "string"
          },
          "id": {
            "type": "string"
          },
          "principal_type": {
            "$ref": "#/components/schemas/PrincipalType"
          }
        }
      },
      "PermissionLevel": {
        "type": "string",
        "description": "Enum representing the possible permission levels for a tool.",
        "enum": [
          "always_allow",
          "ask_before",
          "never_allow"
        ]
      },
      "PrincipalType": {
        "type": "string",
        "enum": [
          "Extension",
          "Tool"
        ]
      },
      "ProviderDetails": {
        "type": "object",
        "required": [
          "name",
          "metadata",
          "is_configured"
        ],
        "properties": {
          "is_configured": {
            "type": "boolean"
          },
          "metadata": {
            "$ref": "#/components/schemas/ProviderMetadata"
          },
          "name": {
            "type": "string"
          }
        }
      },
      "ProviderMetadata": {
        "type": "object",
        "description": "Metadata about a provider's configuration requirements and capabilities",
        "required": [
          "name",
          "display_name",
          "description",
          "default_model",
          "known_models",
          "model_doc_link",
          "config_keys"
        ],
        "properties": {
          "config_keys": {
            "type": "array",
            "items": {
              "$ref": "#/components/schemas/ConfigKey"
            },
            "description": "Required configuration keys"
          },
          "default_model": {
            "type": "string",
            "description": "The default/recommended model for this provider"
          },
          "description": {
            "type": "string",
            "description": "Description of the provider's capabilities"
          },
          "display_name": {
            "type": "string",
            "description": "Display name for the provider in UIs"
          },
          "known_models": {
            "type": "array",
            "items": {
              "$ref": "#/components/schemas/ModelInfo"
            },
            "description": "A list of currently known models with their capabilities\nTODO: eventually query the apis directly"
          },
          "model_doc_link": {
            "type": "string",
            "description": "Link to the docs where models can be found"
          },
          "name": {
            "type": "string",
            "description": "The unique identifier for this provider"
          }
        }
      },
      "ProvidersResponse": {
        "type": "object",
        "required": [
          "providers"
        ],
        "properties": {
          "providers": {
            "type": "array",
            "items": {
              "$ref": "#/components/schemas/ProviderDetails"
            }
          }
        }
      },
      "RedactedThinkingContent": {
        "type": "object",
        "required": [
          "data"
        ],
        "properties": {
          "data": {
            "type": "string"
          }
        }
      },
      "ResourceContents": {
        "oneOf": [
          {
            "type": "object",
            "required": [
              "uri",
              "text"
            ],
            "properties": {
              "mime_type": {
                "type": "string",
                "nullable": true
              },
              "text": {
                "type": "string"
              },
              "uri": {
                "type": "string"
              }
            }
          },
          {
            "type": "object",
            "required": [
              "uri",
              "blob"
            ],
            "properties": {
              "blob": {
                "type": "string"
              },
              "mime_type": {
                "type": "string",
                "nullable": true
              },
              "uri": {
                "type": "string"
              }
            }
          }
        ]
      },
      "Role": {
        "type": "string",
        "enum": [
          "user",
          "assistant"
        ]
      },
      "RunNowResponse": {
        "type": "object",
        "required": [
          "session_id"
        ],
        "properties": {
          "session_id": {
            "type": "string"
          }
        }
      },
      "ScheduledJob": {
        "type": "object",
        "required": [
          "id",
          "source",
          "cron"
        ],
        "properties": {
          "cron": {
            "type": "string"
          },
          "current_session_id": {
            "type": "string",
            "nullable": true
          },
          "currently_running": {
            "type": "boolean"
          },
          "execution_mode": {
            "type": "string",
            "nullable": true
          },
          "id": {
            "type": "string"
          },
          "last_run": {
            "type": "string",
            "format": "date-time",
            "nullable": true
          },
          "paused": {
            "type": "boolean"
          },
          "process_start_time": {
            "type": "string",
            "format": "date-time",
            "nullable": true
          },
          "source": {
            "type": "string"
          }
        }
      },
      "SessionDisplayInfo": {
        "type": "object",
        "required": [
          "id",
          "name",
          "createdAt",
          "workingDir",
          "messageCount"
        ],
        "properties": {
          "accumulatedInputTokens": {
            "type": "integer",
            "format": "int32",
            "nullable": true
          },
          "accumulatedOutputTokens": {
            "type": "integer",
            "format": "int32",
            "nullable": true
          },
          "accumulatedTotalTokens": {
            "type": "integer",
            "format": "int32",
            "nullable": true
          },
          "createdAt": {
            "type": "string"
          },
          "id": {
            "type": "string"
          },
          "inputTokens": {
            "type": "integer",
            "format": "int32",
            "nullable": true
          },
          "messageCount": {
            "type": "integer",
            "minimum": 0
          },
          "name": {
            "type": "string"
          },
          "outputTokens": {
            "type": "integer",
            "format": "int32",
            "nullable": true
          },
          "scheduleId": {
            "type": "string",
            "nullable": true
          },
          "totalTokens": {
            "type": "integer",
            "format": "int32",
            "nullable": true
          },
          "workingDir": {
            "type": "string"
          }
        }
      },
      "SessionHistoryResponse": {
        "type": "object",
        "required": [
          "sessionId",
          "metadata",
          "messages"
        ],
        "properties": {
          "messages": {
            "type": "array",
            "items": {
              "$ref": "#/components/schemas/Message"
            },
            "description": "List of messages in the session conversation"
          },
          "metadata": {
            "$ref": "#/components/schemas/SessionMetadata"
          },
          "sessionId": {
            "type": "string",
            "description": "Unique identifier for the session"
          }
        }
      },
      "SessionInfo": {
        "type": "object",
        "required": [
          "id",
          "path",
          "modified",
          "metadata"
        ],
        "properties": {
          "id": {
            "type": "string"
          },
          "metadata": {
            "$ref": "#/components/schemas/SessionMetadata"
          },
          "modified": {
            "type": "string"
          },
          "path": {
            "type": "string"
          }
        }
      },
      "SessionListResponse": {
        "type": "object",
        "required": [
          "sessions"
        ],
        "properties": {
          "sessions": {
            "type": "array",
            "items": {
              "$ref": "#/components/schemas/SessionInfo"
            },
            "description": "List of available session information objects"
          }
        }
      },
      "SessionMetadata": {
        "type": "object",
        "description": "Metadata for a session, stored as the first line in the session file",
        "required": [
          "working_dir",
          "description",
          "message_count"
        ],
        "properties": {
          "accumulated_input_tokens": {
            "type": "integer",
            "format": "int32",
            "description": "The number of input tokens used in the session. Accumulated across all messages.",
            "nullable": true
          },
          "accumulated_output_tokens": {
            "type": "integer",
            "format": "int32",
            "description": "The number of output tokens used in the session. Accumulated across all messages.",
            "nullable": true
          },
          "accumulated_total_tokens": {
            "type": "integer",
            "format": "int32",
            "description": "The total number of tokens used in the session. Accumulated across all messages (useful for tracking cost over an entire session).",
            "nullable": true
          },
          "description": {
            "type": "string",
            "description": "A short description of the session, typically 3 words or less"
          },
          "input_tokens": {
            "type": "integer",
            "format": "int32",
            "description": "The number of input tokens used in the session. Retrieved from the provider's last usage.",
            "nullable": true
          },
          "message_count": {
            "type": "integer",
            "description": "Number of messages in the session",
            "minimum": 0
          },
          "output_tokens": {
            "type": "integer",
            "format": "int32",
            "description": "The number of output tokens used in the session. Retrieved from the provider's last usage.",
            "nullable": true
          },
          "project_id": {
            "type": "string",
            "description": "ID of the project this session belongs to, if any",
            "nullable": true
          },
          "schedule_id": {
            "type": "string",
            "description": "ID of the schedule that triggered this session, if any",
            "nullable": true
          },
          "total_tokens": {
            "type": "integer",
            "format": "int32",
            "description": "The total number of tokens used in the session. Retrieved from the provider's last usage.",
            "nullable": true
          },
          "working_dir": {
            "type": "string",
            "description": "Working directory for the session",
            "example": "/home/user/sessions/session1"
          }
        }
      },
      "SessionsQuery": {
        "type": "object",
        "properties": {
          "limit": {
            "type": "integer",
            "format": "int32",
            "minimum": 0
          }
        }
      },
      "SummarizationRequested": {
        "type": "object",
        "required": [
          "msg"
        ],
        "properties": {
          "msg": {
            "type": "string"
          }
        }
      },
      "TextContent": {
        "type": "object",
        "required": [
          "text"
        ],
        "properties": {
          "annotations": {
            "allOf": [
              {
                "$ref": "#/components/schemas/Annotations"
              }
            ],
            "nullable": true
          },
          "text": {
            "type": "string"
          }
        }
      },
      "ThinkingContent": {
        "type": "object",
        "required": [
          "thinking",
          "signature"
        ],
        "properties": {
          "signature": {
            "type": "string"
          },
          "thinking": {
            "type": "string"
          }
        }
      },
      "Tool": {
        "type": "object",
        "description": "A tool that can be used by a model.",
        "required": [
          "name",
          "description",
          "inputSchema"
        ],
        "properties": {
          "annotations": {
            "allOf": [
              {
                "$ref": "#/components/schemas/ToolAnnotations"
              }
            ],
            "nullable": true
          },
          "description": {
            "type": "string",
            "description": "A description of what the tool does"
          },
          "inputSchema": {
            "description": "A JSON Schema object defining the expected parameters for the tool"
          },
          "name": {
            "type": "string",
            "description": "The name of the tool"
          }
        }
      },
      "ToolAnnotations": {
        "type": "object",
        "description": "Additional properties describing a tool to clients.\n\nNOTE: all properties in ToolAnnotations are **hints**.\nThey are not guaranteed to provide a faithful description of\ntool behavior (including descriptive properties like `title`).\n\nClients should never make tool use decisions based on ToolAnnotations\nreceived from untrusted servers.",
        "properties": {
          "destructiveHint": {
            "type": "boolean",
            "description": "If true, the tool may perform destructive updates to its environment.\nIf false, the tool performs only additive updates.\n\n(This property is meaningful only when `read_only_hint == false`)\n\nDefault: true"
          },
          "idempotentHint": {
            "type": "boolean",
            "description": "If true, calling the tool repeatedly with the same arguments\nwill have no additional effect on its environment.\n\n(This property is meaningful only when `read_only_hint == false`)\n\nDefault: false"
          },
          "openWorldHint": {
            "type": "boolean",
            "description": "If true, this tool may interact with an \"open world\" of external\nentities. If false, the tool's domain of interaction is closed.\nFor example, the world of a web search tool is open, whereas that\nof a memory tool is not.\n\nDefault: true"
          },
          "readOnlyHint": {
            "type": "boolean",
            "description": "If true, the tool does not modify its environment.\n\nDefault: false"
          },
          "title": {
            "type": "string",
            "description": "A human-readable title for the tool.",
            "nullable": true
          }
        }
      },
      "ToolConfirmationRequest": {
        "type": "object",
        "required": [
          "id",
          "toolName",
          "arguments"
        ],
        "properties": {
          "arguments": {},
          "id": {
            "type": "string"
          },
          "prompt": {
            "type": "string",
            "nullable": true
          },
          "toolName": {
            "type": "string"
          }
        }
      },
      "ToolInfo": {
        "type": "object",
        "description": "Information about the tool used for building prompts",
        "required": [
          "name",
          "description",
          "parameters"
        ],
        "properties": {
          "description": {
            "type": "string"
          },
          "name": {
            "type": "string"
          },
          "parameters": {
            "type": "array",
            "items": {
              "type": "string"
            }
          },
          "permission": {
            "allOf": [
              {
                "$ref": "#/components/schemas/PermissionLevel"
              }
            ],
            "nullable": true
          }
        }
      },
      "ToolPermission": {
        "type": "object",
        "required": [
          "tool_name",
          "permission"
        ],
        "properties": {
          "permission": {
            "$ref": "#/components/schemas/PermissionLevel"
          },
          "tool_name": {
            "type": "string"
          }
        }
      },
      "ToolRequest": {
        "type": "object",
        "required": [
          "id",
          "toolCall"
        ],
        "properties": {
          "id": {
            "type": "string"
          },
          "toolCall": {
            "type": "object"
          }
        }
      },
      "ToolResponse": {
        "type": "object",
        "required": [
          "id",
          "toolResult"
        ],
        "properties": {
          "id": {
            "type": "string"
          },
          "toolResult": {
            "type": "object"
          }
        }
      },
      "ToolResultSchema": {
        "type": "object",
        "required": [
          "success",
          "data"
        ],
        "properties": {
          "data": {
            "type": "object"
          },
          "message": {
            "type": "string",
            "example": "Operation completed successfully",
            "nullable": true
          },
          "success": {
            "type": "boolean",
            "example": true
          }
        },
        "example": {
          "data": {},
          "success": true
        }
      },
      "UpdateScheduleRequest": {
        "type": "object",
        "required": [
          "cron"
        ],
        "properties": {
          "cron": {
            "type": "string"
          }
        }
      },
      "UpsertConfigQuery": {
        "type": "object",
        "required": [
          "key",
          "value",
          "is_secret"
        ],
        "properties": {
          "is_secret": {
            "type": "boolean"
          },
          "key": {
            "type": "string"
          },
          "value": {}
        }
      },
      "UpsertPermissionsQuery": {
        "type": "object",
        "required": [
          "tool_permissions"
        ],
        "properties": {
          "tool_permissions": {
            "type": "array",
            "items": {
              "$ref": "#/components/schemas/ToolPermission"
            }
          }
        }
      }
    }
  }
}<|MERGE_RESOLUTION|>--- conflicted
+++ resolved
@@ -10,11 +10,7 @@
     "license": {
       "name": "Apache-2.0"
     },
-<<<<<<< HEAD
-    "version": "1.0.32"
-=======
     "version": "1.0.34"
->>>>>>> f208cb6a
   },
   "paths": {
     "/agent/tools": {
@@ -2229,11 +2225,6 @@
             "description": "The number of output tokens used in the session. Retrieved from the provider's last usage.",
             "nullable": true
           },
-          "project_id": {
-            "type": "string",
-            "description": "ID of the project this session belongs to, if any",
-            "nullable": true
-          },
           "schedule_id": {
             "type": "string",
             "description": "ID of the schedule that triggered this session, if any",
