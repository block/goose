--- conflicted
+++ resolved
@@ -168,7 +168,70 @@
         }
       }
     },
-<<<<<<< HEAD
+    "/agent/update_provider": {
+      "post": {
+        "tags": [
+          "super::routes::agent"
+        ],
+        "operationId": "update_agent_provider",
+        "requestBody": {
+          "content": {
+            "application/json": {
+              "schema": {
+                "$ref": "#/components/schemas/UpdateProviderRequest"
+              }
+            }
+          },
+          "required": true
+        },
+        "responses": {
+          "200": {
+            "description": "Provider updated successfully"
+          },
+          "400": {
+            "description": "Bad request - missing or invalid parameters"
+          },
+          "401": {
+            "description": "Unauthorized - invalid secret key"
+          },
+          "424": {
+            "description": "Agent not initialized"
+          },
+          "500": {
+            "description": "Internal server error"
+          }
+        }
+      }
+    },
+    "/agent/update_router_tool_selector": {
+      "post": {
+        "tags": [
+          "super::routes::agent"
+        ],
+        "operationId": "update_router_tool_selector",
+        "responses": {
+          "200": {
+            "description": "Tool selection strategy updated successfully",
+            "content": {
+              "text/plain": {
+                "schema": {
+                  "type": "string"
+                }
+              }
+            }
+          },
+          "401": {
+            "description": "Unauthorized - invalid secret key"
+          },
+          "424": {
+            "description": "Agent not initialized"
+          },
+          "500": {
+            "description": "Internal server error"
+          }
+        }
+      }
+    },
     "/apps/list_apps": {
       "get": {
         "tags": [
@@ -212,70 +275,6 @@
             "api_key": []
           }
         ]
-=======
-    "/agent/update_provider": {
-      "post": {
-        "tags": [
-          "super::routes::agent"
-        ],
-        "operationId": "update_agent_provider",
-        "requestBody": {
-          "content": {
-            "application/json": {
-              "schema": {
-                "$ref": "#/components/schemas/UpdateProviderRequest"
-              }
-            }
-          },
-          "required": true
-        },
-        "responses": {
-          "200": {
-            "description": "Provider updated successfully"
-          },
-          "400": {
-            "description": "Bad request - missing or invalid parameters"
-          },
-          "401": {
-            "description": "Unauthorized - invalid secret key"
-          },
-          "424": {
-            "description": "Agent not initialized"
-          },
-          "500": {
-            "description": "Internal server error"
-          }
-        }
-      }
-    },
-    "/agent/update_router_tool_selector": {
-      "post": {
-        "tags": [
-          "super::routes::agent"
-        ],
-        "operationId": "update_router_tool_selector",
-        "responses": {
-          "200": {
-            "description": "Tool selection strategy updated successfully",
-            "content": {
-              "text/plain": {
-                "schema": {
-                  "type": "string"
-                }
-              }
-            }
-          },
-          "401": {
-            "description": "Unauthorized - invalid secret key"
-          },
-          "424": {
-            "description": "Agent not initialized"
-          },
-          "500": {
-            "description": "Internal server error"
-          }
-        }
->>>>>>> b0009117
       }
     },
     "/config": {
@@ -2035,7 +2034,15 @@
           }
         }
       },
-<<<<<<< HEAD
+      "GetToolsQuery": {
+        "type": "object",
+        "properties": {
+          "extension_name": {
+            "type": "string",
+            "nullable": true
+          }
+        }
+      },
       "GooseApp": {
         "type": "object",
         "required": [
@@ -2052,14 +2059,6 @@
           },
           "name": {
             "type": "string"
-=======
-      "GetToolsQuery": {
-        "type": "object",
-        "properties": {
-          "extension_name": {
-            "type": "string",
-            "nullable": true
->>>>>>> b0009117
           }
         }
       },
