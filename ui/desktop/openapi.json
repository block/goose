--- conflicted
+++ resolved
@@ -262,11 +262,8 @@
           "200": {
             "description": "Auto-compact threshold retrieved successfully",
             "content": {
-              "text/plain": {
-                "schema": {
-                  "type": "number",
-                  "format": "double"
-                }
+              "application/json": {
+                "schema": {}
               }
             }
           }
@@ -296,17 +293,6 @@
         }
       }
     },
-<<<<<<< HEAD
-    "/config/current-model": {
-      "get": {
-        "tags": [
-          "super::routes::config_management"
-        ],
-        "operationId": "get_current_model",
-        "responses": {
-          "200": {
-            "description": "Current model retrieved successfully",
-=======
     "/config/custom-providers": {
       "post": {
         "tags": [
@@ -362,7 +348,6 @@
         "responses": {
           "200": {
             "description": "Custom provider removed successfully",
->>>>>>> f4e04694
             "content": {
               "text/plain": {
                 "schema": {
@@ -370,15 +355,12 @@
                 }
               }
             }
-<<<<<<< HEAD
-=======
           },
           "404": {
             "description": "Provider not found"
           },
           "500": {
             "description": "Internal server error"
->>>>>>> f4e04694
           }
         }
       }
