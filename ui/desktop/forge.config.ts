const { FusesPlugin } = require('@electron-forge/plugin-fuses');
const { FuseV1Options, FuseVersion } = require('@electron/fuses');
const { resolve } = require('path');

let cfg = {
  asar: true,
  extraResource: ['src/bin', 'src/images', 'src/goose_apps/assets'],
  icon: 'src/images/icon',
  // Windows specific configuration
  win32: {
    icon: 'src/images/icon.ico',
    certificateFile: process.env.WINDOWS_CERTIFICATE_FILE,
    signingRole: process.env.WINDOW_SIGNING_ROLE,
    rfc3161TimeStampServer: 'http://timestamp.digicert.com',
    signWithParams: '/fd sha256 /tr http://timestamp.digicert.com /td sha256',
  },
  // Protocol registration
  protocols: [
    {
      name: 'GooseProtocol',
      schemes: ['goose'],
    },
  ],
  // macOS Info.plist extensions for drag-and-drop support
  extendInfo: {
    // Document types for drag-and-drop support onto dock icon
    CFBundleDocumentTypes: [
      {
        CFBundleTypeName: 'Folders',
        CFBundleTypeRole: 'Viewer',
        LSHandlerRank: 'Alternate',
        LSItemContentTypes: ['public.directory', 'public.folder'],
      },
    ],
  },
};

module.exports = {
  packagerConfig: cfg,
  rebuildConfig: {},
  publishers: [
    {
      name: '@electron-forge/publisher-github',
      config: {
        repository: {
          owner: 'block',
          name: 'goose',
        },
        prerelease: false,
        draft: true,
      },
    },
  ],
  makers: [
    {
      name: '@electron-forge/maker-zip',
      platforms: ['darwin', 'win32', 'linux'],
      config: {
        arch: process.env.ELECTRON_ARCH === 'x64' ? ['x64'] : ['arm64'],
        options: {
          icon: 'src/images/icon.ico',
        },
      },
    },
    {
      name: '@electron-forge/maker-deb',
      config: {
        name: 'Goose',
        bin: 'Goose',
        maintainer: 'Block, Inc.',
        homepage: 'https://block.github.io/goose/',
        categories: ['Development'],
        desktopTemplate: './forge.deb.desktop',
        options: {
          icon: 'src/images/icon.png',
          prefix: '/opt',
        },
      },
    },
    {
      name: '@electron-forge/maker-rpm',
      config: {
        name: 'Goose',
        bin: 'Goose',
        maintainer: 'Block, Inc.',
        homepage: 'https://block.github.io/goose/',
        categories: ['Development'],
        desktopTemplate: './forge.rpm.desktop',
        options: {
          icon: 'src/images/icon.png',
          prefix: '/opt',
<<<<<<< HEAD
=======
          fpm: ['--rpm-rpmbuild-define', '_build_id_links none'],
>>>>>>> 899100a5
        },
      },
    },
  ],
  plugins: [
    {
      name: '@electron-forge/plugin-vite',
      config: {
        build: [
          {
            entry: 'src/main.ts',
            config: 'vite.main.config.mts',
          },
          {
            entry: 'src/preload.ts',
            config: 'vite.preload.config.mts',
          },
        ],
        renderer: [
          {
            name: 'main_window',
            config: 'vite.renderer.config.mts',
          },
        ],
      },
    },
    // Fuses are used to enable/disable various Electron functionality
    // at package time, before code signing the application
    new FusesPlugin({
      version: FuseVersion.V1,
      [FuseV1Options.RunAsNode]: false,
      [FuseV1Options.EnableCookieEncryption]: true,
      [FuseV1Options.EnableNodeOptionsEnvironmentVariable]: false,
      [FuseV1Options.EnableNodeCliInspectArguments]: false,
      [FuseV1Options.EnableEmbeddedAsarIntegrityValidation]: true,
      [FuseV1Options.OnlyLoadAppFromAsar]: true,
    }),
  ],
};<|MERGE_RESOLUTION|>--- conflicted
+++ resolved
@@ -89,10 +89,7 @@
         options: {
           icon: 'src/images/icon.png',
           prefix: '/opt',
-<<<<<<< HEAD
-=======
           fpm: ['--rpm-rpmbuild-define', '_build_id_links none'],
->>>>>>> 899100a5
         },
       },
     },
