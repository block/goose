--- conflicted
+++ resolved
@@ -16,15 +16,11 @@
 from goose.toolkit.utils import get_language, render_template
 
 
-<<<<<<< HEAD
 # Global dictionary to store the last read timestamps
 last_read_timestamps: Dict[str, float] = {}
 
 
-def keep_unsafe_command_prompt(command: str) -> PromptType:
-=======
 def keep_unsafe_command_prompt(command: str) -> bool:
->>>>>>> a579e210
     command_text = Text(command, style="bold red")
     message = (
         Text("\nWe flagged the command: ") + command_text + Text(" as potentially unsafe, do you want to proceed?")
