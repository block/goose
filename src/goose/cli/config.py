--- conflicted
+++ resolved
@@ -88,12 +88,8 @@
             break
         except Exception:
             pass
-<<<<<<< HEAD
-
-=======
     else:
         provider = RECOMMENDED_DEFAULT_PROVIDER
->>>>>>> 908af7f1
     recommended = {
         "ollama": (OLLAMA_MODEL, OLLAMA_MODEL),
         "openai": ("gpt-4o", "gpt-4o-mini"),
