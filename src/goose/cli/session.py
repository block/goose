--- conflicted
+++ resolved
@@ -11,12 +11,8 @@
 from rich.panel import Panel
 from rich.status import Status
 
-<<<<<<< HEAD
-from goose.cli.config import ensure_config, session_path, LOG_PATH
-=======
 from goose.build import build_exchange
 from goose.cli.config import PROFILES_CONFIG_PATH, ensure_config, session_path, LOG_PATH
->>>>>>> 908af7f1
 from goose._logger import get_logger, setup_logging
 from goose.cli.prompt.goose_prompt_session import GoosePromptSession
 from goose.cli.session_notifier import SessionNotifier
@@ -77,11 +73,8 @@
         self.prompt_session = GoosePromptSession()
         self.status_indicator = Status("", spinner="dots")
         self.notifier = SessionNotifier(self.status_indicator)
-<<<<<<< HEAD
-        self.exchange = create_exchange(profile=load_profile(profile), notifier=self.notifier)
-=======
-        self.exchange = self._create_exchange()
->>>>>>> 908af7f1
+
+        self.exchange = build_exchange(profile=load_profile(profile), notifier=self.notifier)
         setup_logging(log_file_directory=LOG_PATH, log_level=log_level)
 
         self.exchange.messages.extend(self._get_initial_messages())
@@ -89,26 +82,8 @@
         if len(self.exchange.messages) == 0 and plan:
             self.setup_plan(plan=plan)
 
-<<<<<<< HEAD
-=======
         self.prompt_session = GoosePromptSession()
 
-    def _create_exchange(self) -> Exchange:
-        try:
-            return build_exchange(profile=load_profile(self.profile), notifier=self.notifier)
-        except MissingProviderEnvVariableError as e:
-            error_message = f"{e.message}. Please set the required environment variable to continue."
-            print(Panel(error_message, style="red"))
-            sys.exit(1)
-        except InvalidChoiceError as e:
-            error_message = (
-                f"[bold red]{e.message}[/bold red].\nPlease check your configuration file at {PROFILES_CONFIG_PATH}.\n"
-                + "Configuration doc: https://block-open-source.github.io/goose/configuration.html"
-            )
-            print(error_message)
-            sys.exit(1)
-
->>>>>>> 908af7f1
     def _get_initial_messages(self) -> List[Message]:
         messages = self.load_session()
 
