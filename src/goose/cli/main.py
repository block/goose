import os
from datetime import datetime
from pathlib import Path
from typing import Optional

import click
from rich import print
from ruamel.yaml import YAML

from goose.cli.config import SESSIONS_PATH
from goose.cli.session import Session
from goose.toolkit.utils import render_template, parse_plan
from goose.utils import load_plugins
from goose.utils.autocomplete import SUPPORTED_SHELLS, setup_autocomplete
from goose.utils.session_file import list_sorted_session_files

LOG_LEVELS = ["DEBUG", "INFO", "WARNING", "ERROR", "CRITICAL"]
LOG_CHOICE = click.Choice(LOG_LEVELS)


@click.group()
def goose_cli() -> None:
    pass


@goose_cli.command(name="version")
def get_version() -> None:
    """Lists the version of goose and any plugins"""
    from importlib.metadata import entry_points, version

    print(f"[green]Goose-ai[/green]: [bold][cyan]{version('goose-ai')}[/cyan][/bold]")
    print("[green]Plugins[/green]:")
    entry_points = entry_points(group="metadata.plugins")
    modules = set()

    for ep in entry_points:
        module_name = ep.name
        modules.add(module_name)
    modules.remove("goose-ai")
    for module in sorted(list(modules)):
        # TODO: figure out how to get this to work for goose plugins block
        # as the module name is set to block.goose.cli
        # module_name = 'goose-plugins-block'
        try:
            module_version = version(module)
            print(f"  Module: [green]{module}[/green], Version: [bold][cyan]{module_version}[/cyan][/bold]")
        except Exception as e:
            print(f"  [red]Could not retrieve version for {module}: {e}[/red]")


def get_current_shell() -> str:
    return os.getenv("SHELL", "").split("/")[-1]


@goose_cli.command(name="shell-completions", help="Manage shell completions for goose")
@click.option("--install", is_flag=True, help="Install shell completions")
@click.option("--generate", is_flag=True, help="Generate shell completions")
@click.argument(
    "shell",
    type=click.Choice(SUPPORTED_SHELLS),
    default=get_current_shell(),
)
@click.pass_context
def shell_completions(ctx: click.Context, install: bool, generate: bool, shell: str) -> None:
    """Generate or install shell completions for goose

    Args:
        shell (str): shell to install completions for
        install (bool): installs completions if true, otherwise generates
                        completions
    """
    if not any([install, generate]):
        print("[red]One of --install or --generate must be specified[/red]\n")
        raise click.UsageError(ctx.get_help())

    if sum([install, generate]) > 1:
        print("[red]Only one of --install or --generate can be specified[/red]\n")
        raise click.UsageError(ctx.get_help())

    setup_autocomplete(shell, install=install)


@goose_cli.group()
def session() -> None:
    """Start or manage sessions"""
    pass


@goose_cli.group()
def toolkit() -> None:
    """Manage toolkits"""
    pass


@toolkit.command(name="list")
def list_toolkits() -> None:
    print("[green]Available toolkits:[/green]")
    for toolkit_name, toolkit in load_plugins("goose.toolkit").items():
        first_line_of_doc = toolkit.__doc__.split("\n")[0]
        print(f" - [bold]{toolkit_name}[/bold]: {first_line_of_doc}")


@goose_cli.group()
def providers() -> None:
    """Manage providers"""
    pass


@providers.command(name="list")
def list_providers() -> None:
    providers = load_plugins(group="exchange.provider")

    for provider_name, provider in providers.items():
        lines_doc = provider.__doc__.split("\n")
        first_line_of_doc = lines_doc[0]
        print(f" - [bold]{provider_name}[/bold]: {first_line_of_doc}")
        envs = provider.REQUIRED_ENV_VARS
        if envs:
            env_required_str = ", ".join(envs)
            print(f"        [dim]env vars required: {env_required_str}")

        print("\n")


def autocomplete_session_files(ctx: click.Context, args: str, incomplete: str) -> None:
    return [
        f"{session_name}"
        for session_name in sorted(get_session_files().keys(), reverse=True, key=lambda x: x.lower())
        if session_name.startswith(incomplete)
    ]


def get_session_files() -> dict[str, Path]:
    return list_sorted_session_files(SESSIONS_PATH)


@session.command(name="start")
@click.argument("name", required=False, shell_complete=autocomplete_session_files)
@click.option("--profile")
@click.option("--plan", type=click.Path(exists=True))
<<<<<<< HEAD
@click.option("--log-level", type=click.Choice(["DEBUG", "INFO", "WARNING", "ERROR", "CRITICAL"]), default="INFO")
@click.option("--tracing", is_flag=True, required=False)
def session_start(
    name: Optional[str], profile: str, log_level: str, plan: Optional[str] = None, tracing: bool = False
) -> None:
=======
@click.option("--log-level", type=LOG_CHOICE, default="INFO")
def session_start(name: Optional[str], profile: str, log_level: str, plan: Optional[str] = None) -> None:
>>>>>>> 06c12b62
    """Start a new goose session"""
    if plan:
        yaml = YAML()
        with open(plan, "r") as f:
            _plan = yaml.load(f)
    else:
        _plan = None

    try:
        session = Session(name=name, profile=profile, plan=_plan, log_level=log_level, tracing=tracing)
        session.run()
    except RuntimeError as e:
        print(f"[red]Error: {e}")


def parse_args(ctx: click.Context, param: click.Parameter, value: str) -> dict[str, str]:
    if not value:
        return {}
    args = {}
    for item in value.split(","):
        key, val = item.split(":")
        args[key.strip()] = val.strip()

    return args


@session.command(name="planned")
@click.option("--plan", type=click.Path(exists=True))
@click.option("--log-level", type=LOG_CHOICE, default="INFO")
@click.option("-a", "--args", callback=parse_args, help="Args in the format arg1:value1,arg2:value2")
def session_planned(plan: str, log_level: str, args: Optional[dict[str, str]]) -> None:
    plan_templated = render_template(Path(plan), context=args)
    _plan = parse_plan(plan_templated)
    session = Session(plan=_plan, log_level=log_level)
    session.run()


@session.command(name="resume")
@click.argument("name", required=False, shell_complete=autocomplete_session_files)
@click.option("--profile")
@click.option("--log-level", type=LOG_CHOICE, default="INFO")
def session_resume(name: Optional[str], profile: str, log_level: str) -> None:
    """Resume an existing goose session"""
    session_files = get_session_files()
    if name is None:
        if session_files:
            name = list(session_files.keys())[0]
            print(f"Resuming most recent session: {name} from {session_files[name]}")
        else:
            print("No sessions found.")
            return
    else:
        if name in session_files:
            print(f"Resuming session: {name}")
        else:
            print(f"Creating new session: {name}")
    session = Session(name=name, profile=profile, log_level=log_level)
    session.run(new_session=False)


@goose_cli.command(name="run")
@click.argument("message_file", required=False, type=click.Path(exists=True))
@click.option("--profile")
@click.option("--log-level", type=LOG_CHOICE, default="INFO")
def run(message_file: Optional[str], profile: str, log_level: str) -> None:
    """Run a single-pass session with a message from a markdown input file"""
    if message_file:
        with open(message_file, "r") as f:
            initial_message = f.read()
    else:
        initial_message = click.get_text_stream("stdin").read()

    session = Session(profile=profile, log_level=log_level)
    session.single_pass(initial_message=initial_message)


@session.command(name="list")
def session_list() -> None:
    """List goose sessions"""
    session_files = get_session_files().items()
    for session_name, session_file in session_files:
        print(f"{datetime.fromtimestamp(session_file.stat().st_mtime).strftime('%Y-%m-%d %H:%M:%S')}    {session_name}")


@session.command(name="clear")
@click.option("--keep", default=3, help="Keep this many entries, default 3")
def session_clear(keep: int) -> None:
    """Delete old goose sessions, keeping the most recent sessions up to the specified number"""
    for i, (_, session_file) in enumerate(get_session_files().items()):
        if i >= keep:
            session_file.unlink()


@click.group(
    invoke_without_command=True,
    name="goose",
    help="AI-powered tool to assist in solving programming and operational tasks",
)
@click.option("-V", "--version", is_flag=True, help="List the version of goose and any plugins")
@click.pass_context
def cli(ctx: click.Context, version: bool, **kwargs: dict) -> None:
    if version:
        ctx.invoke(get_version)
        ctx.exit()
    elif ctx.invoked_subcommand is None:
        click.echo(ctx.get_help())


all_cli_group_options = load_plugins("goose.cli.group_option")
for option in all_cli_group_options.values():
    cli = option()(cli)

all_cli_groups = load_plugins("goose.cli.group")
for group in all_cli_groups.values():
    for command in group.commands.values():
        cli.add_command(command)

if __name__ == "__main__":
    cli()<|MERGE_RESOLUTION|>--- conflicted
+++ resolved
@@ -138,16 +138,11 @@
 @click.argument("name", required=False, shell_complete=autocomplete_session_files)
 @click.option("--profile")
 @click.option("--plan", type=click.Path(exists=True))
-<<<<<<< HEAD
 @click.option("--log-level", type=click.Choice(["DEBUG", "INFO", "WARNING", "ERROR", "CRITICAL"]), default="INFO")
 @click.option("--tracing", is_flag=True, required=False)
 def session_start(
     name: Optional[str], profile: str, log_level: str, plan: Optional[str] = None, tracing: bool = False
 ) -> None:
-=======
-@click.option("--log-level", type=LOG_CHOICE, default="INFO")
-def session_start(name: Optional[str], profile: str, log_level: str, plan: Optional[str] = None) -> None:
->>>>>>> 06c12b62
     """Start a new goose session"""
     if plan:
         yaml = YAML()
