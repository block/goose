import os
from datetime import datetime
from pathlib import Path
from typing import Optional

import click
from rich import print
from ruamel.yaml import YAML

from goose.cli.config import SESSIONS_PATH
from goose.cli.session import Session
from goose.toolkit.utils import render_template, parse_plan
from goose.utils import load_plugins
from goose.utils.autocomplete import SUPPORTED_SHELLS, setup_autocomplete
from goose.utils.session_file import list_sorted_session_files


@click.group()
def goose_cli() -> None:
    pass


@goose_cli.command(name="version")
def get_version() -> None:
    """Lists the version of goose and any plugins"""
    from importlib.metadata import entry_points, version

    print(f"[green]Goose-ai[/green]: [bold][cyan]{version('goose-ai')}[/cyan][/bold]")
    print("[green]Plugins[/green]:")
    entry_points = entry_points(group="metadata.plugins")
    modules = set()

    for ep in entry_points:
        module_name = ep.name
        modules.add(module_name)
    modules.remove("goose-ai")
    for module in sorted(list(modules)):
        # TODO: figure out how to get this to work for goose plugins block
        # as the module name is set to block.goose.cli
        # module_name = 'goose-plugins-block'
        try:
            module_version = version(module)
            print(f"  Module: [green]{module}[/green], Version: [bold][cyan]{module_version}[/cyan][/bold]")
        except Exception as e:
            print(f"  [red]Could not retrieve version for {module}: {e}[/red]")


def get_current_shell() -> str:
    return os.getenv("SHELL", "").split("/")[-1]


@goose_cli.command(name="shell-completions", help="Manage shell completions for goose")
@click.option("--install", is_flag=True, help="Install shell completions")
@click.option("--generate", is_flag=True, help="Generate shell completions")
@click.argument(
    "shell",
    type=click.Choice(SUPPORTED_SHELLS),
    default=get_current_shell(),
)
@click.pass_context
def shell_completions(ctx: click.Context, install: bool, generate: bool, shell: str) -> None:
    """Generate or install shell completions for goose

    Args:
        shell (str): shell to install completions for
        install (bool): installs completions if true, otherwise generates
                        completions
    """
    if not any([install, generate]):
        print("[red]One of --install or --generate must be specified[/red]\n")
        raise click.UsageError(ctx.get_help())

    if sum([install, generate]) > 1:
        print("[red]Only one of --install or --generate can be specified[/red]\n")
        raise click.UsageError(ctx.get_help())

    setup_autocomplete(shell, install=install)


@goose_cli.group()
def session() -> None:
    """Start or manage sessions"""
    pass


@goose_cli.group()
def toolkit() -> None:
    """Manage toolkits"""
    pass


@toolkit.command(name="list")
def list_toolkits() -> None:
    print("[green]Available toolkits:[/green]")
    for toolkit_name, toolkit in load_plugins("goose.toolkit").items():
        first_line_of_doc = toolkit.__doc__.split("\n")[0]
        print(f" - [bold]{toolkit_name}[/bold]: {first_line_of_doc}")


@session.command(name="start")
@click.argument("name", required=False)
@click.option("--profile")
@click.option("--plan", type=click.Path(exists=True))
@click.option("--log-level", type=click.Choice(["DEBUG", "INFO", "WARNING", "ERROR", "CRITICAL"]), default="INFO")
def session_start(name: Optional[str], profile: str, log_level: str, plan: Optional[str] = None) -> None:
    """Start a new goose session"""
    if plan:
        yaml = YAML()
        with open(plan, "r") as f:
            _plan = yaml.load(f)
    else:
        _plan = None
    session = Session(name=name, profile=profile, plan=_plan, log_level=log_level)
    session.run()


def parse_args(ctx: click.Context, param: click.Parameter, value: str) -> dict[str, str]:
    if not value:
        return {}
    args = {}
    for item in value.split(","):
        key, val = item.split(":")
        args[key.strip()] = val.strip()

    return args


@session.command(name="planned")
@click.option("--plan", type=click.Path(exists=True))
@click.option("--log-level", type=click.Choice(["DEBUG", "INFO", "WARNING", "ERROR", "CRITICAL"]), default="INFO")
@click.option("-a", "--args", callback=parse_args, help="Args in the format arg1:value1,arg2:value2")
def session_planned(plan: str, log_level: str, args: Optional[dict[str, str]]) -> None:
    plan_templated = render_template(Path(plan), context=args)
    _plan = parse_plan(plan_templated)
    session = Session(plan=_plan, log_level=log_level)
    session.run()


def autocomplete_session_files(ctx: click.Context, args: str, incomplete: str) -> None:
    return [
        f"{session_name}"
        for session_name in sorted(get_session_files().keys(), reverse=True, key=lambda x: x.lower())
        if session_name.startswith(incomplete)
    ]


def get_session_files() -> dict[str, Path]:
    return list_sorted_session_files(SESSIONS_PATH)


@session.command(name="resume")
@click.argument("name", required=False, shell_complete=autocomplete_session_files)
@click.option("--profile")
@click.option("--log-level", type=click.Choice(["DEBUG", "INFO", "WARNING", "ERROR", "CRITICAL"]), default="INFO")
def session_resume(name: Optional[str], profile: str, log_level: str) -> None:
    """Resume an existing goose session"""
    session_files = get_session_files()
    if name is None:
        if session_files:
            name = list(session_files.keys())[0]
            print(f"Resuming most recent session: {name} from {session_files[name]}")
        else:
            print("No sessions found.")
            return
<<<<<<< HEAD
    session = Session(name=name, profile=profile, log_level=log_level)
=======
    else:
        if name in session_files:
            print(f"Resuming session: {name}")
        else:
            print(f"Creating new session: {name}")
    session = Session(name=name, profile=profile)
>>>>>>> 5c52138f
    session.run()


@session.command(name="list")
def session_list() -> None:
    """List goose sessions"""
    session_files = get_session_files().items()
    for session_name, session_file in session_files:
        print(f"{datetime.fromtimestamp(session_file.stat().st_mtime).strftime('%Y-%m-%d %H:%M:%S')}    {session_name}")


@session.command(name="clear")
@click.option("--keep", default=3, help="Keep this many entries, default 3")
def session_clear(keep: int) -> None:
    """Delete old goose sessions, keeping the most recent sessions up to the specified number"""
    for i, (_, session_file) in enumerate(get_session_files().items()):
        if i >= keep:
            session_file.unlink()


@click.group(
    invoke_without_command=True,
    name="goose",
    help="AI-powered tool to assist in solving programming and operational tasks",
)
@click.option("-V", "--version", is_flag=True, help="List the version of goose and any plugins")
@click.pass_context
def cli(ctx: click.Context, version: bool, **kwargs: dict) -> None:
    if version:
        ctx.invoke(get_version)
        ctx.exit()
    elif ctx.invoked_subcommand is None:
        click.echo(ctx.get_help())


all_cli_group_options = load_plugins("goose.cli.group_option")
for option in all_cli_group_options.values():
    cli = option()(cli)

all_cli_groups = load_plugins("goose.cli.group")
for group in all_cli_groups.values():
    for command in group.commands.values():
        cli.add_command(command)

if __name__ == "__main__":
    cli()<|MERGE_RESOLUTION|>--- conflicted
+++ resolved
@@ -162,16 +162,12 @@
         else:
             print("No sessions found.")
             return
-<<<<<<< HEAD
-    session = Session(name=name, profile=profile, log_level=log_level)
-=======
     else:
         if name in session_files:
             print(f"Resuming session: {name}")
         else:
             print(f"Creating new session: {name}")
-    session = Session(name=name, profile=profile)
->>>>>>> 5c52138f
+    session = Session(name=name, profile=profile, log_level=log_level)
     session.run()
 
 
