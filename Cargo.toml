[workspace]
members = ["crates/*"]
resolver = "2"

[workspace.package]
edition = "2021"
version = "1.16.0"
authors = ["Block <ai-oss-tools@block.xyz>"]
license = "Apache-2.0"
repository = "https://github.com/block/goose"
description = "An AI agent"

[workspace.lints.clippy]
uninlined_format_args = "allow"
string_slice = "warn"

[workspace.dependencies]
<<<<<<< HEAD
rmcp = { version = "0.9.0", features = ["schemars", "auth"] }
webbrowser = "1.0"
which = "8.0.0"
etcetera = "0.11.0"
ignore = "0.4.25"
=======
rmcp = { version = "0.9.1", features = ["schemars", "auth"] }
>>>>>>> c1b980f6

# Patch for Windows cross-compilation issue with crunchy
[patch.crates-io]
crunchy = { git = "https://github.com/nmathewson/crunchy", branch = "cross-compilation-fix" }<|MERGE_RESOLUTION|>--- conflicted
+++ resolved
@@ -15,15 +15,11 @@
 string_slice = "warn"
 
 [workspace.dependencies]
-<<<<<<< HEAD
-rmcp = { version = "0.9.0", features = ["schemars", "auth"] }
+rmcp = { version = "0.9.1", features = ["schemars", "auth"] }
 webbrowser = "1.0"
 which = "8.0.0"
 etcetera = "0.11.0"
 ignore = "0.4.25"
-=======
-rmcp = { version = "0.9.1", features = ["schemars", "auth"] }
->>>>>>> c1b980f6
 
 # Patch for Windows cross-compilation issue with crunchy
 [patch.crates-io]
