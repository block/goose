[project]
name = "goose-ai"
description = "a programming agent that runs on your machine"
version = "0.9.0"
readme = "README.md"
requires-python = ">=3.10"
dependencies = [
    "attrs>=23.2.0",
    "rich>=13.7.1",
    "ruamel-yaml>=0.18.6",
<<<<<<< HEAD
    "ai-exchange>=0.9.1",
=======
    "ai-exchange>=0.9.2",
>>>>>>> cb6a3d7f
    "click>=8.1.7",
    "prompt-toolkit>=3.0.47",
]
author = [{ name = "Block", email = "ai-oss-tools@block.xyz" }]
packages = [{ include = "goose", from = "src" }]

[tool.hatch.build.targets.wheel]
packages = ["src/goose"]

[project.entry-points."metadata.plugins"]
goose-ai = "goose.module_name"

[project.entry-points."goose.toolkit"]
developer = "goose.toolkit.developer:Developer"
github = "goose.toolkit.github:Github"
jira = "goose.toolkit.jira:Jira"
screen = "goose.toolkit.screen:Screen"
reasoner = "goose.toolkit.reasoner:Reasoner"
repo_context = "goose.toolkit.repo_context.repo_context:RepoContext"

[project.entry-points."goose.profile"]
default = "goose.profile:default_profile"

[project.entry-points."goose.command"]
file = "goose.command.file:FileCommand"

[project.entry-points."goose.cli.group"]
goose = "goose.cli.main:goose_cli"

[project.entry-points."goose.cli.group_option"]

[project.scripts]
goose = "goose.cli.main:cli"

[build-system]
requires = ["hatchling"]
build-backend = "hatchling.build"

[tool.uv]
dev-dependencies = [
    "pytest>=8.3.2",
    "codecov>=2.1.13",
    "mkdocstrings>=0.26.1",
    "mkdocs-literate-nav>=0.6.1",
    "mkdocs-gen-files>=0.5.0",
    "mkdocs-section-index>=0.3.9",
    "mkdocs-material>=9.5.34",
    "mkdocstrings-python>=1.11.1",
    "mkdocs-git-revision-date-localized-plugin",
    "mkdocs-glightbox>=0.4.0",
    "mkdocs-redirects>=1.2.1",
    "mkdocs-include-markdown-plugin>=6.2.2",
    "mkdocs-callouts>=1.14.0",
]<|MERGE_RESOLUTION|>--- conflicted
+++ resolved
@@ -8,11 +8,7 @@
     "attrs>=23.2.0",
     "rich>=13.7.1",
     "ruamel-yaml>=0.18.6",
-<<<<<<< HEAD
-    "ai-exchange>=0.9.1",
-=======
     "ai-exchange>=0.9.2",
->>>>>>> cb6a3d7f
     "click>=8.1.7",
     "prompt-toolkit>=3.0.47",
 ]
